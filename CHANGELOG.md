## Unreleased - 2023-##-##

### Features:

- `adex` command line utility was introduced that supplies commands: `init`, `start`, `stop`, `status` [#1682](https://github.com/KomodoPlatform/atomicDEX-API/issues/1682) 

## v1.0.1-beta - 2023-03-17

### Features:

- NFT integration `WIP` [#900](https://github.com/KomodoPlatform/atomicDEX-API/issues/900)
  - NFT integration PoC added. Includes ERC721 support for ETH and BSC [#1652](https://github.com/KomodoPlatform/atomicDEX-API/pull/1652)
- Swap watcher nodes [#1431](https://github.com/KomodoPlatform/atomicDEX-API/issues/1431)
  - Watcher rewards for ETH swaps were added [#1658](https://github.com/KomodoPlatform/atomicDEX-API/pull/1658)
- Cosmos integration `WIP` [#1432](https://github.com/KomodoPlatform/atomicDEX-API/issues/1432)
  - `ibc_withdraw`, `ibc_chains` and `ibc_transfer_channels` RPC methods were added [#1636](https://github.com/KomodoPlatform/atomicDEX-API/pull/1636)
- Lightning integration `WIP` [#1045](https://github.com/KomodoPlatform/atomicDEX-API/issues/1045)
  - [rust-lightning](https://github.com/lightningdevkit/rust-lightning) was updated to [v0.0.113](https://github.com/lightningdevkit/rust-lightning/releases/tag/v0.0.113) in [#1655](https://github.com/KomodoPlatform/atomicDEX-API/pull/1655)
  - Channel `current_confirmations` and `required_confirmations` were added to channel details RPCs in [#1655](https://github.com/KomodoPlatform/atomicDEX-API/pull/1655)
  - `Uuid` is now used for internal channel id instead of `u64` [#1655](https://github.com/KomodoPlatform/atomicDEX-API/pull/1655)
  - Some unit tests were added for multi path payments in [#1655](https://github.com/KomodoPlatform/atomicDEX-API/pull/1655)
  - Some unit tests for claiming swaps on-chain for closed channels were added in [#1655](https://github.com/KomodoPlatform/atomicDEX-API/pull/1655), these unit tests are currently failing.
  - `protocol_info` fields are now used to check if a lightning order can be matched or not in [#1655](https://github.com/KomodoPlatform/atomicDEX-API/pull/1655)
  - 2 issues discovered while executing a KMD/LNBTC swap were fixed in [#1655](https://github.com/KomodoPlatform/atomicDEX-API/pull/1655), these issues were:
    - When electrums were down, if a channel was closed, the channel closing transaction wasn't broadcasted. A check for a network error to rebroadcast the tx after a delay was added.
    - If an invoice payment failed, retring paying the same invoice would cause the payment to not be updated to successful in the DB even if it were successful. A method to update the payment in the DB was added to fix this.
  - `mm2_git` crate was added to provide an abstraction layer on Git for doing query/parse operations over the repositories [#1636](https://github.com/KomodoPlatform/atomicDEX-API/pull/1636)

<<<<<<< HEAD
### Enhancements/Fixes:

=======
**Enhancements/Fixes:**
- Use `env_logger` to achieve flexible log filtering [#1725](https://github.com/KomodoPlatform/atomicDEX-API/pull/1725)
>>>>>>> 5f4a8bbc
- IndexedDB Cursor can now iterate over the items step-by-step [#1678](https://github.com/KomodoPlatform/atomicDEX-API/pull/1678)
- Uuid lib was update from v0.7.4 to v1.2.2 in [#1655](https://github.com/KomodoPlatform/atomicDEX-API/pull/1655)
- A bug was fixed in [#1706](https://github.com/KomodoPlatform/atomicDEX-API/pull/1706) where EVM swap transactions were failing if sent before the approval transaction confirmation.
- Tendermint account sequence problem due to running multiple instances were fixed in [#1694](https://github.com/KomodoPlatform/atomicDEX-API/pull/1694)
- Maker/taker pubkeys were added to new columns in `stats_swaps` table in [#1665](https://github.com/KomodoPlatform/atomicDEX-API/pull/1665) and [#1717](https://github.com/KomodoPlatform/atomicDEX-API/pull/1717)
- Get rid of unnecessary / old dependencies: `crossterm`, `crossterm_winapi`, `mio 0.7.13`, `miow`, `ntapi`, `signal-hook`, `signal-hook-mio` in [#1710](https://github.com/KomodoPlatform/atomicDEX-API/pull/1710)
- A bug that caused EVM swap payments validation to fail because the tx was not available yet in the RPC node when calling `eth_getTransactionByHash` was fixed in [#1716](https://github.com/KomodoPlatform/atomicDEX-API/pull/1716). `eth_getTransactionByHash` in now retried in `wait_for_confirmations` until tx is found in the RPC node, this makes sure that the transaction is returned from `eth_getTransactionByHash` later when validating.
- CI/CD migrated from Azure to Github runners [#1699](https://github.com/KomodoPlatform/atomicDEX-API/pull/1699)
- CI tests are much stabilized [#1699](https://github.com/KomodoPlatform/atomicDEX-API/pull/1699)
- Integration and unit tests are seperated on CI stack [#1699](https://github.com/KomodoPlatform/atomicDEX-API/pull/1699)
- Jemalloc configuration updated for optimization purposes [#1699](https://github.com/KomodoPlatform/atomicDEX-API/pull/1699)
- Codebase is updated in linting rules at wasm and test stack [#1699](https://github.com/KomodoPlatform/atomicDEX-API/pull/1699)
- `crossbeam` bumped to `0.8` from `0.7` [#1699](https://github.com/KomodoPlatform/atomicDEX-API/pull/1699)
- Un-used/Unstable parts of mm2 excluded from build outputs which avoids mm2 runtime from potential UB [#1699](https://github.com/KomodoPlatform/atomicDEX-API/pull/1699)
- Build time optimizations applied such as sharing generics instead of duplicating them in binary (which reduces output sizes) [#1699](https://github.com/KomodoPlatform/atomicDEX-API/pull/1699)
- `RUSTSEC-2020-0036`, `RUSTSEC-2021-0139` and `RUSTSEC-2023-0018` resolved [#1699](https://github.com/KomodoPlatform/atomicDEX-API/pull/1699)
- Enabled linting checks for wasm and test stack on CI [#1699](https://github.com/KomodoPlatform/atomicDEX-API/pull/1699)
- Release container base image updated to debian stable from ubuntu bionic [#1699](https://github.com/KomodoPlatform/atomicDEX-API/pull/1699)
- Fix dylib linking error of rusb [#1699](https://github.com/KomodoPlatform/atomicDEX-API/pull/1699)
- `OperationFailure::Other` error was expanded. New error variants were matched with `HwRpcError`, so error type will be `HwError`, not `InternalError` [#1719](https://github.com/KomodoPlatform/atomicDEX-API/pull/1719)
- RPC calls for evm chains was reduced in `wait_for_confirmations` function in [#1724](https://github.com/KomodoPlatform/atomicDEX-API/pull/1724)
- A possible endless loop in evm `wait_for_htlc_tx_spend` was fixed in [#1724](https://github.com/KomodoPlatform/atomicDEX-API/pull/1724)
- Wait time for taker fee validation was increased from 30 to 60 seconds in [#1730](https://github.com/KomodoPlatform/atomicDEX-API/pull/1730) to give the fee tx more time to appear in most nodes mempools.

## v1.0.0-beta - 2023-03-08

### Features:

- ARRR integration [#927](https://github.com/KomodoPlatform/atomicDEX-API/issues/927):
  - Zcoin native mode support was added [#1438](https://github.com/KomodoPlatform/atomicDEX-API/pull/1438)
  - Multi lightwalletd servers support was added [#1472](https://github.com/KomodoPlatform/atomicDEX-API/pull/1472)
  - Allow passing Zcash params file path to activation request [#1538](https://github.com/KomodoPlatform/atomicDEX-API/pull/1538)
  - Checksum verification of Zcash params files was added  [#1549](https://github.com/KomodoPlatform/atomicDEX-API/pull/1549)
- Tendermint integration [#1432](https://github.com/KomodoPlatform/atomicDEX-API/issues/1432)
  - Tendermint HTLC implementation [#1454](https://github.com/KomodoPlatform/atomicDEX-API/pull/1454)
  - Tendermint swap support (POC level) [#1468](https://github.com/KomodoPlatform/atomicDEX-API/pull/1454)
  - Complete tendermint support for swaps and tx history implementation [#1526](https://github.com/KomodoPlatform/atomicDEX-API/pull/1526)
  - Improve rpc client rotation of tendermint [#1675](https://github.com/KomodoPlatform/atomicDEX-API/pull/1675)
- HD Wallet [#740](https://github.com/KomodoPlatform/atomicDEX-API/issues/740)
  - Implement Global HD account activation mode [#1512](https://github.com/KomodoPlatform/atomicDEX-API/pull/1512)
  - `mm2_rmd160` property was removed from the HD account table. Now, either Iguana or an HD account share the same HD account records [#1672](https://github.com/KomodoPlatform/atomicDEX-API/pull/1672)
- Hardware Wallet [#964](https://github.com/KomodoPlatform/atomicDEX-API/issues/964)
  - Implement TX history V2 for UTXO coins activated with a Hardware wallet [#1467](https://github.com/KomodoPlatform/atomicDEX-API/pull/1467)
  - Fix KMD withdraw with Trezor [#1628](https://github.com/KomodoPlatform/atomicDEX-API/pull/1628)
  - `task::get_new_address::*` RPCs were added to replace the legacy `get_new_address` RPC [#1672](https://github.com/KomodoPlatform/atomicDEX-API/pull/1672)
  - `trezor_connection_status` RPC was added to allow the GUI to poll the Trezor connection status [#1672](https://github.com/KomodoPlatform/atomicDEX-API/pull/1672)
- Simple Payment Verification [#1612](https://github.com/KomodoPlatform/atomicDEX-API/issues/1612)
  - Implement unit test for `Block header UTXO Loop` [#1519](https://github.com/KomodoPlatform/atomicDEX-API/pull/1519)
  - `SPV` with minimal storage requirements and fast block headers sync time was implemented [#1585](https://github.com/KomodoPlatform/atomicDEX-API/pull/1585)
  - Block headers storage was implemented for `IndexedDB` [#1644](https://github.com/KomodoPlatform/atomicDEX-API/pull/1644)
  - `SPV` was re-enabled in `WASM` [#1644](https://github.com/KomodoPlatform/atomicDEX-API/pull/1644)
- New RPCs
  - gui-auth and `enable_eth_with_tokens` `enable_erc20` RPCs were added [#1335](https://github.com/KomodoPlatform/atomicDEX-API/pull/1335)
  - `get_current_mtp` RPC was added [#1340](https://github.com/KomodoPlatform/atomicDEX-API/pull/1340)
  - `max_maker_vol` RPC was added [#1618](https://github.com/KomodoPlatform/atomicDEX-API/pull/1618)
- Lightning integration `WIP` [#1045](https://github.com/KomodoPlatform/atomicDEX-API/issues/1045)
  - [rust-lightning](https://github.com/lightningdevkit/rust-lightning) was updated to [v0.0.110](https://github.com/lightningdevkit/rust-lightning/releases/tag/v0.0.110) in [#1452](https://github.com/KomodoPlatform/atomicDEX-API/pull/1452)
  - Inbound channels details was added to SQL channels history in [#1339](https://github.com/KomodoPlatform/atomicDEX-API/pull/1339)
  - Blocking was fixed for sync rust-lightning functions that calls other I/O functions or that has mutexes that can be held for some time in [#1452](https://github.com/KomodoPlatform/atomicDEX-API/pull/1452)
  - Default fees are retrieved from rpc instead of config when starting lightning [#1452](https://github.com/KomodoPlatform/atomicDEX-API/pull/1452)
  - 0 confirmations channels feature was added in [#1452](https://github.com/KomodoPlatform/atomicDEX-API/pull/1452)
  - An `update_channel` RPC was added that updates a channel that is open without closing it in [#1452](https://github.com/KomodoPlatform/atomicDEX-API/pull/1452)
  - Lightning RPCs now use the `lightning::` namespace in [#1497](https://github.com/KomodoPlatform/atomicDEX-API/pull/1497)
  - `TakerFee` and `MakerPayment` swap messages were modified to include payment instructions for the other side, in the case of lightning this payment instructions is a lightning invoice [#1497](https://github.com/KomodoPlatform/atomicDEX-API/pull/1497)
  - `MakerPaymentInstructionsReceived`/`TakerPaymentInstructionsReceived` events are added to `MakerSwapEvent`/`TakerSwapEvent` in [#1497](https://github.com/KomodoPlatform/atomicDEX-API/pull/1497), for more info check this [comment](https://github.com/KomodoPlatform/atomicDEX-API/issues/1045#issuecomment-1410449770)
  - Lightning swaps were implemented in [#1497](https://github.com/KomodoPlatform/atomicDEX-API/pull/1497), [#1557
    ](https://github.com/KomodoPlatform/atomicDEX-API/pull/1557)
  - Lightning swap refunds were implemented in [#1592](https://github.com/KomodoPlatform/atomicDEX-API/pull/1592)
  - `MakerPaymentRefundStarted`, `TakerPaymentRefundStarted`, `MakerPaymentRefundFinished`, `TakerPaymentRefundFinished` events were added to swap error events in [#1592](https://github.com/KomodoPlatform/atomicDEX-API/pull/1592), for more info check this [comment](https://github.com/KomodoPlatform/atomicDEX-API/issues/1045#issuecomment-1410449770)
  - Enabling lightning now uses the task manager [#1513](https://github.com/KomodoPlatform/atomicDEX-API/pull/1513)
  - Disabling lightning coin or calling `stop` RPC now drops the `BackgroundProcessor` which persists the latest network graph and scorer to disk [#1513](https://github.com/KomodoPlatform/atomicDEX-API/pull/1513), [#1490](https://github.com/KomodoPlatform/atomicDEX-API/pull/1490)
  - `avg_blocktime` from platform/utxo coin is used for l2/lightning estimating of the number of blocks swap payments are locked for [#1606](https://github.com/KomodoPlatform/atomicDEX-API/pull/1606)
- MetaMask `WIP` [#1167](https://github.com/KomodoPlatform/atomicDEX-API/issues/1167)
  - Login with a MetaMask wallet [#1551](https://github.com/KomodoPlatform/atomicDEX-API/pull/1551)
  - Check if corresponding ETH chain is known by MetaMask wallet on coin activation using `wallet_switchEthereumChain` [#1674](https://github.com/KomodoPlatform/atomicDEX-API/pull/1674)
  - Refactor ETH/ERC20 withdraw taking into account that the only way to sign a transaction is to send it using `eth_sendTransaction` [#1674](https://github.com/KomodoPlatform/atomicDEX-API/pull/1674)
  - Extract address's public key using `eth_singTypedDataV4` [#1674](https://github.com/KomodoPlatform/atomicDEX-API/pull/1674)
  - Perform swaps with coins activated with MetaMask [#1674](https://github.com/KomodoPlatform/atomicDEX-API/pull/1674)
  
### Enhancements/Fixes:

- Update `rust-web3` crate [#1674](https://github.com/KomodoPlatform/atomicDEX-API/pull/1674)
- Custom enum from stringify derive macro to derive From implementations for enums  [#1502](https://github.com/KomodoPlatform/atomicDEX-API/pull/1502)
- Validate that  `input_tx` is calling `'receiverSpend'` in `eth::extract_secret` [#1596](https://github.com/KomodoPlatform/atomicDEX-API/pull/1596)
- Validate all Swap parameters at the Negotiation stage [#1475](https://github.com/KomodoPlatform/atomicDEX-API/pull/1475)
- created safe number type castings [#1517](https://github.com/KomodoPlatform/atomicDEX-API/pull/1517)
- Improve `stop` functionality [#1490](https://github.com/KomodoPlatform/atomicDEX-API/pull/1490)
- A possible seednode p2p thread panicking attack due to `GetKnownPeers` msg was fixed in [#1445](https://github.com/KomodoPlatform/atomicDEX-API/pull/1445)
- NAV `cold_staking` script type was added to fix a problem in NAV tx history in [#1466](https://github.com/KomodoPlatform/atomicDEX-API/pull/1466)
- SPV was temporarily disabled in WASM in [#1479](https://github.com/KomodoPlatform/atomicDEX-API/pull/1479)
- `BTC-segwit` swap locktimes was fixed in [#1548](https://github.com/KomodoPlatform/atomicDEX-API/pull/1548) by using orderbook ticker instead of ticker in swap locktimes calculations.
- BTC block headers deserialization was fixed for version 4 and `KAWPOW_VERSION` in [#1452](https://github.com/KomodoPlatform/atomicDEX-API/pull/1452)
- Error messages for failing swaps due to a time difference between maker and taker are now more informative after [#1677](https://github.com/KomodoPlatform/atomicDEX-API/pull/1677)
- Fix `LBC` block header deserialization bug [#1343](https://github.com/KomodoPlatform/atomicDEX-API/pull/1343)
- Fix `NMC` block header deserialization bug [#1409](https://github.com/KomodoPlatform/atomicDEX-API/pull/1409)
- Refactor mm2 error handling for some structures [#1444](https://github.com/KomodoPlatform/atomicDEX-API/pull/1444)
- Tx wait for confirmation timeout fix [#1446](https://github.com/KomodoPlatform/atomicDEX-API/pull/1446)
- Retry tx wait confirmation if not on chain [#1474](https://github.com/KomodoPlatform/atomicDEX-API/pull/1474)
- Fix electrum "response is too large (over 2M bytes)" error for block header download [#1506](https://github.com/KomodoPlatform/atomicDEX-API/pull/1506)
- Deactivate tokens with platform coin [#1525](https://github.com/KomodoPlatform/atomicDEX-API/pull/1525)
- Enhanced logging in` spv` and `rpc_client` mods [#1594](https://github.com/KomodoPlatform/atomicDEX-API/pull/1594)
- Update metrics related dep && refactoring [#1312](https://github.com/KomodoPlatform/atomicDEX-API/pull/1312)
- Fix rick and morty genesis block deserialization [#1647](https://github.com/KomodoPlatform/atomicDEX-API/pull/1647)
- In `librustzcash` bumped `bech32` to `0.9.1`(which we already have in mm2, so we will not have 2 versions of `bech32`)
- Use dev branch as a target branch for Dependabot [#1424](https://github.com/KomodoPlatform/atomicDEX-API/pull/1424)
- Fixed Zhtlc orders is_mine bug (orders had "is_mine":false)  [#1489](https://github.com/KomodoPlatform/atomicDEX-API/pull/1489)
- Grouped SwapOps method arguments into new groups(structures) [#1529](https://github.com/KomodoPlatform/atomicDEX-API/pull/1529)
- Handling multiple rpcs optimization [#1480](https://github.com/KomodoPlatform/atomicDEX-API/issues/1480)
  - Tendermint multiple rpcs optimization [#1568](https://github.com/KomodoPlatform/atomicDEX-API/pull/1568)
  - Multiple rpcs optimization for `z_rpc` and `http_transport` [#1653](https://github.com/KomodoPlatform/atomicDEX-API/pull/1653)
  - Refactor p2p message processing flow (related with one of the security problem) [#1436](https://github.com/KomodoPlatform/atomicDEX-API/pull/1436)
- Solana tests are disabled [#1660](https://github.com/KomodoPlatform/atomicDEX-API/pull/1660)
- Some of vulnerable dependencies(tokio, libp2p) are fixed [#1666](https://github.com/KomodoPlatform/atomicDEX-API/pull/1666)
- Add `mm2_stop` WASM FFI [#1628](https://github.com/KomodoPlatform/atomicDEX-API/pull/1628)
- Use `futures_timer` crate and fix some unstable tests [#1511](https://github.com/KomodoPlatform/atomicDEX-API/pull/1511)
- Fix `Timer::sleep_ms` in WASM [#1514](https://github.com/KomodoPlatform/atomicDEX-API/pull/1514)
- Fix a race condition in `AbortableQueue` [#1528](https://github.com/KomodoPlatform/atomicDEX-API/pull/1528)
- Spawn `process_json_request` so the RPC requests can be processed asynchronously [#1620](https://github.com/KomodoPlatform/atomicDEX-API/pull/1620)
- Fix `task::-::cancel` if the RPC task is an awaiting status [#1582](https://github.com/KomodoPlatform/atomicDEX-API/pull/1582)
- `disable_coin` should fail if there are tokens dependent on the platform [#1651](https://github.com/KomodoPlatform/atomicDEX-API/pull/1651)
- Implement a repeatable future [#1564](https://github.com/KomodoPlatform/atomicDEX-API/pull/1564)
- Version handling was enhanced [#1686](https://github.com/KomodoPlatform/atomicDEX-API/pull/1686)
  - Version of `mm2_bin_lib` from cargo manifest is now used for the API version
  - `--version`, `-v`, `version` arguments now print the mm2 version
- Workflow for VirusTotal results was added to CI [#1676](https://github.com/KomodoPlatform/atomicDEX-API/pull/1676)
- `parity-ethereum` and `testcontainers-rs` crates from KomodoPlatform repo are now used [#1690](https://github.com/KomodoPlatform/atomicDEX-API/pull/1690)
- Testnet node of atom was updated, RUSTSEC-2023-0018 was ignored [#1692](https://github.com/KomodoPlatform/atomicDEX-API/pull/1692)
- Timestamp value sent from the peer in `PubkeyKeepAlive` msg was ignored and the received timestamp was used instead [#1668](https://github.com/KomodoPlatform/atomicDEX-API/pull/1668)
- Change release branch from mm2.1 to main in CI [#1697](https://github.com/KomodoPlatform/atomicDEX-API/pull/1697)
- CHANGELOG.md was introduced to have a complete log of code changes [#1680](https://github.com/KomodoPlatform/atomicDEX-API/pull/1680)
- Small fixes [#1518](https://github.com/KomodoPlatform/atomicDEX-API/pull/1518), [#1515](https://github.com/KomodoPlatform/atomicDEX-API/pull/1515), [#1550](https://github.com/KomodoPlatform/atomicDEX-API/pull/1657), [#1657](https://github.com/KomodoPlatform/atomicDEX-API/pull/1657)

**NB - Backwards compatibility breaking changes:**
- Because of [#1548](https://github.com/KomodoPlatform/atomicDEX-API/pull/1548), old nodes will not be able to swap BTC segwit with new nodes since locktimes are exchanged and validated in the negotiation messages.<|MERGE_RESOLUTION|>--- conflicted
+++ resolved
@@ -26,13 +26,9 @@
     - If an invoice payment failed, retring paying the same invoice would cause the payment to not be updated to successful in the DB even if it were successful. A method to update the payment in the DB was added to fix this.
   - `mm2_git` crate was added to provide an abstraction layer on Git for doing query/parse operations over the repositories [#1636](https://github.com/KomodoPlatform/atomicDEX-API/pull/1636)
 
-<<<<<<< HEAD
 ### Enhancements/Fixes:
 
-=======
-**Enhancements/Fixes:**
 - Use `env_logger` to achieve flexible log filtering [#1725](https://github.com/KomodoPlatform/atomicDEX-API/pull/1725)
->>>>>>> 5f4a8bbc
 - IndexedDB Cursor can now iterate over the items step-by-step [#1678](https://github.com/KomodoPlatform/atomicDEX-API/pull/1678)
 - Uuid lib was update from v0.7.4 to v1.2.2 in [#1655](https://github.com/KomodoPlatform/atomicDEX-API/pull/1655)
 - A bug was fixed in [#1706](https://github.com/KomodoPlatform/atomicDEX-API/pull/1706) where EVM swap transactions were failing if sent before the approval transaction confirmation.
