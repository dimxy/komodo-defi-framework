#![feature(custom_test_frameworks)]
#![feature(test)]
#![test_runner(docker_tests_runner)]
#![feature(drain_filter)]
#![feature(non_ascii_idents)]
#![recursion_limit="512"]

#[cfg(test)] use docker_tests::docker_tests_runner;
#[cfg(test)]
#[macro_use]
extern crate common;
#[cfg(test)]
#[macro_use]
extern crate fomat_macros;
#[cfg(test)]
#[macro_use]
extern crate gstuff;
#[cfg(test)]
#[macro_use]
extern crate lazy_static;
#[cfg(test)]
#[macro_use]
extern crate serde_json;
#[cfg(test)]
#[macro_use]
extern crate serde_derive;
#[cfg(test)]
#[macro_use]
extern crate serialization_derive;
#[cfg(test)] extern crate test;
#[cfg(test)]
#[macro_use]
extern crate unwrap;

#[cfg(test)]
#[path = "mm2.rs"]
pub mod mm2;

fn main() { unimplemented!() }

/// rustfmt cannot resolve the module path within docker_tests.
/// Specify the path manually outside the docker_tests.
#[cfg(rustfmt)]
#[path = "docker_tests/swaps_confs_settings_sync_tests.rs"]
mod swaps_confs_settings_sync_tests;

#[cfg(rustfmt)]
#[path = "docker_tests/swaps_file_lock_tests.rs"]
mod swaps_file_lock_tests;

#[cfg(all(test, feature = "native"))]
mod docker_tests {
    #[rustfmt::skip]
    mod swaps_confs_settings_sync_tests;
    #[rustfmt::skip]
    mod swaps_file_lock_tests;

    use bitcrypto::ChecksumType;
    use coins::utxo::rpc_clients::{UtxoRpcClientEnum, UtxoRpcClientOps};
    use coins::utxo::{coin_daemon_data_dir, dhash160, utxo_coin_from_conf_and_request, zcash_params_path, UtxoCoin};
    use coins::{FoundSwapTxSpend, MarketCoinOps, SwapOps};
    use common::block_on;
    use common::{file_lock::FileLock,
                 for_tests::{enable_native, mm_dump, new_mm2_temp_folder_path, MarketMakerIt},
                 mm_ctx::{MmArc, MmCtxBuilder}};
    use futures01::Future;
    use gstuff::now_ms;
    use keys::{KeyPair, Private};
    use secp256k1::SecretKey;
    use serde_json::{self as json, Value as Json};
    use std::env;
    use std::io::{BufRead, BufReader};
    use std::process::Command;
    use std::sync::Mutex;
    use std::thread;
    use std::time::Duration;
    use test::{test_main, StaticBenchFn, StaticTestFn, TestDescAndFn};
    use testcontainers::clients::Cli;
    use testcontainers::images::generic::{GenericImage, WaitFor};
    use testcontainers::{Container, Docker, Image};

    // AP: custom test runner is intended to initialize the required environment (e.g. coin daemons in the docker containers)
    // and then gracefully clear it by dropping the RAII docker container handlers
    // I've tried to use static for such singleton initialization but it turned out that despite
    // rustc allows to use Drop as static the drop fn won't ever be called
    // NB: https://github.com/rust-lang/rfcs/issues/1111
    // the only preparation step required is Zcash params files downloading:
    // Windows - https://github.com/KomodoPlatform/komodo/blob/master/zcutil/fetch-params.bat
    // Linux and MacOS - https://github.com/KomodoPlatform/komodo/blob/master/zcutil/fetch-params.sh
    pub fn docker_tests_runner(tests: &[&TestDescAndFn]) {
        // pretty_env_logger::try_init();
        let docker = Cli::default();
        let mut containers = vec![];
        // skip Docker containers initialization if we are intended to run test_mm_start only
        if std::env::var("_MM2_TEST_CONF").is_err() {
            Command::new("docker")
                .arg("pull")
                .arg("artempikulin/testblockchain")
                .status()
                .expect("Failed to execute docker command");

            let stdout = Command::new("docker")
                .arg("ps")
                .arg("-f")
                .arg("ancestor=artempikulin/testblockchain")
                .arg("-q")
                .output()
                .expect("Failed to execute docker command");

            let reader = BufReader::new(stdout.stdout.as_slice());
            let ids: Vec<_> = reader.lines().map(|line| line.unwrap()).collect();
            if !ids.is_empty() {
                Command::new("docker")
                    .arg("rm")
                    .arg("-f")
                    .args(ids)
                    .status()
                    .expect("Failed to execute docker command");
            }

            let utxo_node = utxo_docker_node(&docker, "MYCOIN", 7000);
            let utxo_node1 = utxo_docker_node(&docker, "MYCOIN1", 8000);
            utxo_node.wait_ready();
            utxo_node1.wait_ready();
            containers.push(utxo_node);
            containers.push(utxo_node1);
        }
        // detect if docker is installed
        // skip the tests that use docker if not installed
        let owned_tests: Vec<_> = tests
            .iter()
            .map(|t| match t.testfn {
                StaticTestFn(f) => TestDescAndFn {
                    testfn: StaticTestFn(f),
                    desc: t.desc.clone(),
                },
                StaticBenchFn(f) => TestDescAndFn {
                    testfn: StaticBenchFn(f),
                    desc: t.desc.clone(),
                },
                _ => panic!("non-static tests passed to lp_coins test runner"),
            })
            .collect();
        let args: Vec<String> = std::env::args().collect();
        let _exit_code = test_main(&args, owned_tests, None);
    }

    struct UtxoDockerNode<'a> {
        #[allow(dead_code)]
        container: Container<'a, Cli, GenericImage>,
        ticker: String,
        #[allow(dead_code)]
        port: u16,
    }

    impl<'a> UtxoDockerNode<'a> {
        pub fn wait_ready(&self) {
            let ctx = MmCtxBuilder::new().into_mm_arc();
            let conf = json!({"asset":self.ticker, "txfee": 1000});
            let req = json!({"method":"enable"});
            let priv_key = unwrap!(hex::decode(
                "809465b17d0a4ddb3e4c69e8f23c2cabad868f51f8bed5c765ad1d6516c3306f"
            ));
            let coin = unwrap!(block_on(utxo_coin_from_conf_and_request(
                &ctx,
                &self.ticker,
                &conf,
                &req,
                &priv_key
            )));
            let timeout = now_ms() + 30000;
            loop {
                match coin.rpc_client().get_block_count().wait() {
                    Ok(n) => {
                        if n > 1 {
                            break;
                        }
                    },
                    Err(e) => log!([e]),
                }
                assert!(now_ms() < timeout, "Test timed out");
                thread::sleep(Duration::from_secs(1));
            }
        }
    }

    fn utxo_docker_node<'a>(docker: &'a Cli, ticker: &'static str, port: u16) -> UtxoDockerNode<'a> {
        let args = vec![
            "-v".into(),
            format!("{}:/data/.zcash-params", zcash_params_path().display()),
            "-p".into(),
            format!("127.0.0.1:{}:{}", port, port).into(),
        ];
        let image = GenericImage::new("artempikulin/testblockchain")
            .with_args(args)
            .with_env_var("CLIENTS", "2")
            .with_env_var("CHAIN", ticker)
            .with_env_var("TEST_ADDY", "R9imXLs1hEcU9KbFDQq2hJEEJ1P5UoekaF")
            .with_env_var("TEST_WIF", "UqqW7f766rADem9heD8vSBvvrdfJb3zg5r8du9rJxPtccjWf7RG9")
            .with_env_var(
                "TEST_PUBKEY",
                "021607076d7a2cb148d542fb9644c04ffc22d2cca752f80755a0402a24c567b17a",
            )
            .with_env_var("DAEMON_URL", "http://test:test@127.0.0.1:7000")
            .with_env_var("COIN", "Komodo")
            .with_env_var("COIN_RPC_PORT", port.to_string())
            .with_wait_for(WaitFor::message_on_stdout("config is ready"));
        let container = docker.run(image);
        let mut conf_path = coin_daemon_data_dir(ticker, true);
        unwrap!(std::fs::create_dir_all(&conf_path));
        conf_path.push(format!("{}.conf", ticker));
        Command::new("docker")
            .arg("cp")
            .arg(format!("{}:/data/node_0/{}.conf", container.id(), ticker))
            .arg(&conf_path)
            .status()
            .expect("Failed to execute docker command");
        let timeout = now_ms() + 3000;
        loop {
            if conf_path.exists() {
                break;
            };
            assert!(now_ms() < timeout, "Test timed out");
        }
        UtxoDockerNode {
            container,
            ticker: ticker.into(),
            port,
        }
    }

    lazy_static! {
        static ref COINS_LOCK: Mutex<()> = Mutex::new(());
    }

    // generate random privkey, create a coin and fill it's address with 1000 coins
    fn generate_coin_with_random_privkey(ticker: &str, balance: u64) -> (MmArc, UtxoCoin, [u8; 32]) {
        // prevent concurrent initialization since daemon RPC returns errors if send_to_address
        // is called concurrently (insufficient funds) and it also may return other errors
        // if previous transaction is not confirmed yet
        let ctx = MmCtxBuilder::new().into_mm_arc();
        let _lock = unwrap!(COINS_LOCK.lock());
        let timeout = (now_ms() / 1000) + 120; // timeout if test takes more than 120 seconds to run
        let conf = json!({"asset":ticker,"txversion":4,"overwintered":1,"txfee":1000});
        let req = json!({"method":"enable"});
        let priv_key = SecretKey::random(&mut rand4::thread_rng()).serialize();
        let coin = unwrap!(block_on(utxo_coin_from_conf_and_request(
            &ctx, ticker, &conf, &req, &priv_key
        )));
        // TODO check what is it
        fill_address(&coin, &coin.my_address().unwrap(), balance, timeout);
        (ctx, coin, priv_key)
    }

    fn fill_address(coin: &UtxoCoin, address: &str, amount: u64, timeout: u64) {
        if let UtxoRpcClientEnum::Native(client) = &coin.rpc_client() {
            // TODO check it
            unwrap!(client
                .import_address(&coin.my_address().unwrap(), &unwrap!(coin.my_address()), false)
                .wait());
            let hash = client.send_to_address(address, &amount.into()).wait().unwrap();
            let tx_bytes = client.get_transaction_bytes(hash).wait().unwrap();
            unwrap!(coin.wait_for_confirmations(&tx_bytes, 1, false, timeout, 1).wait());
            log!({ "{:02x}", tx_bytes });
            loop {
                let unspents = client
                    .list_unspent(0, std::i32::MAX, vec![coin.my_address().unwrap()])
                    .wait()
                    .unwrap();
                log!([unspents]);
                if !unspents.is_empty() {
                    break;
                }
                assert!(now_ms() / 1000 < timeout, "Test timed out");
                thread::sleep(Duration::from_secs(1));
            }
        };
    }

    #[test]
    fn test_search_for_swap_tx_spend_native_was_refunded_taker() {
        let timeout = (now_ms() / 1000) + 120; // timeout if test takes more than 120 seconds to run
        let (_ctx, coin, _) = generate_coin_with_random_privkey("MYCOIN", 1000);

        let time_lock = (now_ms() / 1000) as u32 - 3600;
        let tx = coin
            .send_taker_payment(time_lock, &*coin.my_public_key(), &[0; 20], 1.into())
            .wait()
            .unwrap();

        unwrap!(coin.wait_for_confirmations(&tx.tx_hex(), 1, false, timeout, 1).wait());

        let refund_tx = coin
            .send_taker_refunds_payment(&tx.tx_hex(), time_lock, &*coin.my_public_key(), &[0; 20])
            .wait()
            .unwrap();

        unwrap!(coin
            .wait_for_confirmations(&refund_tx.tx_hex(), 1, false, timeout, 1)
            .wait());

        let found = unwrap!(unwrap!(coin.search_for_swap_tx_spend_my(
            time_lock,
            &*coin.my_public_key(),
            &[0; 20],
            &tx.tx_hex(),
            0,
        )));
        assert_eq!(FoundSwapTxSpend::Refunded(refund_tx), found);
    }

    #[test]
    fn test_search_for_swap_tx_spend_native_was_refunded_maker() {
        let timeout = (now_ms() / 1000) + 120; // timeout if test takes more than 120 seconds to run
        let (_ctx, coin, _) = generate_coin_with_random_privkey("MYCOIN", 1000);

        let time_lock = (now_ms() / 1000) as u32 - 3600;
        let tx = coin
            .send_maker_payment(time_lock, &*coin.my_public_key(), &[0; 20], 1.into())
            .wait()
            .unwrap();

        unwrap!(coin.wait_for_confirmations(&tx.tx_hex(), 1, false, timeout, 1).wait());

        let refund_tx = coin
            .send_maker_refunds_payment(&tx.tx_hex(), time_lock, &*coin.my_public_key(), &[0; 20])
            .wait()
            .unwrap();

        unwrap!(coin
            .wait_for_confirmations(&refund_tx.tx_hex(), 1, false, timeout, 1)
            .wait());

        let found = unwrap!(unwrap!(coin.search_for_swap_tx_spend_my(
            time_lock,
            &*coin.my_public_key(),
            &[0; 20],
            &tx.tx_hex(),
            0,
        )));
        assert_eq!(FoundSwapTxSpend::Refunded(refund_tx), found);
    }

    #[test]
    fn test_search_for_taker_swap_tx_spend_native_was_spent_by_maker() {
        let timeout = (now_ms() / 1000) + 120; // timeout if test takes more than 120 seconds to run
        let (_ctx, coin, _) = generate_coin_with_random_privkey("MYCOIN", 1000);
        let secret = [0; 32];

        let time_lock = (now_ms() / 1000) as u32 - 3600;
        let tx = coin
            .send_taker_payment(time_lock, &*coin.my_public_key(), &*dhash160(&secret), 1.into())
            .wait()
            .unwrap();

        unwrap!(coin.wait_for_confirmations(&tx.tx_hex(), 1, false, timeout, 1).wait());

        let spend_tx = coin
            .send_maker_spends_taker_payment(&tx.tx_hex(), time_lock, &*coin.my_public_key(), &secret)
            .wait()
            .unwrap();

        unwrap!(coin
            .wait_for_confirmations(&spend_tx.tx_hex(), 1, false, timeout, 1)
            .wait());

        let found = unwrap!(unwrap!(coin.search_for_swap_tx_spend_my(
            time_lock,
            &*coin.my_public_key(),
            &*dhash160(&secret),
            &tx.tx_hex(),
            0,
        )));
        assert_eq!(FoundSwapTxSpend::Spent(spend_tx), found);
    }

    #[test]
    fn test_search_for_maker_swap_tx_spend_native_was_spent_by_taker() {
        let timeout = (now_ms() / 1000) + 120; // timeout if test takes more than 120 seconds to run
        let (_ctx, coin, _) = generate_coin_with_random_privkey("MYCOIN", 1000);
        let secret = [0; 32];

        let time_lock = (now_ms() / 1000) as u32 - 3600;
        let tx = coin
            .send_maker_payment(time_lock, &*coin.my_public_key(), &*dhash160(&secret), 1.into())
            .wait()
            .unwrap();

        unwrap!(coin.wait_for_confirmations(&tx.tx_hex(), 1, false, timeout, 1).wait());

        let spend_tx = coin
            .send_taker_spends_maker_payment(&tx.tx_hex(), time_lock, &*coin.my_public_key(), &secret)
            .wait()
            .unwrap();

        unwrap!(coin
            .wait_for_confirmations(&spend_tx.tx_hex(), 1, false, timeout, 1)
            .wait());

        let found = unwrap!(unwrap!(coin.search_for_swap_tx_spend_my(
            time_lock,
            &*coin.my_public_key(),
            &*dhash160(&secret),
            &tx.tx_hex(),
            0,
        )));
        assert_eq!(FoundSwapTxSpend::Spent(spend_tx), found);
    }

    // https://github.com/KomodoPlatform/atomicDEX-API/issues/554
    #[test]
    fn order_should_be_cancelled_when_entire_balance_is_withdrawn() {
        let (_ctx, _, priv_key) = generate_coin_with_random_privkey("MYCOIN", 1000);
        let coins = json! ([
            {"coin":"MYCOIN","asset":"MYCOIN","txversion":4,"overwintered":1,"txfee":1000},
            {"coin":"MYCOIN1","asset":"MYCOIN1","txversion":4,"overwintered":1,"txfee":1000},
        ]);
        let mut mm_bob = unwrap!(MarketMakerIt::start(
            json! ({
                "gui": "nogui",
                "netid": 9000,
                "dht": "on",  // Enable DHT without delay.
                "myipaddr": env::var ("BOB_TRADE_IP") .ok(),
                "rpcip": env::var ("BOB_TRADE_IP") .ok(),
                "canbind": env::var ("BOB_TRADE_PORT") .ok().map (|s| unwrap! (s.parse::<i64>())),
                "passphrase": format!("0x{}", hex::encode(priv_key)),
                "coins": coins,
                "rpc_password": "pass",
                "i_am_seed": true,
            }),
            "pass".to_string(),
            None,
        ));
        let (_bob_dump_log, _bob_dump_dashboard) = mm_dump(&mm_bob.log_path);
        unwrap!(block_on(
            mm_bob.wait_for_log(60., |log| log.contains(">>>>>>>>> DEX stats "))
        ));
        log!([block_on(enable_native(&mm_bob, "MYCOIN", vec![]))]);
        log!([block_on(enable_native(&mm_bob, "MYCOIN1", vec![]))]);
        let rc = unwrap!(block_on(mm_bob.rpc(json! ({
            "userpass": mm_bob.userpass,
            "method": "setprice",
            "base": "MYCOIN",
            "rel": "MYCOIN1",
            "price": 1,
            "volume": "999",
        }))));
        assert!(rc.0.is_success(), "!setprice: {}", rc.1);

        thread::sleep(Duration::from_secs(12));

        log!("Get MYCOIN/MYCOIN1 orderbook");
        let rc = unwrap!(block_on(mm_bob.rpc(json! ({
            "userpass": mm_bob.userpass,
            "method": "orderbook",
            "base": "MYCOIN",
            "rel": "MYCOIN1",
        }))));
        assert!(rc.0.is_success(), "!orderbook: {}", rc.1);

        let bob_orderbook: Json = unwrap!(json::from_str(&rc.1));
        log!("orderbook "[bob_orderbook]);
        let asks = bob_orderbook["asks"].as_array().unwrap();
        assert_eq!(asks.len(), 1, "MYCOIN/MYCOIN1 orderbook must have exactly 1 ask");

        let withdraw = unwrap!(block_on(mm_bob.rpc(json! ({
            "userpass": mm_bob.userpass,
            "method": "withdraw",
            "coin": "MYCOIN",
            "max": true,
            "to": "R9imXLs1hEcU9KbFDQq2hJEEJ1P5UoekaF",
        }))));
        assert!(withdraw.0.is_success(), "!withdraw: {}", withdraw.1);

        let withdraw: Json = unwrap!(json::from_str(&withdraw.1));

        let send_raw = unwrap!(block_on(mm_bob.rpc(json! ({
            "userpass": mm_bob.userpass,
            "method": "send_raw_transaction",
            "coin": "MYCOIN",
            "tx_hex": withdraw["tx_hex"],
        }))));
        assert!(send_raw.0.is_success(), "!send_raw: {}", send_raw.1);

        thread::sleep(Duration::from_secs(12));

        log!("Get MYCOIN/MYCOIN1 orderbook");
        let rc = unwrap!(block_on(mm_bob.rpc(json! ({
            "userpass": mm_bob.userpass,
            "method": "orderbook",
            "base": "MYCOIN",
            "rel": "MYCOIN1",
        }))));
        assert!(rc.0.is_success(), "!orderbook: {}", rc.1);

        let bob_orderbook: Json = unwrap!(json::from_str(&rc.1));
        log!("orderbook "(unwrap!(json::to_string(&bob_orderbook))));
        let asks = bob_orderbook["asks"].as_array().unwrap();
        assert_eq!(asks.len(), 0, "MYCOIN/MYCOIN1 orderbook must have exactly 0 asks");

        log!("Get my orders");
        let rc = unwrap!(block_on(mm_bob.rpc(json! ({
            "userpass": mm_bob.userpass,
            "method": "my_orders",
        }))));
        assert!(rc.0.is_success(), "!my_orders: {}", rc.1);
        let orders: Json = unwrap!(json::from_str(&rc.1));
        log!("my_orders "(unwrap!(json::to_string(&orders))));
        assert!(
            unwrap!(orders["result"]["maker_orders"].as_object()).is_empty(),
            "maker_orders must be empty"
        );

        unwrap!(block_on(mm_bob.stop()));
    }

    // https://github.com/KomodoPlatform/atomicDEX-API/issues/471
    #[test]
    fn test_match_and_trade_max() {
        let (_ctx, _, bob_priv_key) = generate_coin_with_random_privkey("MYCOIN", 1000);
        let (_ctx, _, alice_priv_key) = generate_coin_with_random_privkey("MYCOIN1", 2000);
        let coins = json! ([
            {"coin":"MYCOIN","asset":"MYCOIN","txversion":4,"overwintered":1,"txfee":1000},
            {"coin":"MYCOIN1","asset":"MYCOIN1","txversion":4,"overwintered":1,"txfee":1000},
        ]);
        let mut mm_bob = unwrap!(MarketMakerIt::start(
            json! ({
                "gui": "nogui",
                "netid": 9000,
                "dht": "on",  // Enable DHT without delay.
                "passphrase": format!("0x{}", hex::encode(bob_priv_key)),
                "coins": coins,
                "rpc_password": "pass",
                "i_am_seed": true,
            }),
            "pass".to_string(),
            None,
        ));
        let (_bob_dump_log, _bob_dump_dashboard) = mm_dump(&mm_bob.log_path);
        unwrap!(block_on(
            mm_bob.wait_for_log(22., |log| log.contains(">>>>>>>>> DEX stats "))
        ));

        let mut mm_alice = unwrap!(MarketMakerIt::start(
            json! ({
                "gui": "nogui",
                "netid": 9000,
                "dht": "on",  // Enable DHT without delay.
                "passphrase": format!("0x{}", hex::encode(alice_priv_key)),
                "coins": coins,
                "rpc_password": "pass",
                "seednodes": vec![format!("{}", mm_bob.ip)],
            }),
            "pass".to_string(),
            None,
        ));
        let (_alice_dump_log, _alice_dump_dashboard) = mm_dump(&mm_alice.log_path);
        unwrap!(block_on(
            mm_alice.wait_for_log(22., |log| log.contains(">>>>>>>>> DEX stats "))
        ));

        log!([block_on(enable_native(&mm_bob, "MYCOIN", vec![]))]);
        log!([block_on(enable_native(&mm_bob, "MYCOIN1", vec![]))]);
        log!([block_on(enable_native(&mm_alice, "MYCOIN", vec![]))]);
        log!([block_on(enable_native(&mm_alice, "MYCOIN1", vec![]))]);
        let rc = unwrap!(block_on(mm_bob.rpc(json! ({
            "userpass": mm_bob.userpass,
            "method": "setprice",
            "base": "MYCOIN",
            "rel": "MYCOIN1",
            "price": 1,
            "max": true,
        }))));
        assert!(rc.0.is_success(), "!setprice: {}", rc.1);

        thread::sleep(Duration::from_secs(12));

        log!("Get MYCOIN/MYCOIN1 orderbook");
        let rc = unwrap!(block_on(mm_bob.rpc(json! ({
            "userpass": mm_bob.userpass,
            "method": "orderbook",
            "base": "MYCOIN",
            "rel": "MYCOIN1",
        }))));
        assert!(rc.0.is_success(), "!orderbook: {}", rc.1);

        let bob_orderbook: Json = unwrap!(json::from_str(&rc.1));
        log!("orderbook "[bob_orderbook]);
        let asks = bob_orderbook["asks"].as_array().unwrap();
        assert_eq!(asks.len(), 1, "MYCOIN/MYCOIN1 orderbook must have exactly 1 ask");
        assert_eq!(asks[0]["maxvolume"], Json::from("999.99999"));

        let rc = unwrap!(block_on(mm_alice.rpc(json! ({
            "userpass": mm_alice.userpass,
            "method": "buy",
            "base": "MYCOIN",
            "rel": "MYCOIN1",
            "price": 1,
            "volume": "999.99999",
        }))));
        assert!(rc.0.is_success(), "!buy: {}", rc.1);

        unwrap!(block_on(mm_bob.wait_for_log(22., |log| {
            log.contains("Entering the maker_swap_loop MYCOIN/MYCOIN1")
        })));
        unwrap!(block_on(mm_alice.wait_for_log(22., |log| {
            log.contains("Entering the taker_swap_loop MYCOIN/MYCOIN1")
        })));
        unwrap!(block_on(mm_bob.stop()));
        unwrap!(block_on(mm_alice.stop()));
    }

    #[test]
    fn test_buy_when_coins_locked_by_other_swap() {
        let (_ctx, _, bob_priv_key) = generate_coin_with_random_privkey("MYCOIN", 1000);
        let (_ctx, _, alice_priv_key) = generate_coin_with_random_privkey("MYCOIN1", 2);
        let coins = json! ([
            {"coin":"MYCOIN","asset":"MYCOIN","txversion":4,"overwintered":1,"txfee":1000},
            {"coin":"MYCOIN1","asset":"MYCOIN1","txversion":4,"overwintered":1,"txfee":1000},
        ]);
        let mut mm_bob = unwrap!(MarketMakerIt::start(
            json! ({
                "gui": "nogui",
                "netid": 9000,
                "dht": "on",  // Enable DHT without delay.
                "passphrase": format!("0x{}", hex::encode(bob_priv_key)),
                "coins": coins,
                "rpc_password": "pass",
                "i_am_seed": true,
            }),
            "pass".to_string(),
            None,
        ));
        let (_bob_dump_log, _bob_dump_dashboard) = mm_dump(&mm_bob.log_path);
        unwrap!(block_on(
            mm_bob.wait_for_log(22., |log| log.contains(">>>>>>>>> DEX stats "))
        ));

        let mut mm_alice = unwrap!(MarketMakerIt::start(
            json! ({
                "gui": "nogui",
                "netid": 9000,
                "dht": "on",  // Enable DHT without delay.
                "passphrase": format!("0x{}", hex::encode(alice_priv_key)),
                "coins": coins,
                "rpc_password": "pass",
                "seednodes": vec![format!("{}", mm_bob.ip)],
            }),
            "pass".to_string(),
            None,
        ));
        let (_alice_dump_log, _alice_dump_dashboard) = mm_dump(&mm_alice.log_path);
        unwrap!(block_on(
            mm_alice.wait_for_log(22., |log| log.contains(">>>>>>>>> DEX stats "))
        ));

        log!([block_on(enable_native(&mm_bob, "MYCOIN", vec![]))]);
        log!([block_on(enable_native(&mm_bob, "MYCOIN1", vec![]))]);
        log!([block_on(enable_native(&mm_alice, "MYCOIN", vec![]))]);
        log!([block_on(enable_native(&mm_alice, "MYCOIN1", vec![]))]);
        let rc = unwrap!(block_on(mm_bob.rpc(json! ({
            "userpass": mm_bob.userpass,
            "method": "setprice",
            "base": "MYCOIN",
            "rel": "MYCOIN1",
            "price": 1,
            "max": true,
        }))));
        assert!(rc.0.is_success(), "!setprice: {}", rc.1);

        let rc = unwrap!(block_on(mm_alice.rpc(json! ({
            "userpass": mm_alice.userpass,
            "method": "buy",
            "base": "MYCOIN",
            "rel": "MYCOIN1",
            "price": 1,
            // the result of equation x + x / 777 + 0.00002 = 1
            "volume": {
                "numer":"77698446",
                "denom":"77800000"
            },
        }))));
        assert!(rc.0.is_success(), "!buy: {}", rc.1);

<<<<<<< HEAD
        unwrap! (block_on (mm_bob.wait_for_log (22., |log| log.contains ("Entering the maker_swap_loop MYCOIN/MYCOIN1"))));
        unwrap! (block_on (mm_alice.wait_for_log (22., |log| log.contains ("Entering the taker_swap_loop MYCOIN/MYCOIN1"))));
        // TODO when buy call is made immediately swap might be not put into swap ctx yet so locked
        // amount returns 0
        thread::sleep(Duration::from_secs(3));
=======
        unwrap!(block_on(mm_bob.wait_for_log(22., |log| {
            log.contains("Entering the maker_swap_loop MYCOIN/MYCOIN1")
        })));
        unwrap!(block_on(mm_alice.wait_for_log(22., |log| {
            log.contains("Entering the taker_swap_loop MYCOIN/MYCOIN1")
        })));
>>>>>>> 8a284f02

        let rc = unwrap!(block_on(mm_alice.rpc(json! ({
            "userpass": mm_alice.userpass,
            "method": "buy",
            "base": "MYCOIN",
            "rel": "MYCOIN1",
            "price": 1,
            // it is slightly more than previous volume so it should fail
            // because the total sum of used funds will be slightly more than available 2
            "volume": {
                "numer":"77698447",
                "denom":"77800000"
            },
        }))));
        assert!(!rc.0.is_success(), "buy success, but should fail: {}", rc.1);
        assert!(rc.1.contains("is larger than available 1"));
        unwrap!(block_on(mm_bob.stop()));
        unwrap!(block_on(mm_alice.stop()));
    }

    #[test]
    fn test_sell_when_coins_locked_by_other_swap() {
        let (_ctx, _, bob_priv_key) = generate_coin_with_random_privkey("MYCOIN", 1000);
        let (_ctx, _, alice_priv_key) = generate_coin_with_random_privkey("MYCOIN1", 2);
        let coins = json! ([
            {"coin":"MYCOIN","asset":"MYCOIN","txversion":4,"overwintered":1,"txfee":1000},
            {"coin":"MYCOIN1","asset":"MYCOIN1","txversion":4,"overwintered":1,"txfee":1000},
        ]);
        let mut mm_bob = unwrap!(MarketMakerIt::start(
            json! ({
                "gui": "nogui",
                "netid": 9000,
                "dht": "on",  // Enable DHT without delay.
                "passphrase": format!("0x{}", hex::encode(bob_priv_key)),
                "coins": coins,
                "rpc_password": "pass",
                "i_am_seed": true,
            }),
            "pass".to_string(),
            None,
        ));
        let (_bob_dump_log, _bob_dump_dashboard) = mm_dump(&mm_bob.log_path);
        unwrap!(block_on(
            mm_bob.wait_for_log(22., |log| log.contains(">>>>>>>>> DEX stats "))
        ));

        let mut mm_alice = unwrap!(MarketMakerIt::start(
            json! ({
                "gui": "nogui",
                "netid": 9000,
                "dht": "on",  // Enable DHT without delay.
                "passphrase": format!("0x{}", hex::encode(alice_priv_key)),
                "coins": coins,
                "rpc_password": "pass",
                "seednodes": vec![format!("{}", mm_bob.ip)],
            }),
            "pass".to_string(),
            None,
        ));
        let (_alice_dump_log, _alice_dump_dashboard) = mm_dump(&mm_alice.log_path);
        unwrap!(block_on(
            mm_alice.wait_for_log(22., |log| log.contains(">>>>>>>>> DEX stats "))
        ));

        log!([block_on(enable_native(&mm_bob, "MYCOIN", vec![]))]);
        log!([block_on(enable_native(&mm_bob, "MYCOIN1", vec![]))]);
        log!([block_on(enable_native(&mm_alice, "MYCOIN", vec![]))]);
        log!([block_on(enable_native(&mm_alice, "MYCOIN1", vec![]))]);
        let rc = unwrap!(block_on(mm_bob.rpc(json! ({
            "userpass": mm_bob.userpass,
            "method": "setprice",
            "base": "MYCOIN",
            "rel": "MYCOIN1",
            "price": 1,
            "max": true,
        }))));
        assert!(rc.0.is_success(), "!setprice: {}", rc.1);

        let rc = unwrap!(block_on(mm_alice.rpc(json! ({
            "userpass": mm_alice.userpass,
            "method": "sell",
            "base": "MYCOIN1",
            "rel": "MYCOIN",
            "price": 1,
            // the result of equation x + x / 777 + 0.00002 = 1
            "volume": {
                "numer":"77698446",
                "denom":"77800000"
            },
        }))));
        assert!(rc.0.is_success(), "!sell: {}", rc.1);

<<<<<<< HEAD
        unwrap! (block_on (mm_bob.wait_for_log (22., |log| log.contains ("Entering the maker_swap_loop MYCOIN/MYCOIN1"))));
        unwrap! (block_on (mm_alice.wait_for_log (22., |log| log.contains ("Entering the taker_swap_loop MYCOIN/MYCOIN1"))));
        // TODO when sell call is made immediately swap might be not put into swap ctx yet so locked
        // amount returns 0
        thread::sleep(Duration::from_secs(3));
=======
        unwrap!(block_on(mm_bob.wait_for_log(22., |log| {
            log.contains("Entering the maker_swap_loop MYCOIN/MYCOIN1")
        })));
        unwrap!(block_on(mm_alice.wait_for_log(22., |log| {
            log.contains("Entering the taker_swap_loop MYCOIN/MYCOIN1")
        })));
>>>>>>> 8a284f02

        let rc = unwrap!(block_on(mm_alice.rpc(json! ({
            "userpass": mm_alice.userpass,
            "method": "sell",
            "base": "MYCOIN1",
            "rel": "MYCOIN",
            "price": 1,
            // it is slightly more than previous volume so it should fail
            // because the total sum of used funds will be slightly more than available 2
            "volume": {
                "numer":"77698447",
                "denom":"77800000"
            },
        }))));
        assert!(!rc.0.is_success(), "sell success, but should fail: {}", rc.1);
        assert!(rc.1.contains("is larger than available 1"));
        unwrap!(block_on(mm_bob.stop()));
        unwrap!(block_on(mm_alice.stop()));
    }

    #[test]
    fn test_buy_max() {
        let (_ctx, _, alice_priv_key) = generate_coin_with_random_privkey("MYCOIN1", 1);
        let coins = json! ([
            {"coin":"MYCOIN","asset":"MYCOIN","txversion":4,"overwintered":1,"txfee":1000},
            {"coin":"MYCOIN1","asset":"MYCOIN1","txversion":4,"overwintered":1,"txfee":1000},
        ]);
        let mut mm_alice = unwrap!(MarketMakerIt::start(
            json! ({
                "gui": "nogui",
                "netid": 9000,
                "dht": "on",  // Enable DHT without delay.
                "passphrase": format!("0x{}", hex::encode(alice_priv_key)),
                "coins": coins,
                "rpc_password": "pass",
                "i_am_see": true,
            }),
            "pass".to_string(),
            None,
        ));
        let (_alice_dump_log, _alice_dump_dashboard) = mm_dump(&mm_alice.log_path);
        unwrap!(block_on(
            mm_alice.wait_for_log(22., |log| log.contains(">>>>>>>>> DEX stats "))
        ));

        log!([block_on(enable_native(&mm_alice, "MYCOIN", vec![]))]);
        log!([block_on(enable_native(&mm_alice, "MYCOIN1", vec![]))]);
        let rc = unwrap!(block_on(mm_alice.rpc(json! ({
            "userpass": mm_alice.userpass,
            "method": "buy",
            "base": "MYCOIN",
            "rel": "MYCOIN1",
            "price": 1,
            // the result of equation x + x / 777 + 0.00002 = 1
            "volume": {
                "numer":"77698446",
                "denom":"77800000"
            },
        }))));
        assert!(rc.0.is_success(), "!buy: {}", rc.1);

        let rc = unwrap!(block_on(mm_alice.rpc(json! ({
            "userpass": mm_alice.userpass,
            "method": "buy",
            "base": "MYCOIN",
            "rel": "MYCOIN1",
            "price": 1,
            // it is slightly more than previous volume so it should fail
            "volume": {
                "numer":"77698447",
                "denom":"77800000"
            },
        }))));
        assert!(!rc.0.is_success(), "buy success, but should fail: {}", rc.1);
        // assert! (rc.1.contains("MYCOIN1 balance 1 is too low"));
        unwrap!(block_on(mm_alice.stop()));
    }

    #[test]
    fn test_get_max_taker_vol() {
        let (_ctx, _, alice_priv_key) = generate_coin_with_random_privkey("MYCOIN1", 1);
        let coins = json! ([
            {"coin":"MYCOIN","asset":"MYCOIN","txversion":4,"overwintered":1,"txfee":1000},
            {"coin":"MYCOIN1","asset":"MYCOIN1","txversion":4,"overwintered":1,"txfee":1000},
        ]);
        let mut mm_alice = unwrap!(MarketMakerIt::start(
            json! ({
                "gui": "nogui",
                "netid": 9000,
                "dht": "on",  // Enable DHT without delay.
                "passphrase": format!("0x{}", hex::encode(alice_priv_key)),
                "coins": coins,
                "rpc_password": "pass",
                "i_am_see": true,
            }),
            "pass".to_string(),
            None,
        ));
        let (_alice_dump_log, _alice_dump_dashboard) = mm_dump(&mm_alice.log_path);
        unwrap!(block_on(
            mm_alice.wait_for_log(22., |log| log.contains(">>>>>>>>> DEX stats "))
        ));

        log!([block_on(enable_native(&mm_alice, "MYCOIN1", vec![]))]);
        let rc = unwrap!(block_on(mm_alice.rpc(json! ({
            "userpass": mm_alice.userpass,
            "method": "max_taker_vol",
            "coin": "MYCOIN1",
        }))));
        assert!(rc.0.is_success(), "!max_taker_vol: {}", rc.1);
        let json: Json = json::from_str(&rc.1).unwrap();
        // the result of equation x + x / 777 + 0.00002 = 1
        assert_eq!(json["result"]["numer"], Json::from("38849223"));
        assert_eq!(json["result"]["denom"], Json::from("38900000"));
        unwrap!(block_on(mm_alice.stop()));
    }

    #[test]
    fn test_set_price_max() {
        let (_ctx, _, alice_priv_key) = generate_coin_with_random_privkey("MYCOIN", 1);
        let coins = json! ([
            {"coin":"MYCOIN","asset":"MYCOIN","txversion":4,"overwintered":1,"txfee":1000},
            {"coin":"MYCOIN1","asset":"MYCOIN1","txversion":4,"overwintered":1,"txfee":1000},
        ]);
        let mut mm_alice = unwrap!(MarketMakerIt::start(
            json! ({
                "gui": "nogui",
                "netid": 9000,
                "dht": "on",  // Enable DHT without delay.
                "passphrase": format!("0x{}", hex::encode(alice_priv_key)),
                "coins": coins,
                "rpc_password": "pass",
                "i_am_see": true,
            }),
            "pass".to_string(),
            None,
        ));
        let (_alice_dump_log, _alice_dump_dashboard) = mm_dump(&mm_alice.log_path);
        unwrap!(block_on(
            mm_alice.wait_for_log(22., |log| log.contains(">>>>>>>>> DEX stats "))
        ));

        log!([block_on(enable_native(&mm_alice, "MYCOIN", vec![]))]);
        log!([block_on(enable_native(&mm_alice, "MYCOIN1", vec![]))]);
        let rc = unwrap!(block_on(mm_alice.rpc(json! ({
            "userpass": mm_alice.userpass,
            "method": "setprice",
            "base": "MYCOIN",
            "rel": "MYCOIN1",
            "price": 1,
            // the result of equation x + 0.00001 = 1
            "volume": {
                "numer":"99999",
                "denom":"100000"
            },
        }))));
        assert!(rc.0.is_success(), "!setprice: {}", rc.1);

        let rc = unwrap!(block_on(mm_alice.rpc(json! ({
            "userpass": mm_alice.userpass,
            "method": "setprice",
            "base": "MYCOIN",
            "rel": "MYCOIN1",
            "price": 1,
            // it is slightly more than previous volume so it should fail
            "volume": {
                "numer":"100000",
                "denom":"100000"
            },
        }))));
        assert!(!rc.0.is_success(), "setprice success, but should fail: {}", rc.1);
        unwrap!(block_on(mm_alice.stop()));
    }

    #[test]
    fn swaps_should_stop_on_stop_rpc() {
        let (_ctx, _, bob_priv_key) = generate_coin_with_random_privkey("MYCOIN", 1000);
        let (_ctx, _, alice_priv_key) = generate_coin_with_random_privkey("MYCOIN1", 2000);
        let coins = json! ([
            {"coin":"MYCOIN","asset":"MYCOIN","txversion":4,"overwintered":1,"txfee":1000},
            {"coin":"MYCOIN1","asset":"MYCOIN1","txversion":4,"overwintered":1,"txfee":1000},
        ]);
        let mut mm_bob = unwrap!(MarketMakerIt::start(
            json! ({
                "gui": "nogui",
                "netid": 9000,
                "dht": "on",  // Enable DHT without delay.
                "passphrase": format!("0x{}", hex::encode(bob_priv_key)),
                "coins": coins,
                "rpc_password": "pass",
                "i_am_seed": true,
            }),
            "pass".to_string(),
            None,
        ));
        let (_bob_dump_log, _bob_dump_dashboard) = mm_dump(&mm_bob.log_path);
        unwrap!(block_on(
            mm_bob.wait_for_log(22., |log| log.contains(">>>>>>>>> DEX stats "))
        ));

        let mut mm_alice = unwrap!(MarketMakerIt::start(
            json! ({
                "gui": "nogui",
                "netid": 9000,
                "dht": "on",  // Enable DHT without delay.
                "passphrase": format!("0x{}", hex::encode(alice_priv_key)),
                "coins": coins,
                "rpc_password": "pass",
                "seednodes": vec![format!("{}", mm_bob.ip)],
            }),
            "pass".to_string(),
            None,
        ));
        let (_alice_dump_log, _alice_dump_dashboard) = mm_dump(&mm_alice.log_path);
        unwrap!(block_on(
            mm_alice.wait_for_log(22., |log| log.contains(">>>>>>>>> DEX stats "))
        ));

        log!([block_on(enable_native(&mm_bob, "MYCOIN", vec![]))]);
        log!([block_on(enable_native(&mm_bob, "MYCOIN1", vec![]))]);
        log!([block_on(enable_native(&mm_alice, "MYCOIN", vec![]))]);
        log!([block_on(enable_native(&mm_alice, "MYCOIN1", vec![]))]);
        let rc = unwrap!(block_on(mm_bob.rpc(json! ({
            "userpass": mm_bob.userpass,
            "method": "setprice",
            "base": "MYCOIN",
            "rel": "MYCOIN1",
            "price": 1,
            "max": true,
        }))));
        assert!(rc.0.is_success(), "!setprice: {}", rc.1);
        let mut uuids = Vec::with_capacity(3);

        for _ in 0..3 {
            let rc = unwrap!(block_on(mm_alice.rpc(json! ({
                "userpass": mm_alice.userpass,
                "method": "buy",
                "base": "MYCOIN",
                "rel": "MYCOIN1",
                "price": 1,
                "volume": "1",
            }))));
            assert!(rc.0.is_success(), "!buy: {}", rc.1);
            let buy: Json = json::from_str(&rc.1).unwrap();
            uuids.push(buy["result"]["uuid"].as_str().unwrap().to_owned());
        }
        for uuid in uuids.iter() {
            unwrap!(block_on(mm_bob.wait_for_log(22., |log| log.contains(&format!(
                "Entering the maker_swap_loop MYCOIN/MYCOIN1 with uuid: {}",
                uuid
            )))));
            unwrap!(block_on(mm_alice.wait_for_log(22., |log| log.contains(&format!(
                "Entering the taker_swap_loop MYCOIN/MYCOIN1 with uuid: {}",
                uuid
            )))));
        }
        thread::sleep(Duration::from_secs(3));
        unwrap!(block_on(mm_bob.stop()));
        unwrap!(block_on(mm_alice.stop()));
        for uuid in uuids {
            unwrap!(block_on(mm_bob.wait_for_log_after_stop(22., |log| {
                log.contains(&format!("swap {} stopped", uuid))
            })));
            unwrap!(block_on(mm_alice.wait_for_log_after_stop(22., |log| {
                log.contains(&format!("swap {} stopped", uuid))
            })));
        }
    }
}<|MERGE_RESOLUTION|>--- conflicted
+++ resolved
@@ -682,20 +682,15 @@
         }))));
         assert!(rc.0.is_success(), "!buy: {}", rc.1);
 
-<<<<<<< HEAD
-        unwrap! (block_on (mm_bob.wait_for_log (22., |log| log.contains ("Entering the maker_swap_loop MYCOIN/MYCOIN1"))));
-        unwrap! (block_on (mm_alice.wait_for_log (22., |log| log.contains ("Entering the taker_swap_loop MYCOIN/MYCOIN1"))));
-        // TODO when buy call is made immediately swap might be not put into swap ctx yet so locked
-        // amount returns 0
-        thread::sleep(Duration::from_secs(3));
-=======
         unwrap!(block_on(mm_bob.wait_for_log(22., |log| {
             log.contains("Entering the maker_swap_loop MYCOIN/MYCOIN1")
         })));
         unwrap!(block_on(mm_alice.wait_for_log(22., |log| {
             log.contains("Entering the taker_swap_loop MYCOIN/MYCOIN1")
         })));
->>>>>>> 8a284f02
+        // TODO when buy call is made immediately swap might be not put into swap ctx yet so locked
+        // amount returns 0
+        thread::sleep(Duration::from_secs(3));
 
         let rc = unwrap!(block_on(mm_alice.rpc(json! ({
             "userpass": mm_alice.userpass,
@@ -788,20 +783,15 @@
         }))));
         assert!(rc.0.is_success(), "!sell: {}", rc.1);
 
-<<<<<<< HEAD
-        unwrap! (block_on (mm_bob.wait_for_log (22., |log| log.contains ("Entering the maker_swap_loop MYCOIN/MYCOIN1"))));
-        unwrap! (block_on (mm_alice.wait_for_log (22., |log| log.contains ("Entering the taker_swap_loop MYCOIN/MYCOIN1"))));
-        // TODO when sell call is made immediately swap might be not put into swap ctx yet so locked
-        // amount returns 0
-        thread::sleep(Duration::from_secs(3));
-=======
         unwrap!(block_on(mm_bob.wait_for_log(22., |log| {
             log.contains("Entering the maker_swap_loop MYCOIN/MYCOIN1")
         })));
         unwrap!(block_on(mm_alice.wait_for_log(22., |log| {
             log.contains("Entering the taker_swap_loop MYCOIN/MYCOIN1")
         })));
->>>>>>> 8a284f02
+        // TODO when sell call is made immediately swap might be not put into swap ctx yet so locked
+        // amount returns 0
+        thread::sleep(Duration::from_secs(3));
 
         let rc = unwrap!(block_on(mm_alice.rpc(json! ({
             "userpass": mm_alice.userpass,
