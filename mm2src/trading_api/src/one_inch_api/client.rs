//! Code to access 1inch API

#[cfg(not(feature = "run-docker-tests"))]
use crate::one_inch_api::errors::NativeError;

#[cfg(not(feature = "run-docker-tests"))]
use common::{log, StatusCode};
<<<<<<< HEAD

#[cfg(not(feature = "run-docker-tests"))]
use mm2_err_handle::{map_mm_error::MapMmError, map_to_mm::MapToMmResult};

#[cfg(not(feature = "run-docker-tests"))]
use mm2_err_handle::mm_error::MmError;

#[cfg(not(feature = "run-docker-tests"))]
=======
#[cfg(feature = "test-ext-api")]
use lazy_static::lazy_static;
use mm2_core::mm_ctx::MmArc;
use mm2_err_handle::{
    map_mm_error::MapMmError,
    map_to_mm::MapToMmResult,
    mm_error::{MmError, MmResult},
};
>>>>>>> 9a2f74ed
use mm2_net::transport::slurp_url_with_headers;

use super::errors::OneInchError;
use mm2_core::mm_ctx::MmArc;
use mm2_err_handle::mm_error::MmResult;

use serde::de::DeserializeOwned;
use url::Url;

<<<<<<< HEAD
#[cfg(feature = "test-ext-api")] use lazy_static::lazy_static;

#[cfg(feature = "test-ext-api")] use common::executor::Timer;
=======
#[cfg(feature = "test-ext-api")]
use common::executor::Timer;
>>>>>>> 9a2f74ed

#[cfg(feature = "test-ext-api")]
use futures::lock::{Mutex as AsyncMutex, MutexGuard as AsyncMutexGuard};

#[cfg(any(test, feature = "for-tests"))]
use mocktopus::macros::*;

const ONE_INCH_AGGREGATION_ROUTER_CONTRACT_V6_0: &str = "0x111111125421ca6dc452d289314280a0f8842a65";
pub(crate) const ONE_INCH_ETH_SPECIAL_CONTRACT: &str = "0xeeeeeeeeeeeeeeeeeeeeeeeeeeeeeeeeeeeeeeee";

#[cfg(test)]
const ONE_INCH_API_TEST_URL: &str = "https://api.1inch.dev";

#[cfg(feature = "test-ext-api")]
lazy_static! {
    /// API key for testing
    static ref ONE_INCH_API_TEST_AUTH: String = std::env::var("ONE_INCH_API_TEST_AUTH").unwrap_or_default();
}

pub(crate) type QueryParams = Vec<(&'static str, String)>;

/// 1inch v6.0 supported eth-based chains
const ONE_INCH_V6_0_SUPPORTED_CHAINS: &[(&str, u64)] = &[
    ("Ethereum", 1),
    ("Optimism", 10),
    ("BSC", 56),
    ("Gnosis", 100),
    ("Polygon", 137),
    ("Fantom", 250),
    ("ZkSync", 324),
    ("Klaytn", 8217),
    ("Base", 8453),
    ("Arbitrum", 42161),
    ("Avalanche", 43114),
    ("Aurora", 1313161554),
    #[cfg(feature = "run-docker-tests")]
    ("Geth testnet", 1337),
];

/// 1inch API basic url builder
pub struct UrlBuilder {
    base_url: Url,
    endpoint: &'static str,
    chain_id: Option<u64>,
    method_name: String,
    query_params: QueryParams,
}

impl UrlBuilder {
    /// Create new basic url builder to call 1inch API's. Normally used by specific API url builders.
    /// Note: in the classic swap API chain_id is added into url path, in portfolio chain_id is a query param so it would be optional here.
    fn new(base_url: Url, chain_id: Option<u64>, endpoint: &'static str, method_name: String) -> Self {
        Self {
            base_url,
            endpoint,
            chain_id,
            method_name,
            query_params: vec![],
        }
    }

    pub fn with_query_params(mut self, mut more_params: QueryParams) -> Self {
        self.query_params.append(&mut more_params);
        self
    }

    #[allow(clippy::result_large_err)]
    pub fn build(&self) -> MmResult<Url, OneInchError> {
        let url = self.base_url.join(self.endpoint)?;
        let url = if let Some(chain_id) = self.chain_id {
            url.join(&format!("{chain_id}/"))?
        } else {
            url
        };
        let url = url.join(self.method_name.as_str())?;
        Ok(Url::parse_with_params(
            url.as_str(),
            self.query_params
                .iter()
                .map(|v| (v.0, v.1.as_str()))
                .collect::<Vec<_>>(),
        )?)
    }
}

/// 1inch swap api methods
pub enum SwapApiMethods {
    ClassicSwapQuote,
    ClassicSwapCreate,
    LiquiditySources,
    Tokens,
}
impl SwapApiMethods {
    const SWAP_METHOD: &str = "swap";
    const QUOTE_METHOD: &str = "quote";
    const LIQUIDITY_SOURCES_METHOD: &str = "liquidity-sources";
    const TOKENS_METHOD: &str = "tokens";

    pub(crate) fn name(&self) -> &'static str {
        match self {
            Self::ClassicSwapQuote => Self::QUOTE_METHOD,
            Self::ClassicSwapCreate => Self::SWAP_METHOD,
            Self::LiquiditySources => Self::LIQUIDITY_SOURCES_METHOD,
            Self::Tokens => Self::TOKENS_METHOD,
        }
    }
}

/// 1inch swap api url builder
pub struct SwapUrlBuilder;

impl SwapUrlBuilder {
    pub(crate) const CLASSIC_SWAP_ENDPOINT_V6_0: &str = "swap/v6.0/";

    #[allow(clippy::result_large_err)]
    pub fn create_api_url_builder(
        ctx: &MmArc,
        chain_id: u64,
        method: SwapApiMethods,
    ) -> MmResult<UrlBuilder, OneInchError> {
        Ok(UrlBuilder::new(
            ApiClient::base_url(ctx)?,
            Some(chain_id),
            Self::CLASSIC_SWAP_ENDPOINT_V6_0,
            method.name().to_owned(),
        ))
    }
}

pub enum PortfolioApiMethods {
    CrossPrices,
}
impl PortfolioApiMethods {
    const CROSS_PRICES_METHOD: &str = "time_range/cross_prices";

    pub(crate) fn name(&self) -> &'static str {
        match self {
            Self::CrossPrices => Self::CROSS_PRICES_METHOD,
        }
    }
}

pub struct PortfolioUrlBuilder;

impl PortfolioUrlBuilder {
    pub(crate) const PORTFOLIO_PRICES_ENDPOINT_V1_0: &str = "portfolio/integrations/prices/v1/";

    #[allow(clippy::result_large_err)]
    pub fn create_api_url_builder(ctx: &MmArc, method: PortfolioApiMethods) -> MmResult<UrlBuilder, OneInchError> {
        Ok(UrlBuilder::new(
            ApiClient::base_url(ctx)?,
            None,
            Self::PORTFOLIO_PRICES_ENDPOINT_V1_0,
            method.name().to_owned(),
        ))
    }
}

/// 1-inch API caller
pub struct ApiClient;

#[allow(clippy::swap_ptr_to_ref)] // need for mocktopus
#[cfg_attr(any(test, feature = "for-tests"), mockable)]
impl ApiClient {
    #[allow(unused_variables)]
    #[allow(clippy::result_large_err)]
    fn base_url(ctx: &MmArc) -> MmResult<Url, OneInchError> {
        #[cfg(not(test))]
        let url_cfg = ctx.conf["1inch_api"]
            .as_str()
            .ok_or(OneInchError::InvalidParam("No API config param".to_owned()))?;

        #[cfg(test)]
        let url_cfg = ONE_INCH_API_TEST_URL;

        Ok(Url::parse(url_cfg)?)
    }

<<<<<<< HEAD
    pub const fn eth_special_contract() -> &'static str { ONE_INCH_ETH_SPECIAL_CONTRACT } // TODO: must use the 1inch call, not a const (on zk chain it's not const)
=======
    pub const fn eth_special_contract() -> &'static str {
        ONE_INCH_ETH_SPECIAL_CONTRACT
    }
>>>>>>> 9a2f74ed

    pub const fn classic_swap_contract() -> &'static str {
        ONE_INCH_AGGREGATION_ROUTER_CONTRACT_V6_0
    }

    pub fn is_chain_supported(chain_id: u64) -> bool {
        ONE_INCH_V6_0_SUPPORTED_CHAINS.iter().any(|(_name, id)| *id == chain_id)
    }

    #[cfg(not(feature = "run-docker-tests"))]
    fn get_headers() -> Vec<(&'static str, &'static str)> {
        vec![
            #[cfg(feature = "test-ext-api")]
            ("Authorization", ONE_INCH_API_TEST_AUTH.as_str()),
            ("accept", "application/json"),
            ("content-type", "application/json"),
        ]
    }

    pub async fn call_api<T>(api_url: Url) -> MmResult<T, OneInchError>
    where
        T: DeserializeOwned,
    {
        #[cfg(feature = "test-ext-api")]
        let _guard = ApiClient::one_req_per_sec().await;

        #[cfg(feature = "run-docker-tests")]
        return serde_json::from_value(super::api_mock::api_mock_entry(api_url)?).map_err(|err| {
            OneInchError::ParseBodyError {
                error_msg: err.to_string(),
            }
            .into()
        });

        #[cfg(not(feature = "run-docker-tests"))]
        ApiClient::call_api_impl(api_url).await
    }

    #[cfg(not(feature = "run-docker-tests"))]
    async fn call_api_impl<T>(api_url: Url) -> MmResult<T, OneInchError>
    where
        T: DeserializeOwned,
    {
        log::debug!("1inch call url={}", api_url.to_string());
        let (status_code, _, body) = slurp_url_with_headers(api_url.as_str(), ApiClient::get_headers())
            .await
            .mm_err(OneInchError::TransportError)?;
        log::debug!(
            "1inch response body={}",
            String::from_utf8_lossy(&body[..std::cmp::min(3072, body.len())])
        );
        if status_code != StatusCode::OK {
            // TODO: also handle text body errors like 'The limit of requests per second has been exceeded'
            let body_as_json = serde_json::from_slice(&body).map_to_mm(|err| OneInchError::ParseBodyError {
                error_msg: err.to_string(),
            })?;
            let error = NativeError::new(status_code, body_as_json);
            return Err(MmError::new(OneInchError::from_native_error(error)));
        }
        serde_json::from_slice(&body).map_err(|err| {
            OneInchError::ParseBodyError {
                error_msg: err.to_string(),
            }
            .into()
        })
    }

    /// Prevent concurrent calls
    #[cfg(feature = "test-ext-api")]
    async fn one_req_per_sec<'a>() -> AsyncMutexGuard<'a, ()> {
        lazy_static! {
            /// Lock to ensure requests to the API are not running concurrently in tests
            static ref ONE_INCH_REQ_SYNC: AsyncMutex<()> = AsyncMutex::new(());
        }
        let guard = ONE_INCH_REQ_SYNC.lock().await;
        Timer::sleep(1.).await; // ensure 1 req per sec to prevent 1inch rate limiter error for dev account
        guard
    }
}<|MERGE_RESOLUTION|>--- conflicted
+++ resolved
@@ -5,7 +5,6 @@
 
 #[cfg(not(feature = "run-docker-tests"))]
 use common::{log, StatusCode};
-<<<<<<< HEAD
 
 #[cfg(not(feature = "run-docker-tests"))]
 use mm2_err_handle::{map_mm_error::MapMmError, map_to_mm::MapToMmResult};
@@ -14,16 +13,6 @@
 use mm2_err_handle::mm_error::MmError;
 
 #[cfg(not(feature = "run-docker-tests"))]
-=======
-#[cfg(feature = "test-ext-api")]
-use lazy_static::lazy_static;
-use mm2_core::mm_ctx::MmArc;
-use mm2_err_handle::{
-    map_mm_error::MapMmError,
-    map_to_mm::MapToMmResult,
-    mm_error::{MmError, MmResult},
-};
->>>>>>> 9a2f74ed
 use mm2_net::transport::slurp_url_with_headers;
 
 use super::errors::OneInchError;
@@ -33,14 +22,11 @@
 use serde::de::DeserializeOwned;
 use url::Url;
 
-<<<<<<< HEAD
-#[cfg(feature = "test-ext-api")] use lazy_static::lazy_static;
-
-#[cfg(feature = "test-ext-api")] use common::executor::Timer;
-=======
+#[cfg(feature = "test-ext-api")]
+use lazy_static::lazy_static;
+
 #[cfg(feature = "test-ext-api")]
 use common::executor::Timer;
->>>>>>> 9a2f74ed
 
 #[cfg(feature = "test-ext-api")]
 use futures::lock::{Mutex as AsyncMutex, MutexGuard as AsyncMutexGuard};
@@ -111,7 +97,7 @@
     pub fn build(&self) -> MmResult<Url, OneInchError> {
         let url = self.base_url.join(self.endpoint)?;
         let url = if let Some(chain_id) = self.chain_id {
-            url.join(&format!("{chain_id}/"))?
+            url.join(&format!("{}/", chain_id))?
         } else {
             url
         };
@@ -202,7 +188,7 @@
 /// 1-inch API caller
 pub struct ApiClient;
 
-#[allow(clippy::swap_ptr_to_ref)] // need for mocktopus
+#[allow(clippy::swap_ptr_to_ref)] // need for moctopus
 #[cfg_attr(any(test, feature = "for-tests"), mockable)]
 impl ApiClient {
     #[allow(unused_variables)]
@@ -219,13 +205,9 @@
         Ok(Url::parse(url_cfg)?)
     }
 
-<<<<<<< HEAD
-    pub const fn eth_special_contract() -> &'static str { ONE_INCH_ETH_SPECIAL_CONTRACT } // TODO: must use the 1inch call, not a const (on zk chain it's not const)
-=======
     pub const fn eth_special_contract() -> &'static str {
         ONE_INCH_ETH_SPECIAL_CONTRACT
-    }
->>>>>>> 9a2f74ed
+    } // TODO: must use the 1inch call, not a const (on zk chain it's not const)
 
     pub const fn classic_swap_contract() -> &'static str {
         ONE_INCH_AGGREGATION_ROUTER_CONTRACT_V6_0
