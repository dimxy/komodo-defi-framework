--- conflicted
+++ resolved
@@ -76,11 +76,7 @@
     }
 
     #[allow(clippy::result_large_err)]
-<<<<<<< HEAD
     pub fn build(&self) -> MmResult<Url, OneInchError> {
-=======
-    pub fn build(&self) -> MmResult<Url, ApiClientError> {
->>>>>>> 3af3863c
         let url = self.base_url.join(self.endpoint)?;
         let url = if let Some(chain_id) = self.chain_id {
             url.join(&format!("{}/", chain_id))?
@@ -132,11 +128,7 @@
         ctx: &MmArc,
         chain_id: u64,
         method: SwapApiMethods,
-<<<<<<< HEAD
     ) -> MmResult<UrlBuilder, OneInchError> {
-=======
-    ) -> MmResult<UrlBuilder, ApiClientError> {
->>>>>>> 3af3863c
         Ok(UrlBuilder::new(
             ApiClient::base_url(ctx)?,
             Some(chain_id),
@@ -165,11 +157,7 @@
     const PORTFOLIO_PRICES_ENDPOINT_V1_0: &str = "portfolio/integrations/prices/v1/";
 
     #[allow(clippy::result_large_err)]
-<<<<<<< HEAD
     pub fn create_api_url_builder(ctx: &MmArc, method: PortfolioApiMethods) -> MmResult<UrlBuilder, OneInchError> {
-=======
-    pub fn create_api_url_builder(ctx: &MmArc, method: PortfolioApiMethods) -> MmResult<UrlBuilder, ApiClientError> {
->>>>>>> 3af3863c
         Ok(UrlBuilder::new(
             ApiClient::base_url(ctx)?,
             None,
@@ -187,11 +175,7 @@
 impl ApiClient {
     #[allow(unused_variables)]
     #[allow(clippy::result_large_err)]
-<<<<<<< HEAD
     fn base_url(ctx: &MmArc) -> MmResult<Url, OneInchError> {
-=======
-    fn base_url(ctx: &MmArc) -> MmResult<Url, ApiClientError> {
->>>>>>> 3af3863c
         #[cfg(not(test))]
         let url_cfg = ctx.conf["1inch_api"]
             .as_str()
@@ -220,31 +204,20 @@
         ]
     }
 
-<<<<<<< HEAD
-    pub async fn call_api<T: DeserializeOwned>(api_url: Url) -> MmResult<T, OneInchError> {
-=======
-    pub async fn call_api<T>(api_url: Url) -> MmResult<T, ApiClientError>
+    pub async fn call_api<T>(api_url: Url) -> MmResult<T, OneInchError>
     where
         T: DeserializeOwned,
     {
->>>>>>> 3af3863c
         #[cfg(feature = "test-ext-api")]
         let _guard = ApiClient::one_req_per_sec().await;
 
         log::debug!("1inch call url={}", api_url.to_string());
         let (status_code, _, body) = slurp_url_with_headers(api_url.as_str(), ApiClient::get_headers())
             .await
-<<<<<<< HEAD
             .mm_err(OneInchError::TransportError)?;
         log::debug!("1inch response body={}", String::from_utf8_lossy(&body));
         // TODO: handle text body errors like 'The limit of requests per second has been exceeded'
         let body = serde_json::from_slice(&body).map_to_mm(|err| OneInchError::ParseBodyError {
-=======
-            .mm_err(ApiClientError::TransportError)?;
-        log::debug!("1inch response body={}", String::from_utf8_lossy(&body));
-        // TODO: handle text body errors like 'The limit of requests per second has been exceeded'
-        let body = serde_json::from_slice(&body).map_to_mm(|err| ApiClientError::ParseBodyError {
->>>>>>> 3af3863c
             error_msg: err.to_string(),
         })?;
         if status_code != StatusCode::OK {
