--- conflicted
+++ resolved
@@ -402,12 +402,7 @@
 }
 
 /// Check if url is valid and is a subdomain of 1inch domain (simple anti-phishing check)
-<<<<<<< HEAD
 fn validate_one_inch_link(s: &str) -> Result<String, ApiClientError> {
-=======
-#[allow(clippy::result_large_err)]
-fn validate_one_inch_link(s: &str) -> MmResult<String, ApiClientError> {
->>>>>>> 37249cea
     let url = Url::parse(s).map_err(|_err| ApiClientError::ParseBodyError {
         error_msg: BAD_URL_IN_RESPONSE_ERROR.to_owned(),
     })?;
