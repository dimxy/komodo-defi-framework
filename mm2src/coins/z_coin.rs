pub mod storage;
mod z_balance_streaming;
mod z_coin_errors;
#[cfg(all(test, feature = "zhtlc-native-tests"))]
mod z_coin_native_tests;
mod z_htlc;
mod z_rpc;
mod z_tx_history;

use crate::coin_errors::{MyAddressError, ValidatePaymentResult};
use crate::hd_wallet::HDPathAccountToAddressId;
use crate::my_tx_history_v2::{MyTxHistoryErrorV2, MyTxHistoryRequestV2, MyTxHistoryResponseV2};
use crate::rpc_command::init_withdraw::{InitWithdrawCoin, WithdrawInProgressStatus, WithdrawTaskHandleShared};
use crate::utxo::rpc_clients::{ElectrumRpcRequest, UnspentInfo, UtxoRpcClientEnum, UtxoRpcError, UtxoRpcFut,
                               UtxoRpcResult};
use crate::utxo::utxo_builder::UtxoCoinBuildError;
use crate::utxo::utxo_builder::{UtxoCoinBuilder, UtxoCoinBuilderCommonOps, UtxoFieldsWithGlobalHDBuilder,
                                UtxoFieldsWithHardwareWalletBuilder, UtxoFieldsWithIguanaSecretBuilder};
use crate::utxo::utxo_common::{addresses_from_script, big_decimal_from_sat};
use crate::utxo::utxo_common::{big_decimal_from_sat_unsigned, payment_script};
use crate::utxo::{sat_from_big_decimal, utxo_common, ActualTxFee, AdditionalTxData, AddrFromStrError, Address,
                  BroadcastTxErr, FeePolicy, GetUtxoListOps, HistoryUtxoTx, HistoryUtxoTxMap, MatureUnspentList,
                  RecentlySpentOutPointsGuard, UtxoActivationParams, UtxoAddressFormat, UtxoArc, UtxoCoinFields,
                  UtxoCommonOps, UtxoRpcMode, UtxoTxBroadcastOps, UtxoTxGenerationOps, VerboseTransactionFrom};
use crate::utxo::{UnsupportedAddr, UtxoFeeDetails};
use crate::z_coin::storage::{BlockDbImpl, WalletDbShared};
use crate::z_coin::z_balance_streaming::ZBalanceEventHandler;
use crate::z_coin::z_tx_history::{fetch_tx_history_from_db, ZCoinTxHistoryItem};
use crate::{BalanceError, BalanceFut, CheckIfMyPaymentSentArgs, CoinBalance, CoinFutSpawner, ConfirmPaymentInput,
            DexFee, FeeApproxStage, FoundSwapTxSpend, HistorySyncState, MakerSwapTakerCoin, MarketCoinOps, MmCoin,
            MmCoinEnum, NegotiateSwapContractAddrErr, NumConversError, PaymentInstructionArgs, PaymentInstructions,
            PaymentInstructionsErr, PrivKeyActivationPolicy, PrivKeyBuildPolicy, PrivKeyPolicyNotAllowed,
            RawTransactionFut, RawTransactionRequest, RawTransactionResult, RefundError, RefundPaymentArgs,
            RefundResult, SearchForSwapTxSpendInput, SendMakerPaymentSpendPreimageInput, SendPaymentArgs,
            SignRawTransactionRequest, SignatureError, SignatureResult, SpendPaymentArgs, SwapOps, TakerSwapMakerCoin,
            TradeFee, TradePreimageFut, TradePreimageResult, TradePreimageValue, Transaction, TransactionData,
            TransactionDetails, TransactionEnum, TransactionFut, TransactionResult, TxFeeDetails, TxMarshalingErr,
            UnexpectedDerivationMethod, ValidateAddressResult, ValidateFeeArgs, ValidateInstructionsErr,
            ValidateOtherPubKeyErr, ValidatePaymentError, ValidatePaymentFut, ValidatePaymentInput,
            ValidateWatcherSpendInput, VerificationError, VerificationResult, WaitForHTLCTxSpendArgs, WatcherOps,
            WatcherReward, WatcherRewardError, WatcherSearchForSwapTxSpendInput, WatcherValidatePaymentInput,
            WatcherValidateTakerFeeInput, WithdrawError, WithdrawFut, WithdrawRequest};

use async_trait::async_trait;
use bitcrypto::dhash256;
use chain::constants::SEQUENCE_FINAL;
use chain::{Transaction as UtxoTx, TransactionOutput};
use common::calc_total_pages;
use common::executor::{AbortableSystem, AbortedError};
use common::{log, one_thousand_u32};
use crypto::privkey::{key_pair_from_secret, secp_privkey_from_hash};
use crypto::HDPathToCoin;
use crypto::{Bip32DerPathOps, GlobalHDAccountArc};
use futures::compat::Future01CompatExt;
use futures::lock::Mutex as AsyncMutex;
use futures::{FutureExt, TryFutureExt};
use futures01::Future;
use keys::hash::H256;
use keys::{KeyPair, Message, Public};
use mm2_core::mm_ctx::MmArc;
use mm2_err_handle::prelude::*;
use mm2_event_stream::behaviour::{EventBehaviour, EventInitStatus};
use mm2_number::{BigDecimal, MmNumber};
#[cfg(test)] use mocktopus::macros::*;
use primitives::bytes::Bytes;
use rpc::v1::types::{Bytes as BytesJson, Transaction as RpcTransaction, H256 as H256Json};
use script::{Builder as ScriptBuilder, Opcode, Script, TransactionInputSigner};
use serde_json::Value as Json;
use serialization::CoinVariant;
use std::collections::{HashMap, HashSet};
use std::convert::TryInto;
use std::iter;
use std::path::PathBuf;
use std::sync::Arc;
pub use z_coin_errors::*;
use z_htlc::{z_p2sh_spend, z_send_dex_fee, z_send_htlc};
use z_rpc::init_light_client;
pub use z_rpc::{FirstSyncBlock, SyncStatus};
use z_rpc::{SaplingSyncConnector, SaplingSyncGuard};
use zcash_client_backend::encoding::{decode_payment_address, encode_extended_spending_key, encode_payment_address};
use zcash_client_backend::wallet::{AccountId, SpendableNote};
use zcash_extras::WalletRead;
use zcash_primitives::consensus::{BlockHeight, BranchId, NetworkUpgrade, Parameters, H0};
use zcash_primitives::memo::MemoBytes;
use zcash_primitives::sapling::keys::OutgoingViewingKey;
use zcash_primitives::sapling::note_encryption::try_sapling_output_recovery;
use zcash_primitives::transaction::builder::Builder as ZTxBuilder;
use zcash_primitives::transaction::components::{Amount, TxOut};
use zcash_primitives::transaction::Transaction as ZTransaction;
use zcash_primitives::zip32::ChildIndex as Zip32Child;
use zcash_primitives::{constants::mainnet as z_mainnet_constants, sapling::PaymentAddress,
                       zip32::ExtendedFullViewingKey, zip32::ExtendedSpendingKey};
use zcash_proofs::prover::LocalTxProver;

cfg_native!(
    use common::{async_blocking, sha256_digest};
    use zcash_client_sqlite::error::SqliteClientError as ZcashClientError;
    use zcash_client_sqlite::wallet::get_balance;
    use zcash_proofs::default_params_folder;
    use z_rpc::init_native_client;
);

cfg_wasm32!(
    use crate::z_coin::storage::ZcashParamsWasmImpl;
    use common::executor::AbortOnDropHandle;
    use futures::channel::oneshot;
    use rand::rngs::OsRng;
    use zcash_primitives::transaction::builder::TransactionMetadata;
    use z_coin_errors::ZCoinBalanceError;
);

/// `ZP2SHSpendError` compatible `TransactionErr` handling macro.
macro_rules! try_ztx_s {
    ($e: expr) => {
        match $e {
            Ok(ok) => ok,
            Err(err) => {
                if let Some(tx) = err.get_inner().get_tx() {
                    return Err(crate::TransactionErr::TxRecoverable(
                        tx,
                        format!("{}:{}] {:?}", file!(), line!(), err),
                    ));
                }

                return Err(crate::TransactionErr::Plain(ERRL!("{:?}", err)));
            },
        }
    };
}

const DEX_FEE_OVK: OutgoingViewingKey = OutgoingViewingKey([7; 32]);
const DEX_FEE_Z_ADDR: &str = "zs1rp6426e9r6jkq2nsanl66tkd34enewrmr0uvj0zelhkcwmsy0uvxz2fhm9eu9rl3ukxvgzy2v9f";
cfg_native!(
    const SAPLING_OUTPUT_NAME: &str = "sapling-output.params";
    const SAPLING_SPEND_NAME: &str = "sapling-spend.params";
    const BLOCKS_TABLE: &str = "blocks";
    const SAPLING_SPEND_EXPECTED_HASH: &str = "8e48ffd23abb3a5fd9c5589204f32d9c31285a04b78096ba40a79b75677efc13";
    const SAPLING_OUTPUT_EXPECTED_HASH: &str = "2f0ebbcbb9bb0bcffe95a397e7eba89c29eb4dde6191c339db88570e3f3fb0e4";
);

#[derive(Clone, Debug, Serialize, Deserialize)]
pub struct ZcoinConsensusParams {
    // we don't support coins without overwinter and sapling active so these are mandatory
    overwinter_activation_height: u32,
    sapling_activation_height: u32,
    // optional upgrades that we will possibly support in the future
    blossom_activation_height: Option<u32>,
    heartwood_activation_height: Option<u32>,
    canopy_activation_height: Option<u32>,
    coin_type: u32,
    hrp_sapling_extended_spending_key: String,
    hrp_sapling_extended_full_viewing_key: String,
    hrp_sapling_payment_address: String,
    b58_pubkey_address_prefix: [u8; 2],
    b58_script_address_prefix: [u8; 2],
}

#[derive(Clone, Debug, Serialize, Deserialize)]
pub struct CheckPointBlockInfo {
    height: u32,
    hash: H256Json,
    time: u32,
    sapling_tree: BytesJson,
}

#[derive(Clone, Debug, Serialize, Deserialize)]
pub struct ZcoinProtocolInfo {
    consensus_params: ZcoinConsensusParams,
    check_point_block: Option<CheckPointBlockInfo>,
    // `z_derivation_path` can be the same or different from [`UtxoCoinFields::derivation_path`].
    z_derivation_path: Option<HDPathToCoin>,
}

impl Parameters for ZcoinConsensusParams {
    fn activation_height(&self, nu: NetworkUpgrade) -> Option<BlockHeight> {
        match nu {
            NetworkUpgrade::Overwinter => Some(BlockHeight::from(self.overwinter_activation_height)),
            NetworkUpgrade::Sapling => Some(BlockHeight::from(self.sapling_activation_height)),
            NetworkUpgrade::Blossom => self.blossom_activation_height.map(BlockHeight::from),
            NetworkUpgrade::Heartwood => self.heartwood_activation_height.map(BlockHeight::from),
            NetworkUpgrade::Canopy => self.canopy_activation_height.map(BlockHeight::from),
            #[cfg(feature = "zfuture")]
            NetworkUpgrade::ZFuture => unimplemented!(),
        }
    }

    fn coin_type(&self) -> u32 { self.coin_type }

    fn hrp_sapling_extended_spending_key(&self) -> &str { &self.hrp_sapling_extended_spending_key }

    fn hrp_sapling_extended_full_viewing_key(&self) -> &str { &self.hrp_sapling_extended_full_viewing_key }

    fn hrp_sapling_payment_address(&self) -> &str { &self.hrp_sapling_payment_address }

    fn b58_pubkey_address_prefix(&self) -> [u8; 2] { self.b58_pubkey_address_prefix }

    fn b58_script_address_prefix(&self) -> [u8; 2] { self.b58_script_address_prefix }
}

#[allow(unused)]
pub struct ZCoinFields {
    dex_fee_addr: PaymentAddress,
    my_z_addr: PaymentAddress,
    my_z_addr_encoded: String,
    z_spending_key: ExtendedSpendingKey,
    evk: ExtendedFullViewingKey,
    z_tx_prover: Arc<LocalTxProver>,
    light_wallet_db: WalletDbShared,
    consensus_params: ZcoinConsensusParams,
    sync_state_connector: AsyncMutex<SaplingSyncConnector>,
    z_balance_event_handler: Option<ZBalanceEventHandler>,
}

impl Transaction for ZTransaction {
    fn tx_hex(&self) -> Vec<u8> {
        let mut hex = Vec::with_capacity(1024);
        self.write(&mut hex).expect("Writing should not fail");
        hex
    }

    fn tx_hash(&self) -> BytesJson {
        let mut bytes = self.txid().0.to_vec();
        bytes.reverse();
        bytes.into()
    }
}

#[derive(Clone)]
pub struct ZCoin {
    utxo_arc: UtxoArc,
    z_fields: Arc<ZCoinFields>,
}

pub struct ZOutput {
    pub to_addr: PaymentAddress,
    pub amount: Amount,
    pub viewing_key: Option<OutgoingViewingKey>,
    pub memo: Option<MemoBytes>,
}

#[derive(Serialize)]
pub struct ZcoinTxDetails {
    /// Transaction hash in hexadecimal format
    tx_hash: String,
    /// Coins are sent from these addresses
    from: HashSet<String>,
    /// Coins are sent to these addresses
    to: HashSet<String>,
    /// The amount spent from "my" address
    spent_by_me: BigDecimal,
    /// The amount received by "my" address
    received_by_me: BigDecimal,
    /// Resulting "my" balance change
    my_balance_change: BigDecimal,
    /// Block height
    block_height: i64,
    confirmations: i64,
    /// Transaction timestamp
    timestamp: i64,
    transaction_fee: BigDecimal,
    /// The coin transaction belongs to
    coin: String,
    /// Internal MM2 id used for internal transaction identification, for some coins it might be equal to transaction hash
    internal_id: i64,
}

impl ZCoin {
    #[inline]
    pub fn utxo_rpc_client(&self) -> &UtxoRpcClientEnum { &self.utxo_arc.rpc_client }

    #[inline]
    pub fn my_z_address_encoded(&self) -> String { self.z_fields.my_z_addr_encoded.clone() }

    #[inline]
    pub fn consensus_params(&self) -> ZcoinConsensusParams { self.z_fields.consensus_params.clone() }

    #[inline]
    pub fn consensus_params_ref(&self) -> &ZcoinConsensusParams { &self.z_fields.consensus_params }

    /// Asynchronously checks the synchronization status and returns `true` if
    /// the Sapling state has finished synchronizing, meaning that the block number is available.
    /// Otherwise, it returns `false`.
    #[inline]
    pub async fn is_sapling_state_synced(&self) -> bool {
        matches!(
            self.sync_status().await,
            Ok(SyncStatus::Finished { block_number: _, .. })
        )
    }

    #[inline]
    pub async fn sync_status(&self) -> Result<SyncStatus, MmError<BlockchainScanStopped>> {
        self.z_fields
            .sync_state_connector
            .lock()
            .await
            .current_sync_status()
            .await
    }

    #[inline]
    pub async fn first_sync_block(&self) -> Result<FirstSyncBlock, MmError<BlockchainScanStopped>> {
        self.z_fields.sync_state_connector.lock().await.first_sync_block().await
    }

    #[inline]
    fn secp_keypair(&self) -> &KeyPair {
        self.utxo_arc
            .priv_key_policy
            .activated_key()
            .expect("Zcoin doesn't support HW wallets")
    }

    async fn wait_for_gen_tx_blockchain_sync(&self) -> Result<SaplingSyncGuard<'_>, MmError<BlockchainScanStopped>> {
        let mut connector_guard = self.z_fields.sync_state_connector.lock().await;
        let sync_respawn_guard = connector_guard.wait_for_gen_tx_blockchain_sync().await?;
        Ok(SaplingSyncGuard {
            _connector_guard: connector_guard,
            respawn_guard: sync_respawn_guard,
        })
    }

    #[cfg(not(target_arch = "wasm32"))]
    async fn my_balance_sat(&self) -> Result<u64, MmError<ZcashClientError>> {
        let wallet_db = self.z_fields.light_wallet_db.clone();
        async_blocking(move || {
            let db_guard = wallet_db.db.inner();
            let db_guard = db_guard.lock().unwrap();
            let balance = get_balance(&db_guard, AccountId::default())?.into();
            Ok(balance)
        })
        .await
    }

    #[cfg(target_arch = "wasm32")]
    async fn my_balance_sat(&self) -> Result<u64, MmError<ZCoinBalanceError>> {
        let wallet_db = self.z_fields.light_wallet_db.clone();
        Ok(wallet_db.db.get_balance(AccountId::default()).await?.into())
    }

    async fn get_spendable_notes(&self) -> Result<Vec<SpendableNote>, MmError<SpendableNotesError>> {
        let wallet_db = self.z_fields.light_wallet_db.clone();
        let db_guard = wallet_db.db;
        let latest_db_block = match db_guard
            .block_height_extrema()
            .await
            .map_err(|err| SpendableNotesError::DBClientError(err.to_string()))?
        {
            Some((_, latest)) => latest,
            None => return Ok(Vec::new()),
        };

        db_guard
            .get_spendable_notes(AccountId::default(), latest_db_block)
            .await
            .map_err(|err| MmError::new(SpendableNotesError::DBClientError(err.to_string())))
    }

    /// Returns spendable notes
    async fn spendable_notes_ordered(&self) -> Result<Vec<SpendableNote>, MmError<SpendableNotesError>> {
        let mut unspents = self.get_spendable_notes().await?;

        unspents.sort_unstable_by(|a, b| a.note_value.cmp(&b.note_value));
        Ok(unspents)
    }

    async fn get_one_kbyte_tx_fee(&self) -> UtxoRpcResult<BigDecimal> {
        let fee = self.get_tx_fee().await?;
        match fee {
            ActualTxFee::Dynamic(fee) | ActualTxFee::FixedPerKb(fee) => {
                Ok(big_decimal_from_sat_unsigned(fee, self.decimals()))
            },
        }
    }

    /// Generates a tx sending outputs from our address
    async fn gen_tx(
        &self,
        t_outputs: Vec<TxOut>,
        z_outputs: Vec<ZOutput>,
    ) -> Result<(ZTransaction, AdditionalTxData, SaplingSyncGuard<'_>), MmError<GenTxError>> {
        let sync_guard = self.wait_for_gen_tx_blockchain_sync().await?;

        let tx_fee = self.get_one_kbyte_tx_fee().await?;
        let t_output_sat: u64 = t_outputs.iter().fold(0, |cur, out| cur + u64::from(out.value));
        let z_output_sat: u64 = z_outputs.iter().fold(0, |cur, out| cur + u64::from(out.amount));
        let total_output_sat = t_output_sat + z_output_sat;
        let total_output = big_decimal_from_sat_unsigned(total_output_sat, self.utxo_arc.decimals);
        let total_required = &total_output + &tx_fee;

        let spendable_notes = self
            .spendable_notes_ordered()
            .await
            .map_err(|err| GenTxError::SpendableNotesError(err.to_string()))?;
        let mut total_input_amount = BigDecimal::from(0);
        let mut change = BigDecimal::from(0);

        let mut received_by_me = 0u64;

        let mut tx_builder = ZTxBuilder::new(self.consensus_params(), sync_guard.respawn_guard.current_block());

        for spendable_note in spendable_notes {
            total_input_amount += big_decimal_from_sat_unsigned(spendable_note.note_value.into(), self.decimals());

            let note = self
                .z_fields
                .my_z_addr
                .create_note(spendable_note.note_value.into(), spendable_note.rseed)
                .or_mm_err(|| GenTxError::FailedToCreateNote)?;
            tx_builder.add_sapling_spend(
                self.z_fields.z_spending_key.clone(),
                *self.z_fields.my_z_addr.diversifier(),
                note,
                spendable_note
                    .witness
                    .path()
                    .or_mm_err(|| GenTxError::FailedToGetMerklePath)?,
            )?;

            if total_input_amount >= total_required {
                change = &total_input_amount - &total_required;
                break;
            }
        }

        if total_input_amount < total_required {
            return MmError::err(GenTxError::InsufficientBalance {
                coin: self.ticker().into(),
                available: total_input_amount,
                required: total_required,
            });
        }

        for z_out in z_outputs {
            if z_out.to_addr == self.z_fields.my_z_addr {
                received_by_me += u64::from(z_out.amount);
            }

            tx_builder.add_sapling_output(z_out.viewing_key, z_out.to_addr, z_out.amount, z_out.memo)?;
        }

        if change > BigDecimal::from(0u8) {
            let change_sat = sat_from_big_decimal(&change, self.utxo_arc.decimals)?;
            received_by_me += change_sat;

            tx_builder.add_sapling_output(
                Some(self.z_fields.evk.fvk.ovk),
                self.z_fields.my_z_addr.clone(),
                Amount::from_u64(change_sat).map_to_mm(|_| {
                    GenTxError::NumConversion(NumConversError(format!(
                        "Failed to get ZCash amount from {}",
                        change_sat
                    )))
                })?,
                None,
            )?;
        }

        for output in t_outputs {
            tx_builder.add_tx_out(output);
        }

        #[cfg(not(target_arch = "wasm32"))]
        let (tx, _) = async_blocking({
            let prover = self.z_fields.z_tx_prover.clone();
            move || tx_builder.build(BranchId::Sapling, prover.as_ref())
        })
        .await?;

        #[cfg(target_arch = "wasm32")]
        let (tx, _) =
            TxBuilderSpawner::request_tx_result(tx_builder, BranchId::Sapling, self.z_fields.z_tx_prover.clone())
                .await?
                .tx_result?;

        let additional_data = AdditionalTxData {
            received_by_me,
            spent_by_me: sat_from_big_decimal(&total_input_amount, self.decimals())?,
            fee_amount: sat_from_big_decimal(&tx_fee, self.decimals())?,
            unused_change: 0,
            kmd_rewards: None,
        };
        Ok((tx, additional_data, sync_guard))
    }

    pub async fn send_outputs(
        &self,
        t_outputs: Vec<TxOut>,
        z_outputs: Vec<ZOutput>,
    ) -> Result<ZTransaction, MmError<SendOutputsErr>> {
        let (tx, _, mut sync_guard) = self.gen_tx(t_outputs, z_outputs).await?;
        let mut tx_bytes = Vec::with_capacity(1024);
        tx.write(&mut tx_bytes).expect("Write should not fail");

        self.utxo_rpc_client()
            .send_raw_transaction(tx_bytes.into())
            .compat()
            .await?;

        sync_guard.respawn_guard.watch_for_tx(tx.txid());
        Ok(tx)
    }

    async fn z_transactions_from_cache_or_rpc(
        &self,
        hashes: HashSet<H256Json>,
    ) -> UtxoRpcResult<HashMap<H256Json, ZTransaction>> {
        self.get_verbose_transactions_from_cache_or_rpc(hashes)
            .compat()
            .await?
            .into_iter()
            .map(|(hash, tx)| -> Result<_, std::io::Error> {
                Ok((hash, ZTransaction::read(tx.into_inner().hex.as_slice())?))
            })
            .collect::<Result<_, _>>()
            .map_to_mm(|e| UtxoRpcError::InvalidResponse(e.to_string()))
    }

    fn tx_details_from_db_item(
        &self,
        tx_item: ZCoinTxHistoryItem,
        transactions: &mut HashMap<H256Json, ZTransaction>,
        prev_transactions: &HashMap<H256Json, ZTransaction>,
        current_block: u64,
    ) -> Result<ZcoinTxDetails, MmError<NoInfoAboutTx>> {
        let mut from = HashSet::new();

        let mut confirmations = current_block as i64 - tx_item.height + 1;
        if confirmations < 0 {
            confirmations = 0;
        }

        let mut transparent_input_amount = Amount::zero();
        let hash = H256Json::from(tx_item.tx_hash.as_slice());
        let z_tx = transactions.remove(&hash).or_mm_err(|| NoInfoAboutTx(hash))?;
        for input in z_tx.vin.iter() {
            let mut hash = H256Json::from(*input.prevout.hash());
            hash.0.reverse();
            let prev_tx = prev_transactions.get(&hash).or_mm_err(|| NoInfoAboutTx(hash))?;

            if let Some(spent_output) = prev_tx.vout.get(input.prevout.n() as usize) {
                transparent_input_amount += spent_output.value;
                if let Ok(addresses) = addresses_from_script(self, &spent_output.script_pubkey.0.clone().into()) {
                    from.extend(addresses.into_iter().map(|a| a.to_string()));
                }
            }
        }

        let transparent_output_amount = z_tx
            .vout
            .iter()
            .fold(Amount::zero(), |current, out| current + out.value);

        let mut to = HashSet::new();
        for out in z_tx.vout.iter() {
            if let Ok(addresses) = addresses_from_script(self, &out.script_pubkey.0.clone().into()) {
                to.extend(addresses.into_iter().map(|a| a.to_string()));
            }
        }

        let fee_amount = z_tx.value_balance + transparent_input_amount - transparent_output_amount;
        if tx_item.spent_amount > 0 {
            from.insert(self.my_z_address_encoded());
        }

        if tx_item.received_amount > 0 {
            to.insert(self.my_z_address_encoded());
        }

        for z_out in z_tx.shielded_outputs.iter() {
            if let Some((_, address, _)) = try_sapling_output_recovery(
                self.consensus_params_ref(),
                BlockHeight::from_u32(current_block as u32),
                &self.z_fields.evk.fvk.ovk,
                z_out,
            ) {
                to.insert(encode_payment_address(
                    self.consensus_params_ref().hrp_sapling_payment_address(),
                    &address,
                ));
            }

            if let Some((_, address, _)) = try_sapling_output_recovery(
                self.consensus_params_ref(),
                BlockHeight::from_u32(current_block as u32),
                &DEX_FEE_OVK,
                z_out,
            ) {
                to.insert(encode_payment_address(
                    self.consensus_params_ref().hrp_sapling_payment_address(),
                    &address,
                ));
            }
        }

        let spent_by_me = big_decimal_from_sat(tx_item.spent_amount, self.decimals());
        let received_by_me = big_decimal_from_sat(tx_item.received_amount, self.decimals());
        Ok(ZcoinTxDetails {
            tx_hash: hex::encode(tx_item.tx_hash),
            from,
            to,
            my_balance_change: &received_by_me - &spent_by_me,
            spent_by_me,
            received_by_me,
            block_height: tx_item.height,
            confirmations,
            timestamp: tx_item.timestamp,
            transaction_fee: big_decimal_from_sat(fee_amount.into(), self.decimals()),
            coin: self.ticker().into(),
            internal_id: tx_item.internal_id,
        })
    }

    pub async fn tx_history(
        &self,
        request: MyTxHistoryRequestV2<i64>,
    ) -> Result<MyTxHistoryResponseV2<ZcoinTxDetails, i64>, MmError<MyTxHistoryErrorV2>> {
        let current_block = self.utxo_rpc_client().get_block_count().compat().await?;
        let req_result = fetch_tx_history_from_db(self, request.limit, request.paging_options.clone()).await?;

        let hashes_for_verbose = req_result
            .transactions
            .iter()
            .map(|item| H256Json::from(item.tx_hash.as_slice()))
            .collect();
        let mut transactions = self.z_transactions_from_cache_or_rpc(hashes_for_verbose).await?;

        let prev_tx_hashes: HashSet<_> = transactions
            .iter()
            .flat_map(|(_, tx)| {
                tx.vin.iter().map(|vin| {
                    let mut hash = *vin.prevout.hash();
                    hash.reverse();
                    H256Json::from(hash)
                })
            })
            .collect();
        let prev_transactions = self.z_transactions_from_cache_or_rpc(prev_tx_hashes).await?;

        let transactions = req_result
            .transactions
            .into_iter()
            .map(|sql_item| {
                self.tx_details_from_db_item(sql_item, &mut transactions, &prev_transactions, current_block)
            })
            .collect::<Result<_, _>>()?;

        Ok(MyTxHistoryResponseV2 {
            coin: self.ticker().into(),
            target: request.target,
            current_block,
            transactions,
            // Zcoin is activated only after the state is synced
            sync_status: HistorySyncState::Finished,
            limit: request.limit,
            skipped: req_result.skipped,
            total: req_result.total_tx_count as usize,
            total_pages: calc_total_pages(req_result.total_tx_count as usize, request.limit),
            paging_options: request.paging_options,
        })
    }

    async fn spawn_balance_stream_if_enabled(&self, ctx: &MmArc) -> Result<(), String> {
        let coin = self.clone();
        if let Some(stream_config) = &ctx.event_stream_configuration {
            if let EventInitStatus::Failed(err) = EventBehaviour::spawn_if_active(coin, stream_config).await {
                return ERR!("Failed spawning zcoin balance event with error: {}", err);
            }
        }

        Ok(())
    }
}

impl AsRef<UtxoCoinFields> for ZCoin {
    fn as_ref(&self) -> &UtxoCoinFields { &self.utxo_arc }
}

#[cfg(target_arch = "wasm32")]
type TxResult = MmResult<(zcash_primitives::transaction::Transaction, TransactionMetadata), GenTxError>;

#[cfg(target_arch = "wasm32")]
/// Spawns an asynchronous task to build a transaction and sends the result through a oneshot channel.
pub(crate) struct TxBuilderSpawner {
    pub(crate) tx_result: TxResult,
    _abort_handle: AbortOnDropHandle,
}

#[cfg(target_arch = "wasm32")]
impl TxBuilderSpawner {
    fn spawn_build_tx(
        builder: ZTxBuilder<'static, ZcoinConsensusParams, OsRng>,
        branch_id: BranchId,
        prover: Arc<LocalTxProver>,
        sender: oneshot::Sender<TxResult>,
    ) -> AbortOnDropHandle {
        let fut = async move {
            sender
                .send(
                    builder
                        .build(branch_id, prover.as_ref())
                        .map_to_mm(GenTxError::TxBuilderError),
                )
                .ok();
        };

        common::executor::spawn_local_abortable(fut)
    }

    /// Requests a transaction asynchronously using the provided builder, branch ID, and prover.
    pub(crate) async fn request_tx_result(
        builder: ZTxBuilder<'static, ZcoinConsensusParams, OsRng>,
        branch_id: BranchId,
        prover: Arc<LocalTxProver>,
    ) -> MmResult<Self, GenTxError> {
        // Create a oneshot channel for communication between the spawned task and this function
        let (tx, rx) = oneshot::channel();
        let abort_handle = Self::spawn_build_tx(builder, branch_id, prover, tx);

        Ok(Self {
            tx_result: rx
                .await
                .map_to_mm(|_| GenTxError::Internal("Spawned future has been canceled".to_owned()))?,
            _abort_handle: abort_handle,
        })
    }
}

/// SyncStartPoint represents the starting point for synchronizing a wallet's blocks and transaction history.
/// This can be specified as a date, a block height, or starting from the earliest available data.
#[derive(Clone, Debug, Deserialize, Serialize)]
#[serde(rename_all = "lowercase")]
pub enum SyncStartPoint {
    /// Synchronize from a specific date (in Unix timestamp format).
    Date(u64),
    /// Synchronize from a specific block height.
    Height(u64),
    /// Synchronize from the earliest available data(sapling_activation_height from coin config).
    Earliest,
}

// ZcoinRpcMode reprs available RPC modes for interacting with the Zcoin network. It includes
/// modes for both native and light client, each with their own configuration options.
#[allow(unused)]
#[derive(Clone, Debug, Deserialize, Serialize)]
#[serde(tag = "rpc", content = "rpc_data")]
pub enum ZcoinRpcMode {
    #[cfg(not(target_arch = "wasm32"))]
    Native,
    #[serde(alias = "Electrum")]
    Light {
        #[serde(alias = "servers")]
        electrum_servers: Vec<ElectrumRpcRequest>,
        light_wallet_d_servers: Vec<String>,
        /// Specifies the parameters for synchronizing the wallet from a specific block. This overrides the
        /// `CheckPointBlockInfo` configuration in the coin settings.
        sync_params: Option<SyncStartPoint>,
        /// Indicates that synchronization parameters will be skipped and continue sync from last synced block.
        /// Will use `sync_params` if no last synced block found.
        skip_sync_params: Option<bool>,
    },
}

#[derive(Clone, Deserialize)]
pub struct ZcoinActivationParams {
    pub mode: ZcoinRpcMode,
    pub required_confirmations: Option<u64>,
    pub requires_notarization: Option<bool>,
    pub zcash_params_path: Option<String>,
    #[serde(default = "one_thousand_u32")]
    pub scan_blocks_per_iteration: u32,
    #[serde(default)]
    pub scan_interval_ms: u64,
    #[serde(default)]
    pub account: u32,
}

pub async fn z_coin_from_conf_and_params(
    ctx: &MmArc,
    ticker: &str,
    conf: &Json,
    params: &ZcoinActivationParams,
    protocol_info: ZcoinProtocolInfo,
    priv_key_policy: PrivKeyBuildPolicy,
) -> Result<ZCoin, MmError<ZCoinBuildError>> {
    #[cfg(target_arch = "wasm32")]
    let db_dir_path = PathBuf::new();
    #[cfg(not(target_arch = "wasm32"))]
    let db_dir_path = ctx.dbdir();
    let z_spending_key = None;
    let builder = ZCoinBuilder::new(
        ctx,
        ticker,
        conf,
        params,
        priv_key_policy,
        db_dir_path,
        z_spending_key,
        protocol_info,
    );
    builder.build().await
}

#[cfg(not(target_arch = "wasm32"))]
fn verify_checksum_zcash_params(spend_path: &PathBuf, output_path: &PathBuf) -> Result<bool, ZCoinBuildError> {
    let spend_hash = sha256_digest(spend_path)?;
    let out_hash = sha256_digest(output_path)?;
    Ok(spend_hash == SAPLING_SPEND_EXPECTED_HASH && out_hash == SAPLING_OUTPUT_EXPECTED_HASH)
}

#[cfg(not(target_arch = "wasm32"))]
fn get_spend_output_paths(params_dir: PathBuf) -> Result<(PathBuf, PathBuf), ZCoinBuildError> {
    if !params_dir.exists() {
        return Err(ZCoinBuildError::ZCashParamsNotFound);
    };
    let spend_path = params_dir.join(SAPLING_SPEND_NAME);
    let output_path = params_dir.join(SAPLING_OUTPUT_NAME);

    if !(spend_path.exists() && output_path.exists()) {
        return Err(ZCoinBuildError::ZCashParamsNotFound);
    }
    Ok((spend_path, output_path))
}

pub struct ZCoinBuilder<'a> {
    ctx: &'a MmArc,
    ticker: &'a str,
    conf: &'a Json,
    z_coin_params: &'a ZcoinActivationParams,
    utxo_params: UtxoActivationParams,
    priv_key_policy: PrivKeyBuildPolicy,
    db_dir_path: PathBuf,
    /// `Some` if `ZCoin` should be initialized with a forced spending key.
    z_spending_key: Option<ExtendedSpendingKey>,
    protocol_info: ZcoinProtocolInfo,
}

impl<'a> UtxoCoinBuilderCommonOps for ZCoinBuilder<'a> {
    fn ctx(&self) -> &MmArc { self.ctx }

    fn conf(&self) -> &Json { self.conf }

    fn activation_params(&self) -> &UtxoActivationParams { &self.utxo_params }

    fn ticker(&self) -> &str { self.ticker }
}

impl<'a> UtxoFieldsWithIguanaSecretBuilder for ZCoinBuilder<'a> {}

impl<'a> UtxoFieldsWithGlobalHDBuilder for ZCoinBuilder<'a> {}

/// Although, `ZCoin` doesn't support [`PrivKeyBuildPolicy::Trezor`] yet,
/// `UtxoCoinBuilder` trait requires `UtxoFieldsWithHardwareWalletBuilder` to be implemented.
impl<'a> UtxoFieldsWithHardwareWalletBuilder for ZCoinBuilder<'a> {}

#[async_trait]
impl<'a> UtxoCoinBuilder for ZCoinBuilder<'a> {
    type ResultCoin = ZCoin;
    type Error = ZCoinBuildError;

    fn priv_key_policy(&self) -> PrivKeyBuildPolicy { self.priv_key_policy.clone() }

    async fn build(self) -> MmResult<Self::ResultCoin, Self::Error> {
        let utxo = self.build_utxo_fields().await?;
        let utxo_arc = UtxoArc::new(utxo);

        let z_spending_key = match self.z_spending_key {
            Some(ref z_spending_key) => z_spending_key.clone(),
            None => extended_spending_key_from_protocol_info_and_policy(
                &self.protocol_info,
                &self.priv_key_policy,
                self.z_coin_params.account,
            )?,
        };

        let (_, my_z_addr) = z_spending_key
            .default_address()
            .map_err(|_| MmError::new(ZCoinBuildError::GetAddressError))?;

        let dex_fee_addr = decode_payment_address(
            self.protocol_info.consensus_params.hrp_sapling_payment_address(),
            DEX_FEE_Z_ADDR,
        )
        .expect("DEX_FEE_Z_ADDR is a valid z-address")
        .expect("DEX_FEE_Z_ADDR is a valid z-address");

        let z_tx_prover = self.z_tx_prover().await?;
        let my_z_addr_encoded = encode_payment_address(
            self.protocol_info.consensus_params.hrp_sapling_payment_address(),
            &my_z_addr,
        );

        let blocks_db = self.init_blocks_db().await?;
        let (z_balance_event_sender, z_balance_event_handler) = if self.ctx.event_stream_configuration.is_some() {
            let (sender, receiver) = futures::channel::mpsc::unbounded();
            (Some(sender), Some(Arc::new(AsyncMutex::new(receiver))))
        } else {
            (None, None)
        };

        let (sync_state_connector, light_wallet_db) = match &self.z_coin_params.mode {
            #[cfg(not(target_arch = "wasm32"))]
            ZcoinRpcMode::Native => {
                init_native_client(
                    &self,
                    self.native_client()?,
                    blocks_db,
                    &z_spending_key,
                    z_balance_event_sender,
                )
                .await?
            },
            ZcoinRpcMode::Light {
                light_wallet_d_servers,
                sync_params,
                skip_sync_params,
                ..
            } => {
                init_light_client(
                    &self,
                    light_wallet_d_servers.clone(),
                    blocks_db,
                    sync_params,
                    skip_sync_params.unwrap_or_default(),
                    &z_spending_key,
                    z_balance_event_sender,
                )
                .await?
            },
        };

        let z_fields = Arc::new(ZCoinFields {
            dex_fee_addr,
            my_z_addr,
            my_z_addr_encoded,
            evk: ExtendedFullViewingKey::from(&z_spending_key),
            z_spending_key,
            z_tx_prover: Arc::new(z_tx_prover),
            light_wallet_db,
            consensus_params: self.protocol_info.consensus_params,
            sync_state_connector,
            z_balance_event_handler,
        });

        let zcoin = ZCoin { utxo_arc, z_fields };
        zcoin
            .spawn_balance_stream_if_enabled(self.ctx)
            .await
            .map_to_mm(ZCoinBuildError::FailedSpawningBalanceEvents)?;

        Ok(zcoin)
    }
}

impl<'a> ZCoinBuilder<'a> {
    #[allow(clippy::too_many_arguments)]
    pub fn new(
        ctx: &'a MmArc,
        ticker: &'a str,
        conf: &'a Json,
        z_coin_params: &'a ZcoinActivationParams,
        priv_key_policy: PrivKeyBuildPolicy,
        db_dir_path: PathBuf,
        z_spending_key: Option<ExtendedSpendingKey>,
        protocol_info: ZcoinProtocolInfo,
    ) -> ZCoinBuilder<'a> {
        let utxo_mode = match &z_coin_params.mode {
            #[cfg(not(target_arch = "wasm32"))]
            ZcoinRpcMode::Native => UtxoRpcMode::Native,
            ZcoinRpcMode::Light { electrum_servers, .. } => UtxoRpcMode::Electrum {
                servers: electrum_servers.clone(),
            },
        };
        let utxo_params = UtxoActivationParams {
            mode: utxo_mode,
            utxo_merge_params: None,
            tx_history: false,
            required_confirmations: z_coin_params.required_confirmations,
            requires_notarization: z_coin_params.requires_notarization,
            address_format: None,
            gap_limit: None,
            enable_params: Default::default(),
            priv_key_policy: PrivKeyActivationPolicy::ContextPrivKey,
            check_utxo_maturity: None,
            // This is not used for Zcoin so we just provide a default value
            path_to_address: HDPathAccountToAddressId::default(),
        };
        ZCoinBuilder {
            ctx,
            ticker,
            conf,
            z_coin_params,
            utxo_params,
            priv_key_policy,
            db_dir_path,
            z_spending_key,
            protocol_info,
        }
    }

    async fn init_blocks_db(&self) -> Result<BlockDbImpl, MmError<ZcoinClientInitError>> {
        let cache_db_path = self.db_dir_path.join(format!("{}_cache.db", self.ticker));
        let ctx = self.ctx.clone();
        let ticker = self.ticker.to_string();

        BlockDbImpl::new(&ctx, ticker, cache_db_path)
            .map_err(|err| MmError::new(ZcoinClientInitError::ZcoinStorageError(err.to_string())))
            .await
    }

    #[cfg(not(target_arch = "wasm32"))]
    async fn z_tx_prover(&self) -> Result<LocalTxProver, MmError<ZCoinBuildError>> {
        let params_dir = match &self.z_coin_params.zcash_params_path {
            None => default_params_folder().or_mm_err(|| ZCoinBuildError::ZCashParamsNotFound)?,
            Some(file_path) => PathBuf::from(file_path),
        };

        async_blocking(move || {
            let (spend_path, output_path) = get_spend_output_paths(params_dir)?;
            let verification_successful = verify_checksum_zcash_params(&spend_path, &output_path)?;
            if verification_successful {
                Ok(LocalTxProver::new(&spend_path, &output_path))
            } else {
                MmError::err(ZCoinBuildError::SaplingParamsInvalidChecksum)
            }
        })
        .await
    }

    #[cfg(target_arch = "wasm32")]
    async fn z_tx_prover(&self) -> Result<LocalTxProver, MmError<ZCoinBuildError>> {
        let params_db = ZcashParamsWasmImpl::new(self.ctx)
            .await
            .mm_err(|err| ZCoinBuildError::ZCashParamsError(err.to_string()))?;
        let (sapling_spend, sapling_output) = if !params_db
            .check_params()
            .await
            .mm_err(|err| ZCoinBuildError::ZCashParamsError(err.to_string()))?
        {
            // save params
            params_db
                .download_and_save_params()
                .await
                .mm_err(|err| ZCoinBuildError::ZCashParamsError(err.to_string()))?
        } else {
            // get params
            params_db
                .get_params()
                .await
                .mm_err(|err| ZCoinBuildError::ZCashParamsError(err.to_string()))?
        };

        Ok(LocalTxProver::from_bytes(&sapling_spend[..], &sapling_output[..]))
    }
}

/// Initialize `ZCoin` with a forced `z_spending_key`.
#[cfg(all(test, feature = "zhtlc-native-tests"))]
#[allow(clippy::too_many_arguments)]
async fn z_coin_from_conf_and_params_with_z_key(
    ctx: &MmArc,
    ticker: &str,
    conf: &Json,
    params: &ZcoinActivationParams,
    priv_key_policy: PrivKeyBuildPolicy,
    db_dir_path: PathBuf,
    z_spending_key: ExtendedSpendingKey,
    protocol_info: ZcoinProtocolInfo,
) -> Result<ZCoin, MmError<ZCoinBuildError>> {
    let builder = ZCoinBuilder::new(
        ctx,
        ticker,
        conf,
        params,
        priv_key_policy,
        db_dir_path,
        Some(z_spending_key),
        protocol_info,
    );
    builder.build().await
}

#[async_trait]
impl MarketCoinOps for ZCoin {
    fn ticker(&self) -> &str { &self.utxo_arc.conf.ticker }

    fn my_address(&self) -> MmResult<String, MyAddressError> { Ok(self.z_fields.my_z_addr_encoded.clone()) }

    async fn get_public_key(&self) -> Result<String, MmError<UnexpectedDerivationMethod>> {
        let pubkey = utxo_common::my_public_key(self.as_ref())?;
        Ok(pubkey.to_string())
    }

    fn sign_message_hash(&self, _message: &str) -> Option<[u8; 32]> { None }

    fn sign_message(&self, _message: &str) -> SignatureResult<String> {
        MmError::err(SignatureError::InvalidRequest(
            "Message signing is not supported by the given coin type".to_string(),
        ))
    }

    fn verify_message(&self, _signature_base64: &str, _message: &str, _address: &str) -> VerificationResult<bool> {
        MmError::err(VerificationError::InvalidRequest(
            "Message verification is not supported by the given coin type".to_string(),
        ))
    }

    fn my_balance(&self) -> BalanceFut<CoinBalance> {
        let coin = self.clone();
        let fut = async move {
            let sat = coin
                .my_balance_sat()
                .await
                .mm_err(|e| BalanceError::WalletStorageError(e.to_string()))?;
            Ok(CoinBalance::new(big_decimal_from_sat_unsigned(sat, coin.decimals())))
        };
        Box::new(fut.boxed().compat())
    }

    fn base_coin_balance(&self) -> BalanceFut<BigDecimal> { utxo_common::base_coin_balance(self) }

    fn platform_ticker(&self) -> &str { self.ticker() }

    fn send_raw_tx(&self, tx: &str) -> Box<dyn Future<Item = String, Error = String> + Send> {
        let tx_bytes = try_fus!(hex::decode(tx));
        let z_tx = try_fus!(ZTransaction::read(tx_bytes.as_slice()));

        let this = self.clone();
        let tx = tx.to_owned();

        let fut = async move {
            let mut sync_guard = try_s!(this.wait_for_gen_tx_blockchain_sync().await);
            let tx_hash = utxo_common::send_raw_tx(this.as_ref(), &tx).compat().await?;
            sync_guard.respawn_guard.watch_for_tx(z_tx.txid());
            Ok(tx_hash)
        };
        Box::new(fut.boxed().compat())
    }

    fn send_raw_tx_bytes(&self, tx: &[u8]) -> Box<dyn Future<Item = String, Error = String> + Send> {
        let z_tx = try_fus!(ZTransaction::read(tx));

        let this = self.clone();
        let tx = tx.to_owned();

        let fut = async move {
            let mut sync_guard = try_s!(this.wait_for_gen_tx_blockchain_sync().await);
            let tx_hash = utxo_common::send_raw_tx_bytes(this.as_ref(), &tx).compat().await?;
            sync_guard.respawn_guard.watch_for_tx(z_tx.txid());
            Ok(tx_hash)
        };
        Box::new(fut.boxed().compat())
    }

    #[inline(always)]
    async fn sign_raw_tx(&self, args: &SignRawTransactionRequest) -> RawTransactionResult {
        utxo_common::sign_raw_tx(self, args).await
    }

    fn wait_for_confirmations(&self, input: ConfirmPaymentInput) -> Box<dyn Future<Item = (), Error = String> + Send> {
        utxo_common::wait_for_confirmations(self.as_ref(), input)
    }

    fn wait_for_htlc_tx_spend(&self, args: WaitForHTLCTxSpendArgs<'_>) -> TransactionFut {
        utxo_common::wait_for_output_spend(
            self.clone(),
            args.tx_bytes,
            utxo_common::DEFAULT_SWAP_VOUT,
            args.from_block,
            args.wait_until,
            args.check_every,
        )
    }

    fn tx_enum_from_bytes(&self, bytes: &[u8]) -> Result<TransactionEnum, MmError<TxMarshalingErr>> {
        ZTransaction::read(bytes)
            .map(TransactionEnum::from)
            .map_to_mm(|e| TxMarshalingErr::InvalidInput(e.to_string()))
    }

    fn current_block(&self) -> Box<dyn Future<Item = u64, Error = String> + Send> {
        utxo_common::current_block(&self.utxo_arc)
    }

    fn display_priv_key(&self) -> Result<String, String> {
        Ok(encode_extended_spending_key(
            z_mainnet_constants::HRP_SAPLING_EXTENDED_SPENDING_KEY,
            &self.z_fields.z_spending_key,
        ))
    }

    fn min_tx_amount(&self) -> BigDecimal { utxo_common::min_tx_amount(self.as_ref()) }

    fn min_trading_vol(&self) -> MmNumber { utxo_common::min_trading_vol(self.as_ref()) }

    fn is_privacy(&self) -> bool { true }

    fn is_trezor(&self) -> bool { self.as_ref().priv_key_policy.is_trezor() }
}

#[async_trait]
impl SwapOps for ZCoin {
<<<<<<< HEAD
    fn send_taker_fee(&self, dex_fee: DexFee, uuid: &[u8]) -> TransactionFut {
=======
    fn send_taker_fee(&self, _fee_addr: &[u8], dex_fee: DexFee, uuid: &[u8], _expire_at: u64) -> TransactionFut {
>>>>>>> 52326c4b
        let selfi = self.clone();
        let uuid = uuid.to_owned();
        let fut = async move {
            let tx = try_tx_s!(z_send_dex_fee(&selfi, dex_fee.fee_amount().into(), &uuid).await);
            Ok(tx.into())
        };
        Box::new(fut.boxed().compat())
    }

    fn send_maker_payment(&self, maker_payment_args: SendPaymentArgs<'_>) -> TransactionFut {
        let selfi = self.clone();
        let maker_key_pair = self.derive_htlc_key_pair(maker_payment_args.swap_unique_data);
        let taker_pub = try_tx_fus!(Public::from_slice(maker_payment_args.other_pubkey));
        let secret_hash = maker_payment_args.secret_hash.to_vec();
        let time_lock = try_tx_fus!(maker_payment_args.time_lock.try_into());
        let amount = maker_payment_args.amount;
        let fut = async move {
            let utxo_tx = try_tx_s!(
                z_send_htlc(
                    &selfi,
                    time_lock,
                    maker_key_pair.public(),
                    &taker_pub,
                    &secret_hash,
                    amount
                )
                .await
            );
            Ok(utxo_tx.into())
        };
        Box::new(fut.boxed().compat())
    }

    fn send_taker_payment(&self, taker_payment_args: SendPaymentArgs<'_>) -> TransactionFut {
        let selfi = self.clone();
        let taker_keypair = self.derive_htlc_key_pair(taker_payment_args.swap_unique_data);
        let maker_pub = try_tx_fus!(Public::from_slice(taker_payment_args.other_pubkey));
        let secret_hash = taker_payment_args.secret_hash.to_vec();
        let time_lock = try_tx_fus!(taker_payment_args.time_lock.try_into());
        let amount = taker_payment_args.amount;
        let fut = async move {
            let utxo_tx = try_tx_s!(
                z_send_htlc(
                    &selfi,
                    time_lock,
                    taker_keypair.public(),
                    &maker_pub,
                    &secret_hash,
                    amount
                )
                .await
            );
            Ok(utxo_tx.into())
        };
        Box::new(fut.boxed().compat())
    }

    async fn send_maker_spends_taker_payment(
        &self,
        maker_spends_payment_args: SpendPaymentArgs<'_>,
    ) -> TransactionResult {
        let tx = try_tx_s!(ZTransaction::read(maker_spends_payment_args.other_payment_tx));
        let key_pair = self.derive_htlc_key_pair(maker_spends_payment_args.swap_unique_data);
        let time_lock = try_tx_s!(maker_spends_payment_args.time_lock.try_into());
        let redeem_script = payment_script(
            time_lock,
            maker_spends_payment_args.secret_hash,
            &try_tx_s!(Public::from_slice(maker_spends_payment_args.other_pubkey)),
            key_pair.public(),
        );
        let script_data = ScriptBuilder::default()
            .push_data(maker_spends_payment_args.secret)
            .push_opcode(Opcode::OP_0)
            .into_script();
        let tx = try_ztx_s!(
            z_p2sh_spend(
                self,
                tx,
                time_lock,
                SEQUENCE_FINAL,
                redeem_script,
                script_data,
                &key_pair,
            )
            .await
        );
        Ok(tx.into())
    }

    async fn send_taker_spends_maker_payment(
        &self,
        taker_spends_payment_args: SpendPaymentArgs<'_>,
    ) -> TransactionResult {
        let tx = try_tx_s!(ZTransaction::read(taker_spends_payment_args.other_payment_tx));
        let key_pair = self.derive_htlc_key_pair(taker_spends_payment_args.swap_unique_data);
        let time_lock = try_tx_s!(taker_spends_payment_args.time_lock.try_into());
        let redeem_script = payment_script(
            time_lock,
            taker_spends_payment_args.secret_hash,
            &try_tx_s!(Public::from_slice(taker_spends_payment_args.other_pubkey)),
            key_pair.public(),
        );
        let script_data = ScriptBuilder::default()
            .push_data(taker_spends_payment_args.secret)
            .push_opcode(Opcode::OP_0)
            .into_script();
        let tx = try_ztx_s!(
            z_p2sh_spend(
                self,
                tx,
                time_lock,
                SEQUENCE_FINAL,
                redeem_script,
                script_data,
                &key_pair,
            )
            .await
        );
        Ok(tx.into())
    }

    async fn send_taker_refunds_payment(&self, taker_refunds_payment_args: RefundPaymentArgs<'_>) -> TransactionResult {
        let tx = try_tx_s!(ZTransaction::read(taker_refunds_payment_args.payment_tx));
        let key_pair = self.derive_htlc_key_pair(taker_refunds_payment_args.swap_unique_data);
        let time_lock = try_tx_s!(taker_refunds_payment_args.time_lock.try_into());
        let redeem_script = taker_refunds_payment_args.tx_type_with_secret_hash.redeem_script(
            time_lock,
            key_pair.public(),
            &try_tx_s!(Public::from_slice(taker_refunds_payment_args.other_pubkey)),
        );
        let script_data = ScriptBuilder::default().push_opcode(Opcode::OP_1).into_script();

        let tx_fut = z_p2sh_spend(
            self,
            tx,
            time_lock,
            SEQUENCE_FINAL - 1,
            redeem_script,
            script_data,
            &key_pair,
        );
        let tx = try_ztx_s!(tx_fut.await);
        Ok(tx.into())
    }

    async fn send_maker_refunds_payment(&self, maker_refunds_payment_args: RefundPaymentArgs<'_>) -> TransactionResult {
        let tx = try_tx_s!(ZTransaction::read(maker_refunds_payment_args.payment_tx));
        let key_pair = self.derive_htlc_key_pair(maker_refunds_payment_args.swap_unique_data);
        let time_lock = try_tx_s!(maker_refunds_payment_args.time_lock.try_into());
        let redeem_script = maker_refunds_payment_args.tx_type_with_secret_hash.redeem_script(
            time_lock,
            key_pair.public(),
            &try_tx_s!(Public::from_slice(maker_refunds_payment_args.other_pubkey)),
        );
        let script_data = ScriptBuilder::default().push_opcode(Opcode::OP_1).into_script();
        let tx_fut = z_p2sh_spend(
            self,
            tx,
            time_lock,
            SEQUENCE_FINAL - 1,
            redeem_script,
            script_data,
            &key_pair,
        );
        let tx = try_ztx_s!(tx_fut.await);
        Ok(tx.into())
    }

    fn validate_fee(&self, validate_fee_args: ValidateFeeArgs<'_>) -> ValidatePaymentFut<()> {
        let z_tx = match validate_fee_args.fee_tx {
            TransactionEnum::ZTransaction(t) => t.clone(),
            _ => panic!("Unexpected tx {:?}", validate_fee_args.fee_tx),
        };
        let amount_sat = try_f!(validate_fee_args.dex_fee.fee_amount_as_u64(self.utxo_arc.decimals));
        let expected_memo = MemoBytes::from_bytes(validate_fee_args.uuid).expect("Uuid length < 512");
        let min_block_number = validate_fee_args.min_block_number;

        let coin = self.clone();
        let fut = async move {
            let tx_hash = H256::from(z_tx.txid().0).reversed();
            let tx_from_rpc = coin
                .utxo_rpc_client()
                .get_verbose_transaction(&tx_hash.into())
                .compat()
                .await
                .map_err(|e| MmError::new(ValidatePaymentError::InvalidRpcResponse(e.into_inner().to_string())))?;

            let mut encoded = Vec::with_capacity(1024);
            z_tx.write(&mut encoded).expect("Writing should not fail");
            if encoded != tx_from_rpc.hex.0 {
                return MmError::err(ValidatePaymentError::WrongPaymentTx(format!(
                    "Encoded transaction {:?} does not match the tx {:?} from RPC",
                    encoded, tx_from_rpc
                )));
            }

            let block_height = match tx_from_rpc.height {
                Some(h) => {
                    if h < min_block_number {
                        return MmError::err(ValidatePaymentError::WrongPaymentTx(format!(
                            "Dex fee tx {:?} confirmed before min block {}",
                            z_tx, min_block_number
                        )));
                    } else {
                        BlockHeight::from_u32(h as u32)
                    }
                },
                None => H0,
            };

            for shielded_out in z_tx.shielded_outputs.iter() {
                if let Some((note, address, memo)) =
                    try_sapling_output_recovery(coin.consensus_params_ref(), block_height, &DEX_FEE_OVK, shielded_out)
                {
                    if address != coin.z_fields.dex_fee_addr {
                        let encoded =
                            encode_payment_address(z_mainnet_constants::HRP_SAPLING_PAYMENT_ADDRESS, &address);
                        let expected = encode_payment_address(
                            z_mainnet_constants::HRP_SAPLING_PAYMENT_ADDRESS,
                            &coin.z_fields.dex_fee_addr,
                        );
                        return MmError::err(ValidatePaymentError::WrongPaymentTx(format!(
                            "Dex fee was sent to the invalid address {}, expected {}",
                            encoded, expected
                        )));
                    }

                    if note.value != amount_sat {
                        return MmError::err(ValidatePaymentError::WrongPaymentTx(format!(
                            "Dex fee has invalid amount {}, expected {}",
                            note.value, amount_sat
                        )));
                    }

                    if memo != expected_memo {
                        return MmError::err(ValidatePaymentError::WrongPaymentTx(format!(
                            "Dex fee has invalid memo {:?}, expected {:?}",
                            memo, expected_memo
                        )));
                    }

                    return Ok(());
                }
            }

            MmError::err(ValidatePaymentError::WrongPaymentTx(format!(
                "The dex fee tx {:?} has no shielded outputs or outputs decryption failed",
                z_tx
            )))
        };

        Box::new(fut.boxed().compat())
    }

    #[inline]
    async fn validate_maker_payment(&self, input: ValidatePaymentInput) -> ValidatePaymentResult<()> {
        utxo_common::validate_maker_payment(self, input).await
    }

    #[inline]
    async fn validate_taker_payment(&self, input: ValidatePaymentInput) -> ValidatePaymentResult<()> {
        utxo_common::validate_taker_payment(self, input).await
    }

    #[inline]
    fn check_if_my_payment_sent(
        &self,
        if_my_payment_sent_args: CheckIfMyPaymentSentArgs<'_>,
    ) -> Box<dyn Future<Item = Option<TransactionEnum>, Error = String> + Send> {
        utxo_common::check_if_my_payment_sent(
            self.clone(),
            try_fus!(if_my_payment_sent_args.time_lock.try_into()),
            if_my_payment_sent_args.other_pub,
            if_my_payment_sent_args.secret_hash,
            if_my_payment_sent_args.swap_unique_data,
        )
    }

    #[inline]
    async fn search_for_swap_tx_spend_my(
        &self,
        input: SearchForSwapTxSpendInput<'_>,
    ) -> Result<Option<FoundSwapTxSpend>, String> {
        utxo_common::search_for_swap_tx_spend_my(self, input, utxo_common::DEFAULT_SWAP_VOUT).await
    }

    #[inline]
    async fn search_for_swap_tx_spend_other(
        &self,
        input: SearchForSwapTxSpendInput<'_>,
    ) -> Result<Option<FoundSwapTxSpend>, String> {
        utxo_common::search_for_swap_tx_spend_other(self, input, utxo_common::DEFAULT_SWAP_VOUT).await
    }

    #[inline]
    async fn extract_secret(
        &self,
        secret_hash: &[u8],
        spend_tx: &[u8],
        _watcher_reward: bool,
    ) -> Result<Vec<u8>, String> {
        utxo_common::extract_secret(secret_hash, spend_tx)
    }

    fn check_tx_signed_by_pub(&self, _tx: &[u8], _expected_pub: &[u8]) -> Result<bool, MmError<ValidatePaymentError>> {
        unimplemented!();
    }

    fn is_auto_refundable(&self) -> bool { false }

    async fn wait_for_htlc_refund(&self, _tx: &[u8], _locktime: u64) -> RefundResult<()> {
        MmError::err(RefundError::Internal(
            "wait_for_htlc_refund is not supported for this coin!".into(),
        ))
    }

    #[inline]
    fn negotiate_swap_contract_addr(
        &self,
        _other_side_address: Option<&[u8]>,
    ) -> Result<Option<BytesJson>, MmError<NegotiateSwapContractAddrErr>> {
        Ok(None)
    }

    fn derive_htlc_key_pair(&self, swap_unique_data: &[u8]) -> KeyPair {
        let message = Message::from(dhash256(swap_unique_data).take());
        let signature = self.secp_keypair().private().sign(&message).expect("valid privkey");

        let key = secp_privkey_from_hash(dhash256(&signature));
        key_pair_from_secret(key.as_slice()).expect("valid privkey")
    }

    #[inline]
    fn derive_htlc_pubkey(&self, swap_unique_data: &[u8]) -> Vec<u8> {
        self.derive_htlc_key_pair(swap_unique_data).public_slice().to_vec()
    }

    #[inline]
    fn validate_other_pubkey(&self, raw_pubkey: &[u8]) -> MmResult<(), ValidateOtherPubKeyErr> {
        utxo_common::validate_other_pubkey(raw_pubkey)
    }

    async fn maker_payment_instructions(
        &self,
        _args: PaymentInstructionArgs<'_>,
    ) -> Result<Option<Vec<u8>>, MmError<PaymentInstructionsErr>> {
        Ok(None)
    }

    async fn taker_payment_instructions(
        &self,
        _args: PaymentInstructionArgs<'_>,
    ) -> Result<Option<Vec<u8>>, MmError<PaymentInstructionsErr>> {
        Ok(None)
    }

    fn validate_maker_payment_instructions(
        &self,
        _instructions: &[u8],
        _args: PaymentInstructionArgs,
    ) -> Result<PaymentInstructions, MmError<ValidateInstructionsErr>> {
        MmError::err(ValidateInstructionsErr::UnsupportedCoin(self.ticker().to_string()))
    }

    fn validate_taker_payment_instructions(
        &self,
        _instructions: &[u8],
        _args: PaymentInstructionArgs,
    ) -> Result<PaymentInstructions, MmError<ValidateInstructionsErr>> {
        MmError::err(ValidateInstructionsErr::UnsupportedCoin(self.ticker().to_string()))
    }
}

#[async_trait]
impl TakerSwapMakerCoin for ZCoin {
    async fn on_taker_payment_refund_start(&self, _maker_payment: &[u8]) -> RefundResult<()> { Ok(()) }

    async fn on_taker_payment_refund_success(&self, _maker_payment: &[u8]) -> RefundResult<()> { Ok(()) }
}

#[async_trait]
impl MakerSwapTakerCoin for ZCoin {
    async fn on_maker_payment_refund_start(&self, _taker_payment: &[u8]) -> RefundResult<()> { Ok(()) }

    async fn on_maker_payment_refund_success(&self, _taker_payment: &[u8]) -> RefundResult<()> { Ok(()) }
}

#[async_trait]
impl WatcherOps for ZCoin {
    fn send_maker_payment_spend_preimage(&self, _input: SendMakerPaymentSpendPreimageInput) -> TransactionFut {
        unimplemented!();
    }

    fn send_taker_payment_refund_preimage(&self, _watcher_refunds_payment_args: RefundPaymentArgs) -> TransactionFut {
        unimplemented!();
    }

    fn create_taker_payment_refund_preimage(
        &self,
        _taker_payment_tx: &[u8],
        _time_lock: u64,
        _maker_pub: &[u8],
        _secret_hash: &[u8],
        _swap_contract_address: &Option<BytesJson>,
        _swap_unique_data: &[u8],
    ) -> TransactionFut {
        unimplemented!();
    }

    fn create_maker_payment_spend_preimage(
        &self,
        _maker_payment_tx: &[u8],
        _time_lock: u64,
        _maker_pub: &[u8],
        _secret_hash: &[u8],
        _swap_unique_data: &[u8],
    ) -> TransactionFut {
        unimplemented!();
    }

    fn watcher_validate_taker_fee(&self, _input: WatcherValidateTakerFeeInput) -> ValidatePaymentFut<()> {
        unimplemented!();
    }

    fn watcher_validate_taker_payment(&self, _input: WatcherValidatePaymentInput) -> ValidatePaymentFut<()> {
        unimplemented!();
    }

    fn taker_validates_payment_spend_or_refund(&self, _input: ValidateWatcherSpendInput) -> ValidatePaymentFut<()> {
        unimplemented!()
    }

    async fn watcher_search_for_swap_tx_spend(
        &self,
        _input: WatcherSearchForSwapTxSpendInput<'_>,
    ) -> Result<Option<FoundSwapTxSpend>, String> {
        unimplemented!();
    }

    async fn get_taker_watcher_reward(
        &self,
        _other_coin: &MmCoinEnum,
        _coin_amount: Option<BigDecimal>,
        _other_coin_amount: Option<BigDecimal>,
        _reward_amount: Option<BigDecimal>,
        _wait_until: u64,
    ) -> Result<WatcherReward, MmError<WatcherRewardError>> {
        unimplemented!()
    }

    async fn get_maker_watcher_reward(
        &self,
        _other_coin: &MmCoinEnum,
        _reward_amount: Option<BigDecimal>,
        _wait_until: u64,
    ) -> Result<Option<WatcherReward>, MmError<WatcherRewardError>> {
        unimplemented!()
    }
}

#[async_trait]
impl MmCoin for ZCoin {
    fn is_asset_chain(&self) -> bool { self.utxo_arc.conf.asset_chain }

    fn spawner(&self) -> CoinFutSpawner { CoinFutSpawner::new(&self.as_ref().abortable_system) }

    fn withdraw(&self, _req: WithdrawRequest) -> WithdrawFut {
        Box::new(futures01::future::err(MmError::new(WithdrawError::InternalError(
            "Zcoin doesn't support legacy withdraw".into(),
        ))))
    }

    fn get_raw_transaction(&self, req: RawTransactionRequest) -> RawTransactionFut {
        Box::new(utxo_common::get_raw_transaction(&self.utxo_arc, req).boxed().compat())
    }

    fn get_tx_hex_by_hash(&self, tx_hash: Vec<u8>) -> RawTransactionFut {
        Box::new(
            utxo_common::get_tx_hex_by_hash(&self.utxo_arc, tx_hash)
                .boxed()
                .compat(),
        )
    }

    fn decimals(&self) -> u8 { self.utxo_arc.decimals }

    fn convert_to_address(&self, _from: &str, _to_address_format: Json) -> Result<String, String> {
        Err(MmError::new("Address conversion is not available for ZCoin".to_string()).to_string())
    }

    fn validate_address(&self, address: &str) -> ValidateAddressResult {
        match decode_payment_address(z_mainnet_constants::HRP_SAPLING_PAYMENT_ADDRESS, address) {
            Ok(Some(_)) => ValidateAddressResult {
                is_valid: true,
                reason: None,
            },
            Ok(None) => ValidateAddressResult {
                is_valid: false,
                reason: Some("decode_payment_address returned None".to_owned()),
            },
            Err(e) => ValidateAddressResult {
                is_valid: false,
                reason: Some(format!("Error {} on decode_payment_address", e)),
            },
        }
    }

    fn process_history_loop(&self, _ctx: MmArc) -> Box<dyn Future<Item = (), Error = ()> + Send> {
        log::warn!("process_history_loop is not implemented for ZCoin yet!");
        Box::new(futures01::future::err(()))
    }

    fn history_sync_status(&self) -> HistorySyncState { HistorySyncState::NotEnabled }

    fn get_trade_fee(&self) -> Box<dyn Future<Item = TradeFee, Error = String> + Send> {
        utxo_common::get_trade_fee(self.clone())
    }

    async fn get_sender_trade_fee(
        &self,
        _value: TradePreimageValue,
        _stage: FeeApproxStage,
    ) -> TradePreimageResult<TradeFee> {
        Ok(TradeFee {
            coin: self.ticker().to_owned(),
            amount: self.get_one_kbyte_tx_fee().await?.into(),
            paid_from_trading_vol: false,
        })
    }

    fn get_receiver_trade_fee(&self, _stage: FeeApproxStage) -> TradePreimageFut<TradeFee> {
        utxo_common::get_receiver_trade_fee(self.clone())
    }

    async fn get_fee_to_send_taker_fee(
        &self,
        _dex_fee_amount: DexFee,
        _stage: FeeApproxStage,
    ) -> TradePreimageResult<TradeFee> {
        Ok(TradeFee {
            coin: self.ticker().to_owned(),
            amount: self.get_one_kbyte_tx_fee().await?.into(),
            paid_from_trading_vol: false,
        })
    }

    fn required_confirmations(&self) -> u64 { utxo_common::required_confirmations(&self.utxo_arc) }

    fn requires_notarization(&self) -> bool { utxo_common::requires_notarization(&self.utxo_arc) }

    fn set_required_confirmations(&self, confirmations: u64) {
        utxo_common::set_required_confirmations(&self.utxo_arc, confirmations)
    }

    fn set_requires_notarization(&self, requires_nota: bool) {
        utxo_common::set_requires_notarization(&self.utxo_arc, requires_nota)
    }

    fn swap_contract_address(&self) -> Option<BytesJson> { utxo_common::swap_contract_address() }

    fn fallback_swap_contract(&self) -> Option<BytesJson> { utxo_common::fallback_swap_contract() }

    fn mature_confirmations(&self) -> Option<u32> { Some(self.utxo_arc.conf.mature_confirmations) }

    fn coin_protocol_info(&self, _amount_to_receive: Option<MmNumber>) -> Vec<u8> {
        utxo_common::coin_protocol_info(self)
    }

    fn is_coin_protocol_supported(
        &self,
        info: &Option<Vec<u8>>,
        _amount_to_send: Option<MmNumber>,
        _locktime: u64,
        _is_maker: bool,
    ) -> bool {
        utxo_common::is_coin_protocol_supported(self, info)
    }

    fn on_disabled(&self) -> Result<(), AbortedError> { AbortableSystem::abort_all(&self.as_ref().abortable_system) }

    fn on_token_deactivated(&self, _ticker: &str) {}
}

#[async_trait]
impl UtxoTxGenerationOps for ZCoin {
    async fn get_tx_fee(&self) -> UtxoRpcResult<ActualTxFee> { utxo_common::get_tx_fee(&self.utxo_arc).await }

    async fn calc_interest_if_required(
        &self,
        unsigned: TransactionInputSigner,
        data: AdditionalTxData,
        my_script_pub: Bytes,
        dust: u64,
    ) -> UtxoRpcResult<(TransactionInputSigner, AdditionalTxData)> {
        utxo_common::calc_interest_if_required(self, unsigned, data, my_script_pub, dust).await
    }
}

#[async_trait]
impl UtxoTxBroadcastOps for ZCoin {
    async fn broadcast_tx(&self, tx: &UtxoTx) -> Result<H256Json, MmError<BroadcastTxErr>> {
        utxo_common::broadcast_tx(self, tx).await
    }
}

/// Please note `ZCoin` is not assumed to work with transparent UTXOs.
/// Remove implementation of the `GetUtxoListOps` trait for `ZCoin`
/// when [`ZCoin::preimage_trade_fee_required_to_send_outputs`] is refactored.
#[async_trait]
#[cfg_attr(test, mockable)]
impl GetUtxoListOps for ZCoin {
    async fn get_unspent_ordered_list(
        &self,
        address: &Address,
    ) -> UtxoRpcResult<(Vec<UnspentInfo>, RecentlySpentOutPointsGuard<'_>)> {
        utxo_common::get_unspent_ordered_list(self, address).await
    }

    async fn get_all_unspent_ordered_list(
        &self,
        address: &Address,
    ) -> UtxoRpcResult<(Vec<UnspentInfo>, RecentlySpentOutPointsGuard<'_>)> {
        utxo_common::get_all_unspent_ordered_list(self, address).await
    }

    async fn get_mature_unspent_ordered_list(
        &self,
        address: &Address,
    ) -> UtxoRpcResult<(MatureUnspentList, RecentlySpentOutPointsGuard<'_>)> {
        utxo_common::get_mature_unspent_ordered_list(self, address).await
    }
}

#[async_trait]
impl UtxoCommonOps for ZCoin {
    async fn get_htlc_spend_fee(&self, tx_size: u64, stage: &FeeApproxStage) -> UtxoRpcResult<u64> {
        utxo_common::get_htlc_spend_fee(self, tx_size, stage).await
    }

    fn addresses_from_script(&self, script: &Script) -> Result<Vec<Address>, String> {
        utxo_common::addresses_from_script(self, script)
    }

    fn denominate_satoshis(&self, satoshi: i64) -> f64 { utxo_common::denominate_satoshis(&self.utxo_arc, satoshi) }

    fn my_public_key(&self) -> Result<&Public, MmError<UnexpectedDerivationMethod>> {
        utxo_common::my_public_key(self.as_ref())
    }

    fn address_from_str(&self, address: &str) -> MmResult<Address, AddrFromStrError> {
        utxo_common::checked_address_from_str(self, address)
    }

    fn script_for_address(&self, address: &Address) -> MmResult<Script, UnsupportedAddr> {
        utxo_common::output_script_checked(self.as_ref(), address)
    }

    async fn get_current_mtp(&self) -> UtxoRpcResult<u32> {
        utxo_common::get_current_mtp(&self.utxo_arc, CoinVariant::Standard).await
    }

    fn is_unspent_mature(&self, output: &RpcTransaction) -> bool {
        utxo_common::is_unspent_mature(self.utxo_arc.conf.mature_confirmations, output)
    }

    async fn calc_interest_of_tx(
        &self,
        _tx: &UtxoTx,
        _input_transactions: &mut HistoryUtxoTxMap,
    ) -> UtxoRpcResult<u64> {
        MmError::err(UtxoRpcError::Internal(
            "ZCoin doesn't support transaction rewards".to_owned(),
        ))
    }

    async fn get_mut_verbose_transaction_from_map_or_rpc<'a, 'b>(
        &'a self,
        tx_hash: H256Json,
        utxo_tx_map: &'b mut HistoryUtxoTxMap,
    ) -> UtxoRpcResult<&'b mut HistoryUtxoTx> {
        utxo_common::get_mut_verbose_transaction_from_map_or_rpc(self, tx_hash, utxo_tx_map).await
    }

    async fn p2sh_spending_tx(&self, input: utxo_common::P2SHSpendingTxInput<'_>) -> Result<UtxoTx, String> {
        utxo_common::p2sh_spending_tx(self, input).await
    }

    fn get_verbose_transactions_from_cache_or_rpc(
        &self,
        tx_ids: HashSet<H256Json>,
    ) -> UtxoRpcFut<HashMap<H256Json, VerboseTransactionFrom>> {
        let selfi = self.clone();
        let fut = async move { utxo_common::get_verbose_transactions_from_cache_or_rpc(&selfi.utxo_arc, tx_ids).await };
        Box::new(fut.boxed().compat())
    }

    async fn preimage_trade_fee_required_to_send_outputs(
        &self,
        outputs: Vec<TransactionOutput>,
        fee_policy: FeePolicy,
        gas_fee: Option<u64>,
        stage: &FeeApproxStage,
    ) -> TradePreimageResult<BigDecimal> {
        utxo_common::preimage_trade_fee_required_to_send_outputs(
            self,
            self.ticker(),
            outputs,
            fee_policy,
            gas_fee,
            stage,
        )
        .await
    }

    fn increase_dynamic_fee_by_stage(&self, dynamic_fee: u64, stage: &FeeApproxStage) -> u64 {
        utxo_common::increase_dynamic_fee_by_stage(self, dynamic_fee, stage)
    }

    async fn p2sh_tx_locktime(&self, htlc_locktime: u32) -> Result<u32, MmError<UtxoRpcError>> {
        utxo_common::p2sh_tx_locktime(self, self.ticker(), htlc_locktime).await
    }

    fn addr_format(&self) -> &UtxoAddressFormat { utxo_common::addr_format(self) }

    fn addr_format_for_standard_scripts(&self) -> UtxoAddressFormat {
        utxo_common::addr_format_for_standard_scripts(self)
    }

    fn address_from_pubkey(&self, pubkey: &Public) -> Address {
        let conf = &self.utxo_arc.conf;
        utxo_common::address_from_pubkey(
            pubkey,
            conf.address_prefixes.clone(),
            conf.checksum_type,
            conf.bech32_hrp.clone(),
            self.addr_format().clone(),
        )
    }
}

#[async_trait]
impl InitWithdrawCoin for ZCoin {
    async fn init_withdraw(
        &self,
        _ctx: MmArc,
        req: WithdrawRequest,
        task_handle: WithdrawTaskHandleShared,
    ) -> Result<TransactionDetails, MmError<WithdrawError>> {
        if req.fee.is_some() {
            return MmError::err(WithdrawError::UnsupportedError(
                "Setting a custom withdraw fee is not supported for ZCoin yet".to_owned(),
            ));
        }

        if req.from.is_some() {
            return MmError::err(WithdrawError::UnsupportedError(
                "Withdraw from a specific address is not supported for ZCoin yet".to_owned(),
            ));
        }

        let to_addr = decode_payment_address(z_mainnet_constants::HRP_SAPLING_PAYMENT_ADDRESS, &req.to)
            .map_to_mm(|e| WithdrawError::InvalidAddress(format!("{}", e)))?
            .or_mm_err(|| WithdrawError::InvalidAddress(format!("Address {} decoded to None", req.to)))?;
        let amount = if req.max {
            let fee = self.get_one_kbyte_tx_fee().await?;
            let balance = self.my_balance().compat().await?;
            balance.spendable - fee
        } else {
            req.amount
        };

        task_handle.update_in_progress_status(WithdrawInProgressStatus::GeneratingTransaction)?;
        let satoshi = sat_from_big_decimal(&amount, self.decimals())?;

        let memo = req.memo.as_deref().map(interpret_memo_string).transpose()?;
        let z_output = ZOutput {
            to_addr,
            amount: Amount::from_u64(satoshi)
                .map_to_mm(|_| NumConversError(format!("Failed to get ZCash amount from {}", amount)))?,
            // TODO add optional viewing_key and memo fields to the WithdrawRequest
            viewing_key: Some(self.z_fields.evk.fvk.ovk),
            memo,
        };

        let (tx, data, _sync_guard) = self.gen_tx(vec![], vec![z_output]).await?;
        let mut tx_bytes = Vec::with_capacity(1024);
        tx.write(&mut tx_bytes)
            .map_to_mm(|e| WithdrawError::InternalError(e.to_string()))?;
        let mut tx_hash = tx.txid().0.to_vec();
        tx_hash.reverse();

        let received_by_me = big_decimal_from_sat_unsigned(data.received_by_me, self.decimals());
        let spent_by_me = big_decimal_from_sat_unsigned(data.spent_by_me, self.decimals());

        Ok(TransactionDetails {
            tx: TransactionData::new_signed(tx_bytes.into(), hex::encode(&tx_hash)),
            from: vec![self.z_fields.my_z_addr_encoded.clone()],
            to: vec![req.to],
            my_balance_change: &received_by_me - &spent_by_me,
            total_amount: spent_by_me.clone(),
            spent_by_me,
            received_by_me,
            block_height: 0,
            timestamp: 0,
            fee_details: Some(TxFeeDetails::Utxo(UtxoFeeDetails {
                coin: Some(self.ticker().to_owned()),
                amount: big_decimal_from_sat_unsigned(data.fee_amount, self.decimals()),
            })),
            coin: self.ticker().to_owned(),
            internal_id: tx_hash.into(),
            kmd_rewards: None,
            transaction_type: Default::default(),
            memo: req.memo,
        })
    }
}

/// Interpret a string or hex-encoded memo, and return a Memo object.
/// Inspired by https://github.com/adityapk00/zecwallet-light-cli/blob/v1.7.20/lib/src/lightwallet/utils.rs#L23
#[allow(clippy::result_large_err)]
pub fn interpret_memo_string(memo_str: &str) -> MmResult<MemoBytes, WithdrawError> {
    // If the string starts with an "0x", and contains only hex chars ([a-f0-9]+) then
    // interpret it as a hex.
    let s_bytes = if let Some(memo_hexadecimal) = memo_str.to_lowercase().strip_prefix("0x") {
        hex::decode(memo_hexadecimal).unwrap_or_else(|_| memo_str.as_bytes().to_vec())
    } else {
        memo_str.as_bytes().to_vec()
    };

    MemoBytes::from_bytes(&s_bytes).map_to_mm(|_| {
        let error = format!("Memo '{:?}' is too long", memo_str);
        WithdrawError::InvalidMemo(error)
    })
}

fn extended_spending_key_from_protocol_info_and_policy(
    protocol_info: &ZcoinProtocolInfo,
    priv_key_policy: &PrivKeyBuildPolicy,
    account: u32,
) -> MmResult<ExtendedSpendingKey, ZCoinBuildError> {
    match priv_key_policy {
        PrivKeyBuildPolicy::IguanaPrivKey(iguana) => Ok(ExtendedSpendingKey::master(iguana.as_slice())),
        PrivKeyBuildPolicy::GlobalHDAccount(global_hd) => {
            extended_spending_key_from_global_hd_account(protocol_info, global_hd, account)
        },
        PrivKeyBuildPolicy::Trezor => {
            let priv_key_err = PrivKeyPolicyNotAllowed::HardwareWalletNotSupported;
            MmError::err(ZCoinBuildError::UtxoBuilderError(
                UtxoCoinBuildError::PrivKeyPolicyNotAllowed(priv_key_err),
            ))
        },
    }
}

fn extended_spending_key_from_global_hd_account(
    protocol_info: &ZcoinProtocolInfo,
    global_hd: &GlobalHDAccountArc,
    account: u32,
) -> MmResult<ExtendedSpendingKey, ZCoinBuildError> {
    let path_to_coin = protocol_info
        .z_derivation_path
        .clone()
        .or_mm_err(|| ZCoinBuildError::ZDerivationPathNotSet)?;
    let path_to_account = path_to_coin
        .to_derivation_path()
        .into_iter()
        // Map `bip32::ChildNumber` to `zip32::Zip32Child`.
        .map(|child| Zip32Child::from_index(child.0))
        // Push the hardened `account` index, so the derivation path looks like:
        // `m/purpose'/coin'/account'`.
        .chain(iter::once(Zip32Child::Hardened(account)));

    let mut spending_key = ExtendedSpendingKey::master(global_hd.root_seed_bytes());
    for zip32_child in path_to_account {
        spending_key = spending_key.derive_child(zip32_child);
    }

    Ok(spending_key)
}

#[test]
fn derive_z_key_from_mm_seed() {
    use crypto::privkey::key_pair_from_seed;
    use zcash_client_backend::encoding::encode_extended_spending_key;

    let seed = "spice describe gravity federal blast come thank unfair canal monkey style afraid";
    let secp_keypair = key_pair_from_seed(seed).unwrap();
    let z_spending_key = ExtendedSpendingKey::master(&*secp_keypair.private().secret);
    let encoded = encode_extended_spending_key(z_mainnet_constants::HRP_SAPLING_EXTENDED_SPENDING_KEY, &z_spending_key);
    assert_eq!(encoded, "secret-extended-key-main1qqqqqqqqqqqqqqytwz2zjt587n63kyz6jawmflttqu5rxavvqx3lzfs0tdr0w7g5tgntxzf5erd3jtvva5s52qx0ms598r89vrmv30r69zehxy2r3vesghtqd6dfwdtnauzuj8u8eeqfx7qpglzu6z54uzque6nzzgnejkgq569ax4lmk0v95rfhxzxlq3zrrj2z2kqylx2jp8g68lqu6alczdxd59lzp4hlfuj3jp54fp06xsaaay0uyass992g507tdd7psua5w6q76dyq3");

    let (_, address) = z_spending_key.default_address().unwrap();
    let encoded_addr = encode_payment_address(z_mainnet_constants::HRP_SAPLING_PAYMENT_ADDRESS, &address);
    assert_eq!(
        encoded_addr,
        "zs182ht30wnnnr8jjhj2j9v5dkx3qsknnr5r00jfwk2nczdtqy7w0v836kyy840kv2r8xle5gcl549"
    );

    let seed = "also shoot benefit prefer juice shell elder veteran woman mimic image kidney";
    let secp_keypair = key_pair_from_seed(seed).unwrap();
    let z_spending_key = ExtendedSpendingKey::master(&*secp_keypair.private().secret);
    let encoded = encode_extended_spending_key(z_mainnet_constants::HRP_SAPLING_EXTENDED_SPENDING_KEY, &z_spending_key);
    assert_eq!(encoded, "secret-extended-key-main1qqqqqqqqqqqqqq8jnhc9stsqwts6pu5ayzgy4szplvy03u227e50n3u8e6dwn5l0q5s3s8xfc03r5wmyh5s5dq536ufwn2k89ngdhnxy64sd989elwas6kr7ygztsdkw6k6xqyvhtu6e0dhm4mav8rus0fy8g0hgy9vt97cfjmus0m2m87p4qz5a00um7gwjwk494gul0uvt3gqyjujcclsqry72z57kr265jsajactgfn9m3vclqvx8fsdnwp4jwj57ffw560vvwks9g9hpu");

    let (_, address) = z_spending_key.default_address().unwrap();
    let encoded_addr = encode_payment_address(z_mainnet_constants::HRP_SAPLING_PAYMENT_ADDRESS, &address);
    assert_eq!(
        encoded_addr,
        "zs1funuwrjr2stlr6fnhkdh7fyz3p7n0p8rxase9jnezdhc286v5mhs6q3myw0phzvad5mvqgfxpam"
    );
}

#[test]
fn test_interpret_memo_string() {
    use std::str::FromStr;
    use zcash_primitives::memo::Memo;

    let actual = interpret_memo_string("68656c6c6f207a63617368").unwrap();
    let expected = Memo::from_str("68656c6c6f207a63617368").unwrap().encode();
    assert_eq!(actual, expected);

    let actual = interpret_memo_string("A custom memo").unwrap();
    let expected = Memo::from_str("A custom memo").unwrap().encode();
    assert_eq!(actual, expected);

    let actual = interpret_memo_string("0x68656c6c6f207a63617368").unwrap();
    let expected = MemoBytes::from_bytes(&hex::decode("68656c6c6f207a63617368").unwrap()).unwrap();
    assert_eq!(actual, expected);
}<|MERGE_RESOLUTION|>--- conflicted
+++ resolved
@@ -1200,11 +1200,7 @@
 
 #[async_trait]
 impl SwapOps for ZCoin {
-<<<<<<< HEAD
-    fn send_taker_fee(&self, dex_fee: DexFee, uuid: &[u8]) -> TransactionFut {
-=======
-    fn send_taker_fee(&self, _fee_addr: &[u8], dex_fee: DexFee, uuid: &[u8], _expire_at: u64) -> TransactionFut {
->>>>>>> 52326c4b
+    fn send_taker_fee(&self, dex_fee: DexFee, uuid: &[u8], _expire_at: u64) -> TransactionFut {
         let selfi = self.clone();
         let uuid = uuid.to_owned();
         let fut = async move {
