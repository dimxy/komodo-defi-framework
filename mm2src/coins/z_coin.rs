--- conflicted
+++ resolved
@@ -1862,7 +1862,23 @@
     }
 }
 
-<<<<<<< HEAD
+/// Interpret a string or hex-encoded memo, and return a Memo object.
+/// Inspired by https://github.com/adityapk00/zecwallet-light-cli/blob/v1.7.20/lib/src/lightwallet/utils.rs#L23
+pub fn interpret_memo_string(memo_str: &str) -> MmResult<MemoBytes, WithdrawError> {
+    // If the string starts with an "0x", and contains only hex chars ([a-f0-9]+) then
+    // interpret it as a hex.
+    let s_bytes = if let Some(memo_hexadecimal) = memo_str.to_lowercase().strip_prefix("0x") {
+        hex::decode(memo_hexadecimal).unwrap_or_else(|_| memo_str.as_bytes().to_vec())
+    } else {
+        memo_str.as_bytes().to_vec()
+    };
+
+    MemoBytes::from_bytes(&s_bytes).map_to_mm(|_| {
+        let error = format!("Memo '{:?}' is too long", memo_str);
+        WithdrawError::InvalidMemo(error)
+    })
+}
+
 fn extended_spending_key_from_protocol_info_and_policy(
     protocol_info: &ZcoinProtocolInfo,
     priv_key_policy: &PrivKeyBuildPolicy,
@@ -1905,23 +1921,6 @@
     }
 
     Ok(spending_key)
-=======
-/// Interpret a string or hex-encoded memo, and return a Memo object.
-/// Inspired by https://github.com/adityapk00/zecwallet-light-cli/blob/v1.7.20/lib/src/lightwallet/utils.rs#L23
-pub fn interpret_memo_string(memo_str: &str) -> MmResult<MemoBytes, WithdrawError> {
-    // If the string starts with an "0x", and contains only hex chars ([a-f0-9]+) then
-    // interpret it as a hex.
-    let s_bytes = if let Some(memo_hexadecimal) = memo_str.to_lowercase().strip_prefix("0x") {
-        hex::decode(memo_hexadecimal).unwrap_or_else(|_| memo_str.as_bytes().to_vec())
-    } else {
-        memo_str.as_bytes().to_vec()
-    };
-
-    MemoBytes::from_bytes(&s_bytes).map_to_mm(|_| {
-        let error = format!("Memo '{:?}' is too long", memo_str);
-        WithdrawError::InvalidMemo(error)
-    })
->>>>>>> ffee2945
 }
 
 #[test]
