pub mod storage;
mod z_balance_streaming;
mod z_coin_errors;
#[cfg(all(test, feature = "zhtlc-native-tests"))]
mod z_coin_native_tests;
mod z_htlc;
mod z_rpc;
mod z_tx_history;

use crate::coin_errors::{MyAddressError, ValidatePaymentResult};
use crate::hd_wallet::HDPathAccountToAddressId;
use crate::my_tx_history_v2::{MyTxHistoryErrorV2, MyTxHistoryRequestV2, MyTxHistoryResponseV2};
use crate::rpc_command::init_withdraw::{InitWithdrawCoin, WithdrawInProgressStatus, WithdrawTaskHandleShared};
use crate::utxo::rpc_clients::{ElectrumRpcRequest, UnspentInfo, UtxoRpcClientEnum, UtxoRpcError, UtxoRpcFut,
                               UtxoRpcResult};
use crate::utxo::utxo_builder::UtxoCoinBuildError;
use crate::utxo::utxo_builder::{UtxoCoinBuilder, UtxoCoinBuilderCommonOps, UtxoFieldsWithGlobalHDBuilder,
                                UtxoFieldsWithHardwareWalletBuilder, UtxoFieldsWithIguanaSecretBuilder};
use crate::utxo::utxo_common::{addresses_from_script, big_decimal_from_sat};
use crate::utxo::utxo_common::{big_decimal_from_sat_unsigned, payment_script};
use crate::utxo::{sat_from_big_decimal, utxo_common, ActualTxFee, AdditionalTxData, AddrFromStrError, Address,
                  BroadcastTxErr, FeePolicy, GetUtxoListOps, HistoryUtxoTx, HistoryUtxoTxMap, MatureUnspentList,
                  RecentlySpentOutPointsGuard, UtxoActivationParams, UtxoAddressFormat, UtxoArc, UtxoCoinFields,
                  UtxoCommonOps, UtxoRpcMode, UtxoTxBroadcastOps, UtxoTxGenerationOps, VerboseTransactionFrom};
use crate::utxo::{UnsupportedAddr, UtxoFeeDetails};
use crate::z_coin::storage::{BlockDbImpl, WalletDbShared};
use crate::z_coin::z_balance_streaming::ZBalanceEventHandler;
use crate::z_coin::z_tx_history::{fetch_tx_history_from_db, ZCoinTxHistoryItem};
use crate::{BalanceError, BalanceFut, CheckIfMyPaymentSentArgs, CoinBalance, CoinFutSpawner, ConfirmPaymentInput,
            DexFee, FeeApproxStage, FoundSwapTxSpend, HistorySyncState, MakerSwapTakerCoin, MarketCoinOps, MmCoin,
            MmCoinEnum, NegotiateSwapContractAddrErr, NumConversError, PaymentInstructionArgs, PaymentInstructions,
            PaymentInstructionsErr, PrivKeyActivationPolicy, PrivKeyBuildPolicy, PrivKeyPolicyNotAllowed,
            RawTransactionFut, RawTransactionRequest, RawTransactionResult, RefundError, RefundPaymentArgs,
            RefundResult, SearchForSwapTxSpendInput, SendMakerPaymentSpendPreimageInput, SendPaymentArgs,
<<<<<<< HEAD
            SignRawTransactionRequest, SignatureError, SignatureResult, SpendPaymentArgs, SwapOps, SwapTxFeePolicy,
            TakerSwapMakerCoin, TradeFee, TradePreimageFut, TradePreimageResult, TradePreimageValue, Transaction,
=======
            SignRawTransactionRequest, SignatureError, SignatureResult, SpendPaymentArgs, SwapOps, TakerSwapMakerCoin,
            TradeFee, TradePreimageFut, TradePreimageResult, TradePreimageValue, Transaction, TransactionData,
>>>>>>> 52326c4b
            TransactionDetails, TransactionEnum, TransactionFut, TransactionResult, TxFeeDetails, TxMarshalingErr,
            UnexpectedDerivationMethod, ValidateAddressResult, ValidateFeeArgs, ValidateInstructionsErr,
            ValidateOtherPubKeyErr, ValidatePaymentError, ValidatePaymentFut, ValidatePaymentInput,
            ValidateWatcherSpendInput, VerificationError, VerificationResult, WaitForHTLCTxSpendArgs, WatcherOps,
            WatcherReward, WatcherRewardError, WatcherSearchForSwapTxSpendInput, WatcherValidatePaymentInput,
            WatcherValidateTakerFeeInput, WithdrawError, WithdrawFut, WithdrawRequest};

use async_trait::async_trait;
use bitcrypto::dhash256;
use chain::constants::SEQUENCE_FINAL;
use chain::{Transaction as UtxoTx, TransactionOutput};
use common::calc_total_pages;
use common::executor::{AbortableSystem, AbortedError};
use common::{log, one_thousand_u32};
use crypto::privkey::{key_pair_from_secret, secp_privkey_from_hash};
use crypto::HDPathToCoin;
use crypto::{Bip32DerPathOps, GlobalHDAccountArc};
use futures::compat::Future01CompatExt;
use futures::lock::Mutex as AsyncMutex;
use futures::{FutureExt, TryFutureExt};
use futures01::Future;
use keys::hash::H256;
use keys::{KeyPair, Message, Public};
use mm2_core::mm_ctx::MmArc;
use mm2_err_handle::prelude::*;
use mm2_event_stream::behaviour::{EventBehaviour, EventInitStatus};
use mm2_number::{BigDecimal, MmNumber};
#[cfg(test)] use mocktopus::macros::*;
use primitives::bytes::Bytes;
use rpc::v1::types::{Bytes as BytesJson, Transaction as RpcTransaction, H256 as H256Json};
use script::{Builder as ScriptBuilder, Opcode, Script, TransactionInputSigner};
use serde_json::Value as Json;
use serialization::CoinVariant;
use std::collections::{HashMap, HashSet};
use std::convert::TryInto;
use std::iter;
use std::path::PathBuf;
use std::sync::Arc;
pub use z_coin_errors::*;
use z_htlc::{z_p2sh_spend, z_send_dex_fee, z_send_htlc};
use z_rpc::init_light_client;
pub use z_rpc::{FirstSyncBlock, SyncStatus};
use z_rpc::{SaplingSyncConnector, SaplingSyncGuard};
use zcash_client_backend::encoding::{decode_payment_address, encode_extended_spending_key, encode_payment_address};
use zcash_client_backend::wallet::{AccountId, SpendableNote};
use zcash_extras::WalletRead;
use zcash_primitives::consensus::{BlockHeight, BranchId, NetworkUpgrade, Parameters, H0};
use zcash_primitives::memo::MemoBytes;
use zcash_primitives::sapling::keys::OutgoingViewingKey;
use zcash_primitives::sapling::note_encryption::try_sapling_output_recovery;
use zcash_primitives::transaction::builder::Builder as ZTxBuilder;
use zcash_primitives::transaction::components::{Amount, TxOut};
use zcash_primitives::transaction::Transaction as ZTransaction;
use zcash_primitives::zip32::ChildIndex as Zip32Child;
use zcash_primitives::{constants::mainnet as z_mainnet_constants, sapling::PaymentAddress,
                       zip32::ExtendedFullViewingKey, zip32::ExtendedSpendingKey};
use zcash_proofs::prover::LocalTxProver;

cfg_native!(
    use common::{async_blocking, sha256_digest};
    use zcash_client_sqlite::error::SqliteClientError as ZcashClientError;
    use zcash_client_sqlite::wallet::get_balance;
    use zcash_proofs::default_params_folder;
    use z_rpc::init_native_client;
);

cfg_wasm32!(
    use crate::z_coin::storage::ZcashParamsWasmImpl;
    use common::executor::AbortOnDropHandle;
    use futures::channel::oneshot;
    use rand::rngs::OsRng;
    use zcash_primitives::transaction::builder::TransactionMetadata;
    use z_coin_errors::ZCoinBalanceError;
);

/// `ZP2SHSpendError` compatible `TransactionErr` handling macro.
macro_rules! try_ztx_s {
    ($e: expr) => {
        match $e {
            Ok(ok) => ok,
            Err(err) => {
                if let Some(tx) = err.get_inner().get_tx() {
                    return Err(crate::TransactionErr::TxRecoverable(
                        tx,
                        format!("{}:{}] {:?}", file!(), line!(), err),
                    ));
                }

                return Err(crate::TransactionErr::Plain(ERRL!("{:?}", err)));
            },
        }
    };
}

const DEX_FEE_OVK: OutgoingViewingKey = OutgoingViewingKey([7; 32]);
const DEX_FEE_Z_ADDR: &str = "zs1rp6426e9r6jkq2nsanl66tkd34enewrmr0uvj0zelhkcwmsy0uvxz2fhm9eu9rl3ukxvgzy2v9f";
cfg_native!(
    const SAPLING_OUTPUT_NAME: &str = "sapling-output.params";
    const SAPLING_SPEND_NAME: &str = "sapling-spend.params";
    const BLOCKS_TABLE: &str = "blocks";
    const SAPLING_SPEND_EXPECTED_HASH: &str = "8e48ffd23abb3a5fd9c5589204f32d9c31285a04b78096ba40a79b75677efc13";
    const SAPLING_OUTPUT_EXPECTED_HASH: &str = "2f0ebbcbb9bb0bcffe95a397e7eba89c29eb4dde6191c339db88570e3f3fb0e4";
);

#[derive(Clone, Debug, Serialize, Deserialize)]
pub struct ZcoinConsensusParams {
    // we don't support coins without overwinter and sapling active so these are mandatory
    overwinter_activation_height: u32,
    sapling_activation_height: u32,
    // optional upgrades that we will possibly support in the future
    blossom_activation_height: Option<u32>,
    heartwood_activation_height: Option<u32>,
    canopy_activation_height: Option<u32>,
    coin_type: u32,
    hrp_sapling_extended_spending_key: String,
    hrp_sapling_extended_full_viewing_key: String,
    hrp_sapling_payment_address: String,
    b58_pubkey_address_prefix: [u8; 2],
    b58_script_address_prefix: [u8; 2],
}

#[derive(Clone, Debug, Serialize, Deserialize)]
pub struct CheckPointBlockInfo {
    height: u32,
    hash: H256Json,
    time: u32,
    sapling_tree: BytesJson,
}

#[derive(Clone, Debug, Serialize, Deserialize)]
pub struct ZcoinProtocolInfo {
    consensus_params: ZcoinConsensusParams,
    check_point_block: Option<CheckPointBlockInfo>,
    // `z_derivation_path` can be the same or different from [`UtxoCoinFields::derivation_path`].
    z_derivation_path: Option<HDPathToCoin>,
}

impl Parameters for ZcoinConsensusParams {
    fn activation_height(&self, nu: NetworkUpgrade) -> Option<BlockHeight> {
        match nu {
            NetworkUpgrade::Overwinter => Some(BlockHeight::from(self.overwinter_activation_height)),
            NetworkUpgrade::Sapling => Some(BlockHeight::from(self.sapling_activation_height)),
            NetworkUpgrade::Blossom => self.blossom_activation_height.map(BlockHeight::from),
            NetworkUpgrade::Heartwood => self.heartwood_activation_height.map(BlockHeight::from),
            NetworkUpgrade::Canopy => self.canopy_activation_height.map(BlockHeight::from),
            #[cfg(feature = "zfuture")]
            NetworkUpgrade::ZFuture => unimplemented!(),
        }
    }

    fn coin_type(&self) -> u32 { self.coin_type }

    fn hrp_sapling_extended_spending_key(&self) -> &str { &self.hrp_sapling_extended_spending_key }

    fn hrp_sapling_extended_full_viewing_key(&self) -> &str { &self.hrp_sapling_extended_full_viewing_key }

    fn hrp_sapling_payment_address(&self) -> &str { &self.hrp_sapling_payment_address }

    fn b58_pubkey_address_prefix(&self) -> [u8; 2] { self.b58_pubkey_address_prefix }

    fn b58_script_address_prefix(&self) -> [u8; 2] { self.b58_script_address_prefix }
}

#[allow(unused)]
pub struct ZCoinFields {
    dex_fee_addr: PaymentAddress,
    my_z_addr: PaymentAddress,
    my_z_addr_encoded: String,
    z_spending_key: ExtendedSpendingKey,
    evk: ExtendedFullViewingKey,
    z_tx_prover: Arc<LocalTxProver>,
    light_wallet_db: WalletDbShared,
    consensus_params: ZcoinConsensusParams,
    sync_state_connector: AsyncMutex<SaplingSyncConnector>,
    z_balance_event_handler: Option<ZBalanceEventHandler>,
}

impl Transaction for ZTransaction {
    fn tx_hex(&self) -> Vec<u8> {
        let mut hex = Vec::with_capacity(1024);
        self.write(&mut hex).expect("Writing should not fail");
        hex
    }

    fn tx_hash_as_bytes(&self) -> BytesJson {
        let mut bytes = self.txid().0.to_vec();
        bytes.reverse();
        bytes.into()
    }
}

#[derive(Clone)]
pub struct ZCoin {
    utxo_arc: UtxoArc,
    z_fields: Arc<ZCoinFields>,
}

pub struct ZOutput {
    pub to_addr: PaymentAddress,
    pub amount: Amount,
    pub viewing_key: Option<OutgoingViewingKey>,
    pub memo: Option<MemoBytes>,
}

#[derive(Serialize)]
pub struct ZcoinTxDetails {
    /// Transaction hash in hexadecimal format
    tx_hash: String,
    /// Coins are sent from these addresses
    from: HashSet<String>,
    /// Coins are sent to these addresses
    to: HashSet<String>,
    /// The amount spent from "my" address
    spent_by_me: BigDecimal,
    /// The amount received by "my" address
    received_by_me: BigDecimal,
    /// Resulting "my" balance change
    my_balance_change: BigDecimal,
    /// Block height
    block_height: i64,
    confirmations: i64,
    /// Transaction timestamp
    timestamp: i64,
    transaction_fee: BigDecimal,
    /// The coin transaction belongs to
    coin: String,
    /// Internal MM2 id used for internal transaction identification, for some coins it might be equal to transaction hash
    internal_id: i64,
}

impl ZCoin {
    #[inline]
    pub fn utxo_rpc_client(&self) -> &UtxoRpcClientEnum { &self.utxo_arc.rpc_client }

    #[inline]
    pub fn my_z_address_encoded(&self) -> String { self.z_fields.my_z_addr_encoded.clone() }

    #[inline]
    pub fn consensus_params(&self) -> ZcoinConsensusParams { self.z_fields.consensus_params.clone() }

    #[inline]
    pub fn consensus_params_ref(&self) -> &ZcoinConsensusParams { &self.z_fields.consensus_params }

    /// Asynchronously checks the synchronization status and returns `true` if
    /// the Sapling state has finished synchronizing, meaning that the block number is available.
    /// Otherwise, it returns `false`.
    #[inline]
    pub async fn is_sapling_state_synced(&self) -> bool {
        matches!(
            self.sync_status().await,
            Ok(SyncStatus::Finished { block_number: _, .. })
        )
    }

    #[inline]
    pub async fn sync_status(&self) -> Result<SyncStatus, MmError<BlockchainScanStopped>> {
        self.z_fields
            .sync_state_connector
            .lock()
            .await
            .current_sync_status()
            .await
    }

    #[inline]
    pub async fn first_sync_block(&self) -> Result<FirstSyncBlock, MmError<BlockchainScanStopped>> {
        self.z_fields.sync_state_connector.lock().await.first_sync_block().await
    }

    #[inline]
    fn secp_keypair(&self) -> &KeyPair {
        self.utxo_arc
            .priv_key_policy
            .activated_key()
            .expect("Zcoin doesn't support HW wallets")
    }

    async fn wait_for_gen_tx_blockchain_sync(&self) -> Result<SaplingSyncGuard<'_>, MmError<BlockchainScanStopped>> {
        let mut connector_guard = self.z_fields.sync_state_connector.lock().await;
        let sync_respawn_guard = connector_guard.wait_for_gen_tx_blockchain_sync().await?;
        Ok(SaplingSyncGuard {
            _connector_guard: connector_guard,
            respawn_guard: sync_respawn_guard,
        })
    }

    #[cfg(not(target_arch = "wasm32"))]
    async fn my_balance_sat(&self) -> Result<u64, MmError<ZcashClientError>> {
        let wallet_db = self.z_fields.light_wallet_db.clone();
        async_blocking(move || {
            let db_guard = wallet_db.db.inner();
            let db_guard = db_guard.lock().unwrap();
            let balance = get_balance(&db_guard, AccountId::default())?.into();
            Ok(balance)
        })
        .await
    }

    #[cfg(target_arch = "wasm32")]
    async fn my_balance_sat(&self) -> Result<u64, MmError<ZCoinBalanceError>> {
        let wallet_db = self.z_fields.light_wallet_db.clone();
        Ok(wallet_db.db.get_balance(AccountId::default()).await?.into())
    }

    async fn get_spendable_notes(&self) -> Result<Vec<SpendableNote>, MmError<SpendableNotesError>> {
        let wallet_db = self.z_fields.light_wallet_db.clone();
        let db_guard = wallet_db.db;
        let latest_db_block = match db_guard
            .block_height_extrema()
            .await
            .map_err(|err| SpendableNotesError::DBClientError(err.to_string()))?
        {
            Some((_, latest)) => latest,
            None => return Ok(Vec::new()),
        };

        db_guard
            .get_spendable_notes(AccountId::default(), latest_db_block)
            .await
            .map_err(|err| MmError::new(SpendableNotesError::DBClientError(err.to_string())))
    }

    /// Returns spendable notes
    async fn spendable_notes_ordered(&self) -> Result<Vec<SpendableNote>, MmError<SpendableNotesError>> {
        let mut unspents = self.get_spendable_notes().await?;

        unspents.sort_unstable_by(|a, b| a.note_value.cmp(&b.note_value));
        Ok(unspents)
    }

    async fn get_one_kbyte_tx_fee(&self) -> UtxoRpcResult<BigDecimal> {
        let fee = self.get_tx_fee().await?;
        match fee {
            ActualTxFee::Dynamic(fee) | ActualTxFee::FixedPerKb(fee) => {
                Ok(big_decimal_from_sat_unsigned(fee, self.decimals()))
            },
        }
    }

    /// Generates a tx sending outputs from our address
    async fn gen_tx(
        &self,
        t_outputs: Vec<TxOut>,
        z_outputs: Vec<ZOutput>,
    ) -> Result<(ZTransaction, AdditionalTxData, SaplingSyncGuard<'_>), MmError<GenTxError>> {
        let sync_guard = self.wait_for_gen_tx_blockchain_sync().await?;

        let tx_fee = self.get_one_kbyte_tx_fee().await?;
        let t_output_sat: u64 = t_outputs.iter().fold(0, |cur, out| cur + u64::from(out.value));
        let z_output_sat: u64 = z_outputs.iter().fold(0, |cur, out| cur + u64::from(out.amount));
        let total_output_sat = t_output_sat + z_output_sat;
        let total_output = big_decimal_from_sat_unsigned(total_output_sat, self.utxo_arc.decimals);
        let total_required = &total_output + &tx_fee;

        let spendable_notes = self
            .spendable_notes_ordered()
            .await
            .map_err(|err| GenTxError::SpendableNotesError(err.to_string()))?;
        let mut total_input_amount = BigDecimal::from(0);
        let mut change = BigDecimal::from(0);

        let mut received_by_me = 0u64;

        let mut tx_builder = ZTxBuilder::new(self.consensus_params(), sync_guard.respawn_guard.current_block());

        for spendable_note in spendable_notes {
            total_input_amount += big_decimal_from_sat_unsigned(spendable_note.note_value.into(), self.decimals());

            let note = self
                .z_fields
                .my_z_addr
                .create_note(spendable_note.note_value.into(), spendable_note.rseed)
                .or_mm_err(|| GenTxError::FailedToCreateNote)?;
            tx_builder.add_sapling_spend(
                self.z_fields.z_spending_key.clone(),
                *self.z_fields.my_z_addr.diversifier(),
                note,
                spendable_note
                    .witness
                    .path()
                    .or_mm_err(|| GenTxError::FailedToGetMerklePath)?,
            )?;

            if total_input_amount >= total_required {
                change = &total_input_amount - &total_required;
                break;
            }
        }

        if total_input_amount < total_required {
            return MmError::err(GenTxError::InsufficientBalance {
                coin: self.ticker().into(),
                available: total_input_amount,
                required: total_required,
            });
        }

        for z_out in z_outputs {
            if z_out.to_addr == self.z_fields.my_z_addr {
                received_by_me += u64::from(z_out.amount);
            }

            tx_builder.add_sapling_output(z_out.viewing_key, z_out.to_addr, z_out.amount, z_out.memo)?;
        }

        if change > BigDecimal::from(0u8) {
            let change_sat = sat_from_big_decimal(&change, self.utxo_arc.decimals)?;
            received_by_me += change_sat;

            tx_builder.add_sapling_output(
                Some(self.z_fields.evk.fvk.ovk),
                self.z_fields.my_z_addr.clone(),
                Amount::from_u64(change_sat).map_to_mm(|_| {
                    GenTxError::NumConversion(NumConversError(format!(
                        "Failed to get ZCash amount from {}",
                        change_sat
                    )))
                })?,
                None,
            )?;
        }

        for output in t_outputs {
            tx_builder.add_tx_out(output);
        }

        #[cfg(not(target_arch = "wasm32"))]
        let (tx, _) = async_blocking({
            let prover = self.z_fields.z_tx_prover.clone();
            move || tx_builder.build(BranchId::Sapling, prover.as_ref())
        })
        .await?;

        #[cfg(target_arch = "wasm32")]
        let (tx, _) =
            TxBuilderSpawner::request_tx_result(tx_builder, BranchId::Sapling, self.z_fields.z_tx_prover.clone())
                .await?
                .tx_result?;

        let additional_data = AdditionalTxData {
            received_by_me,
            spent_by_me: sat_from_big_decimal(&total_input_amount, self.decimals())?,
            fee_amount: sat_from_big_decimal(&tx_fee, self.decimals())?,
            unused_change: 0,
            kmd_rewards: None,
        };
        Ok((tx, additional_data, sync_guard))
    }

    pub async fn send_outputs(
        &self,
        t_outputs: Vec<TxOut>,
        z_outputs: Vec<ZOutput>,
    ) -> Result<ZTransaction, MmError<SendOutputsErr>> {
        let (tx, _, mut sync_guard) = self.gen_tx(t_outputs, z_outputs).await?;
        let mut tx_bytes = Vec::with_capacity(1024);
        tx.write(&mut tx_bytes).expect("Write should not fail");

        self.utxo_rpc_client()
            .send_raw_transaction(tx_bytes.into())
            .compat()
            .await?;

        sync_guard.respawn_guard.watch_for_tx(tx.txid());
        Ok(tx)
    }

    async fn z_transactions_from_cache_or_rpc(
        &self,
        hashes: HashSet<H256Json>,
    ) -> UtxoRpcResult<HashMap<H256Json, ZTransaction>> {
        self.get_verbose_transactions_from_cache_or_rpc(hashes)
            .compat()
            .await?
            .into_iter()
            .map(|(hash, tx)| -> Result<_, std::io::Error> {
                Ok((hash, ZTransaction::read(tx.into_inner().hex.as_slice())?))
            })
            .collect::<Result<_, _>>()
            .map_to_mm(|e| UtxoRpcError::InvalidResponse(e.to_string()))
    }

    fn tx_details_from_db_item(
        &self,
        tx_item: ZCoinTxHistoryItem,
        transactions: &mut HashMap<H256Json, ZTransaction>,
        prev_transactions: &HashMap<H256Json, ZTransaction>,
        current_block: u64,
    ) -> Result<ZcoinTxDetails, MmError<NoInfoAboutTx>> {
        let mut from = HashSet::new();

        let mut confirmations = current_block as i64 - tx_item.height + 1;
        if confirmations < 0 {
            confirmations = 0;
        }

        let mut transparent_input_amount = Amount::zero();
        let hash = H256Json::from(tx_item.tx_hash.as_slice());
        let z_tx = transactions.remove(&hash).or_mm_err(|| NoInfoAboutTx(hash))?;
        for input in z_tx.vin.iter() {
            let mut hash = H256Json::from(*input.prevout.hash());
            hash.0.reverse();
            let prev_tx = prev_transactions.get(&hash).or_mm_err(|| NoInfoAboutTx(hash))?;

            if let Some(spent_output) = prev_tx.vout.get(input.prevout.n() as usize) {
                transparent_input_amount += spent_output.value;
                if let Ok(addresses) = addresses_from_script(self, &spent_output.script_pubkey.0.clone().into()) {
                    from.extend(addresses.into_iter().map(|a| a.to_string()));
                }
            }
        }

        let transparent_output_amount = z_tx
            .vout
            .iter()
            .fold(Amount::zero(), |current, out| current + out.value);

        let mut to = HashSet::new();
        for out in z_tx.vout.iter() {
            if let Ok(addresses) = addresses_from_script(self, &out.script_pubkey.0.clone().into()) {
                to.extend(addresses.into_iter().map(|a| a.to_string()));
            }
        }

        let fee_amount = z_tx.value_balance + transparent_input_amount - transparent_output_amount;
        if tx_item.spent_amount > 0 {
            from.insert(self.my_z_address_encoded());
        }

        if tx_item.received_amount > 0 {
            to.insert(self.my_z_address_encoded());
        }

        for z_out in z_tx.shielded_outputs.iter() {
            if let Some((_, address, _)) = try_sapling_output_recovery(
                self.consensus_params_ref(),
                BlockHeight::from_u32(current_block as u32),
                &self.z_fields.evk.fvk.ovk,
                z_out,
            ) {
                to.insert(encode_payment_address(
                    self.consensus_params_ref().hrp_sapling_payment_address(),
                    &address,
                ));
            }

            if let Some((_, address, _)) = try_sapling_output_recovery(
                self.consensus_params_ref(),
                BlockHeight::from_u32(current_block as u32),
                &DEX_FEE_OVK,
                z_out,
            ) {
                to.insert(encode_payment_address(
                    self.consensus_params_ref().hrp_sapling_payment_address(),
                    &address,
                ));
            }
        }

        let spent_by_me = big_decimal_from_sat(tx_item.spent_amount, self.decimals());
        let received_by_me = big_decimal_from_sat(tx_item.received_amount, self.decimals());
        Ok(ZcoinTxDetails {
            tx_hash: hex::encode(tx_item.tx_hash),
            from,
            to,
            my_balance_change: &received_by_me - &spent_by_me,
            spent_by_me,
            received_by_me,
            block_height: tx_item.height,
            confirmations,
            timestamp: tx_item.timestamp,
            transaction_fee: big_decimal_from_sat(fee_amount.into(), self.decimals()),
            coin: self.ticker().into(),
            internal_id: tx_item.internal_id,
        })
    }

    pub async fn tx_history(
        &self,
        request: MyTxHistoryRequestV2<i64>,
    ) -> Result<MyTxHistoryResponseV2<ZcoinTxDetails, i64>, MmError<MyTxHistoryErrorV2>> {
        let current_block = self.utxo_rpc_client().get_block_count().compat().await?;
        let req_result = fetch_tx_history_from_db(self, request.limit, request.paging_options.clone()).await?;

        let hashes_for_verbose = req_result
            .transactions
            .iter()
            .map(|item| H256Json::from(item.tx_hash.as_slice()))
            .collect();
        let mut transactions = self.z_transactions_from_cache_or_rpc(hashes_for_verbose).await?;

        let prev_tx_hashes: HashSet<_> = transactions
            .iter()
            .flat_map(|(_, tx)| {
                tx.vin.iter().map(|vin| {
                    let mut hash = *vin.prevout.hash();
                    hash.reverse();
                    H256Json::from(hash)
                })
            })
            .collect();
        let prev_transactions = self.z_transactions_from_cache_or_rpc(prev_tx_hashes).await?;

        let transactions = req_result
            .transactions
            .into_iter()
            .map(|sql_item| {
                self.tx_details_from_db_item(sql_item, &mut transactions, &prev_transactions, current_block)
            })
            .collect::<Result<_, _>>()?;

        Ok(MyTxHistoryResponseV2 {
            coin: self.ticker().into(),
            target: request.target,
            current_block,
            transactions,
            // Zcoin is activated only after the state is synced
            sync_status: HistorySyncState::Finished,
            limit: request.limit,
            skipped: req_result.skipped,
            total: req_result.total_tx_count as usize,
            total_pages: calc_total_pages(req_result.total_tx_count as usize, request.limit),
            paging_options: request.paging_options,
        })
    }

    async fn spawn_balance_stream_if_enabled(&self, ctx: &MmArc) -> Result<(), String> {
        let coin = self.clone();
        if let Some(stream_config) = &ctx.event_stream_configuration {
            if let EventInitStatus::Failed(err) = EventBehaviour::spawn_if_active(coin, stream_config).await {
                return ERR!("Failed spawning zcoin balance event with error: {}", err);
            }
        }

        Ok(())
    }
}

impl AsRef<UtxoCoinFields> for ZCoin {
    fn as_ref(&self) -> &UtxoCoinFields { &self.utxo_arc }
}

#[cfg(target_arch = "wasm32")]
type TxResult = MmResult<(zcash_primitives::transaction::Transaction, TransactionMetadata), GenTxError>;

#[cfg(target_arch = "wasm32")]
/// Spawns an asynchronous task to build a transaction and sends the result through a oneshot channel.
pub(crate) struct TxBuilderSpawner {
    pub(crate) tx_result: TxResult,
    _abort_handle: AbortOnDropHandle,
}

#[cfg(target_arch = "wasm32")]
impl TxBuilderSpawner {
    fn spawn_build_tx(
        builder: ZTxBuilder<'static, ZcoinConsensusParams, OsRng>,
        branch_id: BranchId,
        prover: Arc<LocalTxProver>,
        sender: oneshot::Sender<TxResult>,
    ) -> AbortOnDropHandle {
        let fut = async move {
            sender
                .send(
                    builder
                        .build(branch_id, prover.as_ref())
                        .map_to_mm(GenTxError::TxBuilderError),
                )
                .ok();
        };

        common::executor::spawn_local_abortable(fut)
    }

    /// Requests a transaction asynchronously using the provided builder, branch ID, and prover.
    pub(crate) async fn request_tx_result(
        builder: ZTxBuilder<'static, ZcoinConsensusParams, OsRng>,
        branch_id: BranchId,
        prover: Arc<LocalTxProver>,
    ) -> MmResult<Self, GenTxError> {
        // Create a oneshot channel for communication between the spawned task and this function
        let (tx, rx) = oneshot::channel();
        let abort_handle = Self::spawn_build_tx(builder, branch_id, prover, tx);

        Ok(Self {
            tx_result: rx
                .await
                .map_to_mm(|_| GenTxError::Internal("Spawned future has been canceled".to_owned()))?,
            _abort_handle: abort_handle,
        })
    }
}

/// SyncStartPoint represents the starting point for synchronizing a wallet's blocks and transaction history.
/// This can be specified as a date, a block height, or starting from the earliest available data.
#[derive(Clone, Debug, Deserialize, Serialize)]
#[serde(rename_all = "lowercase")]
pub enum SyncStartPoint {
    /// Synchronize from a specific date (in Unix timestamp format).
    Date(u64),
    /// Synchronize from a specific block height.
    Height(u64),
    /// Synchronize from the earliest available data(sapling_activation_height from coin config).
    Earliest,
}

// ZcoinRpcMode reprs available RPC modes for interacting with the Zcoin network. It includes
/// modes for both native and light client, each with their own configuration options.
#[allow(unused)]
#[derive(Clone, Debug, Deserialize, Serialize)]
#[serde(tag = "rpc", content = "rpc_data")]
pub enum ZcoinRpcMode {
    #[cfg(not(target_arch = "wasm32"))]
    Native,
    #[serde(alias = "Electrum")]
    Light {
        #[serde(alias = "servers")]
        electrum_servers: Vec<ElectrumRpcRequest>,
        light_wallet_d_servers: Vec<String>,
        /// Specifies the parameters for synchronizing the wallet from a specific block. This overrides the
        /// `CheckPointBlockInfo` configuration in the coin settings.
        sync_params: Option<SyncStartPoint>,
        /// Indicates that synchronization parameters will be skipped and continue sync from last synced block.
        /// Will use `sync_params` if no last synced block found.
        skip_sync_params: Option<bool>,
    },
}

#[derive(Clone, Deserialize)]
pub struct ZcoinActivationParams {
    pub mode: ZcoinRpcMode,
    pub required_confirmations: Option<u64>,
    pub requires_notarization: Option<bool>,
    pub zcash_params_path: Option<String>,
    #[serde(default = "one_thousand_u32")]
    pub scan_blocks_per_iteration: u32,
    #[serde(default)]
    pub scan_interval_ms: u64,
    #[serde(default)]
    pub account: u32,
}

pub async fn z_coin_from_conf_and_params(
    ctx: &MmArc,
    ticker: &str,
    conf: &Json,
    params: &ZcoinActivationParams,
    protocol_info: ZcoinProtocolInfo,
    priv_key_policy: PrivKeyBuildPolicy,
) -> Result<ZCoin, MmError<ZCoinBuildError>> {
    #[cfg(target_arch = "wasm32")]
    let db_dir_path = PathBuf::new();
    #[cfg(not(target_arch = "wasm32"))]
    let db_dir_path = ctx.dbdir();
    let z_spending_key = None;
    let builder = ZCoinBuilder::new(
        ctx,
        ticker,
        conf,
        params,
        priv_key_policy,
        db_dir_path,
        z_spending_key,
        protocol_info,
    );
    builder.build().await
}

#[cfg(not(target_arch = "wasm32"))]
fn verify_checksum_zcash_params(spend_path: &PathBuf, output_path: &PathBuf) -> Result<bool, ZCoinBuildError> {
    let spend_hash = sha256_digest(spend_path)?;
    let out_hash = sha256_digest(output_path)?;
    Ok(spend_hash == SAPLING_SPEND_EXPECTED_HASH && out_hash == SAPLING_OUTPUT_EXPECTED_HASH)
}

#[cfg(not(target_arch = "wasm32"))]
fn get_spend_output_paths(params_dir: PathBuf) -> Result<(PathBuf, PathBuf), ZCoinBuildError> {
    if !params_dir.exists() {
        return Err(ZCoinBuildError::ZCashParamsNotFound);
    };
    let spend_path = params_dir.join(SAPLING_SPEND_NAME);
    let output_path = params_dir.join(SAPLING_OUTPUT_NAME);

    if !(spend_path.exists() && output_path.exists()) {
        return Err(ZCoinBuildError::ZCashParamsNotFound);
    }
    Ok((spend_path, output_path))
}

pub struct ZCoinBuilder<'a> {
    ctx: &'a MmArc,
    ticker: &'a str,
    conf: &'a Json,
    z_coin_params: &'a ZcoinActivationParams,
    utxo_params: UtxoActivationParams,
    priv_key_policy: PrivKeyBuildPolicy,
    db_dir_path: PathBuf,
    /// `Some` if `ZCoin` should be initialized with a forced spending key.
    z_spending_key: Option<ExtendedSpendingKey>,
    protocol_info: ZcoinProtocolInfo,
}

impl<'a> UtxoCoinBuilderCommonOps for ZCoinBuilder<'a> {
    fn ctx(&self) -> &MmArc { self.ctx }

    fn conf(&self) -> &Json { self.conf }

    fn activation_params(&self) -> &UtxoActivationParams { &self.utxo_params }

    fn ticker(&self) -> &str { self.ticker }
}

impl<'a> UtxoFieldsWithIguanaSecretBuilder for ZCoinBuilder<'a> {}

impl<'a> UtxoFieldsWithGlobalHDBuilder for ZCoinBuilder<'a> {}

/// Although, `ZCoin` doesn't support [`PrivKeyBuildPolicy::Trezor`] yet,
/// `UtxoCoinBuilder` trait requires `UtxoFieldsWithHardwareWalletBuilder` to be implemented.
impl<'a> UtxoFieldsWithHardwareWalletBuilder for ZCoinBuilder<'a> {}

#[async_trait]
impl<'a> UtxoCoinBuilder for ZCoinBuilder<'a> {
    type ResultCoin = ZCoin;
    type Error = ZCoinBuildError;

    fn priv_key_policy(&self) -> PrivKeyBuildPolicy { self.priv_key_policy.clone() }

    async fn build(self) -> MmResult<Self::ResultCoin, Self::Error> {
        let utxo = self.build_utxo_fields().await?;
        let utxo_arc = UtxoArc::new(utxo);

        let z_spending_key = match self.z_spending_key {
            Some(ref z_spending_key) => z_spending_key.clone(),
            None => extended_spending_key_from_protocol_info_and_policy(
                &self.protocol_info,
                &self.priv_key_policy,
                self.z_coin_params.account,
            )?,
        };

        let (_, my_z_addr) = z_spending_key
            .default_address()
            .map_err(|_| MmError::new(ZCoinBuildError::GetAddressError))?;

        let dex_fee_addr = decode_payment_address(
            self.protocol_info.consensus_params.hrp_sapling_payment_address(),
            DEX_FEE_Z_ADDR,
        )
        .expect("DEX_FEE_Z_ADDR is a valid z-address")
        .expect("DEX_FEE_Z_ADDR is a valid z-address");

        let z_tx_prover = self.z_tx_prover().await?;
        let my_z_addr_encoded = encode_payment_address(
            self.protocol_info.consensus_params.hrp_sapling_payment_address(),
            &my_z_addr,
        );

        let blocks_db = self.init_blocks_db().await?;
        let (z_balance_event_sender, z_balance_event_handler) = if self.ctx.event_stream_configuration.is_some() {
            let (sender, receiver) = futures::channel::mpsc::unbounded();
            (Some(sender), Some(Arc::new(AsyncMutex::new(receiver))))
        } else {
            (None, None)
        };

        let (sync_state_connector, light_wallet_db) = match &self.z_coin_params.mode {
            #[cfg(not(target_arch = "wasm32"))]
            ZcoinRpcMode::Native => {
                init_native_client(
                    &self,
                    self.native_client()?,
                    blocks_db,
                    &z_spending_key,
                    z_balance_event_sender,
                )
                .await?
            },
            ZcoinRpcMode::Light {
                light_wallet_d_servers,
                sync_params,
                skip_sync_params,
                ..
            } => {
                init_light_client(
                    &self,
                    light_wallet_d_servers.clone(),
                    blocks_db,
                    sync_params,
                    skip_sync_params.unwrap_or_default(),
                    &z_spending_key,
                    z_balance_event_sender,
                )
                .await?
            },
        };

        let z_fields = Arc::new(ZCoinFields {
            dex_fee_addr,
            my_z_addr,
            my_z_addr_encoded,
            evk: ExtendedFullViewingKey::from(&z_spending_key),
            z_spending_key,
            z_tx_prover: Arc::new(z_tx_prover),
            light_wallet_db,
            consensus_params: self.protocol_info.consensus_params,
            sync_state_connector,
            z_balance_event_handler,
        });

        let zcoin = ZCoin { utxo_arc, z_fields };
        zcoin
            .spawn_balance_stream_if_enabled(self.ctx)
            .await
            .map_to_mm(ZCoinBuildError::FailedSpawningBalanceEvents)?;

        Ok(zcoin)
    }
}

impl<'a> ZCoinBuilder<'a> {
    #[allow(clippy::too_many_arguments)]
    pub fn new(
        ctx: &'a MmArc,
        ticker: &'a str,
        conf: &'a Json,
        z_coin_params: &'a ZcoinActivationParams,
        priv_key_policy: PrivKeyBuildPolicy,
        db_dir_path: PathBuf,
        z_spending_key: Option<ExtendedSpendingKey>,
        protocol_info: ZcoinProtocolInfo,
    ) -> ZCoinBuilder<'a> {
        let utxo_mode = match &z_coin_params.mode {
            #[cfg(not(target_arch = "wasm32"))]
            ZcoinRpcMode::Native => UtxoRpcMode::Native,
            ZcoinRpcMode::Light { electrum_servers, .. } => UtxoRpcMode::Electrum {
                servers: electrum_servers.clone(),
            },
        };
        let utxo_params = UtxoActivationParams {
            mode: utxo_mode,
            utxo_merge_params: None,
            tx_history: false,
            required_confirmations: z_coin_params.required_confirmations,
            requires_notarization: z_coin_params.requires_notarization,
            address_format: None,
            gap_limit: None,
            enable_params: Default::default(),
            priv_key_policy: PrivKeyActivationPolicy::ContextPrivKey,
            check_utxo_maturity: None,
            // This is not used for Zcoin so we just provide a default value
            path_to_address: HDPathAccountToAddressId::default(),
        };
        ZCoinBuilder {
            ctx,
            ticker,
            conf,
            z_coin_params,
            utxo_params,
            priv_key_policy,
            db_dir_path,
            z_spending_key,
            protocol_info,
        }
    }

    async fn init_blocks_db(&self) -> Result<BlockDbImpl, MmError<ZcoinClientInitError>> {
        let cache_db_path = self.db_dir_path.join(format!("{}_cache.db", self.ticker));
        let ctx = self.ctx.clone();
        let ticker = self.ticker.to_string();

        BlockDbImpl::new(&ctx, ticker, cache_db_path)
            .map_err(|err| MmError::new(ZcoinClientInitError::ZcoinStorageError(err.to_string())))
            .await
    }

    #[cfg(not(target_arch = "wasm32"))]
    async fn z_tx_prover(&self) -> Result<LocalTxProver, MmError<ZCoinBuildError>> {
        let params_dir = match &self.z_coin_params.zcash_params_path {
            None => default_params_folder().or_mm_err(|| ZCoinBuildError::ZCashParamsNotFound)?,
            Some(file_path) => PathBuf::from(file_path),
        };

        async_blocking(move || {
            let (spend_path, output_path) = get_spend_output_paths(params_dir)?;
            let verification_successful = verify_checksum_zcash_params(&spend_path, &output_path)?;
            if verification_successful {
                Ok(LocalTxProver::new(&spend_path, &output_path))
            } else {
                MmError::err(ZCoinBuildError::SaplingParamsInvalidChecksum)
            }
        })
        .await
    }

    #[cfg(target_arch = "wasm32")]
    async fn z_tx_prover(&self) -> Result<LocalTxProver, MmError<ZCoinBuildError>> {
        let params_db = ZcashParamsWasmImpl::new(self.ctx)
            .await
            .mm_err(|err| ZCoinBuildError::ZCashParamsError(err.to_string()))?;
        let (sapling_spend, sapling_output) = if !params_db
            .check_params()
            .await
            .mm_err(|err| ZCoinBuildError::ZCashParamsError(err.to_string()))?
        {
            // save params
            params_db
                .download_and_save_params()
                .await
                .mm_err(|err| ZCoinBuildError::ZCashParamsError(err.to_string()))?
        } else {
            // get params
            params_db
                .get_params()
                .await
                .mm_err(|err| ZCoinBuildError::ZCashParamsError(err.to_string()))?
        };

        Ok(LocalTxProver::from_bytes(&sapling_spend[..], &sapling_output[..]))
    }
}

/// Initialize `ZCoin` with a forced `z_spending_key`.
#[cfg(all(test, feature = "zhtlc-native-tests"))]
#[allow(clippy::too_many_arguments)]
async fn z_coin_from_conf_and_params_with_z_key(
    ctx: &MmArc,
    ticker: &str,
    conf: &Json,
    params: &ZcoinActivationParams,
    priv_key_policy: PrivKeyBuildPolicy,
    db_dir_path: PathBuf,
    z_spending_key: ExtendedSpendingKey,
    protocol_info: ZcoinProtocolInfo,
) -> Result<ZCoin, MmError<ZCoinBuildError>> {
    let builder = ZCoinBuilder::new(
        ctx,
        ticker,
        conf,
        params,
        priv_key_policy,
        db_dir_path,
        Some(z_spending_key),
        protocol_info,
    );
    builder.build().await
}

#[async_trait]
impl MarketCoinOps for ZCoin {
    fn ticker(&self) -> &str { &self.utxo_arc.conf.ticker }

    fn my_address(&self) -> MmResult<String, MyAddressError> { Ok(self.z_fields.my_z_addr_encoded.clone()) }

    async fn get_public_key(&self) -> Result<String, MmError<UnexpectedDerivationMethod>> {
        let pubkey = utxo_common::my_public_key(self.as_ref())?;
        Ok(pubkey.to_string())
    }

    fn sign_message_hash(&self, _message: &str) -> Option<[u8; 32]> { None }

    fn sign_message(&self, _message: &str) -> SignatureResult<String> {
        MmError::err(SignatureError::InvalidRequest(
            "Message signing is not supported by the given coin type".to_string(),
        ))
    }

    fn verify_message(&self, _signature_base64: &str, _message: &str, _address: &str) -> VerificationResult<bool> {
        MmError::err(VerificationError::InvalidRequest(
            "Message verification is not supported by the given coin type".to_string(),
        ))
    }

    fn my_balance(&self) -> BalanceFut<CoinBalance> {
        let coin = self.clone();
        let fut = async move {
            let sat = coin
                .my_balance_sat()
                .await
                .mm_err(|e| BalanceError::WalletStorageError(e.to_string()))?;
            Ok(CoinBalance::new(big_decimal_from_sat_unsigned(sat, coin.decimals())))
        };
        Box::new(fut.boxed().compat())
    }

    fn base_coin_balance(&self) -> BalanceFut<BigDecimal> { utxo_common::base_coin_balance(self) }

    fn platform_ticker(&self) -> &str { self.ticker() }

    fn send_raw_tx(&self, tx: &str) -> Box<dyn Future<Item = String, Error = String> + Send> {
        let tx_bytes = try_fus!(hex::decode(tx));
        let z_tx = try_fus!(ZTransaction::read(tx_bytes.as_slice()));

        let this = self.clone();
        let tx = tx.to_owned();

        let fut = async move {
            let mut sync_guard = try_s!(this.wait_for_gen_tx_blockchain_sync().await);
            let tx_hash = utxo_common::send_raw_tx(this.as_ref(), &tx).compat().await?;
            sync_guard.respawn_guard.watch_for_tx(z_tx.txid());
            Ok(tx_hash)
        };
        Box::new(fut.boxed().compat())
    }

    fn send_raw_tx_bytes(&self, tx: &[u8]) -> Box<dyn Future<Item = String, Error = String> + Send> {
        let z_tx = try_fus!(ZTransaction::read(tx));

        let this = self.clone();
        let tx = tx.to_owned();

        let fut = async move {
            let mut sync_guard = try_s!(this.wait_for_gen_tx_blockchain_sync().await);
            let tx_hash = utxo_common::send_raw_tx_bytes(this.as_ref(), &tx).compat().await?;
            sync_guard.respawn_guard.watch_for_tx(z_tx.txid());
            Ok(tx_hash)
        };
        Box::new(fut.boxed().compat())
    }

    #[inline(always)]
    async fn sign_raw_tx(&self, args: &SignRawTransactionRequest) -> RawTransactionResult {
        utxo_common::sign_raw_tx(self, args).await
    }

    fn wait_for_confirmations(&self, input: ConfirmPaymentInput) -> Box<dyn Future<Item = (), Error = String> + Send> {
        utxo_common::wait_for_confirmations(self.as_ref(), input)
    }

    fn wait_for_htlc_tx_spend(&self, args: WaitForHTLCTxSpendArgs<'_>) -> TransactionFut {
        utxo_common::wait_for_output_spend(
            self.clone(),
            args.tx_bytes,
            utxo_common::DEFAULT_SWAP_VOUT,
            args.from_block,
            args.wait_until,
            args.check_every,
        )
    }

    fn tx_enum_from_bytes(&self, bytes: &[u8]) -> Result<TransactionEnum, MmError<TxMarshalingErr>> {
        ZTransaction::read(bytes)
            .map(TransactionEnum::from)
            .map_to_mm(|e| TxMarshalingErr::InvalidInput(e.to_string()))
    }

    fn current_block(&self) -> Box<dyn Future<Item = u64, Error = String> + Send> {
        utxo_common::current_block(&self.utxo_arc)
    }

    fn display_priv_key(&self) -> Result<String, String> {
        Ok(encode_extended_spending_key(
            z_mainnet_constants::HRP_SAPLING_EXTENDED_SPENDING_KEY,
            &self.z_fields.z_spending_key,
        ))
    }

    fn min_tx_amount(&self) -> BigDecimal { utxo_common::min_tx_amount(self.as_ref()) }

    fn min_trading_vol(&self) -> MmNumber { utxo_common::min_trading_vol(self.as_ref()) }

    fn is_privacy(&self) -> bool { true }

    fn is_trezor(&self) -> bool { self.as_ref().priv_key_policy.is_trezor() }
}

#[async_trait]
impl SwapOps for ZCoin {
    fn send_taker_fee(&self, _fee_addr: &[u8], dex_fee: DexFee, uuid: &[u8], _expire_at: u64) -> TransactionFut {
        let selfi = self.clone();
        let uuid = uuid.to_owned();
        let fut = async move {
            let tx = try_tx_s!(z_send_dex_fee(&selfi, dex_fee.fee_amount().into(), &uuid).await);
            Ok(tx.into())
        };
        Box::new(fut.boxed().compat())
    }

    fn send_maker_payment(&self, maker_payment_args: SendPaymentArgs<'_>) -> TransactionFut {
        let selfi = self.clone();
        let maker_key_pair = self.derive_htlc_key_pair(maker_payment_args.swap_unique_data);
        let taker_pub = try_tx_fus!(Public::from_slice(maker_payment_args.other_pubkey));
        let secret_hash = maker_payment_args.secret_hash.to_vec();
        let time_lock = try_tx_fus!(maker_payment_args.time_lock.try_into());
        let amount = maker_payment_args.amount;
        let fut = async move {
            let utxo_tx = try_tx_s!(
                z_send_htlc(
                    &selfi,
                    time_lock,
                    maker_key_pair.public(),
                    &taker_pub,
                    &secret_hash,
                    amount
                )
                .await
            );
            Ok(utxo_tx.into())
        };
        Box::new(fut.boxed().compat())
    }

    fn send_taker_payment(&self, taker_payment_args: SendPaymentArgs<'_>) -> TransactionFut {
        let selfi = self.clone();
        let taker_keypair = self.derive_htlc_key_pair(taker_payment_args.swap_unique_data);
        let maker_pub = try_tx_fus!(Public::from_slice(taker_payment_args.other_pubkey));
        let secret_hash = taker_payment_args.secret_hash.to_vec();
        let time_lock = try_tx_fus!(taker_payment_args.time_lock.try_into());
        let amount = taker_payment_args.amount;
        let fut = async move {
            let utxo_tx = try_tx_s!(
                z_send_htlc(
                    &selfi,
                    time_lock,
                    taker_keypair.public(),
                    &maker_pub,
                    &secret_hash,
                    amount
                )
                .await
            );
            Ok(utxo_tx.into())
        };
        Box::new(fut.boxed().compat())
    }

    async fn send_maker_spends_taker_payment(
        &self,
        maker_spends_payment_args: SpendPaymentArgs<'_>,
    ) -> TransactionResult {
        let tx = try_tx_s!(ZTransaction::read(maker_spends_payment_args.other_payment_tx));
        let key_pair = self.derive_htlc_key_pair(maker_spends_payment_args.swap_unique_data);
        let time_lock = try_tx_s!(maker_spends_payment_args.time_lock.try_into());
        let redeem_script = payment_script(
            time_lock,
            maker_spends_payment_args.secret_hash,
            &try_tx_s!(Public::from_slice(maker_spends_payment_args.other_pubkey)),
            key_pair.public(),
        );
        let script_data = ScriptBuilder::default()
            .push_data(maker_spends_payment_args.secret)
            .push_opcode(Opcode::OP_0)
            .into_script();
        let tx = try_ztx_s!(
            z_p2sh_spend(
                self,
                tx,
                time_lock,
                SEQUENCE_FINAL,
                redeem_script,
                script_data,
                &key_pair,
            )
            .await
        );
        Ok(tx.into())
    }

    async fn send_taker_spends_maker_payment(
        &self,
        taker_spends_payment_args: SpendPaymentArgs<'_>,
    ) -> TransactionResult {
        let tx = try_tx_s!(ZTransaction::read(taker_spends_payment_args.other_payment_tx));
        let key_pair = self.derive_htlc_key_pair(taker_spends_payment_args.swap_unique_data);
        let time_lock = try_tx_s!(taker_spends_payment_args.time_lock.try_into());
        let redeem_script = payment_script(
            time_lock,
            taker_spends_payment_args.secret_hash,
            &try_tx_s!(Public::from_slice(taker_spends_payment_args.other_pubkey)),
            key_pair.public(),
        );
        let script_data = ScriptBuilder::default()
            .push_data(taker_spends_payment_args.secret)
            .push_opcode(Opcode::OP_0)
            .into_script();
        let tx = try_ztx_s!(
            z_p2sh_spend(
                self,
                tx,
                time_lock,
                SEQUENCE_FINAL,
                redeem_script,
                script_data,
                &key_pair,
            )
            .await
        );
        Ok(tx.into())
    }

    async fn send_taker_refunds_payment(&self, taker_refunds_payment_args: RefundPaymentArgs<'_>) -> TransactionResult {
        let tx = try_tx_s!(ZTransaction::read(taker_refunds_payment_args.payment_tx));
        let key_pair = self.derive_htlc_key_pair(taker_refunds_payment_args.swap_unique_data);
        let time_lock = try_tx_s!(taker_refunds_payment_args.time_lock.try_into());
        let redeem_script = taker_refunds_payment_args.tx_type_with_secret_hash.redeem_script(
            time_lock,
            key_pair.public(),
            &try_tx_s!(Public::from_slice(taker_refunds_payment_args.other_pubkey)),
        );
        let script_data = ScriptBuilder::default().push_opcode(Opcode::OP_1).into_script();

        let tx_fut = z_p2sh_spend(
            self,
            tx,
            time_lock,
            SEQUENCE_FINAL - 1,
            redeem_script,
            script_data,
            &key_pair,
        );
        let tx = try_ztx_s!(tx_fut.await);
        Ok(tx.into())
    }

    async fn send_maker_refunds_payment(&self, maker_refunds_payment_args: RefundPaymentArgs<'_>) -> TransactionResult {
        let tx = try_tx_s!(ZTransaction::read(maker_refunds_payment_args.payment_tx));
        let key_pair = self.derive_htlc_key_pair(maker_refunds_payment_args.swap_unique_data);
        let time_lock = try_tx_s!(maker_refunds_payment_args.time_lock.try_into());
        let redeem_script = maker_refunds_payment_args.tx_type_with_secret_hash.redeem_script(
            time_lock,
            key_pair.public(),
            &try_tx_s!(Public::from_slice(maker_refunds_payment_args.other_pubkey)),
        );
        let script_data = ScriptBuilder::default().push_opcode(Opcode::OP_1).into_script();
        let tx_fut = z_p2sh_spend(
            self,
            tx,
            time_lock,
            SEQUENCE_FINAL - 1,
            redeem_script,
            script_data,
            &key_pair,
        );
        let tx = try_ztx_s!(tx_fut.await);
        Ok(tx.into())
    }

    fn validate_fee(&self, validate_fee_args: ValidateFeeArgs<'_>) -> ValidatePaymentFut<()> {
        let z_tx = match validate_fee_args.fee_tx {
            TransactionEnum::ZTransaction(t) => t.clone(),
            _ => panic!("Unexpected tx {:?}", validate_fee_args.fee_tx),
        };
        let amount_sat = try_f!(validate_fee_args.dex_fee.fee_uamount(self.utxo_arc.decimals));
        let expected_memo = MemoBytes::from_bytes(validate_fee_args.uuid).expect("Uuid length < 512");
        let min_block_number = validate_fee_args.min_block_number;

        let coin = self.clone();
        let fut = async move {
            let tx_hash = H256::from(z_tx.txid().0).reversed();
            let tx_from_rpc = coin
                .utxo_rpc_client()
                .get_verbose_transaction(&tx_hash.into())
                .compat()
                .await
                .map_err(|e| MmError::new(ValidatePaymentError::InvalidRpcResponse(e.into_inner().to_string())))?;

            let mut encoded = Vec::with_capacity(1024);
            z_tx.write(&mut encoded).expect("Writing should not fail");
            if encoded != tx_from_rpc.hex.0 {
                return MmError::err(ValidatePaymentError::WrongPaymentTx(format!(
                    "Encoded transaction {:?} does not match the tx {:?} from RPC",
                    encoded, tx_from_rpc
                )));
            }

            let block_height = match tx_from_rpc.height {
                Some(h) => {
                    if h < min_block_number {
                        return MmError::err(ValidatePaymentError::WrongPaymentTx(format!(
                            "Dex fee tx {:?} confirmed before min block {}",
                            z_tx, min_block_number
                        )));
                    } else {
                        BlockHeight::from_u32(h as u32)
                    }
                },
                None => H0,
            };

            for shielded_out in z_tx.shielded_outputs.iter() {
                if let Some((note, address, memo)) =
                    try_sapling_output_recovery(coin.consensus_params_ref(), block_height, &DEX_FEE_OVK, shielded_out)
                {
                    if address != coin.z_fields.dex_fee_addr {
                        let encoded =
                            encode_payment_address(z_mainnet_constants::HRP_SAPLING_PAYMENT_ADDRESS, &address);
                        let expected = encode_payment_address(
                            z_mainnet_constants::HRP_SAPLING_PAYMENT_ADDRESS,
                            &coin.z_fields.dex_fee_addr,
                        );
                        return MmError::err(ValidatePaymentError::WrongPaymentTx(format!(
                            "Dex fee was sent to the invalid address {}, expected {}",
                            encoded, expected
                        )));
                    }

                    if note.value != amount_sat {
                        return MmError::err(ValidatePaymentError::WrongPaymentTx(format!(
                            "Dex fee has invalid amount {}, expected {}",
                            note.value, amount_sat
                        )));
                    }

                    if memo != expected_memo {
                        return MmError::err(ValidatePaymentError::WrongPaymentTx(format!(
                            "Dex fee has invalid memo {:?}, expected {:?}",
                            memo, expected_memo
                        )));
                    }

                    return Ok(());
                }
            }

            MmError::err(ValidatePaymentError::WrongPaymentTx(format!(
                "The dex fee tx {:?} has no shielded outputs or outputs decryption failed",
                z_tx
            )))
        };

        Box::new(fut.boxed().compat())
    }

    #[inline]
    async fn validate_maker_payment(&self, input: ValidatePaymentInput) -> ValidatePaymentResult<()> {
        utxo_common::validate_maker_payment(self, input).await
    }

    #[inline]
    async fn validate_taker_payment(&self, input: ValidatePaymentInput) -> ValidatePaymentResult<()> {
        utxo_common::validate_taker_payment(self, input).await
    }

    #[inline]
    fn check_if_my_payment_sent(
        &self,
        if_my_payment_sent_args: CheckIfMyPaymentSentArgs<'_>,
    ) -> Box<dyn Future<Item = Option<TransactionEnum>, Error = String> + Send> {
        utxo_common::check_if_my_payment_sent(
            self.clone(),
            try_fus!(if_my_payment_sent_args.time_lock.try_into()),
            if_my_payment_sent_args.other_pub,
            if_my_payment_sent_args.secret_hash,
            if_my_payment_sent_args.swap_unique_data,
        )
    }

    #[inline]
    async fn search_for_swap_tx_spend_my(
        &self,
        input: SearchForSwapTxSpendInput<'_>,
    ) -> Result<Option<FoundSwapTxSpend>, String> {
        utxo_common::search_for_swap_tx_spend_my(self, input, utxo_common::DEFAULT_SWAP_VOUT).await
    }

    #[inline]
    async fn search_for_swap_tx_spend_other(
        &self,
        input: SearchForSwapTxSpendInput<'_>,
    ) -> Result<Option<FoundSwapTxSpend>, String> {
        utxo_common::search_for_swap_tx_spend_other(self, input, utxo_common::DEFAULT_SWAP_VOUT).await
    }

    #[inline]
    async fn extract_secret(
        &self,
        secret_hash: &[u8],
        spend_tx: &[u8],
        _watcher_reward: bool,
    ) -> Result<Vec<u8>, String> {
        utxo_common::extract_secret(secret_hash, spend_tx)
    }

    fn check_tx_signed_by_pub(&self, _tx: &[u8], _expected_pub: &[u8]) -> Result<bool, MmError<ValidatePaymentError>> {
        unimplemented!();
    }

    fn is_auto_refundable(&self) -> bool { false }

    async fn wait_for_htlc_refund(&self, _tx: &[u8], _locktime: u64) -> RefundResult<()> {
        MmError::err(RefundError::Internal(
            "wait_for_htlc_refund is not supported for this coin!".into(),
        ))
    }

    #[inline]
    fn negotiate_swap_contract_addr(
        &self,
        _other_side_address: Option<&[u8]>,
    ) -> Result<Option<BytesJson>, MmError<NegotiateSwapContractAddrErr>> {
        Ok(None)
    }

    fn derive_htlc_key_pair(&self, swap_unique_data: &[u8]) -> KeyPair {
        let message = Message::from(dhash256(swap_unique_data).take());
        let signature = self.secp_keypair().private().sign(&message).expect("valid privkey");

        let key = secp_privkey_from_hash(dhash256(&signature));
        key_pair_from_secret(key.as_slice()).expect("valid privkey")
    }

    #[inline]
    fn derive_htlc_pubkey(&self, swap_unique_data: &[u8]) -> Vec<u8> {
        self.derive_htlc_key_pair(swap_unique_data).public_slice().to_vec()
    }

    #[inline]
    fn validate_other_pubkey(&self, raw_pubkey: &[u8]) -> MmResult<(), ValidateOtherPubKeyErr> {
        utxo_common::validate_other_pubkey(raw_pubkey)
    }

    async fn maker_payment_instructions(
        &self,
        _args: PaymentInstructionArgs<'_>,
    ) -> Result<Option<Vec<u8>>, MmError<PaymentInstructionsErr>> {
        Ok(None)
    }

    async fn taker_payment_instructions(
        &self,
        _args: PaymentInstructionArgs<'_>,
    ) -> Result<Option<Vec<u8>>, MmError<PaymentInstructionsErr>> {
        Ok(None)
    }

    fn validate_maker_payment_instructions(
        &self,
        _instructions: &[u8],
        _args: PaymentInstructionArgs,
    ) -> Result<PaymentInstructions, MmError<ValidateInstructionsErr>> {
        MmError::err(ValidateInstructionsErr::UnsupportedCoin(self.ticker().to_string()))
    }

    fn validate_taker_payment_instructions(
        &self,
        _instructions: &[u8],
        _args: PaymentInstructionArgs,
    ) -> Result<PaymentInstructions, MmError<ValidateInstructionsErr>> {
        MmError::err(ValidateInstructionsErr::UnsupportedCoin(self.ticker().to_string()))
    }
}

#[async_trait]
impl TakerSwapMakerCoin for ZCoin {
    async fn on_taker_payment_refund_start(&self, _maker_payment: &[u8]) -> RefundResult<()> { Ok(()) }

    async fn on_taker_payment_refund_success(&self, _maker_payment: &[u8]) -> RefundResult<()> { Ok(()) }
}

#[async_trait]
impl MakerSwapTakerCoin for ZCoin {
    async fn on_maker_payment_refund_start(&self, _taker_payment: &[u8]) -> RefundResult<()> { Ok(()) }

    async fn on_maker_payment_refund_success(&self, _taker_payment: &[u8]) -> RefundResult<()> { Ok(()) }
}

#[async_trait]
impl WatcherOps for ZCoin {
    fn send_maker_payment_spend_preimage(&self, _input: SendMakerPaymentSpendPreimageInput) -> TransactionFut {
        unimplemented!();
    }

    fn send_taker_payment_refund_preimage(&self, _watcher_refunds_payment_args: RefundPaymentArgs) -> TransactionFut {
        unimplemented!();
    }

    fn create_taker_payment_refund_preimage(
        &self,
        _taker_payment_tx: &[u8],
        _time_lock: u64,
        _maker_pub: &[u8],
        _secret_hash: &[u8],
        _swap_contract_address: &Option<BytesJson>,
        _swap_unique_data: &[u8],
    ) -> TransactionFut {
        unimplemented!();
    }

    fn create_maker_payment_spend_preimage(
        &self,
        _maker_payment_tx: &[u8],
        _time_lock: u64,
        _maker_pub: &[u8],
        _secret_hash: &[u8],
        _swap_unique_data: &[u8],
    ) -> TransactionFut {
        unimplemented!();
    }

    fn watcher_validate_taker_fee(&self, _input: WatcherValidateTakerFeeInput) -> ValidatePaymentFut<()> {
        unimplemented!();
    }

    fn watcher_validate_taker_payment(&self, _input: WatcherValidatePaymentInput) -> ValidatePaymentFut<()> {
        unimplemented!();
    }

    fn taker_validates_payment_spend_or_refund(&self, _input: ValidateWatcherSpendInput) -> ValidatePaymentFut<()> {
        unimplemented!()
    }

    async fn watcher_search_for_swap_tx_spend(
        &self,
        _input: WatcherSearchForSwapTxSpendInput<'_>,
    ) -> Result<Option<FoundSwapTxSpend>, String> {
        unimplemented!();
    }

    async fn get_taker_watcher_reward(
        &self,
        _other_coin: &MmCoinEnum,
        _coin_amount: Option<BigDecimal>,
        _other_coin_amount: Option<BigDecimal>,
        _reward_amount: Option<BigDecimal>,
        _wait_until: u64,
    ) -> Result<WatcherReward, MmError<WatcherRewardError>> {
        unimplemented!()
    }

    async fn get_maker_watcher_reward(
        &self,
        _other_coin: &MmCoinEnum,
        _reward_amount: Option<BigDecimal>,
        _wait_until: u64,
    ) -> Result<Option<WatcherReward>, MmError<WatcherRewardError>> {
        unimplemented!()
    }
}

#[async_trait]
impl MmCoin for ZCoin {
    fn is_asset_chain(&self) -> bool { self.utxo_arc.conf.asset_chain }

    fn spawner(&self) -> CoinFutSpawner { CoinFutSpawner::new(&self.as_ref().abortable_system) }

    fn withdraw(&self, _req: WithdrawRequest) -> WithdrawFut {
        Box::new(futures01::future::err(MmError::new(WithdrawError::InternalError(
            "Zcoin doesn't support legacy withdraw".into(),
        ))))
    }

    fn get_raw_transaction(&self, req: RawTransactionRequest) -> RawTransactionFut {
        Box::new(utxo_common::get_raw_transaction(&self.utxo_arc, req).boxed().compat())
    }

    fn get_tx_hex_by_hash(&self, tx_hash: Vec<u8>) -> RawTransactionFut {
        Box::new(
            utxo_common::get_tx_hex_by_hash(&self.utxo_arc, tx_hash)
                .boxed()
                .compat(),
        )
    }

    fn decimals(&self) -> u8 { self.utxo_arc.decimals }

    fn convert_to_address(&self, _from: &str, _to_address_format: Json) -> Result<String, String> {
        Err(MmError::new("Address conversion is not available for ZCoin".to_string()).to_string())
    }

    fn validate_address(&self, address: &str) -> ValidateAddressResult {
        match decode_payment_address(z_mainnet_constants::HRP_SAPLING_PAYMENT_ADDRESS, address) {
            Ok(Some(_)) => ValidateAddressResult {
                is_valid: true,
                reason: None,
            },
            Ok(None) => ValidateAddressResult {
                is_valid: false,
                reason: Some("decode_payment_address returned None".to_owned()),
            },
            Err(e) => ValidateAddressResult {
                is_valid: false,
                reason: Some(format!("Error {} on decode_payment_address", e)),
            },
        }
    }

    fn process_history_loop(&self, _ctx: MmArc) -> Box<dyn Future<Item = (), Error = ()> + Send> {
        log::warn!("process_history_loop is not implemented for ZCoin yet!");
        Box::new(futures01::future::err(()))
    }

    fn history_sync_status(&self) -> HistorySyncState { HistorySyncState::NotEnabled }

    fn get_trade_fee(&self) -> Box<dyn Future<Item = TradeFee, Error = String> + Send> {
        utxo_common::get_trade_fee(self.clone())
    }

    async fn get_sender_trade_fee(
        &self,
        _value: TradePreimageValue,
        _stage: FeeApproxStage,
        _include_refund_fee: bool,
    ) -> TradePreimageResult<TradeFee> {
        Ok(TradeFee {
            coin: self.ticker().to_owned(),
            amount: self.get_one_kbyte_tx_fee().await?.into(),
            paid_from_trading_vol: false,
        })
    }

    fn get_receiver_trade_fee(&self, _stage: FeeApproxStage) -> TradePreimageFut<TradeFee> {
        utxo_common::get_receiver_trade_fee(self.clone())
    }

    async fn get_fee_to_send_taker_fee(
        &self,
        _dex_fee_amount: DexFee,
        _stage: FeeApproxStage,
    ) -> TradePreimageResult<TradeFee> {
        Ok(TradeFee {
            coin: self.ticker().to_owned(),
            amount: self.get_one_kbyte_tx_fee().await?.into(),
            paid_from_trading_vol: false,
        })
    }

    fn required_confirmations(&self) -> u64 { utxo_common::required_confirmations(&self.utxo_arc) }

    fn requires_notarization(&self) -> bool { utxo_common::requires_notarization(&self.utxo_arc) }

    fn set_required_confirmations(&self, confirmations: u64) {
        utxo_common::set_required_confirmations(&self.utxo_arc, confirmations)
    }

    fn set_requires_notarization(&self, requires_nota: bool) {
        utxo_common::set_requires_notarization(&self.utxo_arc, requires_nota)
    }

    fn swap_contract_address(&self) -> Option<BytesJson> { utxo_common::swap_contract_address() }

    fn fallback_swap_contract(&self) -> Option<BytesJson> { utxo_common::fallback_swap_contract() }

    fn mature_confirmations(&self) -> Option<u32> { Some(self.utxo_arc.conf.mature_confirmations) }

    fn coin_protocol_info(&self, _amount_to_receive: Option<MmNumber>) -> Vec<u8> {
        utxo_common::coin_protocol_info(self)
    }

    fn is_coin_protocol_supported(
        &self,
        info: &Option<Vec<u8>>,
        _amount_to_send: Option<MmNumber>,
        _locktime: u64,
        _is_maker: bool,
    ) -> bool {
        utxo_common::is_coin_protocol_supported(self, info)
    }

    fn on_disabled(&self) -> Result<(), AbortedError> { AbortableSystem::abort_all(&self.as_ref().abortable_system) }

    fn on_token_deactivated(&self, _ticker: &str) {}

    fn get_swap_transaction_fee_policy(&self) -> SwapTxFeePolicy { SwapTxFeePolicy::Unsupported }

    fn set_swap_transaction_fee_policy(&self, _swap_txfee_policy: SwapTxFeePolicy) {}
}

#[async_trait]
impl UtxoTxGenerationOps for ZCoin {
    async fn get_tx_fee(&self) -> UtxoRpcResult<ActualTxFee> { utxo_common::get_tx_fee(&self.utxo_arc).await }

    async fn calc_interest_if_required(
        &self,
        unsigned: TransactionInputSigner,
        data: AdditionalTxData,
        my_script_pub: Bytes,
        dust: u64,
    ) -> UtxoRpcResult<(TransactionInputSigner, AdditionalTxData)> {
        utxo_common::calc_interest_if_required(self, unsigned, data, my_script_pub, dust).await
    }
}

#[async_trait]
impl UtxoTxBroadcastOps for ZCoin {
    async fn broadcast_tx(&self, tx: &UtxoTx) -> Result<H256Json, MmError<BroadcastTxErr>> {
        utxo_common::broadcast_tx(self, tx).await
    }
}

/// Please note `ZCoin` is not assumed to work with transparent UTXOs.
/// Remove implementation of the `GetUtxoListOps` trait for `ZCoin`
/// when [`ZCoin::preimage_trade_fee_required_to_send_outputs`] is refactored.
#[async_trait]
#[cfg_attr(test, mockable)]
impl GetUtxoListOps for ZCoin {
    async fn get_unspent_ordered_list(
        &self,
        address: &Address,
    ) -> UtxoRpcResult<(Vec<UnspentInfo>, RecentlySpentOutPointsGuard<'_>)> {
        utxo_common::get_unspent_ordered_list(self, address).await
    }

    async fn get_all_unspent_ordered_list(
        &self,
        address: &Address,
    ) -> UtxoRpcResult<(Vec<UnspentInfo>, RecentlySpentOutPointsGuard<'_>)> {
        utxo_common::get_all_unspent_ordered_list(self, address).await
    }

    async fn get_mature_unspent_ordered_list(
        &self,
        address: &Address,
    ) -> UtxoRpcResult<(MatureUnspentList, RecentlySpentOutPointsGuard<'_>)> {
        utxo_common::get_mature_unspent_ordered_list(self, address).await
    }
}

#[async_trait]
impl UtxoCommonOps for ZCoin {
    async fn get_htlc_spend_fee(&self, tx_size: u64, stage: &FeeApproxStage) -> UtxoRpcResult<u64> {
        utxo_common::get_htlc_spend_fee(self, tx_size, stage).await
    }

    fn addresses_from_script(&self, script: &Script) -> Result<Vec<Address>, String> {
        utxo_common::addresses_from_script(self, script)
    }

    fn denominate_satoshis(&self, satoshi: i64) -> f64 { utxo_common::denominate_satoshis(&self.utxo_arc, satoshi) }

    fn my_public_key(&self) -> Result<&Public, MmError<UnexpectedDerivationMethod>> {
        utxo_common::my_public_key(self.as_ref())
    }

    fn address_from_str(&self, address: &str) -> MmResult<Address, AddrFromStrError> {
        utxo_common::checked_address_from_str(self, address)
    }

    fn script_for_address(&self, address: &Address) -> MmResult<Script, UnsupportedAddr> {
        utxo_common::output_script_checked(self.as_ref(), address)
    }

    async fn get_current_mtp(&self) -> UtxoRpcResult<u32> {
        utxo_common::get_current_mtp(&self.utxo_arc, CoinVariant::Standard).await
    }

    fn is_unspent_mature(&self, output: &RpcTransaction) -> bool {
        utxo_common::is_unspent_mature(self.utxo_arc.conf.mature_confirmations, output)
    }

    async fn calc_interest_of_tx(
        &self,
        _tx: &UtxoTx,
        _input_transactions: &mut HistoryUtxoTxMap,
    ) -> UtxoRpcResult<u64> {
        MmError::err(UtxoRpcError::Internal(
            "ZCoin doesn't support transaction rewards".to_owned(),
        ))
    }

    async fn get_mut_verbose_transaction_from_map_or_rpc<'a, 'b>(
        &'a self,
        tx_hash: H256Json,
        utxo_tx_map: &'b mut HistoryUtxoTxMap,
    ) -> UtxoRpcResult<&'b mut HistoryUtxoTx> {
        utxo_common::get_mut_verbose_transaction_from_map_or_rpc(self, tx_hash, utxo_tx_map).await
    }

    async fn p2sh_spending_tx(&self, input: utxo_common::P2SHSpendingTxInput<'_>) -> Result<UtxoTx, String> {
        utxo_common::p2sh_spending_tx(self, input).await
    }

    fn get_verbose_transactions_from_cache_or_rpc(
        &self,
        tx_ids: HashSet<H256Json>,
    ) -> UtxoRpcFut<HashMap<H256Json, VerboseTransactionFrom>> {
        let selfi = self.clone();
        let fut = async move { utxo_common::get_verbose_transactions_from_cache_or_rpc(&selfi.utxo_arc, tx_ids).await };
        Box::new(fut.boxed().compat())
    }

    async fn preimage_trade_fee_required_to_send_outputs(
        &self,
        outputs: Vec<TransactionOutput>,
        fee_policy: FeePolicy,
        gas_fee: Option<u64>,
        stage: &FeeApproxStage,
    ) -> TradePreimageResult<BigDecimal> {
        utxo_common::preimage_trade_fee_required_to_send_outputs(
            self,
            self.ticker(),
            outputs,
            fee_policy,
            gas_fee,
            stage,
        )
        .await
    }

    fn increase_dynamic_fee_by_stage(&self, dynamic_fee: u64, stage: &FeeApproxStage) -> u64 {
        utxo_common::increase_dynamic_fee_by_stage(self, dynamic_fee, stage)
    }

    async fn p2sh_tx_locktime(&self, htlc_locktime: u32) -> Result<u32, MmError<UtxoRpcError>> {
        utxo_common::p2sh_tx_locktime(self, self.ticker(), htlc_locktime).await
    }

    fn addr_format(&self) -> &UtxoAddressFormat { utxo_common::addr_format(self) }

    fn addr_format_for_standard_scripts(&self) -> UtxoAddressFormat {
        utxo_common::addr_format_for_standard_scripts(self)
    }

    fn address_from_pubkey(&self, pubkey: &Public) -> Address {
        let conf = &self.utxo_arc.conf;
        utxo_common::address_from_pubkey(
            pubkey,
            conf.address_prefixes.clone(),
            conf.checksum_type,
            conf.bech32_hrp.clone(),
            self.addr_format().clone(),
        )
    }
}

#[async_trait]
impl InitWithdrawCoin for ZCoin {
    async fn init_withdraw(
        &self,
        _ctx: MmArc,
        req: WithdrawRequest,
        task_handle: WithdrawTaskHandleShared,
    ) -> Result<TransactionDetails, MmError<WithdrawError>> {
        if req.fee.is_some() {
            return MmError::err(WithdrawError::UnsupportedError(
                "Setting a custom withdraw fee is not supported for ZCoin yet".to_owned(),
            ));
        }

        if req.from.is_some() {
            return MmError::err(WithdrawError::UnsupportedError(
                "Withdraw from a specific address is not supported for ZCoin yet".to_owned(),
            ));
        }

        let to_addr = decode_payment_address(z_mainnet_constants::HRP_SAPLING_PAYMENT_ADDRESS, &req.to)
            .map_to_mm(|e| WithdrawError::InvalidAddress(format!("{}", e)))?
            .or_mm_err(|| WithdrawError::InvalidAddress(format!("Address {} decoded to None", req.to)))?;
        let amount = if req.max {
            let fee = self.get_one_kbyte_tx_fee().await?;
            let balance = self.my_balance().compat().await?;
            balance.spendable - fee
        } else {
            req.amount
        };

        task_handle.update_in_progress_status(WithdrawInProgressStatus::GeneratingTransaction)?;
        let satoshi = sat_from_big_decimal(&amount, self.decimals())?;

        let memo = req.memo.as_deref().map(interpret_memo_string).transpose()?;
        let z_output = ZOutput {
            to_addr,
            amount: Amount::from_u64(satoshi)
                .map_to_mm(|_| NumConversError(format!("Failed to get ZCash amount from {}", amount)))?,
            // TODO add optional viewing_key and memo fields to the WithdrawRequest
            viewing_key: Some(self.z_fields.evk.fvk.ovk),
            memo,
        };

        let (tx, data, _sync_guard) = self.gen_tx(vec![], vec![z_output]).await?;
        let mut tx_bytes = Vec::with_capacity(1024);
        tx.write(&mut tx_bytes)
            .map_to_mm(|e| WithdrawError::InternalError(e.to_string()))?;
        let mut tx_hash = tx.txid().0.to_vec();
        tx_hash.reverse();

        let received_by_me = big_decimal_from_sat_unsigned(data.received_by_me, self.decimals());
        let spent_by_me = big_decimal_from_sat_unsigned(data.spent_by_me, self.decimals());

        Ok(TransactionDetails {
            tx: TransactionData::new_signed(tx_bytes.into(), hex::encode(&tx_hash)),
            from: vec![self.z_fields.my_z_addr_encoded.clone()],
            to: vec![req.to],
            my_balance_change: &received_by_me - &spent_by_me,
            total_amount: spent_by_me.clone(),
            spent_by_me,
            received_by_me,
            block_height: 0,
            timestamp: 0,
            fee_details: Some(TxFeeDetails::Utxo(UtxoFeeDetails {
                coin: Some(self.ticker().to_owned()),
                amount: big_decimal_from_sat_unsigned(data.fee_amount, self.decimals()),
            })),
            coin: self.ticker().to_owned(),
            internal_id: tx_hash.into(),
            kmd_rewards: None,
            transaction_type: Default::default(),
            memo: req.memo,
        })
    }
}

/// Interpret a string or hex-encoded memo, and return a Memo object.
/// Inspired by https://github.com/adityapk00/zecwallet-light-cli/blob/v1.7.20/lib/src/lightwallet/utils.rs#L23
#[allow(clippy::result_large_err)]
pub fn interpret_memo_string(memo_str: &str) -> MmResult<MemoBytes, WithdrawError> {
    // If the string starts with an "0x", and contains only hex chars ([a-f0-9]+) then
    // interpret it as a hex.
    let s_bytes = if let Some(memo_hexadecimal) = memo_str.to_lowercase().strip_prefix("0x") {
        hex::decode(memo_hexadecimal).unwrap_or_else(|_| memo_str.as_bytes().to_vec())
    } else {
        memo_str.as_bytes().to_vec()
    };

    MemoBytes::from_bytes(&s_bytes).map_to_mm(|_| {
        let error = format!("Memo '{:?}' is too long", memo_str);
        WithdrawError::InvalidMemo(error)
    })
}

fn extended_spending_key_from_protocol_info_and_policy(
    protocol_info: &ZcoinProtocolInfo,
    priv_key_policy: &PrivKeyBuildPolicy,
    account: u32,
) -> MmResult<ExtendedSpendingKey, ZCoinBuildError> {
    match priv_key_policy {
        PrivKeyBuildPolicy::IguanaPrivKey(iguana) => Ok(ExtendedSpendingKey::master(iguana.as_slice())),
        PrivKeyBuildPolicy::GlobalHDAccount(global_hd) => {
            extended_spending_key_from_global_hd_account(protocol_info, global_hd, account)
        },
        PrivKeyBuildPolicy::Trezor => {
            let priv_key_err = PrivKeyPolicyNotAllowed::HardwareWalletNotSupported;
            MmError::err(ZCoinBuildError::UtxoBuilderError(
                UtxoCoinBuildError::PrivKeyPolicyNotAllowed(priv_key_err),
            ))
        },
    }
}

fn extended_spending_key_from_global_hd_account(
    protocol_info: &ZcoinProtocolInfo,
    global_hd: &GlobalHDAccountArc,
    account: u32,
) -> MmResult<ExtendedSpendingKey, ZCoinBuildError> {
    let path_to_coin = protocol_info
        .z_derivation_path
        .clone()
        .or_mm_err(|| ZCoinBuildError::ZDerivationPathNotSet)?;
    let path_to_account = path_to_coin
        .to_derivation_path()
        .into_iter()
        // Map `bip32::ChildNumber` to `zip32::Zip32Child`.
        .map(|child| Zip32Child::from_index(child.0))
        // Push the hardened `account` index, so the derivation path looks like:
        // `m/purpose'/coin'/account'`.
        .chain(iter::once(Zip32Child::Hardened(account)));

    let mut spending_key = ExtendedSpendingKey::master(global_hd.root_seed_bytes());
    for zip32_child in path_to_account {
        spending_key = spending_key.derive_child(zip32_child);
    }

    Ok(spending_key)
}

#[test]
fn derive_z_key_from_mm_seed() {
    use crypto::privkey::key_pair_from_seed;
    use zcash_client_backend::encoding::encode_extended_spending_key;

    let seed = "spice describe gravity federal blast come thank unfair canal monkey style afraid";
    let secp_keypair = key_pair_from_seed(seed).unwrap();
    let z_spending_key = ExtendedSpendingKey::master(&*secp_keypair.private().secret);
    let encoded = encode_extended_spending_key(z_mainnet_constants::HRP_SAPLING_EXTENDED_SPENDING_KEY, &z_spending_key);
    assert_eq!(encoded, "secret-extended-key-main1qqqqqqqqqqqqqqytwz2zjt587n63kyz6jawmflttqu5rxavvqx3lzfs0tdr0w7g5tgntxzf5erd3jtvva5s52qx0ms598r89vrmv30r69zehxy2r3vesghtqd6dfwdtnauzuj8u8eeqfx7qpglzu6z54uzque6nzzgnejkgq569ax4lmk0v95rfhxzxlq3zrrj2z2kqylx2jp8g68lqu6alczdxd59lzp4hlfuj3jp54fp06xsaaay0uyass992g507tdd7psua5w6q76dyq3");

    let (_, address) = z_spending_key.default_address().unwrap();
    let encoded_addr = encode_payment_address(z_mainnet_constants::HRP_SAPLING_PAYMENT_ADDRESS, &address);
    assert_eq!(
        encoded_addr,
        "zs182ht30wnnnr8jjhj2j9v5dkx3qsknnr5r00jfwk2nczdtqy7w0v836kyy840kv2r8xle5gcl549"
    );

    let seed = "also shoot benefit prefer juice shell elder veteran woman mimic image kidney";
    let secp_keypair = key_pair_from_seed(seed).unwrap();
    let z_spending_key = ExtendedSpendingKey::master(&*secp_keypair.private().secret);
    let encoded = encode_extended_spending_key(z_mainnet_constants::HRP_SAPLING_EXTENDED_SPENDING_KEY, &z_spending_key);
    assert_eq!(encoded, "secret-extended-key-main1qqqqqqqqqqqqqq8jnhc9stsqwts6pu5ayzgy4szplvy03u227e50n3u8e6dwn5l0q5s3s8xfc03r5wmyh5s5dq536ufwn2k89ngdhnxy64sd989elwas6kr7ygztsdkw6k6xqyvhtu6e0dhm4mav8rus0fy8g0hgy9vt97cfjmus0m2m87p4qz5a00um7gwjwk494gul0uvt3gqyjujcclsqry72z57kr265jsajactgfn9m3vclqvx8fsdnwp4jwj57ffw560vvwks9g9hpu");

    let (_, address) = z_spending_key.default_address().unwrap();
    let encoded_addr = encode_payment_address(z_mainnet_constants::HRP_SAPLING_PAYMENT_ADDRESS, &address);
    assert_eq!(
        encoded_addr,
        "zs1funuwrjr2stlr6fnhkdh7fyz3p7n0p8rxase9jnezdhc286v5mhs6q3myw0phzvad5mvqgfxpam"
    );
}

#[test]
fn test_interpret_memo_string() {
    use std::str::FromStr;
    use zcash_primitives::memo::Memo;

    let actual = interpret_memo_string("68656c6c6f207a63617368").unwrap();
    let expected = Memo::from_str("68656c6c6f207a63617368").unwrap().encode();
    assert_eq!(actual, expected);

    let actual = interpret_memo_string("A custom memo").unwrap();
    let expected = Memo::from_str("A custom memo").unwrap().encode();
    assert_eq!(actual, expected);

    let actual = interpret_memo_string("0x68656c6c6f207a63617368").unwrap();
    let expected = MemoBytes::from_bytes(&hex::decode("68656c6c6f207a63617368").unwrap()).unwrap();
    assert_eq!(actual, expected);
}<|MERGE_RESOLUTION|>--- conflicted
+++ resolved
@@ -32,19 +32,14 @@
             PaymentInstructionsErr, PrivKeyActivationPolicy, PrivKeyBuildPolicy, PrivKeyPolicyNotAllowed,
             RawTransactionFut, RawTransactionRequest, RawTransactionResult, RefundError, RefundPaymentArgs,
             RefundResult, SearchForSwapTxSpendInput, SendMakerPaymentSpendPreimageInput, SendPaymentArgs,
-<<<<<<< HEAD
             SignRawTransactionRequest, SignatureError, SignatureResult, SpendPaymentArgs, SwapOps, SwapTxFeePolicy,
             TakerSwapMakerCoin, TradeFee, TradePreimageFut, TradePreimageResult, TradePreimageValue, Transaction,
-=======
-            SignRawTransactionRequest, SignatureError, SignatureResult, SpendPaymentArgs, SwapOps, TakerSwapMakerCoin,
-            TradeFee, TradePreimageFut, TradePreimageResult, TradePreimageValue, Transaction, TransactionData,
->>>>>>> 52326c4b
-            TransactionDetails, TransactionEnum, TransactionFut, TransactionResult, TxFeeDetails, TxMarshalingErr,
-            UnexpectedDerivationMethod, ValidateAddressResult, ValidateFeeArgs, ValidateInstructionsErr,
-            ValidateOtherPubKeyErr, ValidatePaymentError, ValidatePaymentFut, ValidatePaymentInput,
-            ValidateWatcherSpendInput, VerificationError, VerificationResult, WaitForHTLCTxSpendArgs, WatcherOps,
-            WatcherReward, WatcherRewardError, WatcherSearchForSwapTxSpendInput, WatcherValidatePaymentInput,
-            WatcherValidateTakerFeeInput, WithdrawError, WithdrawFut, WithdrawRequest};
+            TransactionData, TransactionDetails, TransactionEnum, TransactionFut, TransactionResult, TxFeeDetails,
+            TxMarshalingErr, UnexpectedDerivationMethod, ValidateAddressResult, ValidateFeeArgs,
+            ValidateInstructionsErr, ValidateOtherPubKeyErr, ValidatePaymentError, ValidatePaymentFut,
+            ValidatePaymentInput, ValidateWatcherSpendInput, VerificationError, VerificationResult,
+            WaitForHTLCTxSpendArgs, WatcherOps, WatcherReward, WatcherRewardError, WatcherSearchForSwapTxSpendInput,
+            WatcherValidatePaymentInput, WatcherValidateTakerFeeInput, WithdrawError, WithdrawFut, WithdrawRequest};
 
 use async_trait::async_trait;
 use bitcrypto::dhash256;
