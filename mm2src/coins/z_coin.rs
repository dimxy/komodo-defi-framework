pub mod storage;
pub mod tx_history_events;
#[cfg_attr(not(target_arch = "wasm32"), cfg(test))]
mod tx_streaming_tests;
pub mod z_balance_streaming;
mod z_coin_errors;
#[cfg(all(test, not(target_arch = "wasm32"), feature = "zhtlc-native-tests"))]
mod z_coin_native_tests;
mod z_htlc;
mod z_rpc;
mod z_tx_history;

use crate::coin_errors::{MyAddressError, ValidatePaymentResult};
use crate::hd_wallet::HDPathAccountToAddressId;
use crate::my_tx_history_v2::{MyTxHistoryErrorV2, MyTxHistoryRequestV2, MyTxHistoryResponseV2};
use crate::rpc_command::init_withdraw::{InitWithdrawCoin, WithdrawInProgressStatus, WithdrawTaskHandleShared};
use crate::utxo::rpc_clients::{ElectrumConnectionSettings, UnspentInfo, UtxoRpcClientEnum, UtxoRpcError, UtxoRpcFut,
                               UtxoRpcResult};
use crate::utxo::utxo_builder::UtxoCoinBuildError;
use crate::utxo::utxo_builder::{UtxoCoinBuilder, UtxoCoinBuilderCommonOps, UtxoFieldsWithGlobalHDBuilder,
                                UtxoFieldsWithHardwareWalletBuilder, UtxoFieldsWithIguanaSecretBuilder};
use crate::utxo::utxo_common::{addresses_from_script, big_decimal_from_sat};
use crate::utxo::utxo_common::{big_decimal_from_sat_unsigned, payment_script};
use crate::utxo::{sat_from_big_decimal, utxo_common, ActualTxFee, AdditionalTxData, AddrFromStrError, Address,
                  BroadcastTxErr, FeePolicy, GetUtxoListOps, HistoryUtxoTx, HistoryUtxoTxMap, MatureUnspentList,
                  RecentlySpentOutPointsGuard, UtxoActivationParams, UtxoAddressFormat, UtxoArc, UtxoCoinFields,
                  UtxoCommonOps, UtxoRpcMode, UtxoTxBroadcastOps, UtxoTxGenerationOps, VerboseTransactionFrom};
use crate::utxo::{UnsupportedAddr, UtxoFeeDetails};
use crate::z_coin::storage::{BlockDbImpl, WalletDbShared};

use crate::z_coin::z_tx_history::{fetch_tx_history_from_db, ZCoinTxHistoryItem};
use crate::{BalanceError, BalanceFut, CheckIfMyPaymentSentArgs, CoinBalance, ConfirmPaymentInput, DexFee,
            FeeApproxStage, FoundSwapTxSpend, HistorySyncState, MakerSwapTakerCoin, MarketCoinOps, MmCoin, MmCoinEnum,
            NegotiateSwapContractAddrErr, NumConversError, PaymentInstructionArgs, PaymentInstructions,
            PaymentInstructionsErr, PrivKeyActivationPolicy, PrivKeyBuildPolicy, PrivKeyPolicyNotAllowed,
            RawTransactionFut, RawTransactionRequest, RawTransactionResult, RefundError, RefundPaymentArgs,
            RefundResult, SearchForSwapTxSpendInput, SendMakerPaymentSpendPreimageInput, SendPaymentArgs,
            SignRawTransactionRequest, SignatureError, SignatureResult, SpendPaymentArgs, SwapOps, TakerSwapMakerCoin,
            TradeFee, TradePreimageFut, TradePreimageResult, TradePreimageValue, Transaction, TransactionData,
            TransactionDetails, TransactionEnum, TransactionFut, TransactionResult, TxFeeDetails, TxMarshalingErr,
            UnexpectedDerivationMethod, ValidateAddressResult, ValidateFeeArgs, ValidateInstructionsErr,
            ValidateOtherPubKeyErr, ValidatePaymentError, ValidatePaymentFut, ValidatePaymentInput,
            ValidateWatcherSpendInput, VerificationError, VerificationResult, WaitForHTLCTxSpendArgs, WatcherOps,
            WatcherReward, WatcherRewardError, WatcherSearchForSwapTxSpendInput, WatcherValidatePaymentInput,
            WatcherValidateTakerFeeInput, WeakSpawner, WithdrawError, WithdrawFut, WithdrawRequest};

use async_trait::async_trait;
use bitcrypto::dhash256;
use chain::constants::SEQUENCE_FINAL;
use chain::{Transaction as UtxoTx, TransactionOutput};
use common::executor::{AbortableSystem, AbortedError};
use common::{calc_total_pages, log};
use crypto::privkey::{key_pair_from_secret, secp_privkey_from_hash};
use crypto::HDPathToCoin;
use crypto::{Bip32DerPathOps, GlobalHDAccountArc};
use futures::compat::Future01CompatExt;
use futures::lock::Mutex as AsyncMutex;
use futures::{FutureExt, TryFutureExt};
use futures01::Future;
use keys::hash::H256;
use keys::{KeyPair, Message, Public};
use mm2_core::mm_ctx::MmArc;
use mm2_err_handle::prelude::*;
use mm2_number::{BigDecimal, MmNumber};
#[cfg(test)] use mocktopus::macros::*;
use primitives::bytes::Bytes;
use rpc::v1::types::{Bytes as BytesJson, Transaction as RpcTransaction, H256 as H256Json};
use script::{Builder as ScriptBuilder, Opcode, Script, TransactionInputSigner};
use serde_json::Value as Json;
use serialization::CoinVariant;
use std::collections::{HashMap, HashSet};
use std::convert::TryInto;
use std::iter;
use std::num::NonZeroU32;
use std::num::TryFromIntError;
use std::path::PathBuf;
use std::sync::Arc;
pub use z_coin_errors::*;
use z_htlc::{z_p2sh_spend, z_send_dex_fee, z_send_htlc};
use z_rpc::init_light_client;
pub use z_rpc::{FirstSyncBlock, SyncStatus};
use z_rpc::{SaplingSyncConnector, SaplingSyncGuard};
use zcash_client_backend::encoding::{decode_payment_address, encode_extended_spending_key, encode_payment_address};
use zcash_client_backend::wallet::{AccountId, SpendableNote};
use zcash_extras::WalletRead;
use zcash_primitives::consensus::{BlockHeight, BranchId, NetworkUpgrade, Parameters, H0};
use zcash_primitives::memo::MemoBytes;
use zcash_primitives::sapling::keys::OutgoingViewingKey;
use zcash_primitives::sapling::note_encryption::try_sapling_output_recovery;
use zcash_primitives::transaction::builder::Builder as ZTxBuilder;
use zcash_primitives::transaction::components::{Amount, OutputDescription, TxOut};
use zcash_primitives::transaction::Transaction as ZTransaction;
use zcash_primitives::zip32::ChildIndex as Zip32Child;
use zcash_primitives::{constants::mainnet as z_mainnet_constants, sapling::PaymentAddress,
                       zip32::ExtendedFullViewingKey, zip32::ExtendedSpendingKey};
use zcash_proofs::prover::LocalTxProver;

use self::storage::store_change_output;

cfg_native!(
    use common::{async_blocking, sha256_digest};
    use zcash_client_sqlite::error::SqliteClientError as ZcashClientError;
    use zcash_client_sqlite::wallet::get_balance;
    use zcash_proofs::default_params_folder;
    use z_rpc::init_native_client;
);

cfg_wasm32!(
    use crate::z_coin::storage::ZcashParamsWasmImpl;
    use common::executor::AbortOnDropHandle;
    use futures::channel::oneshot;
    use rand::rngs::OsRng;
    use zcash_primitives::transaction::builder::TransactionMetadata;
    pub use z_coin_errors::ZCoinBalanceError;
);

/// `ZP2SHSpendError` compatible `TransactionErr` handling macro.
macro_rules! try_ztx_s {
    ($e: expr) => {
        match $e {
            Ok(ok) => ok,
            Err(err) => {
                if let Some(tx) = err.get_inner().get_tx() {
                    return Err(crate::TransactionErr::TxRecoverable(
                        tx,
                        format!("{}:{}] {:?}", file!(), line!(), err),
                    ));
                }

                return Err(crate::TransactionErr::Plain(ERRL!("{:?}", err)));
            },
        }
    };
}

const DEX_FEE_OVK: OutgoingViewingKey = OutgoingViewingKey([7; 32]);
const DEX_FEE_Z_ADDR: &str = "zs1rp6426e9r6jkq2nsanl66tkd34enewrmr0uvj0zelhkcwmsy0uvxz2fhm9eu9rl3ukxvgzy2v9f";
const DEX_BURN_Z_ADDR: &str = "zs1hq65fswcur3uxe385cxxgynf37qz4jpfcj52sj9ndvfhc569qwd39alfv9k82e0zftp3xc2jfgj"; // TODO: fix to actual burn z address
cfg_native!(
    const SAPLING_OUTPUT_NAME: &str = "sapling-output.params";
    const SAPLING_SPEND_NAME: &str = "sapling-spend.params";
    const BLOCKS_TABLE: &str = "blocks";
    const SAPLING_SPEND_EXPECTED_HASH: &str = "8e48ffd23abb3a5fd9c5589204f32d9c31285a04b78096ba40a79b75677efc13";
    const SAPLING_OUTPUT_EXPECTED_HASH: &str = "2f0ebbcbb9bb0bcffe95a397e7eba89c29eb4dde6191c339db88570e3f3fb0e4";
);

#[derive(Clone, Debug, Deserialize, PartialEq, Serialize)]
pub struct ZcoinConsensusParams {
    // we don't support coins without overwinter and sapling active so these are mandatory
    overwinter_activation_height: u32,
    sapling_activation_height: u32,
    // optional upgrades that we will possibly support in the future
    blossom_activation_height: Option<u32>,
    heartwood_activation_height: Option<u32>,
    canopy_activation_height: Option<u32>,
    coin_type: u32,
    hrp_sapling_extended_spending_key: String,
    hrp_sapling_extended_full_viewing_key: String,
    hrp_sapling_payment_address: String,
    b58_pubkey_address_prefix: [u8; 2],
    b58_script_address_prefix: [u8; 2],
}

#[derive(Clone, Debug, Deserialize, PartialEq, Serialize)]
pub struct CheckPointBlockInfo {
    height: u32,
    hash: H256Json,
    time: u32,
    sapling_tree: BytesJson,
}

#[derive(Clone, Debug, Deserialize, PartialEq, Serialize)]
pub struct ZcoinProtocolInfo {
    consensus_params: ZcoinConsensusParams,
    check_point_block: Option<CheckPointBlockInfo>,
    // `z_derivation_path` can be the same or different from [`UtxoCoinFields::derivation_path`].
    z_derivation_path: Option<HDPathToCoin>,
}

impl Parameters for ZcoinConsensusParams {
    fn activation_height(&self, nu: NetworkUpgrade) -> Option<BlockHeight> {
        match nu {
            NetworkUpgrade::Overwinter => Some(BlockHeight::from(self.overwinter_activation_height)),
            NetworkUpgrade::Sapling => Some(BlockHeight::from(self.sapling_activation_height)),
            NetworkUpgrade::Blossom => self.blossom_activation_height.map(BlockHeight::from),
            NetworkUpgrade::Heartwood => self.heartwood_activation_height.map(BlockHeight::from),
            NetworkUpgrade::Canopy => self.canopy_activation_height.map(BlockHeight::from),
            #[cfg(feature = "zfuture")]
            NetworkUpgrade::ZFuture => unimplemented!(),
        }
    }

    fn coin_type(&self) -> u32 { self.coin_type }

    fn hrp_sapling_extended_spending_key(&self) -> &str { &self.hrp_sapling_extended_spending_key }

    fn hrp_sapling_extended_full_viewing_key(&self) -> &str { &self.hrp_sapling_extended_full_viewing_key }

    fn hrp_sapling_payment_address(&self) -> &str { &self.hrp_sapling_payment_address }

    fn b58_pubkey_address_prefix(&self) -> [u8; 2] { self.b58_pubkey_address_prefix }

    fn b58_script_address_prefix(&self) -> [u8; 2] { self.b58_script_address_prefix }
}

#[allow(unused)]
pub struct ZCoinFields {
    dex_fee_addr: PaymentAddress,
    dex_burn_addr: PaymentAddress,
    my_z_addr: PaymentAddress,
    my_z_addr_encoded: String,
    z_spending_key: ExtendedSpendingKey,
    evk: ExtendedFullViewingKey,
    z_tx_prover: Arc<LocalTxProver>,
    light_wallet_db: WalletDbShared,
    consensus_params: ZcoinConsensusParams,
    sync_state_connector: AsyncMutex<SaplingSyncConnector>,
}

impl Transaction for ZTransaction {
    fn tx_hex(&self) -> Vec<u8> {
        let mut hex = Vec::with_capacity(1024);
        self.write(&mut hex).expect("Writing should not fail");
        hex
    }

    fn tx_hash_as_bytes(&self) -> BytesJson {
        let mut bytes = self.txid().0.to_vec();
        bytes.reverse();
        bytes.into()
    }
}

#[derive(Clone)]
pub struct ZCoin {
    utxo_arc: UtxoArc,
    z_fields: Arc<ZCoinFields>,
}

pub struct ZOutput {
    pub to_addr: PaymentAddress,
    pub amount: Amount,
    pub viewing_key: Option<OutgoingViewingKey>,
    pub memo: Option<MemoBytes>,
}

#[derive(Serialize)]
pub struct ZcoinTxDetails {
    /// Transaction hash in hexadecimal format
    tx_hash: String,
    /// Coins are sent from these addresses
    from: HashSet<String>,
    /// Coins are sent to these addresses
    to: HashSet<String>,
    /// The amount spent from "my" address
    spent_by_me: BigDecimal,
    /// The amount received by "my" address
    received_by_me: BigDecimal,
    /// Resulting "my" balance change
    my_balance_change: BigDecimal,
    /// Block height
    block_height: i64,
    confirmations: i64,
    /// Transaction timestamp
    timestamp: i64,
    transaction_fee: BigDecimal,
    /// The coin transaction belongs to
    coin: String,
    /// Internal MM2 id used for internal transaction identification, for some coins it might be equal to transaction hash
    internal_id: i64,
}

impl ZCoin {
    #[inline]
    pub fn utxo_rpc_client(&self) -> &UtxoRpcClientEnum { &self.utxo_arc.rpc_client }

    #[inline]
    pub fn my_z_address_encoded(&self) -> String { self.z_fields.my_z_addr_encoded.clone() }

    #[inline]
    pub fn consensus_params(&self) -> ZcoinConsensusParams { self.z_fields.consensus_params.clone() }

    #[inline]
    pub fn consensus_params_ref(&self) -> &ZcoinConsensusParams { &self.z_fields.consensus_params }

    /// Asynchronously checks the synchronization status and returns `true` if
    /// the Sapling state has finished synchronizing, meaning that the block number is available.
    /// Otherwise, it returns `false`.
    #[inline]
    pub async fn is_sapling_state_synced(&self) -> bool {
        matches!(
            self.sync_status().await,
            Ok(SyncStatus::Finished { block_number: _, .. })
        )
    }

    #[inline]
    pub async fn sync_status(&self) -> Result<SyncStatus, MmError<BlockchainScanStopped>> {
        self.z_fields
            .sync_state_connector
            .lock()
            .await
            .current_sync_status()
            .await
    }

    #[inline]
    pub async fn first_sync_block(&self) -> Result<FirstSyncBlock, MmError<BlockchainScanStopped>> {
        self.z_fields.sync_state_connector.lock().await.first_sync_block().await
    }

    #[inline]
    fn secp_keypair(&self) -> &KeyPair {
        self.utxo_arc
            .priv_key_policy
            .activated_key()
            .expect("Zcoin doesn't support HW wallets")
    }

    async fn wait_for_gen_tx_blockchain_sync(&self) -> Result<SaplingSyncGuard<'_>, MmError<BlockchainScanStopped>> {
        let mut connector_guard = self.z_fields.sync_state_connector.lock().await;
        let sync_respawn_guard = connector_guard.wait_for_gen_tx_blockchain_sync().await?;
        Ok(SaplingSyncGuard {
            _connector_guard: connector_guard,
            respawn_guard: sync_respawn_guard,
        })
    }

    #[cfg(not(target_arch = "wasm32"))]
    async fn my_balance_sat(&self) -> Result<u64, MmError<ZcashClientError>> {
        let wallet_db = self.z_fields.light_wallet_db.clone();
        async_blocking(move || {
            let db_guard = wallet_db.db.inner();
            let db_guard = db_guard.lock().unwrap();
            let balance = get_balance(&db_guard, AccountId::default())?.into();
            Ok(balance)
        })
        .await
    }

    #[cfg(target_arch = "wasm32")]
    async fn my_balance_sat(&self) -> Result<u64, MmError<ZCoinBalanceError>> {
        let wallet_db = self.z_fields.light_wallet_db.clone();
        Ok(wallet_db.db.get_balance(AccountId::default()).await?.into())
    }

    async fn get_spendable_notes(&self) -> Result<Vec<SpendableNote>, MmError<SpendableNotesError>> {
        let wallet_db = self.z_fields.light_wallet_db.clone();
        let db_guard = wallet_db.db;
        let latest_db_block = match db_guard
            .block_height_extrema()
            .await
            .map_err(|err| SpendableNotesError::DBClientError(err.to_string()))?
        {
            Some((_, latest)) => latest,
            None => return Ok(Vec::new()),
        };

        db_guard
            .get_spendable_notes(AccountId::default(), latest_db_block)
            .await
            .map_err(|err| MmError::new(SpendableNotesError::DBClientError(err.to_string())))
    }

    /// Returns spendable notes
    async fn spendable_notes_ordered(&self) -> Result<Vec<SpendableNote>, MmError<SpendableNotesError>> {
        let mut unspents = self.get_spendable_notes().await?;

        unspents.sort_unstable_by(|a, b| a.note_value.cmp(&b.note_value));
        Ok(unspents)
    }

    async fn get_one_kbyte_tx_fee(&self) -> UtxoRpcResult<BigDecimal> {
        let fee = self.get_tx_fee().await?;
        match fee {
            ActualTxFee::Dynamic(fee) | ActualTxFee::FixedPerKb(fee) => {
                Ok(big_decimal_from_sat_unsigned(fee, self.decimals()))
            },
        }
    }

    /// Generates a tx sending outputs from our address
    async fn gen_tx(
        &self,
        t_outputs: Vec<TxOut>,
        z_outputs: Vec<ZOutput>,
    ) -> Result<(ZTransaction, AdditionalTxData, SaplingSyncGuard<'_>), MmError<GenTxError>> {
        let sync_guard = self.wait_for_gen_tx_blockchain_sync().await?;

        let tx_fee = self.get_one_kbyte_tx_fee().await?;
        let t_output_sat: u64 = t_outputs.iter().fold(0, |cur, out| cur + u64::from(out.value));
        let z_output_sat: u64 = z_outputs.iter().fold(0, |cur, out| cur + u64::from(out.amount));
        let total_output_sat = t_output_sat + z_output_sat;
        let total_output = big_decimal_from_sat_unsigned(total_output_sat, self.utxo_arc.decimals);
        let total_required = &total_output + &tx_fee;

        let spendable_notes = self
            .spendable_notes_ordered()
            .await
            .map_err(|err| GenTxError::SpendableNotesError(err.to_string()))?;
        let mut total_input_amount = BigDecimal::from(0);
        let mut change = BigDecimal::from(0);

        let mut received_by_me = 0u64;

        let mut tx_builder = ZTxBuilder::new(self.consensus_params(), sync_guard.respawn_guard.current_block());

        for spendable_note in spendable_notes {
            total_input_amount += big_decimal_from_sat_unsigned(spendable_note.note_value.into(), self.decimals());

            let note = self
                .z_fields
                .my_z_addr
                .create_note(spendable_note.note_value.into(), spendable_note.rseed)
                .or_mm_err(|| GenTxError::FailedToCreateNote)?;
            tx_builder.add_sapling_spend(
                self.z_fields.z_spending_key.clone(),
                *self.z_fields.my_z_addr.diversifier(),
                note,
                spendable_note
                    .witness
                    .path()
                    .or_mm_err(|| GenTxError::FailedToGetMerklePath)?,
            )?;

            if total_input_amount >= total_required {
                change = &total_input_amount - &total_required;
                break;
            }
        }

        if total_input_amount < total_required {
            return MmError::err(GenTxError::InsufficientBalance {
                coin: self.ticker().into(),
                available: total_input_amount,
                required: total_required,
            });
        }

        for z_out in z_outputs {
            if z_out.to_addr == self.z_fields.my_z_addr {
                received_by_me += u64::from(z_out.amount);
            }

            tx_builder.add_sapling_output(z_out.viewing_key, z_out.to_addr, z_out.amount, z_out.memo)?;
        }

        if change > BigDecimal::from(0u8) {
            let change_sat = sat_from_big_decimal(&change, self.utxo_arc.decimals)?;
            received_by_me += change_sat;

            tx_builder.add_sapling_output(
                Some(self.z_fields.evk.fvk.ovk),
                self.z_fields.my_z_addr.clone(),
                Amount::from_u64(change_sat).map_to_mm(|_| {
                    GenTxError::NumConversion(NumConversError(format!(
                        "Failed to get ZCash amount from {}",
                        change_sat
                    )))
                })?,
                None,
            )?;
        }

        for output in t_outputs {
            tx_builder.add_tx_out(output);
        }

        #[cfg(not(target_arch = "wasm32"))]
        let (tx, _) = async_blocking({
            let prover = self.z_fields.z_tx_prover.clone();
            move || tx_builder.build(BranchId::Sapling, prover.as_ref())
        })
        .await?;

        #[cfg(target_arch = "wasm32")]
        let (tx, _) =
            TxBuilderSpawner::request_tx_result(tx_builder, BranchId::Sapling, self.z_fields.z_tx_prover.clone())
                .await?
                .tx_result?;

        // Store any change outputs we created in this transaction by decrypting them with our keys
        // and saving them to the wallet database for future spends
        store_change_output(self.consensus_params_ref(), &self.z_fields.light_wallet_db, &tx)
            .await
            .map_to_mm(GenTxError::SaveChangeNotesError)?;

        let additional_data = AdditionalTxData {
            received_by_me,
            spent_by_me: sat_from_big_decimal(&total_input_amount, self.decimals())?,
            fee_amount: sat_from_big_decimal(&tx_fee, self.decimals())?,
            unused_change: 0,
            kmd_rewards: None,
        };
        Ok((tx, additional_data, sync_guard))
    }

    pub async fn send_outputs(
        &self,
        t_outputs: Vec<TxOut>,
        z_outputs: Vec<ZOutput>,
    ) -> Result<ZTransaction, MmError<SendOutputsErr>> {
        let (tx, _, mut sync_guard) = self.gen_tx(t_outputs, z_outputs).await?;
        let mut tx_bytes = Vec::with_capacity(1024);
        tx.write(&mut tx_bytes).expect("Write should not fail");

        self.utxo_rpc_client()
            .send_raw_transaction(tx_bytes.into())
            .compat()
            .await?;

        sync_guard.respawn_guard.watch_for_tx(tx.txid());
        Ok(tx)
    }

    async fn z_transactions_from_cache_or_rpc(
        &self,
        hashes: HashSet<H256Json>,
    ) -> UtxoRpcResult<HashMap<H256Json, ZTransaction>> {
        self.get_verbose_transactions_from_cache_or_rpc(hashes)
            .compat()
            .await?
            .into_iter()
            .map(|(hash, tx)| -> Result<_, std::io::Error> {
                Ok((hash, ZTransaction::read(tx.into_inner().hex.as_slice())?))
            })
            .collect::<Result<_, _>>()
            .map_to_mm(|e| UtxoRpcError::InvalidResponse(e.to_string()))
    }

    fn tx_details_from_db_item(
        &self,
        tx_item: ZCoinTxHistoryItem,
        transactions: &HashMap<H256Json, ZTransaction>,
        prev_transactions: &HashMap<H256Json, ZTransaction>,
        current_block: u64,
    ) -> Result<ZcoinTxDetails, MmError<NoInfoAboutTx>> {
        let mut from = HashSet::new();

        let mut confirmations = current_block as i64 - tx_item.height + 1;
        if confirmations < 0 {
            confirmations = 0;
        }

        let mut transparent_input_amount = Amount::zero();
        let hash = H256Json::from(tx_item.tx_hash);
        let z_tx = transactions.get(&hash).or_mm_err(|| NoInfoAboutTx(hash))?;
        for input in z_tx.vin.iter() {
            let mut hash = H256Json::from(*input.prevout.hash());
            hash.0.reverse();
            let prev_tx = prev_transactions.get(&hash).or_mm_err(|| NoInfoAboutTx(hash))?;

            if let Some(spent_output) = prev_tx.vout.get(input.prevout.n() as usize) {
                transparent_input_amount += spent_output.value;
                if let Ok(addresses) = addresses_from_script(self, &spent_output.script_pubkey.0.clone().into()) {
                    from.extend(addresses.into_iter().map(|a| a.to_string()));
                }
            }
        }

        let transparent_output_amount = z_tx
            .vout
            .iter()
            .fold(Amount::zero(), |current, out| current + out.value);

        let mut to = HashSet::new();
        for out in z_tx.vout.iter() {
            if let Ok(addresses) = addresses_from_script(self, &out.script_pubkey.0.clone().into()) {
                to.extend(addresses.into_iter().map(|a| a.to_string()));
            }
        }

        let fee_amount = z_tx.value_balance + transparent_input_amount - transparent_output_amount;
        if tx_item.spent_amount > 0 {
            from.insert(self.my_z_address_encoded());
        }

        if tx_item.received_amount > 0 {
            to.insert(self.my_z_address_encoded());
        }

        for z_out in z_tx.shielded_outputs.iter() {
            if let Some((_, address, _)) = try_sapling_output_recovery(
                self.consensus_params_ref(),
                BlockHeight::from_u32(current_block as u32),
                &self.z_fields.evk.fvk.ovk,
                z_out,
            ) {
                to.insert(encode_payment_address(
                    self.consensus_params_ref().hrp_sapling_payment_address(),
                    &address,
                ));
            }

            if let Some((_, address, _)) = try_sapling_output_recovery(
                self.consensus_params_ref(),
                BlockHeight::from_u32(current_block as u32),
                &DEX_FEE_OVK,
                z_out,
            ) {
                to.insert(encode_payment_address(
                    self.consensus_params_ref().hrp_sapling_payment_address(),
                    &address,
                ));
            }
        }

        let spent_by_me = big_decimal_from_sat(tx_item.spent_amount, self.decimals());
        let received_by_me = big_decimal_from_sat(tx_item.received_amount, self.decimals());
        Ok(ZcoinTxDetails {
            tx_hash: hex::encode(tx_item.tx_hash),
            from,
            to,
            my_balance_change: &received_by_me - &spent_by_me,
            spent_by_me,
            received_by_me,
            block_height: tx_item.height,
            confirmations,
            timestamp: tx_item.timestamp,
            transaction_fee: big_decimal_from_sat(fee_amount.into(), self.decimals()),
            coin: self.ticker().into(),
            internal_id: tx_item.internal_id,
        })
    }

    pub async fn tx_history(
        &self,
        request: MyTxHistoryRequestV2<i64>,
    ) -> Result<MyTxHistoryResponseV2<ZcoinTxDetails, i64>, MmError<MyTxHistoryErrorV2>> {
        let current_block = self.utxo_rpc_client().get_block_count().compat().await?;
        let req_result = fetch_tx_history_from_db(self, request.limit, request.paging_options.clone()).await?;

        let hashes_for_verbose = req_result
            .transactions
            .iter()
            .map(|item| H256Json::from(item.tx_hash))
            .collect();
        let transactions = self.z_transactions_from_cache_or_rpc(hashes_for_verbose).await?;

        let prev_tx_hashes: HashSet<_> = transactions
            .iter()
            .flat_map(|(_, tx)| {
                tx.vin.iter().map(|vin| {
                    let mut hash = *vin.prevout.hash();
                    hash.reverse();
                    H256Json::from(hash)
                })
            })
            .collect();
        let prev_transactions = self.z_transactions_from_cache_or_rpc(prev_tx_hashes).await?;

        let transactions = req_result
            .transactions
            .into_iter()
            .map(|sql_item| self.tx_details_from_db_item(sql_item, &transactions, &prev_transactions, current_block))
            .collect::<Result<_, _>>()?;

        Ok(MyTxHistoryResponseV2 {
            coin: self.ticker().into(),
            target: request.target,
            current_block,
            transactions,
            // Zcoin is activated only after the state is synced
            sync_status: HistorySyncState::Finished,
            limit: request.limit,
            skipped: req_result.skipped,
            total: req_result.total_tx_count as usize,
            total_pages: calc_total_pages(req_result.total_tx_count as usize, request.limit),
            paging_options: request.paging_options,
        })
    }
<<<<<<< HEAD

    async fn spawn_balance_stream_if_enabled(&self, ctx: &MmArc) -> Result<(), String> {
        let coin = self.clone();
        if let Some(stream_config) = &ctx.event_stream_configuration {
            if let EventInitStatus::Failed(err) = EventBehaviour::spawn_if_active(coin, stream_config).await {
                return ERR!("Failed spawning zcoin balance event with error: {}", err);
            }
        }

        Ok(())
    }

    /// Validates dex fee output or burn output
    /// Returns true if the output valid or error if not valid. Returns false if could not decrypt output (some other output)
    fn validate_dex_fee_output(
        &self,
        shielded_out: &OutputDescription,
        ovk: &OutgoingViewingKey,
        expected_address: &PaymentAddress,
        block_height: BlockHeight,
        amount_sat: u64,
        expected_memo: &MemoBytes,
    ) -> Result<bool, String> {
        if let Some((note, address, memo)) =
            try_sapling_output_recovery(self.consensus_params_ref(), block_height, ovk, shielded_out)
        {
            if &address == expected_address {
                if note.value != amount_sat {
                    return Err(format!("invalid amount {}, expected {}", note.value, amount_sat));
                }
                if &memo != expected_memo {
                    return Err(format!("invalid memo {:?}, expected {:?}", memo, expected_memo));
                }
                return Ok(true);
            }
        }
        Ok(false)
    }
=======
>>>>>>> 927f84b4
}

impl AsRef<UtxoCoinFields> for ZCoin {
    fn as_ref(&self) -> &UtxoCoinFields { &self.utxo_arc }
}

#[cfg(target_arch = "wasm32")]
type TxResult = MmResult<(zcash_primitives::transaction::Transaction, TransactionMetadata), GenTxError>;

#[cfg(target_arch = "wasm32")]
/// Spawns an asynchronous task to build a transaction and sends the result through a oneshot channel.
pub(crate) struct TxBuilderSpawner {
    pub(crate) tx_result: TxResult,
    _abort_handle: AbortOnDropHandle,
}

#[cfg(target_arch = "wasm32")]
impl TxBuilderSpawner {
    fn spawn_build_tx(
        builder: ZTxBuilder<'static, ZcoinConsensusParams, OsRng>,
        branch_id: BranchId,
        prover: Arc<LocalTxProver>,
        sender: oneshot::Sender<TxResult>,
    ) -> AbortOnDropHandle {
        let fut = async move {
            sender
                .send(
                    builder
                        .build(branch_id, prover.as_ref())
                        .map_to_mm(GenTxError::TxBuilderError),
                )
                .ok();
        };

        common::executor::spawn_local_abortable(fut)
    }

    /// Requests a transaction asynchronously using the provided builder, branch ID, and prover.
    pub(crate) async fn request_tx_result(
        builder: ZTxBuilder<'static, ZcoinConsensusParams, OsRng>,
        branch_id: BranchId,
        prover: Arc<LocalTxProver>,
    ) -> MmResult<Self, GenTxError> {
        // Create a oneshot channel for communication between the spawned task and this function
        let (tx, rx) = oneshot::channel();
        let abort_handle = Self::spawn_build_tx(builder, branch_id, prover, tx);

        Ok(Self {
            tx_result: rx
                .await
                .map_to_mm(|_| GenTxError::Internal("Spawned future has been canceled".to_owned()))?,
            _abort_handle: abort_handle,
        })
    }
}

/// SyncStartPoint represents the starting point for synchronizing a wallet's blocks and transaction history.
/// This can be specified as a date, a block height, or starting from the earliest available data.
#[derive(Clone, Debug, Deserialize, Serialize)]
#[serde(rename_all = "lowercase")]
pub enum SyncStartPoint {
    /// Synchronize from a specific date (in Unix timestamp format).
    Date(u64),
    /// Synchronize from a specific block height.
    Height(u64),
    /// Synchronize from the earliest available data(sapling_activation_height from coin config).
    Earliest,
}

// ZcoinRpcMode reprs available RPC modes for interacting with the Zcoin network. It includes
/// modes for both native and light client, each with their own configuration options.
#[allow(unused)]
#[derive(Clone, Debug, Deserialize, Serialize)]
#[serde(tag = "rpc", content = "rpc_data")]
pub enum ZcoinRpcMode {
    #[cfg(not(target_arch = "wasm32"))]
    Native,
    #[serde(alias = "Electrum")]
    Light {
        #[serde(alias = "servers")]
        /// The settings of each electrum server.
        electrum_servers: Vec<ElectrumConnectionSettings>,
        /// The minimum number of connections to electrum servers to keep alive/maintained at all times.
        min_connected: Option<usize>,
        /// The maximum number of connections to electrum servers to not exceed at any time.
        max_connected: Option<usize>,
        light_wallet_d_servers: Vec<String>,
        /// Specifies the parameters for synchronizing the wallet from a specific block. This overrides the
        /// `CheckPointBlockInfo` configuration in the coin settings.
        sync_params: Option<SyncStartPoint>,
        /// Indicates that synchronization parameters will be skipped and continue sync from last synced block.
        /// Will use `sync_params` if no last synced block found.
        skip_sync_params: Option<bool>,
    },
}

#[derive(Clone, Deserialize)]
#[serde(default)]
pub struct ZcoinActivationParams {
    pub mode: ZcoinRpcMode,
    pub required_confirmations: Option<u64>,
    pub requires_notarization: Option<bool>,
    pub zcash_params_path: Option<String>,
    pub scan_blocks_per_iteration: NonZeroU32,
    pub scan_interval_ms: u64,
    pub account: u32,
}

impl Default for ZcoinActivationParams {
    fn default() -> Self {
        Self {
            mode: ZcoinRpcMode::Light {
                electrum_servers: Vec::new(),
                min_connected: None,
                max_connected: None,
                light_wallet_d_servers: Vec::new(),
                sync_params: None,
                skip_sync_params: None,
            },
            required_confirmations: None,
            requires_notarization: None,
            zcash_params_path: None,
            scan_blocks_per_iteration: NonZeroU32::new(1000).expect("1000 is a valid value"),
            scan_interval_ms: Default::default(),
            account: Default::default(),
        }
    }
}

pub async fn z_coin_from_conf_and_params(
    ctx: &MmArc,
    ticker: &str,
    conf: &Json,
    params: &ZcoinActivationParams,
    protocol_info: ZcoinProtocolInfo,
    priv_key_policy: PrivKeyBuildPolicy,
) -> Result<ZCoin, MmError<ZCoinBuildError>> {
    #[cfg(target_arch = "wasm32")]
    let db_dir_path = PathBuf::new();
    #[cfg(not(target_arch = "wasm32"))]
    let db_dir_path = ctx.dbdir();
    let z_spending_key = None;
    let builder = ZCoinBuilder::new(
        ctx,
        ticker,
        conf,
        params,
        priv_key_policy,
        db_dir_path,
        z_spending_key,
        protocol_info,
    );
    builder.build().await
}

#[cfg(not(target_arch = "wasm32"))]
fn verify_checksum_zcash_params(spend_path: &PathBuf, output_path: &PathBuf) -> Result<bool, ZCoinBuildError> {
    let spend_hash = sha256_digest(spend_path)?;
    let out_hash = sha256_digest(output_path)?;
    Ok(spend_hash == SAPLING_SPEND_EXPECTED_HASH && out_hash == SAPLING_OUTPUT_EXPECTED_HASH)
}

#[cfg(not(target_arch = "wasm32"))]
fn get_spend_output_paths(params_dir: PathBuf) -> Result<(PathBuf, PathBuf), ZCoinBuildError> {
    if !params_dir.exists() {
        return Err(ZCoinBuildError::ZCashParamsNotFound);
    };
    let spend_path = params_dir.join(SAPLING_SPEND_NAME);
    let output_path = params_dir.join(SAPLING_OUTPUT_NAME);

    if !(spend_path.exists() && output_path.exists()) {
        return Err(ZCoinBuildError::ZCashParamsNotFound);
    }
    Ok((spend_path, output_path))
}

pub struct ZCoinBuilder<'a> {
    ctx: &'a MmArc,
    ticker: &'a str,
    conf: &'a Json,
    z_coin_params: &'a ZcoinActivationParams,
    utxo_params: UtxoActivationParams,
    priv_key_policy: PrivKeyBuildPolicy,
    #[cfg_attr(target_arch = "wasm32", allow(unused))]
    db_dir_path: PathBuf,
    /// `Some` if `ZCoin` should be initialized with a forced spending key.
    z_spending_key: Option<ExtendedSpendingKey>,
    protocol_info: ZcoinProtocolInfo,
}

impl<'a> UtxoCoinBuilderCommonOps for ZCoinBuilder<'a> {
    fn ctx(&self) -> &MmArc { self.ctx }

    fn conf(&self) -> &Json { self.conf }

    fn activation_params(&self) -> &UtxoActivationParams { &self.utxo_params }

    fn ticker(&self) -> &str { self.ticker }
}

impl<'a> UtxoFieldsWithIguanaSecretBuilder for ZCoinBuilder<'a> {}

impl<'a> UtxoFieldsWithGlobalHDBuilder for ZCoinBuilder<'a> {}

/// Although, `ZCoin` doesn't support [`PrivKeyBuildPolicy::Trezor`] yet,
/// `UtxoCoinBuilder` trait requires `UtxoFieldsWithHardwareWalletBuilder` to be implemented.
impl<'a> UtxoFieldsWithHardwareWalletBuilder for ZCoinBuilder<'a> {}

#[async_trait]
impl<'a> UtxoCoinBuilder for ZCoinBuilder<'a> {
    type ResultCoin = ZCoin;
    type Error = ZCoinBuildError;

    fn priv_key_policy(&self) -> PrivKeyBuildPolicy { self.priv_key_policy.clone() }

    async fn build(self) -> MmResult<Self::ResultCoin, Self::Error> {
        let utxo = self.build_utxo_fields().await?;
        let utxo_arc = UtxoArc::new(utxo);

        let z_spending_key = match self.z_spending_key {
            Some(ref z_spending_key) => z_spending_key.clone(),
            None => extended_spending_key_from_protocol_info_and_policy(
                &self.protocol_info,
                &self.priv_key_policy,
                self.z_coin_params.account,
            )?,
        };

        let (_, my_z_addr) = z_spending_key
            .default_address()
            .map_err(|_| MmError::new(ZCoinBuildError::GetAddressError))?;

        let dex_fee_addr = decode_payment_address(
            self.protocol_info.consensus_params.hrp_sapling_payment_address(),
            DEX_FEE_Z_ADDR,
        )
        .expect("DEX_FEE_Z_ADDR is a valid z-address")
        .expect("DEX_FEE_Z_ADDR is a valid z-address");

        let dex_burn_addr = decode_payment_address(
            self.protocol_info.consensus_params.hrp_sapling_payment_address(),
            DEX_BURN_Z_ADDR,
        )
        .expect("DEX_BURN_Z_ADDR is a valid z-address")
        .expect("DEX_BURN_Z_ADDR is a valid z-address");

        let z_tx_prover = self.z_tx_prover().await?;
        let my_z_addr_encoded = encode_payment_address(
            self.protocol_info.consensus_params.hrp_sapling_payment_address(),
            &my_z_addr,
        );

        let blocks_db = self.init_blocks_db().await?;

        let (sync_state_connector, light_wallet_db) = match &self.z_coin_params.mode {
            #[cfg(not(target_arch = "wasm32"))]
            ZcoinRpcMode::Native => {
                init_native_client(&self, self.native_client()?, blocks_db, &z_spending_key).await?
            },
            ZcoinRpcMode::Light {
                light_wallet_d_servers,
                sync_params,
                skip_sync_params,
                ..
            } => {
                init_light_client(
                    &self,
                    light_wallet_d_servers.clone(),
                    blocks_db,
                    sync_params,
                    skip_sync_params.unwrap_or_default(),
                    &z_spending_key,
                )
                .await?
            },
        };

        let z_fields = Arc::new(ZCoinFields {
            dex_fee_addr,
            dex_burn_addr,
            my_z_addr,
            my_z_addr_encoded,
            evk: ExtendedFullViewingKey::from(&z_spending_key),
            z_spending_key,
            z_tx_prover: Arc::new(z_tx_prover),
            light_wallet_db,
            consensus_params: self.protocol_info.consensus_params,
            sync_state_connector,
        });

        Ok(ZCoin { utxo_arc, z_fields })
    }
}

impl<'a> ZCoinBuilder<'a> {
    #[allow(clippy::too_many_arguments)]
    pub fn new(
        ctx: &'a MmArc,
        ticker: &'a str,
        conf: &'a Json,
        z_coin_params: &'a ZcoinActivationParams,
        priv_key_policy: PrivKeyBuildPolicy,
        db_dir_path: PathBuf,
        z_spending_key: Option<ExtendedSpendingKey>,
        protocol_info: ZcoinProtocolInfo,
    ) -> ZCoinBuilder<'a> {
        let utxo_mode = match &z_coin_params.mode {
            #[cfg(not(target_arch = "wasm32"))]
            ZcoinRpcMode::Native => UtxoRpcMode::Native,
            ZcoinRpcMode::Light {
                electrum_servers,
                min_connected,
                max_connected,
                ..
            } => UtxoRpcMode::Electrum {
                servers: electrum_servers.clone(),
                min_connected: *min_connected,
                max_connected: *max_connected,
            },
        };
        let utxo_params = UtxoActivationParams {
            mode: utxo_mode,
            utxo_merge_params: None,
            tx_history: false,
            required_confirmations: z_coin_params.required_confirmations,
            requires_notarization: z_coin_params.requires_notarization,
            address_format: None,
            gap_limit: None,
            enable_params: Default::default(),
            priv_key_policy: PrivKeyActivationPolicy::ContextPrivKey,
            check_utxo_maturity: None,
            // This is not used for Zcoin so we just provide a default value
            path_to_address: HDPathAccountToAddressId::default(),
        };
        ZCoinBuilder {
            ctx,
            ticker,
            conf,
            z_coin_params,
            utxo_params,
            priv_key_policy,
            db_dir_path,
            z_spending_key,
            protocol_info,
        }
    }

    async fn init_blocks_db(&self) -> Result<BlockDbImpl, MmError<ZcoinClientInitError>> {
        let cache_db_path = self.db_dir_path.join(format!("{}_cache.db", self.ticker));
        let ctx = self.ctx.clone();
        let ticker = self.ticker.to_string();

        BlockDbImpl::new(&ctx, ticker, cache_db_path)
            .map_err(|err| MmError::new(ZcoinClientInitError::ZcoinStorageError(err.to_string())))
            .await
    }

    #[cfg(not(target_arch = "wasm32"))]
    async fn z_tx_prover(&self) -> Result<LocalTxProver, MmError<ZCoinBuildError>> {
        let params_dir = match &self.z_coin_params.zcash_params_path {
            None => default_params_folder().or_mm_err(|| ZCoinBuildError::ZCashParamsNotFound)?,
            Some(file_path) => PathBuf::from(file_path),
        };

        async_blocking(move || {
            let (spend_path, output_path) = get_spend_output_paths(params_dir)?;
            let verification_successful = verify_checksum_zcash_params(&spend_path, &output_path)?;
            if verification_successful {
                Ok(LocalTxProver::new(&spend_path, &output_path))
            } else {
                MmError::err(ZCoinBuildError::SaplingParamsInvalidChecksum)
            }
        })
        .await
    }

    #[cfg(target_arch = "wasm32")]
    async fn z_tx_prover(&self) -> Result<LocalTxProver, MmError<ZCoinBuildError>> {
        let params_db = ZcashParamsWasmImpl::new(self.ctx)
            .await
            .mm_err(|err| ZCoinBuildError::ZCashParamsError(err.to_string()))?;
        let (sapling_spend, sapling_output) = if !params_db
            .check_params()
            .await
            .mm_err(|err| ZCoinBuildError::ZCashParamsError(err.to_string()))?
        {
            // save params
            params_db
                .download_and_save_params()
                .await
                .mm_err(|err| ZCoinBuildError::ZCashParamsError(err.to_string()))?
        } else {
            // get params
            params_db
                .get_params()
                .await
                .mm_err(|err| ZCoinBuildError::ZCashParamsError(err.to_string()))?
        };

        Ok(LocalTxProver::from_bytes(&sapling_spend[..], &sapling_output[..]))
    }
}

/// Initialize `ZCoin` with a forced `z_spending_key`.
/// db_dir_path is where ZOMBIE_wallet.db located
/// Note that ZOMBIE_cache.db (db where blocks are downloaded to create ZOMBIE_wallet.db) is created in-memory (see BlockDbImpl::new fn)
#[cfg(all(test, feature = "zhtlc-native-tests"))]
#[allow(clippy::too_many_arguments)]
async fn z_coin_from_conf_and_params_with_z_key(
    ctx: &MmArc,
    ticker: &str,
    conf: &Json,
    params: &ZcoinActivationParams,
    priv_key_policy: PrivKeyBuildPolicy,
    db_dir_path: PathBuf,
    z_spending_key: ExtendedSpendingKey,
    protocol_info: ZcoinProtocolInfo,
) -> Result<ZCoin, MmError<ZCoinBuildError>> {
    let builder = ZCoinBuilder::new(
        ctx,
        ticker,
        conf,
        params,
        priv_key_policy,
        db_dir_path,
        Some(z_spending_key),
        protocol_info,
    );

    println!("ZOMBIE_wallet.db will be synch'ed with the chain, this may take a while for the first time.");
    println!("You may also run prepare_zombie_sapling_cache test to update ZOMBIE_wallet.db before running tests.");
    builder.build().await
}

#[async_trait]
impl MarketCoinOps for ZCoin {
    fn ticker(&self) -> &str { &self.utxo_arc.conf.ticker }

    fn my_address(&self) -> MmResult<String, MyAddressError> { Ok(self.z_fields.my_z_addr_encoded.clone()) }

    async fn get_public_key(&self) -> Result<String, MmError<UnexpectedDerivationMethod>> {
        let pubkey = utxo_common::my_public_key(self.as_ref())?;
        Ok(pubkey.to_string())
    }

    fn sign_message_hash(&self, _message: &str) -> Option<[u8; 32]> { None }

    fn sign_message(&self, _message: &str) -> SignatureResult<String> {
        MmError::err(SignatureError::InvalidRequest(
            "Message signing is not supported by the given coin type".to_string(),
        ))
    }

    fn verify_message(&self, _signature_base64: &str, _message: &str, _address: &str) -> VerificationResult<bool> {
        MmError::err(VerificationError::InvalidRequest(
            "Message verification is not supported by the given coin type".to_string(),
        ))
    }

    fn my_balance(&self) -> BalanceFut<CoinBalance> {
        let coin = self.clone();
        let fut = async move {
            let sat = coin
                .my_balance_sat()
                .await
                .mm_err(|e| BalanceError::WalletStorageError(e.to_string()))?;
            Ok(CoinBalance::new(big_decimal_from_sat_unsigned(sat, coin.decimals())))
        };
        Box::new(fut.boxed().compat())
    }

    fn base_coin_balance(&self) -> BalanceFut<BigDecimal> { utxo_common::base_coin_balance(self) }

    fn platform_ticker(&self) -> &str { self.ticker() }

    fn send_raw_tx(&self, tx: &str) -> Box<dyn Future<Item = String, Error = String> + Send> {
        let tx_bytes = try_fus!(hex::decode(tx));
        let z_tx = try_fus!(ZTransaction::read(tx_bytes.as_slice()));

        let this = self.clone();
        let tx = tx.to_owned();

        let fut = async move {
            let mut sync_guard = try_s!(this.wait_for_gen_tx_blockchain_sync().await);
            let tx_hash = utxo_common::send_raw_tx(this.as_ref(), &tx).compat().await?;
            sync_guard.respawn_guard.watch_for_tx(z_tx.txid());
            Ok(tx_hash)
        };
        Box::new(fut.boxed().compat())
    }

    fn send_raw_tx_bytes(&self, tx: &[u8]) -> Box<dyn Future<Item = String, Error = String> + Send> {
        let z_tx = try_fus!(ZTransaction::read(tx));

        let this = self.clone();
        let tx = tx.to_owned();

        let fut = async move {
            let mut sync_guard = try_s!(this.wait_for_gen_tx_blockchain_sync().await);
            let tx_hash = utxo_common::send_raw_tx_bytes(this.as_ref(), &tx).compat().await?;
            sync_guard.respawn_guard.watch_for_tx(z_tx.txid());
            Ok(tx_hash)
        };
        Box::new(fut.boxed().compat())
    }

    #[inline(always)]
    async fn sign_raw_tx(&self, args: &SignRawTransactionRequest) -> RawTransactionResult {
        utxo_common::sign_raw_tx(self, args).await
    }

    fn wait_for_confirmations(&self, input: ConfirmPaymentInput) -> Box<dyn Future<Item = (), Error = String> + Send> {
        utxo_common::wait_for_confirmations(self.as_ref(), input)
    }

    async fn wait_for_htlc_tx_spend(&self, args: WaitForHTLCTxSpendArgs<'_>) -> TransactionResult {
        utxo_common::wait_for_output_spend(
            self.clone(),
            args.tx_bytes,
            utxo_common::DEFAULT_SWAP_VOUT,
            args.from_block,
            args.wait_until,
            args.check_every,
        )
        .await
    }

    fn tx_enum_from_bytes(&self, bytes: &[u8]) -> Result<TransactionEnum, MmError<TxMarshalingErr>> {
        ZTransaction::read(bytes)
            .map(TransactionEnum::from)
            .map_to_mm(|e| TxMarshalingErr::InvalidInput(e.to_string()))
    }

    fn current_block(&self) -> Box<dyn Future<Item = u64, Error = String> + Send> {
        utxo_common::current_block(&self.utxo_arc)
    }

    fn display_priv_key(&self) -> Result<String, String> {
        Ok(encode_extended_spending_key(
            z_mainnet_constants::HRP_SAPLING_EXTENDED_SPENDING_KEY,
            &self.z_fields.z_spending_key,
        ))
    }

    fn min_tx_amount(&self) -> BigDecimal { utxo_common::min_tx_amount(self.as_ref()) }

    fn min_trading_vol(&self) -> MmNumber { utxo_common::min_trading_vol(self.as_ref()) }

    fn is_privacy(&self) -> bool { true }

    fn should_burn_dex_fee(&self) -> bool { false } // TODO: enable when burn z_address fixed

    fn is_trezor(&self) -> bool { self.as_ref().priv_key_policy.is_trezor() }
}

#[async_trait]
impl SwapOps for ZCoin {
    async fn send_taker_fee(&self, dex_fee: DexFee, uuid: &[u8], _expire_at: u64) -> TransactionResult {
        let uuid = uuid.to_owned();
        let tx = try_tx_s!(z_send_dex_fee(self, dex_fee, &uuid).await);
        Ok(tx.into())
    }

    async fn send_maker_payment(&self, maker_payment_args: SendPaymentArgs<'_>) -> TransactionResult {
        let maker_key_pair = self.derive_htlc_key_pair(maker_payment_args.swap_unique_data);
        let taker_pub = try_tx_s!(Public::from_slice(maker_payment_args.other_pubkey));
        let secret_hash = maker_payment_args.secret_hash.to_vec();
        let time_lock = try_tx_s!(maker_payment_args.time_lock.try_into());
        let amount = maker_payment_args.amount;
        let utxo_tx = try_tx_s!(
            z_send_htlc(
                self,
                time_lock,
                maker_key_pair.public(),
                &taker_pub,
                &secret_hash,
                amount
            )
            .await
        );
        Ok(utxo_tx.into())
    }

    async fn send_taker_payment(&self, taker_payment_args: SendPaymentArgs<'_>) -> TransactionResult {
        let taker_keypair = self.derive_htlc_key_pair(taker_payment_args.swap_unique_data);
        let maker_pub = try_tx_s!(Public::from_slice(taker_payment_args.other_pubkey));
        let secret_hash = taker_payment_args.secret_hash.to_vec();
        let time_lock = try_tx_s!(taker_payment_args.time_lock.try_into());
        let amount = taker_payment_args.amount;
        let utxo_tx = try_tx_s!(
            z_send_htlc(
                self,
                time_lock,
                taker_keypair.public(),
                &maker_pub,
                &secret_hash,
                amount
            )
            .await
        );
        Ok(utxo_tx.into())
    }

    async fn send_maker_spends_taker_payment(
        &self,
        maker_spends_payment_args: SpendPaymentArgs<'_>,
    ) -> TransactionResult {
        let tx = try_tx_s!(ZTransaction::read(maker_spends_payment_args.other_payment_tx));
        let key_pair = self.derive_htlc_key_pair(maker_spends_payment_args.swap_unique_data);
        let time_lock = try_tx_s!(maker_spends_payment_args.time_lock.try_into());
        let redeem_script = payment_script(
            time_lock,
            maker_spends_payment_args.secret_hash,
            &try_tx_s!(Public::from_slice(maker_spends_payment_args.other_pubkey)),
            key_pair.public(),
        );
        let script_data = ScriptBuilder::default()
            .push_data(maker_spends_payment_args.secret)
            .push_opcode(Opcode::OP_0)
            .into_script();
        let tx = try_ztx_s!(
            z_p2sh_spend(
                self,
                tx,
                time_lock,
                SEQUENCE_FINAL,
                redeem_script,
                script_data,
                &key_pair,
            )
            .await
        );
        Ok(tx.into())
    }

    async fn send_taker_spends_maker_payment(
        &self,
        taker_spends_payment_args: SpendPaymentArgs<'_>,
    ) -> TransactionResult {
        let tx = try_tx_s!(ZTransaction::read(taker_spends_payment_args.other_payment_tx));
        let key_pair = self.derive_htlc_key_pair(taker_spends_payment_args.swap_unique_data);
        let time_lock = try_tx_s!(taker_spends_payment_args.time_lock.try_into());
        let redeem_script = payment_script(
            time_lock,
            taker_spends_payment_args.secret_hash,
            &try_tx_s!(Public::from_slice(taker_spends_payment_args.other_pubkey)),
            key_pair.public(),
        );
        let script_data = ScriptBuilder::default()
            .push_data(taker_spends_payment_args.secret)
            .push_opcode(Opcode::OP_0)
            .into_script();
        let tx = try_ztx_s!(
            z_p2sh_spend(
                self,
                tx,
                time_lock,
                SEQUENCE_FINAL,
                redeem_script,
                script_data,
                &key_pair,
            )
            .await
        );
        Ok(tx.into())
    }

    async fn send_taker_refunds_payment(&self, taker_refunds_payment_args: RefundPaymentArgs<'_>) -> TransactionResult {
        let tx = try_tx_s!(ZTransaction::read(taker_refunds_payment_args.payment_tx));
        let key_pair = self.derive_htlc_key_pair(taker_refunds_payment_args.swap_unique_data);
        let time_lock = try_tx_s!(taker_refunds_payment_args.time_lock.try_into());
        let redeem_script = taker_refunds_payment_args.tx_type_with_secret_hash.redeem_script(
            time_lock,
            key_pair.public(),
            &try_tx_s!(Public::from_slice(taker_refunds_payment_args.other_pubkey)),
        );
        let script_data = ScriptBuilder::default().push_opcode(Opcode::OP_1).into_script();

        let tx_fut = z_p2sh_spend(
            self,
            tx,
            time_lock,
            SEQUENCE_FINAL - 1,
            redeem_script,
            script_data,
            &key_pair,
        );
        let tx = try_ztx_s!(tx_fut.await);
        Ok(tx.into())
    }

    async fn send_maker_refunds_payment(&self, maker_refunds_payment_args: RefundPaymentArgs<'_>) -> TransactionResult {
        let tx = try_tx_s!(ZTransaction::read(maker_refunds_payment_args.payment_tx));
        let key_pair = self.derive_htlc_key_pair(maker_refunds_payment_args.swap_unique_data);
        let time_lock = try_tx_s!(maker_refunds_payment_args.time_lock.try_into());
        let redeem_script = maker_refunds_payment_args.tx_type_with_secret_hash.redeem_script(
            time_lock,
            key_pair.public(),
            &try_tx_s!(Public::from_slice(maker_refunds_payment_args.other_pubkey)),
        );
        let script_data = ScriptBuilder::default().push_opcode(Opcode::OP_1).into_script();
        let tx_fut = z_p2sh_spend(
            self,
            tx,
            time_lock,
            SEQUENCE_FINAL - 1,
            redeem_script,
            script_data,
            &key_pair,
        );
        let tx = try_ztx_s!(tx_fut.await);
        Ok(tx.into())
    }

    /// Currently validates both Standard and WithBurn options for DexFee
    /// TODO: when all mm2 nodes upgrade to support the burn account then disable validation of the Standard option
    async fn validate_fee(&self, validate_fee_args: ValidateFeeArgs<'_>) -> ValidatePaymentResult<()> {
        let z_tx = match validate_fee_args.fee_tx {
            TransactionEnum::ZTransaction(t) => t.clone(),
            fee_tx => {
                return MmError::err(ValidatePaymentError::InternalError(format!(
                    "Invalid fee tx type. fee tx: {:?}",
                    fee_tx
                )))
            },
        };
        let fee_amount_sat = validate_fee_args.dex_fee.fee_amount_as_u64(self.utxo_arc.decimals)?;
        let burn_amount_sat = validate_fee_args.dex_fee.burn_amount_as_u64(self.utxo_arc.decimals)?;
        let expected_memo = MemoBytes::from_bytes(validate_fee_args.uuid).expect("Uuid length < 512");

        let tx_hash = H256::from(z_tx.txid().0).reversed();
        let tx_from_rpc = self
            .utxo_rpc_client()
            .get_verbose_transaction(&tx_hash.into())
            .compat()
            .await
            .map_err(|e| MmError::new(ValidatePaymentError::InvalidRpcResponse(e.into_inner().to_string())))?;

        let mut encoded = Vec::with_capacity(1024);
        z_tx.write(&mut encoded).expect("Writing should not fail");
        if encoded != tx_from_rpc.hex.0 {
            return MmError::err(ValidatePaymentError::WrongPaymentTx(format!(
                "Encoded transaction {:?} does not match the tx {:?} from RPC",
                encoded, tx_from_rpc
            )));
        }

        let block_height = match tx_from_rpc.height {
            Some(h) => {
                if h < validate_fee_args.min_block_number {
                    return MmError::err(ValidatePaymentError::WrongPaymentTx(format!(
                        "Dex fee tx {:?} confirmed before min block {}",
                        z_tx, validate_fee_args.min_block_number
                    )));
                } else {
                    BlockHeight::from_u32(h as u32)
                }
            },
            None => H0,
        };

        let mut fee_output_valid = false;
        let mut burn_output_valid = false;
        for shielded_out in z_tx.shielded_outputs.iter() {
            if self
                .validate_dex_fee_output(
                    shielded_out,
                    &DEX_FEE_OVK,
                    &self.z_fields.dex_fee_addr,
                    block_height,
                    fee_amount_sat,
                    &expected_memo,
                )
                .map_err(|err| {
                    MmError::new(ValidatePaymentError::WrongPaymentTx(format!(
                        "Bad dex fee output: {}",
                        err
                    )))
                })?
            {
                fee_output_valid = true;
            }
            if let Some(burn_amount_sat) = burn_amount_sat {
                if self
                    .validate_dex_fee_output(
                        shielded_out,
                        &DEX_FEE_OVK,
                        &self.z_fields.dex_burn_addr,
                        block_height,
                        burn_amount_sat,
                        &expected_memo,
                    )
                    .map_err(|err| {
                        MmError::new(ValidatePaymentError::WrongPaymentTx(format!(
                            "Bad burn output: {}",
                            err
                        )))
                    })?
                {
                    burn_output_valid = true;
                }
            }
        }

        if fee_output_valid && (burn_amount_sat.is_none() || burn_output_valid) {
            return Ok(());
        }

        MmError::err(ValidatePaymentError::WrongPaymentTx(format!(
            "The dex fee tx {:?} has no shielded outputs or outputs decryption failed",
            z_tx
        )))
    }

    #[inline]
    async fn validate_maker_payment(&self, input: ValidatePaymentInput) -> ValidatePaymentResult<()> {
        utxo_common::validate_maker_payment(self, input).await
    }

    #[inline]
    async fn validate_taker_payment(&self, input: ValidatePaymentInput) -> ValidatePaymentResult<()> {
        utxo_common::validate_taker_payment(self, input).await
    }

    #[inline]
    async fn check_if_my_payment_sent(
        &self,
        if_my_payment_sent_args: CheckIfMyPaymentSentArgs<'_>,
    ) -> Result<Option<TransactionEnum>, String> {
        let time_lock = if_my_payment_sent_args
            .time_lock
            .try_into()
            .map_err(|e: TryFromIntError| e.to_string())?;
        utxo_common::check_if_my_payment_sent(
            self.clone(),
            time_lock,
            if_my_payment_sent_args.other_pub,
            if_my_payment_sent_args.secret_hash,
            if_my_payment_sent_args.swap_unique_data,
        )
        .compat()
        .await
    }

    #[inline]
    async fn search_for_swap_tx_spend_my(
        &self,
        input: SearchForSwapTxSpendInput<'_>,
    ) -> Result<Option<FoundSwapTxSpend>, String> {
        utxo_common::search_for_swap_tx_spend_my(self, input, utxo_common::DEFAULT_SWAP_VOUT).await
    }

    #[inline]
    async fn search_for_swap_tx_spend_other(
        &self,
        input: SearchForSwapTxSpendInput<'_>,
    ) -> Result<Option<FoundSwapTxSpend>, String> {
        utxo_common::search_for_swap_tx_spend_other(self, input, utxo_common::DEFAULT_SWAP_VOUT).await
    }

    #[inline]
    async fn extract_secret(
        &self,
        secret_hash: &[u8],
        spend_tx: &[u8],
        _watcher_reward: bool,
    ) -> Result<[u8; 32], String> {
        utxo_common::extract_secret(secret_hash, spend_tx)
    }

    fn check_tx_signed_by_pub(&self, _tx: &[u8], _expected_pub: &[u8]) -> Result<bool, MmError<ValidatePaymentError>> {
        unimplemented!();
    }

    fn is_auto_refundable(&self) -> bool { false }

    async fn wait_for_htlc_refund(&self, _tx: &[u8], _locktime: u64) -> RefundResult<()> {
        MmError::err(RefundError::Internal(
            "wait_for_htlc_refund is not supported for this coin!".into(),
        ))
    }

    #[inline]
    fn negotiate_swap_contract_addr(
        &self,
        _other_side_address: Option<&[u8]>,
    ) -> Result<Option<BytesJson>, MmError<NegotiateSwapContractAddrErr>> {
        Ok(None)
    }

    fn derive_htlc_key_pair(&self, swap_unique_data: &[u8]) -> KeyPair {
        let message = Message::from(dhash256(swap_unique_data).take());
        let signature = self.secp_keypair().private().sign(&message).expect("valid privkey");

        let key = secp_privkey_from_hash(dhash256(&signature));
        key_pair_from_secret(&key.take()).expect("valid privkey")
    }

    #[inline]
    fn derive_htlc_pubkey(&self, swap_unique_data: &[u8]) -> [u8; 33] {
        self.derive_htlc_key_pair(swap_unique_data)
            .public_slice()
            .to_vec()
            .try_into()
            .expect("valid pubkey length")
    }

    #[inline]
    fn validate_other_pubkey(&self, raw_pubkey: &[u8]) -> MmResult<(), ValidateOtherPubKeyErr> {
        utxo_common::validate_other_pubkey(raw_pubkey)
    }

    async fn maker_payment_instructions(
        &self,
        _args: PaymentInstructionArgs<'_>,
    ) -> Result<Option<Vec<u8>>, MmError<PaymentInstructionsErr>> {
        Ok(None)
    }

    async fn taker_payment_instructions(
        &self,
        _args: PaymentInstructionArgs<'_>,
    ) -> Result<Option<Vec<u8>>, MmError<PaymentInstructionsErr>> {
        Ok(None)
    }

    fn validate_maker_payment_instructions(
        &self,
        _instructions: &[u8],
        _args: PaymentInstructionArgs,
    ) -> Result<PaymentInstructions, MmError<ValidateInstructionsErr>> {
        MmError::err(ValidateInstructionsErr::UnsupportedCoin(self.ticker().to_string()))
    }

    fn validate_taker_payment_instructions(
        &self,
        _instructions: &[u8],
        _args: PaymentInstructionArgs,
    ) -> Result<PaymentInstructions, MmError<ValidateInstructionsErr>> {
        MmError::err(ValidateInstructionsErr::UnsupportedCoin(self.ticker().to_string()))
    }
}

#[async_trait]
impl TakerSwapMakerCoin for ZCoin {
    async fn on_taker_payment_refund_start(&self, _maker_payment: &[u8]) -> RefundResult<()> { Ok(()) }

    async fn on_taker_payment_refund_success(&self, _maker_payment: &[u8]) -> RefundResult<()> { Ok(()) }
}

#[async_trait]
impl MakerSwapTakerCoin for ZCoin {
    async fn on_maker_payment_refund_start(&self, _taker_payment: &[u8]) -> RefundResult<()> { Ok(()) }

    async fn on_maker_payment_refund_success(&self, _taker_payment: &[u8]) -> RefundResult<()> { Ok(()) }
}

#[async_trait]
impl WatcherOps for ZCoin {
    fn send_maker_payment_spend_preimage(&self, _input: SendMakerPaymentSpendPreimageInput) -> TransactionFut {
        unimplemented!();
    }

    fn send_taker_payment_refund_preimage(&self, _watcher_refunds_payment_args: RefundPaymentArgs) -> TransactionFut {
        unimplemented!();
    }

    fn create_taker_payment_refund_preimage(
        &self,
        _taker_payment_tx: &[u8],
        _time_lock: u64,
        _maker_pub: &[u8],
        _secret_hash: &[u8],
        _swap_contract_address: &Option<BytesJson>,
        _swap_unique_data: &[u8],
    ) -> TransactionFut {
        unimplemented!();
    }

    fn create_maker_payment_spend_preimage(
        &self,
        _maker_payment_tx: &[u8],
        _time_lock: u64,
        _maker_pub: &[u8],
        _secret_hash: &[u8],
        _swap_unique_data: &[u8],
    ) -> TransactionFut {
        unimplemented!();
    }

    fn watcher_validate_taker_fee(&self, _input: WatcherValidateTakerFeeInput) -> ValidatePaymentFut<()> {
        unimplemented!();
    }

    fn watcher_validate_taker_payment(&self, _input: WatcherValidatePaymentInput) -> ValidatePaymentFut<()> {
        unimplemented!();
    }

    fn taker_validates_payment_spend_or_refund(&self, _input: ValidateWatcherSpendInput) -> ValidatePaymentFut<()> {
        unimplemented!()
    }

    async fn watcher_search_for_swap_tx_spend(
        &self,
        _input: WatcherSearchForSwapTxSpendInput<'_>,
    ) -> Result<Option<FoundSwapTxSpend>, String> {
        unimplemented!();
    }

    async fn get_taker_watcher_reward(
        &self,
        _other_coin: &MmCoinEnum,
        _coin_amount: Option<BigDecimal>,
        _other_coin_amount: Option<BigDecimal>,
        _reward_amount: Option<BigDecimal>,
        _wait_until: u64,
    ) -> Result<WatcherReward, MmError<WatcherRewardError>> {
        unimplemented!()
    }

    async fn get_maker_watcher_reward(
        &self,
        _other_coin: &MmCoinEnum,
        _reward_amount: Option<BigDecimal>,
        _wait_until: u64,
    ) -> Result<Option<WatcherReward>, MmError<WatcherRewardError>> {
        unimplemented!()
    }
}

#[async_trait]
impl MmCoin for ZCoin {
    fn is_asset_chain(&self) -> bool { self.utxo_arc.conf.asset_chain }

    fn spawner(&self) -> WeakSpawner { self.as_ref().abortable_system.weak_spawner() }

    fn withdraw(&self, _req: WithdrawRequest) -> WithdrawFut {
        Box::new(futures01::future::err(MmError::new(WithdrawError::InternalError(
            "Zcoin doesn't support legacy withdraw".into(),
        ))))
    }

    fn get_raw_transaction(&self, req: RawTransactionRequest) -> RawTransactionFut {
        Box::new(utxo_common::get_raw_transaction(&self.utxo_arc, req).boxed().compat())
    }

    fn get_tx_hex_by_hash(&self, tx_hash: Vec<u8>) -> RawTransactionFut {
        Box::new(
            utxo_common::get_tx_hex_by_hash(&self.utxo_arc, tx_hash)
                .boxed()
                .compat(),
        )
    }

    fn decimals(&self) -> u8 { self.utxo_arc.decimals }

    fn convert_to_address(&self, _from: &str, _to_address_format: Json) -> Result<String, String> {
        Err(MmError::new("Address conversion is not available for ZCoin".to_string()).to_string())
    }

    fn validate_address(&self, address: &str) -> ValidateAddressResult {
        match decode_payment_address(z_mainnet_constants::HRP_SAPLING_PAYMENT_ADDRESS, address) {
            Ok(Some(_)) => ValidateAddressResult {
                is_valid: true,
                reason: None,
            },
            Ok(None) => ValidateAddressResult {
                is_valid: false,
                reason: Some("decode_payment_address returned None".to_owned()),
            },
            Err(e) => ValidateAddressResult {
                is_valid: false,
                reason: Some(format!("Error {} on decode_payment_address", e)),
            },
        }
    }

    fn process_history_loop(&self, _ctx: MmArc) -> Box<dyn Future<Item = (), Error = ()> + Send> {
        log::warn!("process_history_loop is not implemented for ZCoin yet!");
        Box::new(futures01::future::err(()))
    }

    fn history_sync_status(&self) -> HistorySyncState { HistorySyncState::NotEnabled }

    fn get_trade_fee(&self) -> Box<dyn Future<Item = TradeFee, Error = String> + Send> {
        utxo_common::get_trade_fee(self.clone())
    }

    async fn get_sender_trade_fee(
        &self,
        _value: TradePreimageValue,
        _stage: FeeApproxStage,
        _include_refund_fee: bool,
    ) -> TradePreimageResult<TradeFee> {
        Ok(TradeFee {
            coin: self.ticker().to_owned(),
            amount: self.get_one_kbyte_tx_fee().await?.into(),
            paid_from_trading_vol: false,
        })
    }

    fn get_receiver_trade_fee(&self, _stage: FeeApproxStage) -> TradePreimageFut<TradeFee> {
        utxo_common::get_receiver_trade_fee(self.clone())
    }

    async fn get_fee_to_send_taker_fee(
        &self,
        _dex_fee_amount: DexFee,
        _stage: FeeApproxStage,
    ) -> TradePreimageResult<TradeFee> {
        Ok(TradeFee {
            coin: self.ticker().to_owned(),
            amount: self.get_one_kbyte_tx_fee().await?.into(),
            paid_from_trading_vol: false,
        })
    }

    fn required_confirmations(&self) -> u64 { utxo_common::required_confirmations(&self.utxo_arc) }

    fn requires_notarization(&self) -> bool { utxo_common::requires_notarization(&self.utxo_arc) }

    fn set_required_confirmations(&self, confirmations: u64) {
        utxo_common::set_required_confirmations(&self.utxo_arc, confirmations)
    }

    fn set_requires_notarization(&self, requires_nota: bool) {
        utxo_common::set_requires_notarization(&self.utxo_arc, requires_nota)
    }

    fn swap_contract_address(&self) -> Option<BytesJson> { utxo_common::swap_contract_address() }

    fn fallback_swap_contract(&self) -> Option<BytesJson> { utxo_common::fallback_swap_contract() }

    fn mature_confirmations(&self) -> Option<u32> { Some(self.utxo_arc.conf.mature_confirmations) }

    fn coin_protocol_info(&self, _amount_to_receive: Option<MmNumber>) -> Vec<u8> {
        utxo_common::coin_protocol_info(self)
    }

    fn is_coin_protocol_supported(
        &self,
        info: &Option<Vec<u8>>,
        _amount_to_send: Option<MmNumber>,
        _locktime: u64,
        _is_maker: bool,
    ) -> bool {
        utxo_common::is_coin_protocol_supported(self, info)
    }

    fn on_disabled(&self) -> Result<(), AbortedError> { AbortableSystem::abort_all(&self.as_ref().abortable_system) }

    fn on_token_deactivated(&self, _ticker: &str) {}
}

#[async_trait]
impl UtxoTxGenerationOps for ZCoin {
    async fn get_tx_fee(&self) -> UtxoRpcResult<ActualTxFee> { utxo_common::get_tx_fee(&self.utxo_arc).await }

    async fn calc_interest_if_required(
        &self,
        unsigned: TransactionInputSigner,
        data: AdditionalTxData,
        my_script_pub: Bytes,
        dust: u64,
    ) -> UtxoRpcResult<(TransactionInputSigner, AdditionalTxData)> {
        utxo_common::calc_interest_if_required(self, unsigned, data, my_script_pub, dust).await
    }
}

#[async_trait]
impl UtxoTxBroadcastOps for ZCoin {
    async fn broadcast_tx(&self, tx: &UtxoTx) -> Result<H256Json, MmError<BroadcastTxErr>> {
        utxo_common::broadcast_tx(self, tx).await
    }
}

/// Please note `ZCoin` is not assumed to work with transparent UTXOs.
/// Remove implementation of the `GetUtxoListOps` trait for `ZCoin`
/// when [`ZCoin::preimage_trade_fee_required_to_send_outputs`] is refactored.
#[async_trait]
#[cfg_attr(test, mockable)]
impl GetUtxoListOps for ZCoin {
    async fn get_unspent_ordered_list(
        &self,
        address: &Address,
    ) -> UtxoRpcResult<(Vec<UnspentInfo>, RecentlySpentOutPointsGuard<'_>)> {
        utxo_common::get_unspent_ordered_list(self, address).await
    }

    async fn get_all_unspent_ordered_list(
        &self,
        address: &Address,
    ) -> UtxoRpcResult<(Vec<UnspentInfo>, RecentlySpentOutPointsGuard<'_>)> {
        utxo_common::get_all_unspent_ordered_list(self, address).await
    }

    async fn get_mature_unspent_ordered_list(
        &self,
        address: &Address,
    ) -> UtxoRpcResult<(MatureUnspentList, RecentlySpentOutPointsGuard<'_>)> {
        utxo_common::get_mature_unspent_ordered_list(self, address).await
    }
}

#[async_trait]
impl UtxoCommonOps for ZCoin {
    async fn get_htlc_spend_fee(&self, tx_size: u64, stage: &FeeApproxStage) -> UtxoRpcResult<u64> {
        utxo_common::get_htlc_spend_fee(self, tx_size, stage).await
    }

    fn addresses_from_script(&self, script: &Script) -> Result<Vec<Address>, String> {
        utxo_common::addresses_from_script(self, script)
    }

    fn denominate_satoshis(&self, satoshi: i64) -> f64 { utxo_common::denominate_satoshis(&self.utxo_arc, satoshi) }

    fn my_public_key(&self) -> Result<&Public, MmError<UnexpectedDerivationMethod>> {
        utxo_common::my_public_key(self.as_ref())
    }

    fn address_from_str(&self, address: &str) -> MmResult<Address, AddrFromStrError> {
        utxo_common::checked_address_from_str(self, address)
    }

    fn script_for_address(&self, address: &Address) -> MmResult<Script, UnsupportedAddr> {
        utxo_common::output_script_checked(self.as_ref(), address)
    }

    async fn get_current_mtp(&self) -> UtxoRpcResult<u32> {
        utxo_common::get_current_mtp(&self.utxo_arc, CoinVariant::Standard).await
    }

    fn is_unspent_mature(&self, output: &RpcTransaction) -> bool {
        utxo_common::is_unspent_mature(self.utxo_arc.conf.mature_confirmations, output)
    }

    async fn calc_interest_of_tx(
        &self,
        _tx: &UtxoTx,
        _input_transactions: &mut HistoryUtxoTxMap,
    ) -> UtxoRpcResult<u64> {
        MmError::err(UtxoRpcError::Internal(
            "ZCoin doesn't support transaction rewards".to_owned(),
        ))
    }

    async fn get_mut_verbose_transaction_from_map_or_rpc<'a, 'b>(
        &'a self,
        tx_hash: H256Json,
        utxo_tx_map: &'b mut HistoryUtxoTxMap,
    ) -> UtxoRpcResult<&'b mut HistoryUtxoTx> {
        utxo_common::get_mut_verbose_transaction_from_map_or_rpc(self, tx_hash, utxo_tx_map).await
    }

    async fn p2sh_spending_tx(&self, input: utxo_common::P2SHSpendingTxInput<'_>) -> Result<UtxoTx, String> {
        utxo_common::p2sh_spending_tx(self, input).await
    }

    fn get_verbose_transactions_from_cache_or_rpc(
        &self,
        tx_ids: HashSet<H256Json>,
    ) -> UtxoRpcFut<HashMap<H256Json, VerboseTransactionFrom>> {
        let selfi = self.clone();
        let fut = async move { utxo_common::get_verbose_transactions_from_cache_or_rpc(&selfi.utxo_arc, tx_ids).await };
        Box::new(fut.boxed().compat())
    }

    async fn preimage_trade_fee_required_to_send_outputs(
        &self,
        outputs: Vec<TransactionOutput>,
        fee_policy: FeePolicy,
        gas_fee: Option<u64>,
        stage: &FeeApproxStage,
    ) -> TradePreimageResult<BigDecimal> {
        utxo_common::preimage_trade_fee_required_to_send_outputs(
            self,
            self.ticker(),
            outputs,
            fee_policy,
            gas_fee,
            stage,
        )
        .await
    }

    fn increase_dynamic_fee_by_stage(&self, dynamic_fee: u64, stage: &FeeApproxStage) -> u64 {
        utxo_common::increase_dynamic_fee_by_stage(self, dynamic_fee, stage)
    }

    async fn p2sh_tx_locktime(&self, htlc_locktime: u32) -> Result<u32, MmError<UtxoRpcError>> {
        utxo_common::p2sh_tx_locktime(self, self.ticker(), htlc_locktime).await
    }

    fn addr_format(&self) -> &UtxoAddressFormat { utxo_common::addr_format(self) }

    fn addr_format_for_standard_scripts(&self) -> UtxoAddressFormat {
        utxo_common::addr_format_for_standard_scripts(self)
    }

    fn address_from_pubkey(&self, pubkey: &Public) -> Address {
        let conf = &self.utxo_arc.conf;
        utxo_common::address_from_pubkey(
            pubkey,
            conf.address_prefixes.clone(),
            conf.checksum_type,
            conf.bech32_hrp.clone(),
            self.addr_format().clone(),
        )
    }
}

#[async_trait]
impl InitWithdrawCoin for ZCoin {
    async fn init_withdraw(
        &self,
        _ctx: MmArc,
        req: WithdrawRequest,
        task_handle: WithdrawTaskHandleShared,
    ) -> Result<TransactionDetails, MmError<WithdrawError>> {
        if req.fee.is_some() {
            return MmError::err(WithdrawError::UnsupportedError(
                "Setting a custom withdraw fee is not supported for ZCoin yet".to_owned(),
            ));
        }

        if req.from.is_some() {
            return MmError::err(WithdrawError::UnsupportedError(
                "Withdraw from a specific address is not supported for ZCoin yet".to_owned(),
            ));
        }

        let to_addr = decode_payment_address(z_mainnet_constants::HRP_SAPLING_PAYMENT_ADDRESS, &req.to)
            .map_to_mm(|e| WithdrawError::InvalidAddress(format!("{}", e)))?
            .or_mm_err(|| WithdrawError::InvalidAddress(format!("Address {} decoded to None", req.to)))?;
        let amount = if req.max {
            let fee = self.get_one_kbyte_tx_fee().await?;
            let balance = self.my_balance().compat().await?;
            balance.spendable - fee
        } else {
            req.amount
        };

        task_handle.update_in_progress_status(WithdrawInProgressStatus::GeneratingTransaction)?;
        let satoshi = sat_from_big_decimal(&amount, self.decimals())?;

        let memo = req.memo.as_deref().map(interpret_memo_string).transpose()?;
        let z_output = ZOutput {
            to_addr,
            amount: Amount::from_u64(satoshi)
                .map_to_mm(|_| NumConversError(format!("Failed to get ZCash amount from {}", amount)))?,
            // TODO add optional viewing_key and memo fields to the WithdrawRequest
            viewing_key: Some(self.z_fields.evk.fvk.ovk),
            memo,
        };

        let (tx, data, _sync_guard) = self.gen_tx(vec![], vec![z_output]).await?;
        let mut tx_bytes = Vec::with_capacity(1024);
        tx.write(&mut tx_bytes)
            .map_to_mm(|e| WithdrawError::InternalError(e.to_string()))?;
        let mut tx_hash = tx.txid().0.to_vec();
        tx_hash.reverse();

        let received_by_me = big_decimal_from_sat_unsigned(data.received_by_me, self.decimals());
        let spent_by_me = big_decimal_from_sat_unsigned(data.spent_by_me, self.decimals());

        Ok(TransactionDetails {
            tx: TransactionData::new_signed(tx_bytes.into(), hex::encode(&tx_hash)),
            from: vec![self.z_fields.my_z_addr_encoded.clone()],
            to: vec![req.to],
            my_balance_change: &received_by_me - &spent_by_me,
            total_amount: spent_by_me.clone(),
            spent_by_me,
            received_by_me,
            block_height: 0,
            timestamp: 0,
            fee_details: Some(TxFeeDetails::Utxo(UtxoFeeDetails {
                coin: Some(self.ticker().to_owned()),
                amount: big_decimal_from_sat_unsigned(data.fee_amount, self.decimals()),
            })),
            coin: self.ticker().to_owned(),
            internal_id: tx_hash.into(),
            kmd_rewards: None,
            transaction_type: Default::default(),
            memo: req.memo,
        })
    }
}

/// Interpret a string or hex-encoded memo, and return a Memo object.
/// Inspired by https://github.com/adityapk00/zecwallet-light-cli/blob/v1.7.20/lib/src/lightwallet/utils.rs#L23
#[allow(clippy::result_large_err)]
pub fn interpret_memo_string(memo_str: &str) -> MmResult<MemoBytes, WithdrawError> {
    // If the string starts with an "0x", and contains only hex chars ([a-f0-9]+) then
    // interpret it as a hex.
    let s_bytes = if let Some(memo_hexadecimal) = memo_str.to_lowercase().strip_prefix("0x") {
        hex::decode(memo_hexadecimal).unwrap_or_else(|_| memo_str.as_bytes().to_vec())
    } else {
        memo_str.as_bytes().to_vec()
    };

    MemoBytes::from_bytes(&s_bytes).map_to_mm(|_| {
        let error = format!("Memo '{:?}' is too long", memo_str);
        WithdrawError::InvalidMemo(error)
    })
}

fn extended_spending_key_from_protocol_info_and_policy(
    protocol_info: &ZcoinProtocolInfo,
    priv_key_policy: &PrivKeyBuildPolicy,
    account: u32,
) -> MmResult<ExtendedSpendingKey, ZCoinBuildError> {
    match priv_key_policy {
        PrivKeyBuildPolicy::IguanaPrivKey(iguana) => Ok(ExtendedSpendingKey::master(iguana.as_slice())),
        PrivKeyBuildPolicy::GlobalHDAccount(global_hd) => {
            extended_spending_key_from_global_hd_account(protocol_info, global_hd, account)
        },
        PrivKeyBuildPolicy::Trezor => {
            let priv_key_err = PrivKeyPolicyNotAllowed::HardwareWalletNotSupported;
            MmError::err(ZCoinBuildError::UtxoBuilderError(
                UtxoCoinBuildError::PrivKeyPolicyNotAllowed(priv_key_err),
            ))
        },
    }
}

fn extended_spending_key_from_global_hd_account(
    protocol_info: &ZcoinProtocolInfo,
    global_hd: &GlobalHDAccountArc,
    account: u32,
) -> MmResult<ExtendedSpendingKey, ZCoinBuildError> {
    let path_to_coin = protocol_info
        .z_derivation_path
        .clone()
        .or_mm_err(|| ZCoinBuildError::ZDerivationPathNotSet)?;
    let path_to_account = path_to_coin
        .to_derivation_path()
        .into_iter()
        // Map `bip32::ChildNumber` to `zip32::Zip32Child`.
        .map(|child| Zip32Child::from_index(child.0))
        // Push the hardened `account` index, so the derivation path looks like:
        // `m/purpose'/coin'/account'`.
        .chain(iter::once(Zip32Child::Hardened(account)));

    let mut spending_key = ExtendedSpendingKey::master(global_hd.root_seed_bytes());
    for zip32_child in path_to_account {
        spending_key = spending_key.derive_child(zip32_child);
    }

    Ok(spending_key)
}

#[test]
fn derive_z_key_from_mm_seed() {
    use crypto::privkey::key_pair_from_seed;
    use zcash_client_backend::encoding::encode_extended_spending_key;

    let seed = "spice describe gravity federal blast come thank unfair canal monkey style afraid";
    let secp_keypair = key_pair_from_seed(seed).unwrap();
    let z_spending_key = ExtendedSpendingKey::master(&*secp_keypair.private().secret);
    let encoded = encode_extended_spending_key(z_mainnet_constants::HRP_SAPLING_EXTENDED_SPENDING_KEY, &z_spending_key);
    assert_eq!(encoded, "secret-extended-key-main1qqqqqqqqqqqqqqytwz2zjt587n63kyz6jawmflttqu5rxavvqx3lzfs0tdr0w7g5tgntxzf5erd3jtvva5s52qx0ms598r89vrmv30r69zehxy2r3vesghtqd6dfwdtnauzuj8u8eeqfx7qpglzu6z54uzque6nzzgnejkgq569ax4lmk0v95rfhxzxlq3zrrj2z2kqylx2jp8g68lqu6alczdxd59lzp4hlfuj3jp54fp06xsaaay0uyass992g507tdd7psua5w6q76dyq3");

    let (_, address) = z_spending_key.default_address().unwrap();
    let encoded_addr = encode_payment_address(z_mainnet_constants::HRP_SAPLING_PAYMENT_ADDRESS, &address);
    assert_eq!(
        encoded_addr,
        "zs182ht30wnnnr8jjhj2j9v5dkx3qsknnr5r00jfwk2nczdtqy7w0v836kyy840kv2r8xle5gcl549"
    );

    let seed = "also shoot benefit prefer juice shell elder veteran woman mimic image kidney";
    let secp_keypair = key_pair_from_seed(seed).unwrap();
    let z_spending_key = ExtendedSpendingKey::master(&*secp_keypair.private().secret);
    let encoded = encode_extended_spending_key(z_mainnet_constants::HRP_SAPLING_EXTENDED_SPENDING_KEY, &z_spending_key);
    assert_eq!(encoded, "secret-extended-key-main1qqqqqqqqqqqqqq8jnhc9stsqwts6pu5ayzgy4szplvy03u227e50n3u8e6dwn5l0q5s3s8xfc03r5wmyh5s5dq536ufwn2k89ngdhnxy64sd989elwas6kr7ygztsdkw6k6xqyvhtu6e0dhm4mav8rus0fy8g0hgy9vt97cfjmus0m2m87p4qz5a00um7gwjwk494gul0uvt3gqyjujcclsqry72z57kr265jsajactgfn9m3vclqvx8fsdnwp4jwj57ffw560vvwks9g9hpu");

    let (_, address) = z_spending_key.default_address().unwrap();
    let encoded_addr = encode_payment_address(z_mainnet_constants::HRP_SAPLING_PAYMENT_ADDRESS, &address);
    assert_eq!(
        encoded_addr,
        "zs1funuwrjr2stlr6fnhkdh7fyz3p7n0p8rxase9jnezdhc286v5mhs6q3myw0phzvad5mvqgfxpam"
    );
}

#[test]
fn test_interpret_memo_string() {
    use std::str::FromStr;
    use zcash_primitives::memo::Memo;

    let actual = interpret_memo_string("68656c6c6f207a63617368").unwrap();
    let expected = Memo::from_str("68656c6c6f207a63617368").unwrap().encode();
    assert_eq!(actual, expected);

    let actual = interpret_memo_string("A custom memo").unwrap();
    let expected = Memo::from_str("A custom memo").unwrap().encode();
    assert_eq!(actual, expected);

    let actual = interpret_memo_string("0x68656c6c6f207a63617368").unwrap();
    let expected = MemoBytes::from_bytes(&hex::decode("68656c6c6f207a63617368").unwrap()).unwrap();
    assert_eq!(actual, expected);
}<|MERGE_RESOLUTION|>--- conflicted
+++ resolved
@@ -669,18 +669,6 @@
             paging_options: request.paging_options,
         })
     }
-<<<<<<< HEAD
-
-    async fn spawn_balance_stream_if_enabled(&self, ctx: &MmArc) -> Result<(), String> {
-        let coin = self.clone();
-        if let Some(stream_config) = &ctx.event_stream_configuration {
-            if let EventInitStatus::Failed(err) = EventBehaviour::spawn_if_active(coin, stream_config).await {
-                return ERR!("Failed spawning zcoin balance event with error: {}", err);
-            }
-        }
-
-        Ok(())
-    }
 
     /// Validates dex fee output or burn output
     /// Returns true if the output valid or error if not valid. Returns false if could not decrypt output (some other output)
@@ -708,8 +696,6 @@
         }
         Ok(false)
     }
-=======
->>>>>>> 927f84b4
 }
 
 impl AsRef<UtxoCoinFields> for ZCoin {
