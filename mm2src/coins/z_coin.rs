--- conflicted
+++ resolved
@@ -1301,13 +1301,9 @@
         Box::new(fut.boxed().compat())
     }
 
-<<<<<<< HEAD
-    fn platform_coin_balance(&self) -> BalanceFut<BigDecimal> { utxo_common::platform_coin_balance(self) }
-=======
     fn platform_coin_balance(&self) -> BalanceFut<BigDecimal> {
         utxo_common::platform_coin_balance(self)
     }
->>>>>>> 9a2f74ed
 
     fn platform_ticker(&self) -> &str {
         self.ticker()
