/******************************************************************************
 * Copyright © 2023 Pampex LTD and TillyHK LTD              *
 *                                                                            *
 * See the CONTRIBUTOR-LICENSE-AGREEMENT, COPYING, LICENSE-COPYRIGHT-NOTICE   *
 * and DEVELOPER-CERTIFICATE-OF-ORIGIN files in the LEGAL directory in        *
 * the top-level directory of this distribution for the individual copyright  *
 * holder information and the developer policies on copyright and licensing.  *
 *                                                                            *
 * Unless otherwise agreed in a custom licensing agreement, no part of the    *
 * Komodo DeFi Framework software, including this file may be copied, modified, propagated*
 * or distributed except according to the terms contained in the              *
 * LICENSE-COPYRIGHT-NOTICE file.                                             *
 *                                                                            *
 * Removal or modification of this copyright notice is prohibited.            *
 *                                                                            *
 ******************************************************************************/
//
//  utxo.rs
//  marketmaker
//
//  Copyright © 2023 Pampex LTD and TillyHK LTD. All rights reserved.
//

pub mod bch;
pub(crate) mod bchd_grpc;
#[allow(clippy::all)]
#[rustfmt::skip]
#[path = "utxo/pb.rs"]
mod bchd_pb;
pub mod qtum;
pub mod rpc_clients;
pub mod slp;
pub mod spv;
pub mod swap_proto_v2_scripts;
pub mod utxo_balance_events;
pub mod utxo_block_header_storage;
pub mod utxo_builder;
pub mod utxo_common;
pub mod utxo_standard;
pub mod utxo_tx_history_v2;
pub mod utxo_withdraw;

use async_trait::async_trait;
#[cfg(not(target_arch = "wasm32"))]
use bitcoin::network::constants::Network as BitcoinNetwork;
pub use bitcrypto::{dhash160, sha256, ChecksumType};
pub use chain::Transaction as UtxoTx;
use chain::{OutPoint, TransactionOutput, TxHashAlgo};
use common::executor::abortable_queue::AbortableQueue;
#[cfg(not(target_arch = "wasm32"))]
use common::first_char_to_upper;
use common::jsonrpc_client::JsonRpcError;
use common::log::LogOnError;
use common::{now_sec, now_sec_u32};
use crypto::{Bip32DerPathOps, Bip32Error, Bip44Chain, ChildNumber, DerivationPath, Secp256k1ExtendedPublicKey,
             StandardHDCoinAddress, StandardHDPathError, StandardHDPathToAccount, StandardHDPathToCoin};
use derive_more::Display;
#[cfg(not(target_arch = "wasm32"))] use dirs::home_dir;
use futures::channel::mpsc::{Receiver as AsyncReceiver, Sender as AsyncSender, UnboundedReceiver, UnboundedSender};
use futures::compat::Future01CompatExt;
use futures::lock::{Mutex as AsyncMutex, MutexGuard as AsyncMutexGuard};
use futures01::Future;
use keys::bytes::Bytes;
use keys::NetworkAddressPrefixes;
use keys::Signature;
pub use keys::{Address, AddressFormat as UtxoAddressFormat, AddressHashEnum, AddressPrefixes, AddressScriptType,
               KeyPair, LegacyAddress, Private, Public, Secret};
#[cfg(not(target_arch = "wasm32"))]
use lightning_invoice::Currency as LightningCurrency;
use mm2_core::mm_ctx::{MmArc, MmWeak};
use mm2_err_handle::prelude::*;
use mm2_metrics::MetricsArc;
use mm2_number::BigDecimal;
use mm2_rpc::data::legacy::UtxoMergeParams;
#[cfg(test)] use mocktopus::macros::*;
use num_traits::ToPrimitive;
use primitives::hash::{H160, H256, H264};
use rpc::v1::types::{Bytes as BytesJson, Transaction as RpcTransaction, H256 as H256Json};
use script::{Builder, Script, SignatureVersion, TransactionInputSigner};
use secp256k1::Signature as SecpSignature;
use serde_json::{self as json, Value as Json};
use serialization::{deserialize, serialize, serialize_with_flags, Error as SerError, SERIALIZE_TRANSACTION_WITNESS};
use spv_validation::conf::SPVConf;
use spv_validation::helpers_validation::SPVError;
use spv_validation::storage::BlockHeaderStorageError;
use std::array::TryFromSliceError;
use std::collections::{HashMap, HashSet};
use std::convert::TryInto;
use std::hash::Hash;
use std::num::{NonZeroU64, TryFromIntError};
use std::ops::Deref;
#[cfg(not(target_arch = "wasm32"))]
use std::path::{Path, PathBuf};
use std::str::FromStr;
use std::sync::atomic::{AtomicBool, AtomicU64};
use std::sync::{Arc, Mutex, Weak};
use utxo_builder::UtxoConfBuilder;
use utxo_common::{big_decimal_from_sat, UtxoTxBuilder};
use utxo_signer::with_key_pair::sign_tx;
use utxo_signer::{TxProvider, TxProviderError, UtxoSignTxError, UtxoSignTxResult};

use self::rpc_clients::{electrum_script_hash, ElectrumClient, ElectrumRpcRequest, EstimateFeeMethod, EstimateFeeMode,
                        NativeClient, UnspentInfo, UnspentMap, UtxoRpcClientEnum, UtxoRpcError, UtxoRpcFut,
                        UtxoRpcResult};
use super::{big_decimal_from_sat_unsigned, BalanceError, BalanceFut, BalanceResult, CoinBalance, CoinFutSpawner,
            CoinsContext, DerivationMethod, FeeApproxStage, FoundSwapTxSpend, HistorySyncState, KmdRewardsDetails,
            MarketCoinOps, MmCoin, NumConversError, NumConversResult, PrivKeyActivationPolicy, PrivKeyPolicy,
            PrivKeyPolicyNotAllowed, RawTransactionFut, RpcTransportEventHandler, RpcTransportEventHandlerShared,
            TradeFee, TradePreimageError, TradePreimageFut, TradePreimageResult, Transaction, TransactionDetails,
            TransactionEnum, TransactionErr, UnexpectedDerivationMethod, VerificationError, WithdrawError,
            WithdrawRequest};
use crate::coin_balance::{EnableCoinScanPolicy, EnabledCoinBalanceParams, HDAddressBalanceScanner};
use crate::hd_wallet::{HDAccountOps, HDAccountsMutex, HDAddress, HDAddressId, HDWalletCoinOps, HDWalletOps,
                       InvalidBip44ChainError};
use crate::hd_wallet_storage::{HDAccountStorageItem, HDWalletCoinStorage, HDWalletStorageError, HDWalletStorageResult};
use crate::utxo::tx_cache::UtxoVerboseCacheShared;
use crate::{CoinAssocTypes, ToBytes};

pub mod tx_cache;

#[cfg(any(test, target_arch = "wasm32"))]
pub mod utxo_common_tests;
#[cfg(test)] pub mod utxo_tests;
#[cfg(target_arch = "wasm32")] pub mod utxo_wasm_tests;

const KILO_BYTE: u64 = 1000;
/// https://bitcoin.stackexchange.com/a/77192
const MAX_DER_SIGNATURE_LEN: usize = 72;
const COMPRESSED_PUBKEY_LEN: usize = 33;
const P2PKH_OUTPUT_LEN: u64 = 34;
const MATURE_CONFIRMATIONS_DEFAULT: u32 = 100;
const UTXO_DUST_AMOUNT: u64 = 1000;
/// Block count for KMD median time past calculation
///
/// # Safety
/// 11 > 0
const KMD_MTP_BLOCK_COUNT: NonZeroU64 = unsafe { NonZeroU64::new_unchecked(11u64) };
const DEFAULT_DYNAMIC_FEE_VOLATILITY_PERCENT: f64 = 0.5;
const DEFAULT_GAP_LIMIT: u32 = 20;

pub type GenerateTxResult = Result<(TransactionInputSigner, AdditionalTxData), MmError<GenerateTxError>>;
pub type HistoryUtxoTxMap = HashMap<H256Json, HistoryUtxoTx>;
pub type MatureUnspentMap = HashMap<Address, MatureUnspentList>;
pub type RecentlySpentOutPointsGuard<'a> = AsyncMutexGuard<'a, RecentlySpentOutPoints>;
pub type UtxoHDAddress = HDAddress<Address, Public>;

pub enum ScripthashNotification {
    Triggered(String),
    SubscribeToAddresses(HashSet<Address>),
    RefreshSubscriptions,
}

pub type ScripthashNotificationSender = Option<UnboundedSender<ScripthashNotification>>;
type ScripthashNotificationHandler = Option<Arc<AsyncMutex<UnboundedReceiver<ScripthashNotification>>>>;

#[cfg(windows)]
#[cfg(not(target_arch = "wasm32"))]
fn get_special_folder_path() -> PathBuf {
    use libc::c_char;
    use std::ffi::CStr;
    use std::mem::zeroed;
    use std::ptr::null_mut;
    use winapi::shared::minwindef::MAX_PATH;
    use winapi::um::shlobj::SHGetSpecialFolderPathA;
    use winapi::um::shlobj::CSIDL_APPDATA;

    let mut buf: [c_char; MAX_PATH + 1] = unsafe { zeroed() };
    // https://docs.microsoft.com/en-us/windows/desktop/api/shlobj_core/nf-shlobj_core-shgetspecialfolderpatha
    let rc = unsafe { SHGetSpecialFolderPathA(null_mut(), buf.as_mut_ptr(), CSIDL_APPDATA, 1) };
    if rc != 1 {
        panic!("!SHGetSpecialFolderPathA")
    }
    Path::new(unsafe { CStr::from_ptr(buf.as_ptr()) }.to_str().unwrap()).to_path_buf()
}

#[cfg(not(windows))]
#[cfg(not(target_arch = "wasm32"))]
fn get_special_folder_path() -> PathBuf { panic!("!windows") }

impl Transaction for UtxoTx {
    fn tx_hex(&self) -> Vec<u8> {
        if self.has_witness() {
            serialize_with_flags(self, SERIALIZE_TRANSACTION_WITNESS).into()
        } else {
            serialize(self).into()
        }
    }

    fn tx_hash(&self) -> BytesJson { self.hash().reversed().to_vec().into() }
}

impl From<JsonRpcError> for BalanceError {
    fn from(e: JsonRpcError) -> Self { BalanceError::Transport(e.to_string()) }
}

impl From<UtxoRpcError> for BalanceError {
    fn from(e: UtxoRpcError) -> Self {
        match e {
            UtxoRpcError::Internal(desc) => BalanceError::Internal(desc),
            _ => BalanceError::Transport(e.to_string()),
        }
    }
}

impl From<UtxoRpcError> for WithdrawError {
    fn from(e: UtxoRpcError) -> Self {
        match e {
            UtxoRpcError::Transport(transport) | UtxoRpcError::ResponseParseError(transport) => {
                WithdrawError::Transport(transport.to_string())
            },
            UtxoRpcError::InvalidResponse(resp) => WithdrawError::Transport(resp),
            UtxoRpcError::Internal(internal) => WithdrawError::InternalError(internal),
        }
    }
}

impl From<JsonRpcError> for TradePreimageError {
    fn from(e: JsonRpcError) -> Self { TradePreimageError::Transport(e.to_string()) }
}

impl From<UtxoRpcError> for TradePreimageError {
    fn from(e: UtxoRpcError) -> Self {
        match e {
            UtxoRpcError::Transport(transport) | UtxoRpcError::ResponseParseError(transport) => {
                TradePreimageError::Transport(transport.to_string())
            },
            UtxoRpcError::InvalidResponse(resp) => TradePreimageError::Transport(resp),
            UtxoRpcError::Internal(internal) => TradePreimageError::InternalError(internal),
        }
    }
}

impl From<UtxoRpcError> for TxProviderError {
    fn from(rpc: UtxoRpcError) -> Self {
        match rpc {
            resp @ UtxoRpcError::ResponseParseError(_) | resp @ UtxoRpcError::InvalidResponse(_) => {
                TxProviderError::InvalidResponse(resp.to_string())
            },
            UtxoRpcError::Transport(transport) => TxProviderError::Transport(transport.to_string()),
            UtxoRpcError::Internal(internal) => TxProviderError::Internal(internal),
        }
    }
}

impl From<StandardHDPathError> for HDWalletStorageError {
    fn from(e: StandardHDPathError) -> Self { HDWalletStorageError::ErrorDeserializing(e.to_string()) }
}

impl From<Bip32Error> for HDWalletStorageError {
    fn from(e: Bip32Error) -> Self { HDWalletStorageError::ErrorDeserializing(e.to_string()) }
}

#[async_trait]
impl TxProvider for UtxoRpcClientEnum {
    async fn get_rpc_transaction(&self, tx_hash: &H256Json) -> Result<RpcTransaction, MmError<TxProviderError>> {
        Ok(self.get_verbose_transaction(tx_hash).compat().await?)
    }
}

/// The `UtxoTx` with the block height transaction mined in.
pub struct HistoryUtxoTx {
    pub height: Option<u64>,
    pub tx: UtxoTx,
}

/// Additional transaction data that can't be easily got from raw transaction without calling
/// additional RPC methods, e.g. to get input amount we need to request all previous transactions
/// and check output values
#[derive(Debug)]
pub struct AdditionalTxData {
    pub received_by_me: u64,
    pub spent_by_me: u64,
    pub fee_amount: u64,
    pub unused_change: u64,
    pub kmd_rewards: Option<KmdRewardsDetails>,
}

/// The fee set from coins config
#[derive(Debug)]
pub enum TxFee {
    /// Tell the coin that it should request the fee from daemon RPC and calculate it relying on tx size
    Dynamic(EstimateFeeMethod),
    /// Tell the coin that it has fixed tx fee per kb.
    FixedPerKb(u64),
}

/// The actual "runtime" fee that is received from RPC in case of dynamic calculation
#[derive(Copy, Clone, Debug, PartialEq)]
pub enum ActualTxFee {
    /// fee amount per Kbyte received from coin RPC
    Dynamic(u64),
    /// Use specified amount per each 1 kb of transaction and also per each output less than amount.
    /// Used by DOGE, but more coins might support it too.
    FixedPerKb(u64),
}

/// Fee policy applied on transaction creation
pub enum FeePolicy {
    /// Send the exact amount specified in output(s), fee is added to spent input amount
    SendExact,
    /// Contains the index of output from which fee should be deducted
    DeductFromOutput(usize),
}

#[derive(Clone, Debug, Eq, Hash, PartialEq)]
pub struct CachedUnspentInfo {
    pub outpoint: OutPoint,
    pub value: u64,
}

impl From<UnspentInfo> for CachedUnspentInfo {
    fn from(unspent: UnspentInfo) -> CachedUnspentInfo {
        CachedUnspentInfo {
            outpoint: unspent.outpoint,
            value: unspent.value,
        }
    }
}

impl From<CachedUnspentInfo> for UnspentInfo {
    fn from(cached: CachedUnspentInfo) -> UnspentInfo {
        UnspentInfo {
            outpoint: cached.outpoint,
            value: cached.value,
            height: None,
        }
    }
}

/// The cache of recently send transactions used to track the spent UTXOs and replace them with new outputs
/// The daemon needs some time to update the listunspent list for address which makes it return already spent UTXOs
/// This cache helps to prevent UTXO reuse in such cases
pub struct RecentlySpentOutPoints {
    /// Maps CachedUnspentInfo A to a set of CachedUnspentInfo which `spent` A
    input_to_output_map: HashMap<CachedUnspentInfo, HashSet<CachedUnspentInfo>>,
    /// Maps CachedUnspentInfo A to a set of CachedUnspentInfo that `were spent by` A
    output_to_input_map: HashMap<CachedUnspentInfo, HashSet<CachedUnspentInfo>>,
    /// Cache includes only outputs having script_pubkey == for_script_pubkey
    for_script_pubkey: Bytes,
}

impl RecentlySpentOutPoints {
    fn new(for_script_pubkey: Bytes) -> Self {
        RecentlySpentOutPoints {
            input_to_output_map: HashMap::new(),
            output_to_input_map: HashMap::new(),
            for_script_pubkey,
        }
    }

    pub fn add_spent(&mut self, inputs: Vec<UnspentInfo>, spend_tx_hash: H256, outputs: Vec<TransactionOutput>) {
        let inputs: HashSet<_> = inputs.into_iter().map(From::from).collect();
        let to_replace: HashSet<_> = outputs
            .iter()
            .enumerate()
            .filter_map(|(index, output)| {
                if output.script_pubkey == self.for_script_pubkey {
                    Some(CachedUnspentInfo {
                        outpoint: OutPoint {
                            hash: spend_tx_hash,
                            index: index as u32,
                        },
                        value: output.value,
                    })
                } else {
                    None
                }
            })
            .collect();

        let mut prev_inputs_spent = HashSet::new();

        // check if inputs are already in spending cached chain
        for input in &inputs {
            if let Some(prev_inputs) = self.output_to_input_map.get(input) {
                for prev_input in prev_inputs {
                    if let Some(outputs) = self.input_to_output_map.get_mut(prev_input) {
                        prev_inputs_spent.insert(prev_input.clone());
                        outputs.remove(input);
                        for replace in &to_replace {
                            outputs.insert(replace.clone());
                        }
                    }
                }
            }
        }

        prev_inputs_spent.extend(inputs.clone());
        for output in &to_replace {
            self.output_to_input_map
                .insert(output.clone(), prev_inputs_spent.clone());
        }

        for input in inputs {
            self.input_to_output_map.insert(input, to_replace.clone());
        }
    }

    pub fn replace_spent_outputs_with_cache(&self, mut outputs: HashSet<UnspentInfo>) -> HashSet<UnspentInfo> {
        let mut replacement_unspents = HashSet::new();
        outputs.retain(|unspent| {
            let outs = self.input_to_output_map.get(&unspent.clone().into());
            match outs {
                Some(outs) => {
                    for out in outs.iter() {
                        if !replacement_unspents.contains(out) {
                            replacement_unspents.insert(out.clone());
                        }
                    }
                    false
                },
                None => true,
            }
        });
        if replacement_unspents.is_empty() {
            return outputs;
        }
        outputs.extend(replacement_unspents.into_iter().map(From::from));
        self.replace_spent_outputs_with_cache(outputs)
    }
}

#[derive(Clone, Debug, Deserialize, Serialize)]
pub enum BlockchainNetwork {
    #[serde(rename = "mainnet")]
    Mainnet,
    #[serde(rename = "testnet")]
    Testnet,
    #[serde(rename = "regtest")]
    Regtest,
}

#[cfg(not(target_arch = "wasm32"))]
impl From<BlockchainNetwork> for BitcoinNetwork {
    fn from(network: BlockchainNetwork) -> Self {
        match network {
            BlockchainNetwork::Mainnet => BitcoinNetwork::Bitcoin,
            BlockchainNetwork::Testnet => BitcoinNetwork::Testnet,
            BlockchainNetwork::Regtest => BitcoinNetwork::Regtest,
        }
    }
}

#[cfg(not(target_arch = "wasm32"))]
impl From<BlockchainNetwork> for LightningCurrency {
    fn from(network: BlockchainNetwork) -> Self {
        match network {
            BlockchainNetwork::Mainnet => LightningCurrency::Bitcoin,
            BlockchainNetwork::Testnet => LightningCurrency::BitcoinTestnet,
            BlockchainNetwork::Regtest => LightningCurrency::Regtest,
        }
    }
}

pub enum UtxoSyncStatus {
    SyncingBlockHeaders {
        current_scanned_block: u64,
        last_block: u64,
    },
    TemporaryError(String),
    PermanentError(String),
    Finished {
        block_number: u64,
    },
}

#[derive(Clone)]
pub struct UtxoSyncStatusLoopHandle(AsyncSender<UtxoSyncStatus>);

impl UtxoSyncStatusLoopHandle {
    pub fn new(sync_status_notifier: AsyncSender<UtxoSyncStatus>) -> Self {
        UtxoSyncStatusLoopHandle(sync_status_notifier)
    }

    pub fn notify_blocks_headers_sync_status(&mut self, current_scanned_block: u64, last_block: u64) {
        self.0
            .try_send(UtxoSyncStatus::SyncingBlockHeaders {
                current_scanned_block,
                last_block,
            })
            .debug_log_with_msg("No one seems interested in UtxoSyncStatus");
    }

    pub fn notify_on_temp_error(&mut self, error: impl ToString) {
        self.0
            .try_send(UtxoSyncStatus::TemporaryError(error.to_string()))
            .debug_log_with_msg("No one seems interested in UtxoSyncStatus");
    }

    pub fn notify_on_permanent_error(&mut self, error: impl ToString) {
        self.0
            .try_send(UtxoSyncStatus::PermanentError(error.to_string()))
            .debug_log_with_msg("No one seems interested in UtxoSyncStatus");
    }

    pub fn notify_sync_finished(&mut self, block_number: u64) {
        self.0
            .try_send(UtxoSyncStatus::Finished { block_number })
            .debug_log_with_msg("No one seems interested in UtxoSyncStatus");
    }
}

#[derive(Debug)]
pub struct UtxoCoinConf {
    pub ticker: String,
    /// https://en.bitcoin.it/wiki/List_of_address_prefixes
    /// https://github.com/jl777/coins/blob/master/coins
    pub wif_prefix: u8,
    pub address_prefixes: NetworkAddressPrefixes,
    pub sign_message_prefix: Option<String>,
    // https://github.com/bitcoin/bips/blob/master/bip-0173.mediawiki#Segwit_address_format
    pub bech32_hrp: Option<String>,
    /// True if coins uses Proof of Stake consensus algo
    /// Proof of Work is expected by default
    /// https://en.bitcoin.it/wiki/Proof_of_Stake
    /// https://en.bitcoin.it/wiki/Proof_of_work
    /// The actual meaning of this is nTime field is used in transaction
    pub is_pos: bool,
    /// Defines if coin uses PoSV transaction format (Reddcoin, Potcoin, et al).
    /// n_time field is appended to end of transaction
    pub is_posv: bool,
    /// Special field for Zcash and it's forks
    /// Defines if Overwinter network upgrade was activated
    /// https://z.cash/upgrade/overwinter/
    pub overwintered: bool,
    /// The tx version used to detect the transaction ser/de/signing algo
    /// For now it's mostly used for Zcash and forks because they changed the algo in
    /// Overwinter and then Sapling upgrades
    /// https://github.com/zcash/zips/blob/master/zip-0243.rst
    pub tx_version: i32,
    /// Defines if Segwit is enabled for this coin.
    /// https://en.bitcoin.it/wiki/Segregated_Witness
    pub segwit: bool,
    /// Does coin require transactions to be notarized to be considered as confirmed?
    /// https://komodoplatform.com/security-delayed-proof-of-work-dpow/
    pub requires_notarization: AtomicBool,
    /// The address format indicates the default address format from coin config file
    pub default_address_format: UtxoAddressFormat,
    /// Is current coin KMD asset chain?
    /// https://komodoplatform.atlassian.net/wiki/spaces/KPSD/pages/71729160/What+is+a+Parallel+Chain+Asset+Chain
    pub asset_chain: bool,
    /// Dynamic transaction fee volatility in percent. The value is used to predict a possible increase in dynamic fee.
    pub tx_fee_volatility_percent: f64,
    /// Transaction version group id for Zcash transactions since Overwinter: https://github.com/zcash/zips/blob/master/zip-0202.rst
    pub version_group_id: u32,
    /// Consensus branch id for Zcash transactions since Overwinter: https://github.com/zcash/zcash/blob/master/src/consensus/upgrades.cpp#L11
    /// used in transaction sig hash calculation
    pub consensus_branch_id: u32,
    /// Defines if coin uses Zcash transaction format
    pub zcash: bool,
    /// Address and privkey checksum type
    pub checksum_type: ChecksumType,
    /// Fork id used in sighash
    pub fork_id: u32,
    /// Signature version
    pub signature_version: SignatureVersion,
    pub required_confirmations: AtomicU64,
    /// if set to true MM2 will check whether calculated fee is lower than relay fee and use
    /// relay fee amount instead of calculated
    /// https://github.com/KomodoPlatform/atomicDEX-API/issues/617
    pub force_min_relay_fee: bool,
    /// Block count for median time past calculation
    pub mtp_block_count: NonZeroU64,
    pub estimate_fee_mode: Option<EstimateFeeMode>,
    /// The minimum number of confirmations at which a transaction is considered mature
    pub mature_confirmations: u32,
    /// The number of blocks used for estimate_fee/estimate_smart_fee RPC calls
    pub estimate_fee_blocks: u32,
    /// The name of the coin with which Trezor wallet associates this asset.
    pub trezor_coin: Option<String>,
    /// Whether to verify swaps and lightning transactions using spv or not. When enabled, block headers will be retrieved, verified according
    /// to [`SPVConf::validation_params`] and stored in the DB. Can be false if the coin's RPC server is trusted.
    pub spv_conf: Option<SPVConf>,
    /// Derivation path of the coin.
    /// This derivation path consists of `purpose` and `coin_type` only
    /// where the full `BIP44` address has the following structure:
    /// `m/purpose'/coin_type'/account'/change/address_index`.
    pub derivation_path: Option<StandardHDPathToCoin>,
    /// The average time in seconds needed to mine a new block for this coin.
    pub avg_blocktime: Option<u64>,
}

pub struct UtxoCoinFields {
    /// UTXO coin config
    pub conf: UtxoCoinConf,
    /// Default decimals amount is 8 (BTC and almost all other UTXO coins)
    /// But there are forks which have different decimals:
    /// Peercoin has 6
    /// Emercoin has 6
    /// Bitcoin Diamond has 7
    pub decimals: u8,
    pub tx_fee: TxFee,
    /// Minimum transaction value at which the value is not less than fee
    pub dust_amount: u64,
    /// RPC client
    pub rpc_client: UtxoRpcClientEnum,
    /// Either ECDSA key pair or a Hardware Wallet info.
    pub priv_key_policy: PrivKeyPolicy<KeyPair>,
    /// Either an Iguana address or an info about last derived account/address.
    pub derivation_method: DerivationMethod<Address, UtxoHDWallet>,
    pub history_sync_state: Mutex<HistorySyncState>,
    /// The cache of verbose transactions.
    pub tx_cache: UtxoVerboseCacheShared,
    /// The cache of recently send transactions used to track the spent UTXOs and replace them with new outputs
    /// The daemon needs some time to update the listunspent list for address which makes it return already spent UTXOs
    /// This cache helps to prevent UTXO reuse in such cases
    pub recently_spent_outpoints: AsyncMutex<RecentlySpentOutPoints>,
    pub tx_hash_algo: TxHashAlgo,
    /// The flag determines whether to use mature unspent outputs *only* to generate transactions.
    /// https://github.com/KomodoPlatform/atomicDEX-API/issues/1181
    pub check_utxo_maturity: bool,
    /// The notifier/sender of the block headers synchronization status,
    /// initialized only for non-native mode if spv is enabled for the coin.
    pub block_headers_status_notifier: Option<UtxoSyncStatusLoopHandle>,
    /// The watcher/receiver of the block headers synchronization status,
    /// initialized only for non-native mode if spv is enabled for the coin.
    pub block_headers_status_watcher: Option<AsyncMutex<AsyncReceiver<UtxoSyncStatus>>>,
    /// This abortable system is used to spawn coin's related futures that should be aborted on coin deactivation
    /// and on [`MmArc::stop`].
    pub abortable_system: AbortableQueue,
    pub(crate) ctx: MmWeak,
    /// This is used for balance event streaming implementation for UTXOs.
    /// If balance event streaming isn't enabled, this value will always be `None`; otherwise,
    /// it will be used for receiving scripthash notifications to re-fetch balances.
    scripthash_notification_handler: ScripthashNotificationHandler,
}

#[derive(Debug, Display)]
pub enum UnsupportedAddr {
    #[display(
        fmt = "{} address format activated for {}, but {} format used instead",
        activated_format,
        ticker,
        used_format
    )]
    FormatMismatch {
        ticker: String,
        activated_format: String,
        used_format: String,
    },
    #[display(fmt = "Expected a valid P2PKH or P2SH prefix for {}", _0)]
    PrefixError(String),
    #[display(fmt = "Address hrp {} is not a valid hrp for {}", hrp, ticker)]
    HrpError { ticker: String, hrp: String },
    #[display(fmt = "Segwit not activated in the config for {}", _0)]
    SegwitNotActivated(String),
}

impl From<UnsupportedAddr> for WithdrawError {
    fn from(e: UnsupportedAddr) -> Self { WithdrawError::InvalidAddress(e.to_string()) }
}

#[derive(Debug)]
#[allow(clippy::large_enum_variant)]
pub enum GetTxError {
    Rpc(UtxoRpcError),
    TxDeserialization(SerError),
}

impl From<UtxoRpcError> for GetTxError {
    fn from(err: UtxoRpcError) -> GetTxError { GetTxError::Rpc(err) }
}

impl From<SerError> for GetTxError {
    fn from(err: SerError) -> GetTxError { GetTxError::TxDeserialization(err) }
}

#[derive(Debug, Display)]
pub enum GetTxHeightError {
    HeightNotFound(String),
    StorageError(BlockHeaderStorageError),
    ConversionError(TryFromIntError),
}

impl From<GetTxHeightError> for SPVError {
    fn from(e: GetTxHeightError) -> Self {
        match e {
            GetTxHeightError::HeightNotFound(e) => SPVError::InvalidHeight(e),
            GetTxHeightError::StorageError(e) => SPVError::HeaderStorageError(e),
            GetTxHeightError::ConversionError(e) => SPVError::Internal(e.to_string()),
        }
    }
}

impl From<UtxoRpcError> for GetTxHeightError {
    fn from(e: UtxoRpcError) -> Self { GetTxHeightError::HeightNotFound(e.to_string()) }
}

impl From<BlockHeaderStorageError> for GetTxHeightError {
    fn from(e: BlockHeaderStorageError) -> Self { GetTxHeightError::StorageError(e) }
}

impl From<TryFromIntError> for GetTxHeightError {
    fn from(err: TryFromIntError) -> GetTxHeightError { GetTxHeightError::ConversionError(err) }
}

#[derive(Debug, Display)]
pub enum GetBlockHeaderError {
    #[display(fmt = "Block header storage error: {}", _0)]
    StorageError(BlockHeaderStorageError),
    #[display(fmt = "RPC error: {}", _0)]
    RpcError(JsonRpcError),
    #[display(fmt = "Serialization error: {}", _0)]
    SerializationError(serialization::Error),
    #[display(fmt = "Invalid response: {}", _0)]
    InvalidResponse(String),
    #[display(fmt = "Error validating headers: {}", _0)]
    SPVError(SPVError),
    #[display(fmt = "Internal error: {}", _0)]
    Internal(String),
}

impl From<JsonRpcError> for GetBlockHeaderError {
    fn from(err: JsonRpcError) -> Self { GetBlockHeaderError::RpcError(err) }
}

impl From<UtxoRpcError> for GetBlockHeaderError {
    fn from(e: UtxoRpcError) -> Self {
        match e {
            UtxoRpcError::Transport(e) | UtxoRpcError::ResponseParseError(e) => GetBlockHeaderError::RpcError(e),
            UtxoRpcError::InvalidResponse(e) => GetBlockHeaderError::InvalidResponse(e),
            UtxoRpcError::Internal(e) => GetBlockHeaderError::Internal(e),
        }
    }
}

impl From<serialization::Error> for GetBlockHeaderError {
    fn from(err: serialization::Error) -> Self { GetBlockHeaderError::SerializationError(err) }
}

impl From<BlockHeaderStorageError> for GetBlockHeaderError {
    fn from(err: BlockHeaderStorageError) -> Self { GetBlockHeaderError::StorageError(err) }
}

impl From<GetBlockHeaderError> for SPVError {
    fn from(e: GetBlockHeaderError) -> Self { SPVError::UnableToGetHeader(e.to_string()) }
}

#[derive(Debug, Display)]
pub enum GetConfirmedTxError {
    HeightNotFound(GetTxHeightError),
    UnableToGetHeader(GetBlockHeaderError),
    RpcError(JsonRpcError),
    SerializationError(serialization::Error),
    SPVError(SPVError),
}

impl From<GetTxHeightError> for GetConfirmedTxError {
    fn from(err: GetTxHeightError) -> Self { GetConfirmedTxError::HeightNotFound(err) }
}

impl From<GetBlockHeaderError> for GetConfirmedTxError {
    fn from(err: GetBlockHeaderError) -> Self { GetConfirmedTxError::UnableToGetHeader(err) }
}

impl From<JsonRpcError> for GetConfirmedTxError {
    fn from(err: JsonRpcError) -> Self { GetConfirmedTxError::RpcError(err) }
}

impl From<serialization::Error> for GetConfirmedTxError {
    fn from(err: serialization::Error) -> Self { GetConfirmedTxError::SerializationError(err) }
}

#[derive(Debug, Display)]
pub enum AddrFromStrError {
    #[display(fmt = "{}", _0)]
    Unsupported(UnsupportedAddr),
    #[display(fmt = "Cannot determine format: {:?}", _0)]
    CannotDetermineFormat(Vec<String>),
}

impl From<UnsupportedAddr> for AddrFromStrError {
    fn from(e: UnsupportedAddr) -> Self { AddrFromStrError::Unsupported(e) }
}

impl From<AddrFromStrError> for VerificationError {
    fn from(e: AddrFromStrError) -> Self { VerificationError::AddressDecodingError(e.to_string()) }
}

impl From<AddrFromStrError> for WithdrawError {
    fn from(e: AddrFromStrError) -> Self { WithdrawError::InvalidAddress(e.to_string()) }
}

impl UtxoCoinFields {
    pub fn transaction_preimage(&self) -> TransactionInputSigner {
        let lock_time = if self.conf.ticker == "KMD" {
            now_sec_u32() - 3600 + 777 * 2
        } else {
            now_sec_u32()
        };

        let str_d_zeel = if self.conf.ticker == "NAV" {
            Some("".into())
        } else {
            None
        };

        let n_time = if self.conf.is_pos || self.conf.is_posv {
            Some(now_sec_u32())
        } else {
            None
        };

        TransactionInputSigner {
            version: self.conf.tx_version,
            n_time,
            overwintered: self.conf.overwintered,
            version_group_id: self.conf.version_group_id,
            consensus_branch_id: self.conf.consensus_branch_id,
            expiry_height: 0,
            value_balance: 0,
            inputs: vec![],
            outputs: vec![],
            lock_time,
            join_splits: vec![],
            shielded_spends: vec![],
            shielded_outputs: vec![],
            zcash: self.conf.zcash,
            posv: self.conf.is_posv,
            str_d_zeel,
            hash_algo: self.tx_hash_algo.into(),
        }
    }
}

#[derive(Debug, Display)]
#[allow(clippy::large_enum_variant)]
pub enum BroadcastTxErr {
    /// RPC client error
    Rpc(UtxoRpcError),
    /// Other specific error
    Other(String),
}

impl From<UtxoRpcError> for BroadcastTxErr {
    fn from(err: UtxoRpcError) -> Self { BroadcastTxErr::Rpc(err) }
}

#[async_trait]
#[cfg_attr(test, mockable)]
pub trait UtxoTxBroadcastOps {
    async fn broadcast_tx(&self, tx: &UtxoTx) -> Result<H256Json, MmError<BroadcastTxErr>>;
}

#[async_trait]
#[cfg_attr(test, mockable)]
pub trait UtxoTxGenerationOps {
    async fn get_tx_fee(&self) -> UtxoRpcResult<ActualTxFee>;

    /// Calculates interest if the coin is KMD
    /// Adds the value to existing output to my_script_pub or creates additional interest output
    /// returns transaction and data as is if the coin is not KMD
    async fn calc_interest_if_required(
        &self,
        mut unsigned: TransactionInputSigner,
        mut data: AdditionalTxData,
        my_script_pub: Bytes,
        dust: u64,
    ) -> UtxoRpcResult<(TransactionInputSigner, AdditionalTxData)>;
}

/// The UTXO address balance scanner.
/// If the coin is initialized with a native RPC client, it's better to request the list of used addresses
/// right on `UtxoAddressBalanceScanner` initialization.
/// See [`NativeClientImpl::list_transactions`].
pub enum UtxoAddressScanner {
    Native { non_empty_addresses: HashSet<String> },
    Electrum(ElectrumClient),
}

#[async_trait]
#[cfg_attr(test, mockable)]
impl HDAddressBalanceScanner for UtxoAddressScanner {
    type Address = Address;

    async fn is_address_used(&self, address: &Self::Address) -> BalanceResult<bool> {
        let is_used = match self {
            UtxoAddressScanner::Native { non_empty_addresses } => non_empty_addresses.contains(&address.to_string()),
            UtxoAddressScanner::Electrum(electrum_client) => {
                let script = output_script(address);
                let script_hash = electrum_script_hash(&script);

                let electrum_history = electrum_client
                    .scripthash_get_history(&hex::encode(script_hash))
                    .compat()
                    .await?;

                !electrum_history.is_empty()
            },
        };
        Ok(is_used)
    }
}

impl UtxoAddressScanner {
    pub async fn init(rpc_client: UtxoRpcClientEnum) -> UtxoRpcResult<UtxoAddressScanner> {
        match rpc_client {
            UtxoRpcClientEnum::Native(native) => UtxoAddressScanner::init_with_native_client(&native).await,
            UtxoRpcClientEnum::Electrum(electrum) => Ok(UtxoAddressScanner::Electrum(electrum)),
        }
    }

    pub async fn init_with_native_client(native: &NativeClient) -> UtxoRpcResult<UtxoAddressScanner> {
        const STEP: u64 = 100;

        let non_empty_addresses = native
            .list_all_transactions(STEP)
            .compat()
            .await?
            .into_iter()
            .map(|tx_item| tx_item.address)
            .collect();
        Ok(UtxoAddressScanner::Native { non_empty_addresses })
    }
}

/// Contains lists of mature and immature UTXOs.
#[derive(Debug, Default)]
pub struct MatureUnspentList {
    mature: Vec<UnspentInfo>,
    immature: Vec<UnspentInfo>,
}

impl MatureUnspentList {
    #[inline]
    pub fn with_capacity(capacity: usize) -> MatureUnspentList {
        MatureUnspentList {
            mature: Vec::with_capacity(capacity),
            immature: Vec::with_capacity(capacity),
        }
    }

    #[inline]
    pub fn new_mature(mature: Vec<UnspentInfo>) -> MatureUnspentList {
        MatureUnspentList {
            mature,
            immature: Vec::new(),
        }
    }

    #[inline]
    pub fn only_mature(self) -> Vec<UnspentInfo> { self.mature }

    #[inline]
    pub fn to_coin_balance(&self, decimals: u8) -> CoinBalance {
        let fold = |acc: BigDecimal, x: &UnspentInfo| acc + big_decimal_from_sat_unsigned(x.value, decimals);
        CoinBalance {
            spendable: self.mature.iter().fold(BigDecimal::default(), fold),
            unspendable: self.immature.iter().fold(BigDecimal::default(), fold),
        }
    }
}

#[async_trait]
#[cfg_attr(test, mockable)]
pub trait UtxoCommonOps:
    AsRef<UtxoCoinFields> + UtxoTxGenerationOps + UtxoTxBroadcastOps + Clone + Send + Sync + 'static
{
    async fn get_htlc_spend_fee(&self, tx_size: u64, stage: &FeeApproxStage) -> UtxoRpcResult<u64>;

    fn addresses_from_script(&self, script: &Script) -> Result<Vec<Address>, String>;

    fn denominate_satoshis(&self, satoshi: i64) -> f64;

    /// Get a public key that matches [`PrivKeyPolicy::Iguana`].
    ///
    /// # Fail
    ///
    /// The method is expected to fail if [`UtxoCoinFields::priv_key_policy`] is [`PrivKeyPolicy::HardwareWallet`].
    /// It's worth adding a method like `my_public_key_der_path`
    /// that takes a derivation path from which we derive the corresponding public key.
    fn my_public_key(&self) -> Result<&Public, MmError<UnexpectedDerivationMethod>>;

    /// Try to parse address from string using specified on asset enable format,
    /// and if it failed inform user that he used a wrong format.
    fn address_from_str(&self, address: &str) -> MmResult<Address, AddrFromStrError>;

    /// For an address create corresponding utxo output script
    fn script_for_address(&self, address: &Address) -> MmResult<Script, UnsupportedAddr>;

    async fn get_current_mtp(&self) -> UtxoRpcResult<u32>;

    /// Check if the output is spendable (is not coinbase or it has enough confirmations).
    fn is_unspent_mature(&self, output: &RpcTransaction) -> bool;

    /// Calculates interest of the specified transaction.
    /// Please note, this method has to be used for KMD transactions only.
    async fn calc_interest_of_tx(&self, tx: &UtxoTx, input_transactions: &mut HistoryUtxoTxMap) -> UtxoRpcResult<u64>;

    /// Try to get a `HistoryUtxoTx` transaction from `utxo_tx_map` or try to request it from Rpc client.
    async fn get_mut_verbose_transaction_from_map_or_rpc<'a, 'b>(
        &'a self,
        tx_hash: H256Json,
        utxo_tx_map: &'b mut HistoryUtxoTxMap,
    ) -> UtxoRpcResult<&'b mut HistoryUtxoTx>;

    /// Generates a transaction spending P2SH vout (typically, with 0 index [`utxo_common::DEFAULT_SWAP_VOUT`]) of input.prev_transaction
    /// Works only if single signature is required!
    async fn p2sh_spending_tx(&self, input: utxo_common::P2SHSpendingTxInput<'_>) -> Result<UtxoTx, String>;

    /// Loads verbose transactions from cache or requests it using RPC client.
    fn get_verbose_transactions_from_cache_or_rpc(
        &self,
        tx_ids: HashSet<H256Json>,
    ) -> UtxoRpcFut<HashMap<H256Json, VerboseTransactionFrom>>;

    async fn preimage_trade_fee_required_to_send_outputs(
        &self,
        outputs: Vec<TransactionOutput>,
        fee_policy: FeePolicy,
        gas_fee: Option<u64>,
        stage: &FeeApproxStage,
    ) -> TradePreimageResult<BigDecimal>;

    /// Increase the given `dynamic_fee` according to the fee approximation `stage`.
    /// The method is used to predict a possible increase in dynamic fee.
    fn increase_dynamic_fee_by_stage(&self, dynamic_fee: u64, stage: &FeeApproxStage) -> u64;

    async fn p2sh_tx_locktime(&self, htlc_locktime: u32) -> Result<u32, MmError<UtxoRpcError>>;

    fn addr_format(&self) -> &UtxoAddressFormat;

    fn addr_format_for_standard_scripts(&self) -> UtxoAddressFormat;

    fn address_from_pubkey(&self, pubkey: &Public) -> Address;

    fn address_from_extended_pubkey(&self, extended_pubkey: &Secp256k1ExtendedPublicKey) -> Address {
        let pubkey = Public::Compressed(H264::from(extended_pubkey.public_key().serialize()));
        self.address_from_pubkey(&pubkey)
    }
}

impl ToBytes for UtxoTx {
    fn to_bytes(&self) -> Vec<u8> { self.tx_hex() }
}

impl ToBytes for Signature {
    fn to_bytes(&self) -> Vec<u8> { self.to_vec() }
}

impl<T: UtxoCommonOps> CoinAssocTypes for T {
    type Pubkey = Public;
    type PubkeyParseError = MmError<keys::Error>;
    type Tx = UtxoTx;
    type TxParseError = MmError<serialization::Error>;
    type Preimage = UtxoTx;
    type PreimageParseError = MmError<serialization::Error>;
    type Sig = Signature;
    type SigParseError = MmError<secp256k1::Error>;

    #[inline]
    fn parse_pubkey(&self, pubkey: &[u8]) -> Result<Self::Pubkey, Self::PubkeyParseError> {
        Ok(Public::from_slice(pubkey)?)
    }

    #[inline]
    fn parse_tx(&self, tx: &[u8]) -> Result<Self::Tx, Self::TxParseError> {
        let mut tx: UtxoTx = deserialize(tx)?;
        tx.tx_hash_algo = self.as_ref().tx_hash_algo;
        Ok(tx)
    }

    #[inline]
    fn parse_preimage(&self, tx: &[u8]) -> Result<Self::Preimage, Self::PreimageParseError> { self.parse_tx(tx) }

    fn parse_signature(&self, sig: &[u8]) -> Result<Self::Sig, Self::SigParseError> {
        SecpSignature::from_der(sig)?;
        Ok(sig.into())
    }
}

#[async_trait]
#[cfg_attr(test, mockable)]
pub trait GetUtxoListOps {
    /// Returns available unspents in ascending order
    /// + `RecentlySpentOutPoints` MutexGuard for further interaction (e.g. to add new transaction to it).
    /// The function uses either [`GetUtxoListOps::get_all_unspent_ordered_list`] or [`GetUtxoListOps::get_mature_unspent_ordered_list`]
    /// depending on the coin configuration.
    async fn get_unspent_ordered_list(
        &self,
        address: &Address,
    ) -> UtxoRpcResult<(Vec<UnspentInfo>, RecentlySpentOutPointsGuard<'_>)>;

    /// Returns available unspents in ascending order
    /// + `RecentlySpentOutPoints` MutexGuard for further interaction (e.g. to add new transaction to it).
    ///
    /// # Important
    ///
    /// The function doesn't check if the unspents are mature or immature.
    /// Consider using [`GetUtxoListOps::get_unspent_ordered_list`] instead.
    async fn get_all_unspent_ordered_list(
        &self,
        address: &Address,
    ) -> UtxoRpcResult<(Vec<UnspentInfo>, RecentlySpentOutPointsGuard<'_>)>;

    /// Returns available mature and immature unspents in ascending order
    /// + `RecentlySpentOutPoints` MutexGuard for further interaction (e.g. to add new transaction to it).
    ///
    /// # Important
    ///
    /// The function may request extra data using RPC to check each unspent output whether it's mature or not.
    /// It may be overhead in some cases, so consider using [`GetUtxoListOps::get_unspent_ordered_list`] instead.
    async fn get_mature_unspent_ordered_list(
        &self,
        address: &Address,
    ) -> UtxoRpcResult<(MatureUnspentList, RecentlySpentOutPointsGuard<'_>)>;
}

#[async_trait]
#[cfg_attr(test, mockable)]
pub trait GetUtxoMapOps {
    /// Returns available unspents in ascending order for every given `addresses`
    /// + `RecentlySpentOutPoints` MutexGuard for further interaction (e.g. to add new transaction to it).
    /// The function uses either [`GetUtxoMapOps::get_all_unspent_ordered_map`] or [`GetUtxoMapOps::get_mature_unspent_ordered_map`]
    /// depending on the coin configuration.
    async fn get_unspent_ordered_map(
        &self,
        addresses: Vec<Address>,
    ) -> UtxoRpcResult<(UnspentMap, RecentlySpentOutPointsGuard<'_>)>;

    /// Returns available unspents in ascending order for every given `addresses`
    /// + `RecentlySpentOutPoints` MutexGuard for further interaction (e.g. to add new transaction to it).
    ///
    /// # Important
    ///
    /// The function doesn't check if the unspents are mature or immature.
    /// Consider using [`GetUtxoMapOps::get_unspent_ordered_map`] instead.
    async fn get_all_unspent_ordered_map(
        &self,
        addresses: Vec<Address>,
    ) -> UtxoRpcResult<(UnspentMap, RecentlySpentOutPointsGuard<'_>)>;

    /// Returns available mature and immature unspents in ascending order for every given `addresses`
    /// + `RecentlySpentOutPoints` MutexGuard for further interaction (e.g. to add new transaction to it).
    ///
    /// # Important
    ///
    /// The function may request extra data using RPC to check each unspent output whether it's mature or not.
    /// It may be overhead in some cases, so consider using [`GetUtxoMapOps::get_unspent_ordered_map`] instead.
    async fn get_mature_unspent_ordered_map(
        &self,
        addresses: Vec<Address>,
    ) -> UtxoRpcResult<(MatureUnspentMap, RecentlySpentOutPointsGuard<'_>)>;
}

#[async_trait]
pub trait UtxoStandardOps {
    /// Gets tx details by hash requesting the coin RPC if required.
    /// * `input_transactions` - the cache of the already requested transactions.
    async fn tx_details_by_hash(
        &self,
        hash: &[u8],
        input_transactions: &mut HistoryUtxoTxMap,
    ) -> Result<TransactionDetails, String>;

    async fn request_tx_history(&self, metrics: MetricsArc) -> RequestTxHistoryResult;

    /// Calculate the KMD rewards and re-calculate the transaction fee
    /// if the specified `tx_details` was generated without considering the KMD rewards.
    /// Please note, this method has to be used for KMD transactions only.
    async fn update_kmd_rewards(
        &self,
        tx_details: &mut TransactionDetails,
        input_transactions: &mut HistoryUtxoTxMap,
    ) -> UtxoRpcResult<()>;
}

#[derive(Clone)]
pub struct UtxoArc(Arc<UtxoCoinFields>);
impl Deref for UtxoArc {
    type Target = UtxoCoinFields;
    fn deref(&self) -> &UtxoCoinFields { &self.0 }
}

impl From<UtxoCoinFields> for UtxoArc {
    fn from(coin: UtxoCoinFields) -> UtxoArc { UtxoArc::new(coin) }
}

impl From<Arc<UtxoCoinFields>> for UtxoArc {
    fn from(arc: Arc<UtxoCoinFields>) -> UtxoArc { UtxoArc(arc) }
}

impl UtxoArc {
    pub fn new(fields: UtxoCoinFields) -> UtxoArc { UtxoArc(Arc::new(fields)) }

    pub fn with_arc(inner: Arc<UtxoCoinFields>) -> UtxoArc { UtxoArc(inner) }

    /// Returns weak reference to the inner UtxoCoinFields
    pub fn downgrade(&self) -> UtxoWeak {
        let weak = Arc::downgrade(&self.0);
        UtxoWeak(weak)
    }
}

#[derive(Clone)]
pub struct UtxoWeak(Weak<UtxoCoinFields>);

impl From<Weak<UtxoCoinFields>> for UtxoWeak {
    fn from(weak: Weak<UtxoCoinFields>) -> Self { UtxoWeak(weak) }
}

impl UtxoWeak {
    pub fn upgrade(&self) -> Option<UtxoArc> { self.0.upgrade().map(UtxoArc::from) }
}

// We can use a shared UTXO lock for all UTXO coins at 1 time.
// It's highly likely that we won't experience any issues with it as we won't need to send "a lot" of transactions concurrently.
lazy_static! {
    pub static ref UTXO_LOCK: AsyncMutex<()> = AsyncMutex::new(());
}

#[derive(Debug, Display)]
pub enum GenerateTxError {
    #[display(
        fmt = "Couldn't generate tx from empty UTXOs set, required no less than {} satoshis",
        required
    )]
    EmptyUtxoSet { required: u64 },
    #[display(fmt = "Couldn't generate tx with empty output set")]
    EmptyOutputs,
    #[display(fmt = "Output value {} less than dust {}", value, dust)]
    OutputValueLessThanDust { value: u64, dust: u64 },
    #[display(
        fmt = "Output {} value {} is too small, required no less than {}",
        output_idx,
        output_value,
        required
    )]
    DeductFeeFromOutputFailed {
        output_idx: usize,
        output_value: u64,
        required: u64,
    },
    #[display(
        fmt = "Sum of input values {} is too small, required no less than {}",
        sum_utxos,
        required
    )]
    NotEnoughUtxos { sum_utxos: u64, required: u64 },
    #[display(fmt = "Transport error: {}", _0)]
    Transport(String),
    #[display(fmt = "Internal error: {}", _0)]
    Internal(String),
}

impl From<JsonRpcError> for GenerateTxError {
    fn from(rpc_err: JsonRpcError) -> Self { GenerateTxError::Transport(rpc_err.to_string()) }
}

impl From<UtxoRpcError> for GenerateTxError {
    fn from(e: UtxoRpcError) -> Self {
        match e {
            UtxoRpcError::Transport(rpc) | UtxoRpcError::ResponseParseError(rpc) => {
                GenerateTxError::Transport(rpc.to_string())
            },
            UtxoRpcError::InvalidResponse(error) => GenerateTxError::Transport(error),
            UtxoRpcError::Internal(error) => GenerateTxError::Internal(error),
        }
    }
}

impl From<NumConversError> for GenerateTxError {
    fn from(e: NumConversError) -> Self { GenerateTxError::Internal(e.to_string()) }
}

pub enum RequestTxHistoryResult {
    Ok(Vec<(H256Json, u64)>),
    Retry { error: String },
    HistoryTooLarge,
    CriticalError(String),
}

#[derive(Clone)]
pub enum VerboseTransactionFrom {
    Cache(RpcTransaction),
    Rpc(RpcTransaction),
}

impl VerboseTransactionFrom {
    #[inline]
    fn to_inner(&self) -> &RpcTransaction {
        match self {
            VerboseTransactionFrom::Rpc(tx) | VerboseTransactionFrom::Cache(tx) => tx,
        }
    }

    #[inline]
    pub fn into_inner(self) -> RpcTransaction {
        match self {
            VerboseTransactionFrom::Rpc(tx) | VerboseTransactionFrom::Cache(tx) => tx,
        }
    }
}

pub fn compressed_key_pair_from_bytes(raw: &[u8], prefix: u8, checksum_type: ChecksumType) -> Result<KeyPair, String> {
    if raw.len() != 32 {
        return ERR!("Invalid raw priv key len {}", raw.len());
    }

    let private = Private {
        prefix,
        compressed: true,
        secret: Secret::from(raw),
        checksum_type,
    };
    Ok(try_s!(KeyPair::from_private(private)))
}

pub fn compressed_pub_key_from_priv_raw(raw_priv: &[u8], sum_type: ChecksumType) -> Result<H264, String> {
    let key_pair: KeyPair = try_s!(compressed_key_pair_from_bytes(raw_priv, 0, sum_type));
    Ok(H264::from(&**key_pair.public()))
}

#[derive(Clone, Debug, Deserialize, PartialEq, Serialize)]
pub struct UtxoFeeDetails {
    pub coin: Option<String>,
    pub amount: BigDecimal,
}

#[cfg(not(target_arch = "wasm32"))]
// https://github.com/KomodoPlatform/komodo/blob/master/zcutil/fetch-params.sh#L5
// https://github.com/KomodoPlatform/komodo/blob/master/zcutil/fetch-params.bat#L4
pub fn zcash_params_path() -> PathBuf {
    if cfg!(windows) {
        // >= Vista: c:\Users\$username\AppData\Roaming
        get_special_folder_path().join("ZcashParams")
    } else if cfg!(target_os = "macos") {
        home_dir()
            .unwrap()
            .join("Library")
            .join("Application Support")
            .join("ZcashParams")
    } else {
        home_dir().unwrap().join(".zcash-params")
    }
}

#[cfg(not(target_arch = "wasm32"))]
pub fn coin_daemon_data_dir(name: &str, is_asset_chain: bool) -> PathBuf {
    // komodo/util.cpp/GetDefaultDataDir
    let mut data_dir = match dirs::home_dir() {
        Some(hd) => hd,
        None => Path::new("/").to_path_buf(),
    };

    if cfg!(windows) {
        // >= Vista: c:\Users\$username\AppData\Roaming
        data_dir = get_special_folder_path();
        if is_asset_chain {
            data_dir.push("Komodo");
        } else {
            data_dir.push(first_char_to_upper(name));
        }
    } else if cfg!(target_os = "macos") {
        data_dir.push("Library");
        data_dir.push("Application Support");
        if is_asset_chain {
            data_dir.push("Komodo");
        } else {
            data_dir.push(first_char_to_upper(name));
        }
    } else if is_asset_chain {
        data_dir.push(".komodo");
    } else {
        data_dir.push(format!(".{}", name));
    }

    if is_asset_chain {
        data_dir.push(name)
    };
    data_dir
}

enum ElectrumProtoVerifierEvent {
    Connected(String),
    Disconnected(String),
}

/// Electrum protocol version verifier.
/// The structure is used to handle the `on_connected` event and notify `electrum_version_loop`.
struct ElectrumProtoVerifier {
    on_event_tx: UnboundedSender<ElectrumProtoVerifierEvent>,
}

impl ElectrumProtoVerifier {
    fn into_shared(self) -> RpcTransportEventHandlerShared { Arc::new(self) }
}

impl RpcTransportEventHandler for ElectrumProtoVerifier {
    fn debug_info(&self) -> String { "ElectrumProtoVerifier".into() }

    fn on_outgoing_request(&self, _data: &[u8]) {}

    fn on_incoming_response(&self, _data: &[u8]) {}

    fn on_connected(&self, address: String) -> Result<(), String> {
        try_s!(self
            .on_event_tx
            .unbounded_send(ElectrumProtoVerifierEvent::Connected(address)));
        Ok(())
    }

    fn on_disconnected(&self, address: String) -> Result<(), String> {
        try_s!(self
            .on_event_tx
            .unbounded_send(ElectrumProtoVerifierEvent::Disconnected(address)));
        Ok(())
    }
}

#[derive(Clone, Debug, Deserialize, Serialize)]
pub struct UtxoActivationParams {
    pub mode: UtxoRpcMode,
    pub utxo_merge_params: Option<UtxoMergeParams>,
    #[serde(default)]
    pub tx_history: bool,
    pub required_confirmations: Option<u64>,
    pub requires_notarization: Option<bool>,
    pub address_format: Option<UtxoAddressFormat>,
    // The max number of empty addresses in a row.
    // If transactions were sent to an address outside the `gap_limit`, they will not be identified.
    pub gap_limit: Option<u32>,
    #[serde(flatten)]
    pub enable_params: EnabledCoinBalanceParams,
    #[serde(default)]
    pub priv_key_policy: PrivKeyActivationPolicy,
    /// The flag determines whether to use mature unspent outputs *only* to generate transactions.
    /// https://github.com/KomodoPlatform/atomicDEX-API/issues/1181
    pub check_utxo_maturity: Option<bool>,
    /// This determines which Address of the HD account to be used for swaps for this UTXO coin.
    /// If not specified, the first non-change address for the first account is used.
    #[serde(default)]
    pub path_to_address: StandardHDCoinAddress,
}

#[derive(Debug, Display)]
pub enum UtxoFromLegacyReqErr {
    UnexpectedMethod,
    InvalidElectrumServers(json::Error),
    InvalidMergeParams(json::Error),
    InvalidBlockHeaderVerificationParams(json::Error),
    InvalidRequiredConfs(json::Error),
    InvalidRequiresNota(json::Error),
    InvalidAddressFormat(json::Error),
    InvalidCheckUtxoMaturity(json::Error),
    InvalidScanPolicy(json::Error),
    InvalidMinAddressesNumber(json::Error),
    InvalidPrivKeyPolicy(json::Error),
    InvalidAccount(json::Error),
    InvalidAddressIndex(json::Error),
}

impl UtxoActivationParams {
    pub fn from_legacy_req(req: &Json) -> Result<Self, MmError<UtxoFromLegacyReqErr>> {
        let mode = match req["method"].as_str() {
            Some("enable") => UtxoRpcMode::Native,
            Some("electrum") => {
                let servers =
                    json::from_value(req["servers"].clone()).map_to_mm(UtxoFromLegacyReqErr::InvalidElectrumServers)?;
                UtxoRpcMode::Electrum { servers }
            },
            _ => return MmError::err(UtxoFromLegacyReqErr::UnexpectedMethod),
        };
        let utxo_merge_params =
            json::from_value(req["utxo_merge_params"].clone()).map_to_mm(UtxoFromLegacyReqErr::InvalidMergeParams)?;

        let tx_history = req["tx_history"].as_bool().unwrap_or_default();
        let required_confirmations = json::from_value(req["required_confirmations"].clone())
            .map_to_mm(UtxoFromLegacyReqErr::InvalidRequiredConfs)?;
        let requires_notarization = json::from_value(req["requires_notarization"].clone())
            .map_to_mm(UtxoFromLegacyReqErr::InvalidRequiresNota)?;
        let address_format =
            json::from_value(req["address_format"].clone()).map_to_mm(UtxoFromLegacyReqErr::InvalidAddressFormat)?;
        let check_utxo_maturity = json::from_value(req["check_utxo_maturity"].clone())
            .map_to_mm(UtxoFromLegacyReqErr::InvalidCheckUtxoMaturity)?;
        let scan_policy = json::from_value::<Option<EnableCoinScanPolicy>>(req["scan_policy"].clone())
            .map_to_mm(UtxoFromLegacyReqErr::InvalidScanPolicy)?
            .unwrap_or_default();
        let min_addresses_number = json::from_value(req["min_addresses_number"].clone())
            .map_to_mm(UtxoFromLegacyReqErr::InvalidMinAddressesNumber)?;
        let enable_params = EnabledCoinBalanceParams {
            scan_policy,
            min_addresses_number,
        };
        let priv_key_policy = json::from_value::<Option<PrivKeyActivationPolicy>>(req["priv_key_policy"].clone())
            .map_to_mm(UtxoFromLegacyReqErr::InvalidPrivKeyPolicy)?
            .unwrap_or(PrivKeyActivationPolicy::ContextPrivKey);
        let path_to_address = json::from_value::<Option<StandardHDCoinAddress>>(req["path_to_address"].clone())
            .map_to_mm(UtxoFromLegacyReqErr::InvalidAddressIndex)?
            .unwrap_or_default();

        Ok(UtxoActivationParams {
            mode,
            utxo_merge_params,
            tx_history,
            required_confirmations,
            requires_notarization,
            address_format,
            gap_limit: None,
            enable_params,
            priv_key_policy,
            check_utxo_maturity,
            path_to_address,
        })
    }
}

#[derive(Clone, Debug, Deserialize, Serialize)]
#[serde(tag = "rpc", content = "rpc_data")]
pub enum UtxoRpcMode {
    Native,
    Electrum { servers: Vec<ElectrumRpcRequest> },
}

impl UtxoRpcMode {
    #[inline]
    pub fn is_native(&self) -> bool { matches!(*self, UtxoRpcMode::Native) }
}

#[derive(Debug)]
pub struct ElectrumBuilderArgs {
    pub spawn_ping: bool,
    pub negotiate_version: bool,
    pub collect_metrics: bool,
}

impl Default for ElectrumBuilderArgs {
    fn default() -> Self {
        ElectrumBuilderArgs {
            spawn_ping: true,
            negotiate_version: true,
            collect_metrics: true,
        }
    }
}

#[derive(Debug)]
pub struct UtxoHDWallet {
    pub hd_wallet_rmd160: H160,
    pub hd_wallet_storage: HDWalletCoinStorage,
    pub address_format: UtxoAddressFormat,
    /// Derivation path of the coin.
    /// This derivation path consists of `purpose` and `coin_type` only
    /// where the full `BIP44` address has the following structure:
    /// `m/purpose'/coin_type'/account'/change/address_index`.
    pub derivation_path: StandardHDPathToCoin,
    /// User accounts.
    pub accounts: HDAccountsMutex<UtxoHDAccount>,
    // The max number of empty addresses in a row.
    // If transactions were sent to an address outside the `gap_limit`, they will not be identified.
    pub gap_limit: u32,
}

impl HDWalletOps for UtxoHDWallet {
    type HDAccount = UtxoHDAccount;

    fn coin_type(&self) -> u32 { self.derivation_path.coin_type() }

    fn gap_limit(&self) -> u32 { self.gap_limit }

    fn get_accounts_mutex(&self) -> &HDAccountsMutex<Self::HDAccount> { &self.accounts }
}

#[derive(Clone, Debug, Default)]
pub struct HDAddressesCache {
    cache: Arc<AsyncMutex<HashMap<HDAddressId, UtxoHDAddress>>>,
}

impl HDAddressesCache {
    pub fn with_capacity(capacity: usize) -> HDAddressesCache {
        HDAddressesCache {
            cache: Arc::new(AsyncMutex::new(HashMap::with_capacity(capacity))),
        }
    }

    pub async fn lock(&self) -> AsyncMutexGuard<'_, HashMap<HDAddressId, UtxoHDAddress>> { self.cache.lock().await }
}

#[derive(Clone, Debug)]
pub struct UtxoHDAccount {
    pub account_id: u32,
    /// [Extended public key](https://learnmeabitcoin.com/technical/extended-keys) that corresponds to the derivation path:
    /// `m/purpose'/coin_type'/account'`.
    pub extended_pubkey: Secp256k1ExtendedPublicKey,
    /// [`UtxoHDWallet::derivation_path`] derived by [`UtxoHDAccount::account_id`].
    pub account_derivation_path: StandardHDPathToAccount,
    /// The number of addresses that we know have been used by the user.
    /// This is used in order not to check the transaction history for each address,
    /// but to request the balance of addresses whose index is less than `address_number`.
    pub external_addresses_number: u32,
    pub internal_addresses_number: u32,
    /// The cache of derived addresses.
    /// This is used at [`HDWalletCoinOps::derive_address`].
    pub derived_addresses: HDAddressesCache,
}

impl HDAccountOps for UtxoHDAccount {
    fn known_addresses_number(&self, chain: Bip44Chain) -> MmResult<u32, InvalidBip44ChainError> {
        match chain {
            Bip44Chain::External => Ok(self.external_addresses_number),
            Bip44Chain::Internal => Ok(self.internal_addresses_number),
        }
    }

    fn account_derivation_path(&self) -> DerivationPath { self.account_derivation_path.to_derivation_path() }

    fn account_id(&self) -> u32 { self.account_id }
}

impl UtxoHDAccount {
    pub fn try_from_storage_item(
        wallet_der_path: &StandardHDPathToCoin,
        account_info: &HDAccountStorageItem,
    ) -> HDWalletStorageResult<UtxoHDAccount> {
        const ACCOUNT_CHILD_HARDENED: bool = true;

        let account_child = ChildNumber::new(account_info.account_id, ACCOUNT_CHILD_HARDENED)?;
        let account_derivation_path = wallet_der_path
            .derive(account_child)
            .map_to_mm(StandardHDPathError::from)?;
        let extended_pubkey = Secp256k1ExtendedPublicKey::from_str(&account_info.account_xpub)?;
        let capacity =
            account_info.external_addresses_number + account_info.internal_addresses_number + DEFAULT_GAP_LIMIT;
        Ok(UtxoHDAccount {
            account_id: account_info.account_id,
            extended_pubkey,
            account_derivation_path,
            external_addresses_number: account_info.external_addresses_number,
            internal_addresses_number: account_info.internal_addresses_number,
            derived_addresses: HDAddressesCache::with_capacity(capacity as usize),
        })
    }

    pub fn to_storage_item(&self) -> HDAccountStorageItem {
        HDAccountStorageItem {
            account_id: self.account_id,
            account_xpub: self.extended_pubkey.to_string(bip32::Prefix::XPUB),
            external_addresses_number: self.external_addresses_number,
            internal_addresses_number: self.internal_addresses_number,
        }
    }
}

/// Function calculating KMD interest
/// https://github.com/KomodoPlatform/komodo/blob/master/src/komodo_interest.h
fn kmd_interest(
    height: Option<u64>,
    value: u64,
    lock_time: u64,
    current_time: u64,
) -> Result<u64, KmdRewardsNotAccruedReason> {
    const KOMODO_ENDOFERA: u64 = 7_777_777;
    const LOCKTIME_THRESHOLD: u64 = 500_000_000;
    // dPoW Season 7, Fri Jun 30 2023
    const N_S7_HARDFORK_HEIGHT: u64 = 3_484_958;
    // MINUTES_PER_YEAR = 365 * 24 * 60
    const MINUTES_PER_YEAR: u64 = 525_600;
    // Minutes required for 100% active user reward before N_S7_HARDFORK_HEIGHT
    const MINUTES_PER_AUR: u64 = 20 * MINUTES_PER_YEAR;

    // value must be at least 10 KMD
    if value < 1_000_000_000 {
        return Err(KmdRewardsNotAccruedReason::UtxoAmountLessThanTen);
    }
    // locktime must be set
    if lock_time == 0 {
        return Err(KmdRewardsNotAccruedReason::LocktimeNotSet);
    }
    // interest doesn't accrue for lock_time < 500_000_000
    if lock_time < LOCKTIME_THRESHOLD {
        return Err(KmdRewardsNotAccruedReason::LocktimeLessThanThreshold);
    }
    let height = match height {
        Some(h) => h,
        None => return Err(KmdRewardsNotAccruedReason::TransactionInMempool), // consider that the transaction is not mined yet
    };
    // interest will stop accrue after block 7_777_777
    if height >= KOMODO_ENDOFERA {
        return Err(KmdRewardsNotAccruedReason::UtxoHeightGreaterThanEndOfEra);
    };
    // current time must be greater than tx lock_time
    if current_time < lock_time {
        return Err(KmdRewardsNotAccruedReason::OneHourNotPassedYet);
    }

    let mut minutes = (current_time - lock_time) / 60;

    // at least 1 hour should pass
    if minutes < 60 {
        return Err(KmdRewardsNotAccruedReason::OneHourNotPassedYet);
    }

    // interest stop accruing after 1 year before block 1000000
    if minutes > MINUTES_PER_YEAR {
        minutes = MINUTES_PER_YEAR
    };
    // interest stop accruing after 1 month past 1000000 block
    if height >= 1_000_000 && minutes > 31 * 24 * 60 {
        minutes = 31 * 24 * 60;
    }
    minutes -= 59;
    // KIP-0001 proposed a reduction of the AUR from 5% to 0.01%
    // https://github.com/KomodoPlatform/kips/blob/main/kip-0001.mediawiki
    // https://github.com/KomodoPlatform/komodo/pull/584
    let accrued = if height >= N_S7_HARDFORK_HEIGHT {
        (value / MINUTES_PER_AUR) * minutes / 500
    } else {
        (value / MINUTES_PER_AUR) * minutes
    };

    Ok(accrued)
}

fn kmd_interest_accrue_stop_at(height: u64, lock_time: u64) -> u64 {
    let seconds = if height < 1_000_000 {
        // interest stop accruing after 1 year before block 1000000
        365 * 24 * 60 * 60
    } else {
        // interest stop accruing after 1 month past 1000000 block
        31 * 24 * 60 * 60
    };

    lock_time + seconds
}

fn kmd_interest_accrue_start_at(lock_time: u64) -> u64 {
    let one_hour = 60 * 60;
    lock_time + one_hour
}

#[derive(Debug, Serialize, Eq, PartialEq)]
enum KmdRewardsNotAccruedReason {
    LocktimeNotSet,
    LocktimeLessThanThreshold,
    UtxoHeightGreaterThanEndOfEra,
    UtxoAmountLessThanTen,
    OneHourNotPassedYet,
    TransactionInMempool,
}

#[derive(Serialize)]
enum KmdRewardsAccrueInfo {
    Accrued(BigDecimal),
    NotAccruedReason(KmdRewardsNotAccruedReason),
}

#[derive(Serialize)]
pub struct KmdRewardsInfoElement {
    tx_hash: H256Json,
    #[serde(skip_serializing_if = "Option::is_none")]
    height: Option<u64>,
    /// The zero-based index of the output in the transaction’s list of outputs.
    output_index: u32,
    amount: BigDecimal,
    locktime: u64,
    /// Amount of accrued rewards.
    accrued_rewards: KmdRewardsAccrueInfo,
    /// Rewards start to accrue at this time for the given transaction.
    /// None if the rewards will not be accrued.
    #[serde(skip_serializing_if = "Option::is_none")]
    accrue_start_at: Option<u64>,
    /// Rewards stop to accrue at this time for the given transaction.
    /// None if the rewards will not be accrued.
    #[serde(skip_serializing_if = "Option::is_none")]
    accrue_stop_at: Option<u64>,
}

/// Get rewards info of unspent outputs.
/// The list is ordered by the output value.
pub async fn kmd_rewards_info<T: UtxoCommonOps>(coin: &T) -> Result<Vec<KmdRewardsInfoElement>, String> {
    if coin.as_ref().conf.ticker != "KMD" {
        return ERR!("rewards info can be obtained for KMD only");
    }

    let utxo = coin.as_ref();
    let my_address = try_s!(utxo.derivation_method.single_addr_or_err());
    let rpc_client = &utxo.rpc_client;
    let mut unspents = try_s!(rpc_client.list_unspent(my_address, utxo.decimals).compat().await);
    // Reorder from highest to lowest unspent outputs.
    unspents.sort_unstable_by(|x, y| y.value.cmp(&x.value));

    let mut result = Vec::with_capacity(unspents.len());
    for unspent in unspents {
        let tx_hash: H256Json = unspent.outpoint.hash.reversed().into();
        let tx_info = try_s!(rpc_client.get_verbose_transaction(&tx_hash).compat().await);

        let value = unspent.value;
        let locktime = tx_info.locktime as u64;
        let current_time = try_s!(coin.get_current_mtp().await) as u64;
        let accrued_rewards = match kmd_interest(tx_info.height, value, locktime, current_time) {
            Ok(interest) => {
                KmdRewardsAccrueInfo::Accrued(big_decimal_from_sat(interest as i64, coin.as_ref().decimals))
            },
            Err(reason) => KmdRewardsAccrueInfo::NotAccruedReason(reason),
        };

        // `accrue_start_at` and `accrue_stop_at` should be None if the rewards will never be obtained for the given transaction
        let (accrue_start_at, accrue_stop_at) = match &accrued_rewards {
            KmdRewardsAccrueInfo::Accrued(_)
            | KmdRewardsAccrueInfo::NotAccruedReason(KmdRewardsNotAccruedReason::TransactionInMempool)
            | KmdRewardsAccrueInfo::NotAccruedReason(KmdRewardsNotAccruedReason::OneHourNotPassedYet) => {
                let start_at = Some(kmd_interest_accrue_start_at(locktime));
                let stop_at = tx_info
                    .height
                    .map(|height| kmd_interest_accrue_stop_at(height, locktime));
                (start_at, stop_at)
            },
            _ => (None, None),
        };

        result.push(KmdRewardsInfoElement {
            tx_hash,
            height: tx_info.height,
            output_index: unspent.outpoint.index,
            amount: big_decimal_from_sat(value as i64, coin.as_ref().decimals),
            locktime,
            accrued_rewards,
            accrue_start_at,
            accrue_stop_at,
        });
    }

    Ok(result)
}

/// Denominate BigDecimal amount of coin units to satoshis
pub fn sat_from_big_decimal(amount: &BigDecimal, decimals: u8) -> NumConversResult<u64> {
    (amount * BigDecimal::from(10u64.pow(decimals as u32)))
        .to_u64()
        .or_mm_err(|| {
            let err = format!("Could not get sat from amount {} with decimals {}", amount, decimals);
            NumConversError::new(err)
        })
}

async fn send_outputs_from_my_address_impl<T>(
    coin: T,
    outputs: Vec<TransactionOutput>,
) -> Result<UtxoTx, TransactionErr>
where
    T: UtxoCommonOps + GetUtxoListOps,
{
    let my_address = try_tx_s!(coin.as_ref().derivation_method.single_addr_or_err());
    let (unspents, recently_sent_txs) = try_tx_s!(coin.get_unspent_ordered_list(my_address).await);
    generate_and_send_tx(&coin, unspents, None, FeePolicy::SendExact, recently_sent_txs, outputs).await
}

/// Generates and sends tx using unspents and outputs adding new record to the recently_spent in case of success
async fn generate_and_send_tx<T>(
    coin: &T,
    unspents: Vec<UnspentInfo>,
    required_inputs: Option<Vec<UnspentInfo>>,
    fee_policy: FeePolicy,
    mut recently_spent: RecentlySpentOutPointsGuard<'_>,
    outputs: Vec<TransactionOutput>,
) -> Result<UtxoTx, TransactionErr>
where
    T: AsRef<UtxoCoinFields> + UtxoTxGenerationOps + UtxoTxBroadcastOps,
{
    let my_address = try_tx_s!(coin.as_ref().derivation_method.single_addr_or_err());
    let key_pair = try_tx_s!(coin.as_ref().priv_key_policy.activated_key_or_err());

    let mut builder = UtxoTxBuilder::new(coin)
        .add_available_inputs(unspents)
        .add_outputs(outputs)
        .with_fee_policy(fee_policy);
    if let Some(required) = required_inputs {
        builder = builder.add_required_inputs(required);
    }
    let (unsigned, _) = try_tx_s!(builder.build().await);

    let spent_unspents = unsigned
        .inputs
        .iter()
        .map(|input| UnspentInfo {
            outpoint: input.previous_output,
            value: input.amount,
            height: None,
        })
        .collect();

    let signature_version = match &my_address.addr_format {
        UtxoAddressFormat::Segwit => SignatureVersion::WitnessV0,
        _ => coin.as_ref().conf.signature_version,
    };

<<<<<<< HEAD
    let prev_script = output_script(my_address);
=======
    let prev_script = utxo_common::get_script_for_address(coin.as_ref(), my_address)
        .map_err(|e| TransactionErr::Plain(ERRL!("{}", e)))?;
>>>>>>> fc95ef3e
    let signed = try_tx_s!(sign_tx(
        unsigned,
        key_pair,
        prev_script,
        signature_version,
        coin.as_ref().conf.fork_id
    ));

    try_tx_s!(coin.broadcast_tx(&signed).await, signed);

    recently_spent.add_spent(spent_unspents, signed.hash(), signed.outputs.clone());

    Ok(signed)
}

pub fn output_script(address: &Address) -> Script {
    match address.addr_format {
<<<<<<< HEAD
        UtxoAddressFormat::Segwit => Builder::build_witness_script(&address.hash),
        _ => match address.script_type {
            AddressScriptType::P2PKH => Builder::build_p2pkh(&address.hash),
            AddressScriptType::P2SH => Builder::build_p2sh(&address.hash),
            AddressScriptType::P2WPKH | AddressScriptType::P2WSH => {
                panic!("internal error: wrong segwit script type");
            },
=======
        UtxoAddressFormat::Segwit => Builder::build_p2witness(&address.hash),
        _ => match script_type {
            ScriptType::P2PKH => Builder::build_p2pkh(&address.hash),
            ScriptType::P2SH => Builder::build_p2sh(&address.hash),
            ScriptType::P2WPKH => Builder::build_p2witness(&address.hash),
            ScriptType::P2WSH => Builder::build_p2witness(&address.hash),
>>>>>>> fc95ef3e
        },
    }
}

pub fn address_by_conf_and_pubkey_str(
    coin: &str,
    conf: &Json,
    pubkey: &str,
    addr_format: UtxoAddressFormat,
) -> Result<String, String> {
    // using a reasonable default here
    let params = UtxoActivationParams {
        mode: UtxoRpcMode::Native,
        utxo_merge_params: None,
        tx_history: false,
        required_confirmations: None,
        requires_notarization: None,
        address_format: None,
        gap_limit: None,
        enable_params: EnabledCoinBalanceParams::default(),
        priv_key_policy: PrivKeyActivationPolicy::ContextPrivKey,
        check_utxo_maturity: None,
        // This will not be used since the pubkey from orderbook/etc.. will be used to generate the address
        path_to_address: StandardHDCoinAddress::default(),
    };
    let conf_builder = UtxoConfBuilder::new(conf, &params, coin);
    let utxo_conf = try_s!(conf_builder.build());
    let pubkey_bytes = try_s!(hex::decode(pubkey));
    let hash = dhash160(&pubkey_bytes);

    let address = Address {
        prefixes: utxo_conf.address_prefixes.p2pkh,
        hash: hash.into(),
        checksum_type: utxo_conf.checksum_type,
        hrp: utxo_conf.bech32_hrp,
        addr_format,
        script_type: AddressScriptType::P2PKH,
    };
    address.display_address()
}

fn parse_hex_encoded_u32(hex_encoded: &str) -> Result<u32, MmError<String>> {
    let hex_encoded = hex_encoded.strip_prefix("0x").unwrap_or(hex_encoded);
    let bytes = hex::decode(hex_encoded).map_to_mm(|e| e.to_string())?;
    let be_bytes: [u8; 4] = bytes
        .as_slice()
        .try_into()
        .map_to_mm(|e: TryFromSliceError| e.to_string())?;
    Ok(u32::from_be_bytes(be_bytes))
}

#[cfg(not(target_arch = "wasm32"))]
pub mod for_tests {
    use crate::rpc_command::init_withdraw::{init_withdraw, withdraw_status, WithdrawStatusRequest};
    use crate::{TransactionDetails, WithdrawError, WithdrawFrom, WithdrawRequest};
    use common::executor::Timer;
    use common::{now_ms, wait_until_ms};
    use mm2_core::mm_ctx::MmArc;
    use mm2_err_handle::prelude::MmResult;
    use mm2_number::BigDecimal;
    use rpc_task::RpcTaskStatus;
    use std::str::FromStr;

    /// Helper to call init_withdraw and wait for completion
    pub async fn test_withdraw_init_loop(
        ctx: MmArc,
        ticker: &str,
        to: &str,
        amount: &str,
        from_derivation_path: &str,
    ) -> MmResult<TransactionDetails, WithdrawError> {
        let withdraw_req = WithdrawRequest {
            amount: BigDecimal::from_str(amount).unwrap(),
            from: Some(WithdrawFrom::DerivationPath {
                derivation_path: from_derivation_path.to_owned(),
            }),
            to: to.to_owned(),
            coin: ticker.to_owned(),
            max: false,
            fee: None,
            memo: None,
        };
        let init = init_withdraw(ctx.clone(), withdraw_req).await.unwrap();
        let timeout = wait_until_ms(150000);
        loop {
            if now_ms() > timeout {
                panic!("{} init_withdraw timed out", ticker);
            }
            let status = withdraw_status(ctx.clone(), WithdrawStatusRequest {
                task_id: init.task_id,
                forget_if_finished: true,
            })
            .await;
            if let Ok(status) = status {
                match status {
                    RpcTaskStatus::Ok(tx_details) => break Ok(tx_details),
                    RpcTaskStatus::Error(e) => break Err(e),
                    _ => Timer::sleep(1.).await,
                }
            } else {
                panic!("{} could not get withdraw_status", ticker)
            }
        }
    }
}

#[test]
fn test_parse_hex_encoded_u32() {
    assert_eq!(parse_hex_encoded_u32("0x892f2085"), Ok(2301567109));
    assert_eq!(parse_hex_encoded_u32("892f2085"), Ok(2301567109));
    assert_eq!(parse_hex_encoded_u32("0x7361707a"), Ok(1935765626));
}<|MERGE_RESOLUTION|>--- conflicted
+++ resolved
@@ -1884,12 +1884,8 @@
         _ => coin.as_ref().conf.signature_version,
     };
 
-<<<<<<< HEAD
-    let prev_script = output_script(my_address);
-=======
     let prev_script = utxo_common::get_script_for_address(coin.as_ref(), my_address)
         .map_err(|e| TransactionErr::Plain(ERRL!("{}", e)))?;
->>>>>>> fc95ef3e
     let signed = try_tx_s!(sign_tx(
         unsigned,
         key_pair,
@@ -1907,22 +1903,13 @@
 
 pub fn output_script(address: &Address) -> Script {
     match address.addr_format {
-<<<<<<< HEAD
-        UtxoAddressFormat::Segwit => Builder::build_witness_script(&address.hash),
+        UtxoAddressFormat::Segwit => Builder::build_p2witness(&address.hash),
         _ => match address.script_type {
             AddressScriptType::P2PKH => Builder::build_p2pkh(&address.hash),
             AddressScriptType::P2SH => Builder::build_p2sh(&address.hash),
             AddressScriptType::P2WPKH | AddressScriptType::P2WSH => {
                 panic!("internal error: wrong segwit script type");
             },
-=======
-        UtxoAddressFormat::Segwit => Builder::build_p2witness(&address.hash),
-        _ => match script_type {
-            ScriptType::P2PKH => Builder::build_p2pkh(&address.hash),
-            ScriptType::P2SH => Builder::build_p2sh(&address.hash),
-            ScriptType::P2WPKH => Builder::build_p2witness(&address.hash),
-            ScriptType::P2WSH => Builder::build_p2witness(&address.hash),
->>>>>>> fc95ef3e
         },
     }
 }
