/******************************************************************************
 * Copyright © 2023 Pampex LTD and TillyHK LTD                                *
 *                                                                            *
 * See the CONTRIBUTOR-LICENSE-AGREEMENT, COPYING, LICENSE-COPYRIGHT-NOTICE   *
 * and DEVELOPER-CERTIFICATE-OF-ORIGIN files in the LEGAL directory in        *
 * the top-level directory of this distribution for the individual copyright  *
 * holder information and the developer policies on copyright and licensing.  *
 *                                                                            *
 * Unless otherwise agreed in a custom licensing agreement, no part of the    *
 * Komodo DeFi Framework software, including this file may be copied, modified, propagated*
 * or distributed except according to the terms contained in the              *
 * LICENSE-COPYRIGHT-NOTICE file.                                             *
 *                                                                            *
 * Removal or modification of this copyright notice is prohibited.            *
 *                                                                            *
 ******************************************************************************/
//
//  utxo.rs
//  marketmaker
//
//  Copyright © 2023 Pampex LTD and TillyHK LTD. All rights reserved.
//

pub mod bch;
pub(crate) mod bchd_grpc;
#[allow(clippy::all)]
#[rustfmt::skip]
#[path = "utxo/pb.rs"]
mod bchd_pb;
pub mod qtum;
pub mod rpc_clients;
pub mod slp;
pub mod spv;
pub mod swap_proto_v2_scripts;
pub mod tx_history_events;
pub mod utxo_balance_events;
pub mod utxo_block_header_storage;
pub mod utxo_builder;
pub mod utxo_common;
pub mod utxo_hd_wallet;
pub mod utxo_standard;
pub mod utxo_tx_history_v2;
pub mod utxo_withdraw;

use async_trait::async_trait;
#[cfg(not(target_arch = "wasm32"))]
use bitcoin::network::constants::Network as BitcoinNetwork;
pub use bitcrypto::{dhash160, sha256, ChecksumType};
pub use chain::Transaction as UtxoTx;
use chain::{OutPoint, TransactionOutput, TxHashAlgo};
use common::executor::abortable_queue::AbortableQueue;
#[cfg(not(target_arch = "wasm32"))]
use common::first_char_to_upper;
use common::jsonrpc_client::JsonRpcError;
use common::log::LogOnError;
use common::{now_sec, now_sec_u32};
use crypto::{DerivationPath, HDPathToCoin, Secp256k1ExtendedPublicKey};
use derive_more::Display;
#[cfg(not(target_arch = "wasm32"))] use dirs::home_dir;
use futures::channel::mpsc::{Receiver as AsyncReceiver, Sender as AsyncSender};
use futures::compat::Future01CompatExt;
use futures::lock::{Mutex as AsyncMutex, MutexGuard as AsyncMutexGuard};
use futures01::Future;
use keys::bytes::Bytes;
use keys::NetworkAddressPrefixes;
use keys::Signature;
pub use keys::{Address, AddressBuilder, AddressFormat as UtxoAddressFormat, AddressHashEnum, AddressPrefix,
               AddressScriptType, KeyPair, LegacyAddress, Private, Public, Secret};
#[cfg(not(target_arch = "wasm32"))]
use lightning_invoice::Currency as LightningCurrency;
use mm2_core::mm_ctx::{MmArc, MmWeak};
use mm2_err_handle::prelude::*;
use mm2_metrics::MetricsArc;
use mm2_number::BigDecimal;
use mm2_rpc::data::legacy::UtxoMergeParams;
#[cfg(test)] use mocktopus::macros::*;
use num_traits::ToPrimitive;
use primitives::hash::{H160, H256, H264};
use rpc::v1::types::{Bytes as BytesJson, Transaction as RpcTransaction, H256 as H256Json};
use script::{Builder, Script, SignatureVersion, TransactionInputSigner};
use secp256k1::Signature as SecpSignature;
use serde_json::{self as json, Value as Json};
use serialization::{deserialize, serialize, serialize_with_flags, Error as SerError, SERIALIZE_TRANSACTION_WITNESS};
use spv_validation::conf::SPVConf;
use spv_validation::helpers_validation::SPVError;
use spv_validation::storage::BlockHeaderStorageError;
use std::array::TryFromSliceError;
use std::collections::{HashMap, HashSet};
use std::convert::TryInto;
use std::hash::Hash;
use std::num::{NonZeroU64, TryFromIntError};
use std::ops::Deref;
#[cfg(not(target_arch = "wasm32"))]
use std::path::{Path, PathBuf};
use std::sync::atomic::{AtomicBool, AtomicU64};
use std::sync::{Arc, Mutex, Weak};
use utxo_builder::UtxoConfBuilder;
use utxo_common::{big_decimal_from_sat, UtxoTxBuilder};
use utxo_hd_wallet::UtxoHDWallet;
use utxo_signer::with_key_pair::sign_tx;
use utxo_signer::{TxProvider, TxProviderError, UtxoSignTxError, UtxoSignTxResult};

use self::rpc_clients::{electrum_script_hash, ElectrumClient, ElectrumConnectionSettings, EstimateFeeMethod,
                        EstimateFeeMode, NativeClient, UnspentInfo, UnspentMap, UtxoRpcClientEnum, UtxoRpcError,
                        UtxoRpcFut, UtxoRpcResult};
use super::{big_decimal_from_sat_unsigned, BalanceError, BalanceFut, BalanceResult, CoinBalance, CoinsContext,
            DerivationMethod, FeeApproxStage, FoundSwapTxSpend, HistorySyncState, KmdRewardsDetails, MarketCoinOps,
            MmCoin, NumConversError, NumConversResult, PrivKeyActivationPolicy, PrivKeyPolicy,
            PrivKeyPolicyNotAllowed, RawTransactionFut, TradeFee, TradePreimageError, TradePreimageFut,
            TradePreimageResult, Transaction, TransactionDetails, TransactionEnum, TransactionErr,
            UnexpectedDerivationMethod, VerificationError, WeakSpawner, WithdrawError, WithdrawRequest};
use crate::coin_balance::{EnableCoinScanPolicy, EnabledCoinBalanceParams, HDAddressBalanceScanner};
use crate::hd_wallet::{AddrToString, HDAccountOps, HDAddressOps, HDPathAccountToAddressId, HDWalletCoinOps,
                       HDWalletOps};
use crate::utxo::tx_cache::UtxoVerboseCacheShared;
use crate::{ParseCoinAssocTypes, ToBytes};

pub mod tx_cache;

#[cfg(any(test, target_arch = "wasm32"))]
pub mod utxo_common_tests;
#[cfg(test)] pub mod utxo_tests;
#[cfg(target_arch = "wasm32")] pub mod utxo_wasm_tests;

const KILO_BYTE: u64 = 1000;
/// https://bitcoin.stackexchange.com/a/77192
const MAX_DER_SIGNATURE_LEN: usize = 72;
const COMPRESSED_PUBKEY_LEN: usize = 33;
const P2PKH_OUTPUT_LEN: u64 = 34;
const MATURE_CONFIRMATIONS_DEFAULT: u32 = 100;
const UTXO_DUST_AMOUNT: u64 = 1000;
/// Block count for KMD median time past calculation
///
/// # Safety
/// 11 > 0
const KMD_MTP_BLOCK_COUNT: NonZeroU64 = unsafe { NonZeroU64::new_unchecked(11u64) };
const DEFAULT_DYNAMIC_FEE_VOLATILITY_PERCENT: f64 = 0.5;

pub type GenerateTxResult = Result<(TransactionInputSigner, AdditionalTxData), MmError<GenerateTxError>>;
pub type HistoryUtxoTxMap = HashMap<H256Json, HistoryUtxoTx>;
pub type MatureUnspentMap = HashMap<Address, MatureUnspentList>;
pub type RecentlySpentOutPointsGuard<'a> = AsyncMutexGuard<'a, RecentlySpentOutPoints>;

pub enum ScripthashNotification {
    Triggered(String),
    SubscribeToAddresses(HashSet<Address>),
}

#[cfg(windows)]
#[cfg(not(target_arch = "wasm32"))]
fn get_special_folder_path() -> PathBuf {
    use libc::c_char;
    use std::ffi::CStr;
    use std::mem::zeroed;
    use std::ptr::null_mut;
    use winapi::shared::minwindef::MAX_PATH;
    use winapi::um::shlobj::SHGetSpecialFolderPathA;
    use winapi::um::shlobj::CSIDL_APPDATA;

    let mut buf: [c_char; MAX_PATH + 1] = unsafe { zeroed() };
    // https://docs.microsoft.com/en-us/windows/desktop/api/shlobj_core/nf-shlobj_core-shgetspecialfolderpatha
    let rc = unsafe { SHGetSpecialFolderPathA(null_mut(), buf.as_mut_ptr(), CSIDL_APPDATA, 1) };
    if rc != 1 {
        panic!("!SHGetSpecialFolderPathA")
    }
    Path::new(unsafe { CStr::from_ptr(buf.as_ptr()) }.to_str().unwrap()).to_path_buf()
}

#[cfg(not(windows))]
#[cfg(not(target_arch = "wasm32"))]
fn get_special_folder_path() -> PathBuf { panic!("!windows") }

impl Transaction for UtxoTx {
    fn tx_hex(&self) -> Vec<u8> {
        if self.has_witness() {
            serialize_with_flags(self, SERIALIZE_TRANSACTION_WITNESS).into()
        } else {
            serialize(self).into()
        }
    }

    fn tx_hash_as_bytes(&self) -> BytesJson { self.hash().reversed().to_vec().into() }
}

impl From<JsonRpcError> for BalanceError {
    fn from(e: JsonRpcError) -> Self { BalanceError::Transport(e.to_string()) }
}

impl From<UtxoRpcError> for BalanceError {
    fn from(e: UtxoRpcError) -> Self {
        match e {
            UtxoRpcError::Internal(desc) => BalanceError::Internal(desc),
            _ => BalanceError::Transport(e.to_string()),
        }
    }
}

impl From<keys::Error> for BalanceError {
    fn from(e: keys::Error) -> Self { BalanceError::Internal(e.to_string()) }
}

impl From<UtxoRpcError> for WithdrawError {
    fn from(e: UtxoRpcError) -> Self {
        match e {
            UtxoRpcError::Transport(transport) | UtxoRpcError::ResponseParseError(transport) => {
                WithdrawError::Transport(transport.to_string())
            },
            UtxoRpcError::InvalidResponse(resp) => WithdrawError::Transport(resp),
            UtxoRpcError::Internal(internal) => WithdrawError::InternalError(internal),
        }
    }
}

impl From<JsonRpcError> for TradePreimageError {
    fn from(e: JsonRpcError) -> Self { TradePreimageError::Transport(e.to_string()) }
}

impl From<UtxoRpcError> for TradePreimageError {
    fn from(e: UtxoRpcError) -> Self {
        match e {
            UtxoRpcError::Transport(transport) | UtxoRpcError::ResponseParseError(transport) => {
                TradePreimageError::Transport(transport.to_string())
            },
            UtxoRpcError::InvalidResponse(resp) => TradePreimageError::Transport(resp),
            UtxoRpcError::Internal(internal) => TradePreimageError::InternalError(internal),
        }
    }
}

impl From<UtxoRpcError> for TxProviderError {
    fn from(rpc: UtxoRpcError) -> Self {
        match rpc {
            resp @ UtxoRpcError::ResponseParseError(_) | resp @ UtxoRpcError::InvalidResponse(_) => {
                TxProviderError::InvalidResponse(resp.to_string())
            },
            UtxoRpcError::Transport(transport) => TxProviderError::Transport(transport.to_string()),
            UtxoRpcError::Internal(internal) => TxProviderError::Internal(internal),
        }
    }
}

#[async_trait]
impl TxProvider for UtxoRpcClientEnum {
    async fn get_rpc_transaction(&self, tx_hash: &H256Json) -> Result<RpcTransaction, MmError<TxProviderError>> {
        Ok(self.get_verbose_transaction(tx_hash).compat().await?)
    }
}

/// The `UtxoTx` with the block height transaction mined in.
pub struct HistoryUtxoTx {
    pub height: Option<u64>,
    pub tx: UtxoTx,
}

/// Additional transaction data that can't be easily got from raw transaction without calling
/// additional RPC methods, e.g. to get input amount we need to request all previous transactions
/// and check output values
#[derive(Debug)]
pub struct AdditionalTxData {
    pub received_by_me: u64,
    pub spent_by_me: u64,
    pub fee_amount: u64,
    pub kmd_rewards: Option<KmdRewardsDetails>,
}

/// The fee set from coins config
#[derive(Debug)]
pub enum FeeRate {
    /// Tell the coin that it should request the fee from daemon RPC and calculate it relying on tx size
    Dynamic(EstimateFeeMethod),
    /// Tell the coin that it has fixed tx fee per kb.
    FixedPerKb(u64),
    /// Use fixed tx fee per kb for DINGO-like coins.
    FixedPerKbDingo(u64),
}

/// The actual "runtime" tx fee rate (per kb) that is received from RPC in case of dynamic calculation
/// or fixed tx fee rate
#[derive(Copy, Clone, Debug, PartialEq)]
pub enum ActualFeeRate {
    /// fee amount per Kbyte received from coin RPC
    Dynamic(u64),
<<<<<<< HEAD
    /// Use specified fee amount per each 1 kb of transaction.
=======
    /// Use specified fee amount per each 1 kb of transaction and also per each output less than the fee amount.
    /// Used by DOGE, but more coins might support it too.
>>>>>>> c1140d0e
    FixedPerKb(u64),
    /// Use specified fee amount per each 1 kb of transaction and also per each output less than the fee amount.
    /// Used in DINGO coin, but more coins might support it too.
    FixedPerKbDingo(u64),
}

impl ActualFeeRate {
    fn get_tx_fee(&self, tx_size: u64) -> u64 {
        match self {
            ActualFeeRate::Dynamic(fee_rate) => (fee_rate * tx_size) / KILO_BYTE,
            ActualFeeRate::FixedPerKb(fee_rate) => (fee_rate * tx_size) / KILO_BYTE,
            ActualFeeRate::FixedPerKbDingo(fee_rate) => {
                // Implement rounding mechanism (earlier used in DOGE, now in DINGO coin)
                let tx_size_kb = if tx_size % KILO_BYTE == 0 {
                    tx_size / KILO_BYTE
                } else {
                    tx_size / KILO_BYTE + 1
                };
                fee_rate * tx_size_kb
            },
        }
    }

    /// Return extra tx fee for the change output as p2pkh
    fn get_tx_fee_for_change(&self, tx_size: u64) -> u64 {
        match self {
            ActualFeeRate::Dynamic(fee_rate) => (*fee_rate * P2PKH_OUTPUT_LEN) / KILO_BYTE,
            ActualFeeRate::FixedPerKb(fee_rate) => (*fee_rate * P2PKH_OUTPUT_LEN) / KILO_BYTE,
            ActualFeeRate::FixedPerKbDingo(fee_rate) => {
                // take into account the change output if tx_size_kb(tx with change) > tx_size_kb(tx without change)
                if tx_size % KILO_BYTE + P2PKH_OUTPUT_LEN > KILO_BYTE {
                    *fee_rate
                } else {
                    0
                }
            },
        }
    }
}

impl ActualFeeRate {
    fn get_tx_fee(&self, tx_size: u64) -> u64 {
        match self {
            ActualFeeRate::Dynamic(fee_rate) => (fee_rate * tx_size) / KILO_BYTE,
            // return fee_rate here as swap spend transaction size is always less than 1 kb
            ActualFeeRate::FixedPerKb(fee_rate) => {
                let tx_size_kb = if tx_size % KILO_BYTE == 0 {
                    tx_size / KILO_BYTE
                } else {
                    tx_size / KILO_BYTE + 1
                };
                fee_rate * tx_size_kb
            },
        }
    }

    /// Return extra tx fee for the change output as p2pkh
    fn get_tx_fee_for_change(&self, tx_size: u64) -> u64 {
        match self {
            ActualFeeRate::Dynamic(fee_rate) => (*fee_rate * P2PKH_OUTPUT_LEN) / KILO_BYTE,
            ActualFeeRate::FixedPerKb(fee_rate) => {
                // take into account the change output if tx_size_kb(tx with change) > tx_size_kb(tx without change)
                if tx_size % KILO_BYTE + P2PKH_OUTPUT_LEN > KILO_BYTE {
                    *fee_rate
                } else {
                    0
                }
            },
        }
    }
}

/// Fee policy applied on transaction creation
pub enum FeePolicy {
    /// Send the exact amount specified in output(s), fee is added to spent input amount
    SendExact,
    /// Contains the index of output from which fee should be deducted
    DeductFromOutput(usize),
}

#[derive(Clone, Debug, Eq, Hash, PartialEq)]
pub struct CachedUnspentInfo {
    pub outpoint: OutPoint,
    pub value: u64,
}

impl CachedUnspentInfo {
    fn from_unspent_info(unspent: &UnspentInfo) -> CachedUnspentInfo {
        CachedUnspentInfo {
            outpoint: unspent.outpoint,
            value: unspent.value,
        }
    }

    fn to_unspent_info(&self, script: Script) -> UnspentInfo {
        UnspentInfo {
            outpoint: self.outpoint,
            value: self.value,
            height: None,
            script,
        }
    }
}

/// The cache of recently send transactions used to track the spent UTXOs and replace them with new outputs
/// The daemon needs some time to update the listunspent list for address which makes it return already spent UTXOs
/// This cache helps to prevent UTXO reuse in such cases
pub struct RecentlySpentOutPoints {
    /// Maps CachedUnspentInfo A to a set of CachedUnspentInfo which `spent` A
    input_to_output_map: HashMap<CachedUnspentInfo, HashSet<CachedUnspentInfo>>,
    /// Maps CachedUnspentInfo A to a set of CachedUnspentInfo that `were spent by` A
    output_to_input_map: HashMap<CachedUnspentInfo, HashSet<CachedUnspentInfo>>,
    /// Cache includes only outputs having script_pubkey == for_script_pubkey
    for_script_pubkey: Bytes,
}

impl RecentlySpentOutPoints {
    fn new(for_script_pubkey: Bytes) -> Self {
        RecentlySpentOutPoints {
            input_to_output_map: HashMap::new(),
            output_to_input_map: HashMap::new(),
            for_script_pubkey,
        }
    }

    pub fn add_spent(&mut self, inputs: Vec<UnspentInfo>, spend_tx_hash: H256, outputs: Vec<TransactionOutput>) {
        let inputs: HashSet<_> = inputs.iter().map(CachedUnspentInfo::from_unspent_info).collect();
        let to_replace: HashSet<_> = outputs
            .into_iter()
            .enumerate()
            .filter(|(_, output)| output.script_pubkey == self.for_script_pubkey)
            .map(|(index, output)| CachedUnspentInfo {
                outpoint: OutPoint {
                    hash: spend_tx_hash,
                    index: index as u32,
                },
                value: output.value,
            })
            .collect();

        let mut prev_inputs_spent = HashSet::new();

        // check if inputs are already in spending cached chain
        for input in &inputs {
            if let Some(prev_inputs) = self.output_to_input_map.get(input) {
                for prev_input in prev_inputs {
                    if let Some(outputs) = self.input_to_output_map.get_mut(prev_input) {
                        prev_inputs_spent.insert(prev_input.clone());
                        outputs.remove(input);
                        for replace in &to_replace {
                            outputs.insert(replace.clone());
                        }
                    }
                }
            }
        }

        prev_inputs_spent.extend(inputs.clone());
        for output in &to_replace {
            self.output_to_input_map
                .insert(output.clone(), prev_inputs_spent.clone());
        }

        for input in inputs {
            self.input_to_output_map.insert(input, to_replace.clone());
        }
    }

    pub fn replace_spent_outputs_with_cache(&self, mut outputs: HashSet<UnspentInfo>) -> HashSet<UnspentInfo> {
        let mut replacement_unspents = HashSet::new();
        outputs.retain(|unspent| {
            let outs = self
                .input_to_output_map
                .get(&CachedUnspentInfo::from_unspent_info(unspent));

            match outs {
                Some(outs) => {
                    for out in outs {
                        replacement_unspents.insert(out.clone());
                    }
                    false
                },
                None => true,
            }
        });
        if replacement_unspents.is_empty() {
            return outputs;
        }
        outputs.extend(
            replacement_unspents
                .iter()
                .map(|cached| cached.to_unspent_info(self.for_script_pubkey.clone().into())),
        );
        self.replace_spent_outputs_with_cache(outputs)
    }
}

#[derive(Clone, Debug, Deserialize, Serialize)]
pub enum BlockchainNetwork {
    #[serde(rename = "mainnet")]
    Mainnet,
    #[serde(rename = "testnet")]
    Testnet,
    #[serde(rename = "regtest")]
    Regtest,
}

#[cfg(not(target_arch = "wasm32"))]
impl From<BlockchainNetwork> for BitcoinNetwork {
    fn from(network: BlockchainNetwork) -> Self {
        match network {
            BlockchainNetwork::Mainnet => BitcoinNetwork::Bitcoin,
            BlockchainNetwork::Testnet => BitcoinNetwork::Testnet,
            BlockchainNetwork::Regtest => BitcoinNetwork::Regtest,
        }
    }
}

#[cfg(not(target_arch = "wasm32"))]
impl From<BlockchainNetwork> for LightningCurrency {
    fn from(network: BlockchainNetwork) -> Self {
        match network {
            BlockchainNetwork::Mainnet => LightningCurrency::Bitcoin,
            BlockchainNetwork::Testnet => LightningCurrency::BitcoinTestnet,
            BlockchainNetwork::Regtest => LightningCurrency::Regtest,
        }
    }
}

pub enum UtxoSyncStatus {
    SyncingBlockHeaders {
        current_scanned_block: u64,
        last_block: u64,
    },
    TemporaryError(String),
    PermanentError(String),
    Finished {
        block_number: u64,
    },
}

#[derive(Clone)]
pub struct UtxoSyncStatusLoopHandle(AsyncSender<UtxoSyncStatus>);

impl UtxoSyncStatusLoopHandle {
    pub fn new(sync_status_notifier: AsyncSender<UtxoSyncStatus>) -> Self {
        UtxoSyncStatusLoopHandle(sync_status_notifier)
    }

    pub fn notify_blocks_headers_sync_status(&mut self, current_scanned_block: u64, last_block: u64) {
        self.0
            .try_send(UtxoSyncStatus::SyncingBlockHeaders {
                current_scanned_block,
                last_block,
            })
            .debug_log_with_msg("No one seems interested in UtxoSyncStatus");
    }

    pub fn notify_on_temp_error(&mut self, error: impl ToString) {
        self.0
            .try_send(UtxoSyncStatus::TemporaryError(error.to_string()))
            .debug_log_with_msg("No one seems interested in UtxoSyncStatus");
    }

    pub fn notify_on_permanent_error(&mut self, error: impl ToString) {
        self.0
            .try_send(UtxoSyncStatus::PermanentError(error.to_string()))
            .debug_log_with_msg("No one seems interested in UtxoSyncStatus");
    }

    pub fn notify_sync_finished(&mut self, block_number: u64) {
        self.0
            .try_send(UtxoSyncStatus::Finished { block_number })
            .debug_log_with_msg("No one seems interested in UtxoSyncStatus");
    }
}

#[derive(Debug)]
pub struct UtxoCoinConf {
    pub ticker: String,
    /// https://en.bitcoin.it/wiki/List_of_address_prefixes
    /// https://github.com/jl777/coins/blob/master/coins
    pub wif_prefix: u8,
    pub address_prefixes: NetworkAddressPrefixes,
    pub sign_message_prefix: Option<String>,
    // https://github.com/bitcoin/bips/blob/master/bip-0173.mediawiki#Segwit_address_format
    pub bech32_hrp: Option<String>,
    /// True if coins uses Proof of Stake consensus algo
    /// Proof of Work is expected by default
    /// https://en.bitcoin.it/wiki/Proof_of_Stake
    /// https://en.bitcoin.it/wiki/Proof_of_work
    /// The actual meaning of this is nTime field is used in transaction
    pub is_pos: bool,
    /// Defines if coin uses PoSV transaction format (Reddcoin, Potcoin, et al).
    /// n_time field is appended to end of transaction
    pub is_posv: bool,
    /// Special field for Zcash and it's forks
    /// Defines if Overwinter network upgrade was activated
    /// https://z.cash/upgrade/overwinter/
    pub overwintered: bool,
    /// The tx version used to detect the transaction ser/de/signing algo
    /// For now it's mostly used for Zcash and forks because they changed the algo in
    /// Overwinter and then Sapling upgrades
    /// https://github.com/zcash/zips/blob/master/zip-0243.rst
    pub tx_version: i32,
    /// Defines if Segwit is enabled for this coin.
    /// https://en.bitcoin.it/wiki/Segregated_Witness
    pub segwit: bool,
    /// Does coin require transactions to be notarized to be considered as confirmed?
    /// https://komodoplatform.com/security-delayed-proof-of-work-dpow/
    pub requires_notarization: AtomicBool,
    /// The address format indicates the default address format from coin config file
    pub default_address_format: UtxoAddressFormat,
    /// Is current coin KMD asset chain?
    /// https://komodoplatform.atlassian.net/wiki/spaces/KPSD/pages/71729160/What+is+a+Parallel+Chain+Asset+Chain
    pub asset_chain: bool,
    /// Dynamic transaction fee volatility in percent. The value is used to predict a possible increase in dynamic fee.
    pub tx_fee_volatility_percent: f64,
    /// Transaction version group id for Zcash transactions since Overwinter: https://github.com/zcash/zips/blob/master/zip-0202.rst
    pub version_group_id: u32,
    /// Consensus branch id for Zcash transactions since Overwinter: https://github.com/zcash/zcash/blob/master/src/consensus/upgrades.cpp#L11
    /// used in transaction sig hash calculation
    pub consensus_branch_id: u32,
    /// Defines if coin uses Zcash transaction format
    pub zcash: bool,
    /// Address and privkey checksum type
    pub checksum_type: ChecksumType,
    /// Fork id used in sighash
    pub fork_id: u32,
    /// Signature version
    pub signature_version: SignatureVersion,
    pub required_confirmations: AtomicU64,
    /// if set to true MM2 will check whether calculated fee is lower than relay fee and use
    /// relay fee amount instead of calculated
    /// https://github.com/KomodoPlatform/atomicDEX-API/issues/617
    pub force_min_relay_fee: bool,
    /// Block count for median time past calculation
    pub mtp_block_count: NonZeroU64,
    pub estimate_fee_mode: Option<EstimateFeeMode>,
    /// The minimum number of confirmations at which a transaction is considered mature
    pub mature_confirmations: u32,
    /// The number of blocks used for estimate_fee/estimate_smart_fee RPC calls
    pub estimate_fee_blocks: u32,
    /// The name of the coin with which Trezor wallet associates this asset.
    pub trezor_coin: Option<String>,
    /// Whether to verify swaps and lightning transactions using spv or not. When enabled, block headers will be retrieved, verified according
    /// to [`SPVConf::validation_params`] and stored in the DB. Can be false if the coin's RPC server is trusted.
    pub spv_conf: Option<SPVConf>,
    /// Derivation path of the coin.
    /// This derivation path consists of `purpose` and `coin_type` only
    /// where the full `BIP44` address has the following structure:
    /// `m/purpose'/coin_type'/account'/change/address_index`.
    pub derivation_path: Option<HDPathToCoin>,
    /// The average time in seconds needed to mine a new block for this coin.
    pub avg_blocktime: Option<u64>,
}

pub struct UtxoCoinFields {
    /// UTXO coin config
    pub conf: UtxoCoinConf,
    /// Default decimals amount is 8 (BTC and almost all other UTXO coins)
    /// But there are forks which have different decimals:
    /// Peercoin has 6
    /// Emercoin has 6
    /// Bitcoin Diamond has 7
    pub decimals: u8,
    pub tx_fee: FeeRate,
    /// Minimum transaction value at which the value is not less than fee
    pub dust_amount: u64,
    /// RPC client
    pub rpc_client: UtxoRpcClientEnum,
    /// Either ECDSA key pair or a Hardware Wallet info.
    pub priv_key_policy: PrivKeyPolicy<KeyPair>,
    /// Either an Iguana address or a 'UtxoHDWallet' instance.
    pub derivation_method: DerivationMethod<Address, UtxoHDWallet>,
    pub history_sync_state: Mutex<HistorySyncState>,
    /// The cache of verbose transactions.
    pub tx_cache: UtxoVerboseCacheShared,
    /// The cache of recently send transactions used to track the spent UTXOs and replace them with new outputs
    /// The daemon needs some time to update the listunspent list for address which makes it return already spent UTXOs
    /// This cache helps to prevent UTXO reuse in such cases
    pub recently_spent_outpoints: AsyncMutex<RecentlySpentOutPoints>,
    pub tx_hash_algo: TxHashAlgo,
    /// The flag determines whether to use mature unspent outputs *only* to generate transactions.
    /// https://github.com/KomodoPlatform/atomicDEX-API/issues/1181
    pub check_utxo_maturity: bool,
    /// The notifier/sender of the block headers synchronization status,
    /// initialized only for non-native mode if spv is enabled for the coin.
    pub block_headers_status_notifier: Option<UtxoSyncStatusLoopHandle>,
    /// The watcher/receiver of the block headers synchronization status,
    /// initialized only for non-native mode if spv is enabled for the coin.
    pub block_headers_status_watcher: Option<AsyncMutex<AsyncReceiver<UtxoSyncStatus>>>,
    /// A weak reference to the MM context we are running on top of.
    ///
    /// This faciliates access to global MM state and fields (e.g. event streaming manager).
    pub ctx: MmWeak,
    /// This abortable system is used to spawn coin's related futures that should be aborted on coin deactivation
    /// and on [`MmArc::stop`].
    pub abortable_system: AbortableQueue,
}

#[derive(Debug, Display)]
pub enum UnsupportedAddr {
    #[display(
        fmt = "{} address format activated for {}, but {} format used instead",
        activated_format,
        ticker,
        used_format
    )]
    FormatMismatch {
        ticker: String,
        activated_format: String,
        used_format: String,
    },
    #[display(fmt = "Expected a valid P2PKH or P2SH prefix for {}", _0)]
    PrefixError(String),
    #[display(fmt = "Address hrp {} is not a valid hrp for {}", hrp, ticker)]
    HrpError { ticker: String, hrp: String },
    #[display(fmt = "Segwit not activated in the config for {}", _0)]
    SegwitNotActivated(String),
    #[display(fmt = "Internal error {}", _0)]
    InternalError(String),
}

impl From<UnsupportedAddr> for WithdrawError {
    fn from(e: UnsupportedAddr) -> Self { WithdrawError::InvalidAddress(e.to_string()) }
}

impl From<keys::Error> for UnsupportedAddr {
    fn from(e: keys::Error) -> Self { UnsupportedAddr::InternalError(e.to_string()) }
}

#[derive(Debug)]
#[allow(clippy::large_enum_variant)]
pub enum GetTxError {
    Rpc(UtxoRpcError),
    TxDeserialization(SerError),
}

impl From<UtxoRpcError> for GetTxError {
    fn from(err: UtxoRpcError) -> GetTxError { GetTxError::Rpc(err) }
}

impl From<SerError> for GetTxError {
    fn from(err: SerError) -> GetTxError { GetTxError::TxDeserialization(err) }
}

#[derive(Debug, Display)]
pub enum GetTxHeightError {
    HeightNotFound(String),
    StorageError(BlockHeaderStorageError),
    ConversionError(TryFromIntError),
}

impl From<GetTxHeightError> for SPVError {
    fn from(e: GetTxHeightError) -> Self {
        match e {
            GetTxHeightError::HeightNotFound(e) => SPVError::InvalidHeight(e),
            GetTxHeightError::StorageError(e) => SPVError::HeaderStorageError(e),
            GetTxHeightError::ConversionError(e) => SPVError::Internal(e.to_string()),
        }
    }
}

impl From<UtxoRpcError> for GetTxHeightError {
    fn from(e: UtxoRpcError) -> Self { GetTxHeightError::HeightNotFound(e.to_string()) }
}

impl From<BlockHeaderStorageError> for GetTxHeightError {
    fn from(e: BlockHeaderStorageError) -> Self { GetTxHeightError::StorageError(e) }
}

impl From<TryFromIntError> for GetTxHeightError {
    fn from(err: TryFromIntError) -> GetTxHeightError { GetTxHeightError::ConversionError(err) }
}

#[derive(Debug, Display)]
pub enum GetBlockHeaderError {
    #[display(fmt = "Block header storage error: {}", _0)]
    StorageError(BlockHeaderStorageError),
    #[display(fmt = "RPC error: {}", _0)]
    RpcError(JsonRpcError),
    #[display(fmt = "Serialization error: {}", _0)]
    SerializationError(serialization::Error),
    #[display(fmt = "Invalid response: {}", _0)]
    InvalidResponse(String),
    #[display(fmt = "Error validating headers: {}", _0)]
    SPVError(SPVError),
    #[display(fmt = "Internal error: {}", _0)]
    Internal(String),
}

impl From<JsonRpcError> for GetBlockHeaderError {
    fn from(err: JsonRpcError) -> Self { GetBlockHeaderError::RpcError(err) }
}

impl From<UtxoRpcError> for GetBlockHeaderError {
    fn from(e: UtxoRpcError) -> Self {
        match e {
            UtxoRpcError::Transport(e) | UtxoRpcError::ResponseParseError(e) => GetBlockHeaderError::RpcError(e),
            UtxoRpcError::InvalidResponse(e) => GetBlockHeaderError::InvalidResponse(e),
            UtxoRpcError::Internal(e) => GetBlockHeaderError::Internal(e),
        }
    }
}

impl From<serialization::Error> for GetBlockHeaderError {
    fn from(err: serialization::Error) -> Self { GetBlockHeaderError::SerializationError(err) }
}

impl From<BlockHeaderStorageError> for GetBlockHeaderError {
    fn from(err: BlockHeaderStorageError) -> Self { GetBlockHeaderError::StorageError(err) }
}

impl From<GetBlockHeaderError> for SPVError {
    fn from(e: GetBlockHeaderError) -> Self { SPVError::UnableToGetHeader(e.to_string()) }
}

#[derive(Debug, Display)]
pub enum GetConfirmedTxError {
    HeightNotFound(GetTxHeightError),
    UnableToGetHeader(GetBlockHeaderError),
    RpcError(JsonRpcError),
    SerializationError(serialization::Error),
    SPVError(SPVError),
}

impl From<GetTxHeightError> for GetConfirmedTxError {
    fn from(err: GetTxHeightError) -> Self { GetConfirmedTxError::HeightNotFound(err) }
}

impl From<GetBlockHeaderError> for GetConfirmedTxError {
    fn from(err: GetBlockHeaderError) -> Self { GetConfirmedTxError::UnableToGetHeader(err) }
}

impl From<JsonRpcError> for GetConfirmedTxError {
    fn from(err: JsonRpcError) -> Self { GetConfirmedTxError::RpcError(err) }
}

impl From<serialization::Error> for GetConfirmedTxError {
    fn from(err: serialization::Error) -> Self { GetConfirmedTxError::SerializationError(err) }
}

#[derive(Debug, Display)]
pub enum AddrFromStrError {
    #[display(fmt = "{}", _0)]
    Unsupported(UnsupportedAddr),
    #[display(fmt = "Cannot determine format: {:?}", _0)]
    CannotDetermineFormat(Vec<String>),
}

impl From<UnsupportedAddr> for AddrFromStrError {
    fn from(e: UnsupportedAddr) -> Self { AddrFromStrError::Unsupported(e) }
}

impl From<AddrFromStrError> for VerificationError {
    fn from(e: AddrFromStrError) -> Self { VerificationError::AddressDecodingError(e.to_string()) }
}

impl From<AddrFromStrError> for WithdrawError {
    fn from(e: AddrFromStrError) -> Self { WithdrawError::InvalidAddress(e.to_string()) }
}

impl UtxoCoinFields {
    pub fn transaction_preimage(&self) -> TransactionInputSigner {
        let lock_time = if self.conf.ticker == "KMD" {
            now_sec_u32() - 3600 + 777 * 2
        } else {
            now_sec_u32()
        };

        let str_d_zeel = if self.conf.ticker == "NAV" {
            Some("".into())
        } else {
            None
        };

        let n_time = if self.conf.is_pos || self.conf.is_posv {
            Some(now_sec_u32())
        } else {
            None
        };

        TransactionInputSigner {
            version: self.conf.tx_version,
            n_time,
            overwintered: self.conf.overwintered,
            version_group_id: self.conf.version_group_id,
            consensus_branch_id: self.conf.consensus_branch_id,
            expiry_height: 0,
            value_balance: 0,
            inputs: vec![],
            outputs: vec![],
            lock_time,
            join_splits: vec![],
            shielded_spends: vec![],
            shielded_outputs: vec![],
            zcash: self.conf.zcash,
            posv: self.conf.is_posv,
            str_d_zeel,
            hash_algo: self.tx_hash_algo.into(),
            v_extra_payload: None,
        }
    }
}

#[derive(Debug, Display)]
#[allow(clippy::large_enum_variant)]
pub enum BroadcastTxErr {
    /// RPC client error
    Rpc(UtxoRpcError),
    /// Other specific error
    Other(String),
}

impl From<UtxoRpcError> for BroadcastTxErr {
    fn from(err: UtxoRpcError) -> Self { BroadcastTxErr::Rpc(err) }
}

#[async_trait]
#[cfg_attr(test, mockable)]
pub trait UtxoTxBroadcastOps {
    async fn broadcast_tx(&self, tx: &UtxoTx) -> Result<H256Json, MmError<BroadcastTxErr>>;
}

#[async_trait]
#[cfg_attr(test, mockable)]
pub trait UtxoTxGenerationOps {
    async fn get_fee_rate(&self) -> UtxoRpcResult<ActualFeeRate>;

    /// Calculates interest if the coin is KMD
    /// Adds the value to existing output to my_script_pub or creates additional interest output
    /// returns transaction and data as is if the coin is not KMD
    async fn calc_interest_if_required(&self, unsigned: &mut TransactionInputSigner) -> UtxoRpcResult<u64>;

<<<<<<< HEAD
    /// Is KMD coin
    fn is_kmd(&self) -> bool;
=======
    /// Returns `true` if this coin supports Komodo-style interest accrual; otherwise, returns `false`.
    fn supports_interest(&self) -> bool;
>>>>>>> c1140d0e
}

/// The UTXO address balance scanner.
/// If the coin is initialized with a native RPC client, it's better to request the list of used addresses
/// right on `UtxoAddressBalanceScanner` initialization.
/// See [`NativeClientImpl::list_transactions`].
pub enum UtxoAddressScanner {
    Native { non_empty_addresses: HashSet<String> },
    Electrum(ElectrumClient),
}

#[async_trait]
#[cfg_attr(test, mockable)]
impl HDAddressBalanceScanner for UtxoAddressScanner {
    type Address = Address;

    async fn is_address_used(&self, address: &Self::Address) -> BalanceResult<bool> {
        let is_used = match self {
            UtxoAddressScanner::Native { non_empty_addresses } => non_empty_addresses.contains(&address.to_string()),
            UtxoAddressScanner::Electrum(electrum_client) => {
                let script = output_script(address)?;
                let script_hash = electrum_script_hash(&script);

                let electrum_history = electrum_client
                    .scripthash_get_history(&hex::encode(script_hash))
                    .compat()
                    .await?;

                !electrum_history.is_empty()
            },
        };
        Ok(is_used)
    }
}

impl UtxoAddressScanner {
    pub async fn init(rpc_client: UtxoRpcClientEnum) -> UtxoRpcResult<UtxoAddressScanner> {
        match rpc_client {
            UtxoRpcClientEnum::Native(native) => UtxoAddressScanner::init_with_native_client(&native).await,
            UtxoRpcClientEnum::Electrum(electrum) => Ok(UtxoAddressScanner::Electrum(electrum)),
        }
    }

    pub async fn init_with_native_client(native: &NativeClient) -> UtxoRpcResult<UtxoAddressScanner> {
        const STEP: u64 = 100;

        let non_empty_addresses = native
            .list_all_transactions(STEP)
            .compat()
            .await?
            .into_iter()
            .map(|tx_item| tx_item.address)
            .collect();
        Ok(UtxoAddressScanner::Native { non_empty_addresses })
    }
}

/// Contains lists of mature and immature UTXOs.
#[derive(Debug, Default)]
pub struct MatureUnspentList {
    mature: Vec<UnspentInfo>,
    immature: Vec<UnspentInfo>,
}

impl MatureUnspentList {
    #[inline]
    pub fn with_capacity(capacity: usize) -> MatureUnspentList {
        MatureUnspentList {
            mature: Vec::with_capacity(capacity),
            immature: Vec::with_capacity(capacity),
        }
    }

    #[inline]
    pub fn new_mature(mature: Vec<UnspentInfo>) -> MatureUnspentList {
        MatureUnspentList {
            mature,
            immature: Vec::new(),
        }
    }

    #[inline]
    pub fn only_mature(self) -> Vec<UnspentInfo> { self.mature }

    #[inline]
    pub fn to_coin_balance(&self, decimals: u8) -> CoinBalance {
        let fold = |acc: BigDecimal, x: &UnspentInfo| acc + big_decimal_from_sat_unsigned(x.value, decimals);
        CoinBalance {
            spendable: self.mature.iter().fold(BigDecimal::default(), fold),
            unspendable: self.immature.iter().fold(BigDecimal::default(), fold),
        }
    }
}

#[async_trait]
#[cfg_attr(test, mockable)]
pub trait UtxoCommonOps:
    AsRef<UtxoCoinFields> + UtxoTxGenerationOps + UtxoTxBroadcastOps + Clone + Send + Sync + 'static
{
    async fn get_htlc_spend_fee(&self, tx_size: u64, stage: &FeeApproxStage) -> UtxoRpcResult<u64>;

    fn addresses_from_script(&self, script: &Script) -> Result<Vec<Address>, String>;

    fn denominate_satoshis(&self, satoshi: i64) -> f64;

    /// Get a public key that matches [`PrivKeyPolicy::Iguana`].
    ///
    /// # Fail
    ///
    /// The method is expected to fail if [`UtxoCoinFields::priv_key_policy`] is [`PrivKeyPolicy::HardwareWallet`].
    /// It's worth adding a method like `my_public_key_der_path`
    /// that takes a derivation path from which we derive the corresponding public key.
    fn my_public_key(&self) -> Result<&Public, MmError<UnexpectedDerivationMethod>>;

    /// Try to parse address from string using specified on asset enable format,
    /// and if it failed inform user that he used a wrong format.
    fn address_from_str(&self, address: &str) -> MmResult<Address, AddrFromStrError>;

    /// For an address create corresponding utxo output script
    fn script_for_address(&self, address: &Address) -> MmResult<Script, UnsupportedAddr>;

    async fn get_current_mtp(&self) -> UtxoRpcResult<u32>;

    /// Check if the output is spendable (is not coinbase or it has enough confirmations).
    fn is_unspent_mature(&self, output: &RpcTransaction) -> bool;

    /// Calculates interest of the specified transaction.
    /// Please note, this method has to be used for KMD transactions only.
    async fn calc_interest_of_tx(&self, tx: &UtxoTx, input_transactions: &mut HistoryUtxoTxMap) -> UtxoRpcResult<u64>;

    /// Try to get a `HistoryUtxoTx` transaction from `utxo_tx_map` or try to request it from Rpc client.
    async fn get_mut_verbose_transaction_from_map_or_rpc<'a, 'b>(
        &'a self,
        tx_hash: H256Json,
        utxo_tx_map: &'b mut HistoryUtxoTxMap,
    ) -> UtxoRpcResult<&'b mut HistoryUtxoTx>;

    /// Generates a transaction spending P2SH vout (typically, with 0 index [`utxo_common::DEFAULT_SWAP_VOUT`]) of input.prev_transaction
    /// Works only if single signature is required!
    async fn p2sh_spending_tx(&self, input: utxo_common::P2SHSpendingTxInput<'_>) -> Result<UtxoTx, String>;

    /// Loads verbose transactions from cache or requests it using RPC client.
    fn get_verbose_transactions_from_cache_or_rpc(
        &self,
        tx_ids: HashSet<H256Json>,
    ) -> UtxoRpcFut<HashMap<H256Json, VerboseTransactionFrom>>;

    async fn preimage_trade_fee_required_to_send_outputs(
        &self,
        outputs: Vec<TransactionOutput>,
        fee_policy: FeePolicy,
        gas_fee: Option<u64>,
        stage: &FeeApproxStage,
    ) -> TradePreimageResult<BigDecimal>;

    /// Increase the given `dynamic_fee` according to the fee approximation `stage`.
    /// The method is used to predict a possible increase in dynamic fee.
    fn increase_dynamic_fee_by_stage(&self, dynamic_fee: u64, stage: &FeeApproxStage) -> u64;

    async fn p2sh_tx_locktime(&self, htlc_locktime: u32) -> Result<u32, MmError<UtxoRpcError>>;

    fn addr_format(&self) -> &UtxoAddressFormat;

    fn addr_format_for_standard_scripts(&self) -> UtxoAddressFormat;

    fn address_from_pubkey(&self, pubkey: &Public) -> Address;
}

impl ToBytes for UtxoTx {
    fn to_bytes(&self) -> Vec<u8> { self.tx_hex() }
}

impl ToBytes for Signature {
    fn to_bytes(&self) -> Vec<u8> { self.to_vec() }
}

impl AddrToString for Address {
    fn addr_to_string(&self) -> String { self.to_string() }
}

#[async_trait]
impl<T: UtxoCommonOps> ParseCoinAssocTypes for T {
    type Address = Address;
    type AddressParseError = MmError<AddrFromStrError>;
    type Pubkey = Public;
    type PubkeyParseError = MmError<keys::Error>;
    type Tx = UtxoTx;
    type TxParseError = MmError<serialization::Error>;
    type Preimage = UtxoTx;
    type PreimageParseError = MmError<serialization::Error>;
    type Sig = Signature;
    type SigParseError = MmError<secp256k1::Error>;

    async fn my_addr(&self) -> Self::Address {
        match &self.as_ref().derivation_method {
            DerivationMethod::SingleAddress(addr) => addr.clone(),
            // Todo: Expect should not fail but we need to handle it properly
            DerivationMethod::HDWallet(hd_wallet) => hd_wallet
                .get_enabled_address()
                .await
                .expect("Getting enabled address should not fail!")
                .address(),
        }
    }

    fn parse_address(&self, address: &str) -> Result<Self::Address, Self::AddressParseError> {
        self.address_from_str(address)
    }

    #[inline]
    fn parse_pubkey(&self, pubkey: &[u8]) -> Result<Self::Pubkey, Self::PubkeyParseError> {
        Public::from_slice(pubkey).map_err(MmError::from)
    }

    #[inline]
    fn parse_tx(&self, tx: &[u8]) -> Result<Self::Tx, Self::TxParseError> {
        let mut tx: UtxoTx = deserialize(tx)?;
        tx.tx_hash_algo = self.as_ref().tx_hash_algo;
        Ok(tx)
    }

    #[inline]
    fn parse_preimage(&self, tx: &[u8]) -> Result<Self::Preimage, Self::PreimageParseError> { self.parse_tx(tx) }

    fn parse_signature(&self, sig: &[u8]) -> Result<Self::Sig, Self::SigParseError> {
        SecpSignature::from_der(sig)?;
        Ok(sig.into())
    }
}

#[async_trait]
#[cfg_attr(test, mockable)]
pub trait GetUtxoListOps {
    /// Returns available unspents in ascending order
    /// + `RecentlySpentOutPoints` MutexGuard for further interaction (e.g. to add new transaction to it).
    /// The function uses either [`GetUtxoListOps::get_all_unspent_ordered_list`] or [`GetUtxoListOps::get_mature_unspent_ordered_list`]
    /// depending on the coin configuration.
    async fn get_unspent_ordered_list(
        &self,
        address: &Address,
    ) -> UtxoRpcResult<(Vec<UnspentInfo>, RecentlySpentOutPointsGuard<'_>)>;

    /// Returns available unspents in ascending order
    /// + `RecentlySpentOutPoints` MutexGuard for further interaction (e.g. to add new transaction to it).
    ///
    /// # Important
    ///
    /// The function doesn't check if the unspents are mature or immature.
    /// Consider using [`GetUtxoListOps::get_unspent_ordered_list`] instead.
    async fn get_all_unspent_ordered_list(
        &self,
        address: &Address,
    ) -> UtxoRpcResult<(Vec<UnspentInfo>, RecentlySpentOutPointsGuard<'_>)>;

    /// Returns available mature and immature unspents in ascending order
    /// + `RecentlySpentOutPoints` MutexGuard for further interaction (e.g. to add new transaction to it).
    ///
    /// # Important
    ///
    /// The function may request extra data using RPC to check each unspent output whether it's mature or not.
    /// It may be overhead in some cases, so consider using [`GetUtxoListOps::get_unspent_ordered_list`] instead.
    async fn get_mature_unspent_ordered_list(
        &self,
        address: &Address,
    ) -> UtxoRpcResult<(MatureUnspentList, RecentlySpentOutPointsGuard<'_>)>;
}

#[async_trait]
#[cfg_attr(test, mockable)]
pub trait GetUtxoMapOps {
    /// Returns available unspents in ascending order for every given `addresses`
    /// + `RecentlySpentOutPoints` MutexGuard for further interaction (e.g. to add new transaction to it).
    /// The function uses either [`GetUtxoMapOps::get_all_unspent_ordered_map`] or [`GetUtxoMapOps::get_mature_unspent_ordered_map`]
    /// depending on the coin configuration.
    async fn get_unspent_ordered_map(
        &self,
        addresses: Vec<Address>,
    ) -> UtxoRpcResult<(UnspentMap, RecentlySpentOutPointsGuard<'_>)>;

    /// Returns available unspents in ascending order for every given `addresses`
    /// + `RecentlySpentOutPoints` MutexGuard for further interaction (e.g. to add new transaction to it).
    ///
    /// # Important
    ///
    /// The function doesn't check if the unspents are mature or immature.
    /// Consider using [`GetUtxoMapOps::get_unspent_ordered_map`] instead.
    async fn get_all_unspent_ordered_map(
        &self,
        addresses: Vec<Address>,
    ) -> UtxoRpcResult<(UnspentMap, RecentlySpentOutPointsGuard<'_>)>;

    /// Returns available mature and immature unspents in ascending order for every given `addresses`
    /// + `RecentlySpentOutPoints` MutexGuard for further interaction (e.g. to add new transaction to it).
    ///
    /// # Important
    ///
    /// The function may request extra data using RPC to check each unspent output whether it's mature or not.
    /// It may be overhead in some cases, so consider using [`GetUtxoMapOps::get_unspent_ordered_map`] instead.
    async fn get_mature_unspent_ordered_map(
        &self,
        addresses: Vec<Address>,
    ) -> UtxoRpcResult<(MatureUnspentMap, RecentlySpentOutPointsGuard<'_>)>;
}

#[async_trait]
pub trait UtxoStandardOps {
    /// Gets tx details by hash requesting the coin RPC if required.
    /// * `input_transactions` - the cache of the already requested transactions.
    async fn tx_details_by_hash(
        &self,
        hash: &H256Json,
        input_transactions: &mut HistoryUtxoTxMap,
    ) -> Result<TransactionDetails, String>;

    async fn request_tx_history(&self, metrics: MetricsArc) -> RequestTxHistoryResult;

    /// Calculate the KMD rewards and re-calculate the transaction fee
    /// if the specified `tx_details` was generated without considering the KMD rewards.
    /// Please note, this method has to be used for KMD transactions only.
    async fn update_kmd_rewards(
        &self,
        tx_details: &mut TransactionDetails,
        input_transactions: &mut HistoryUtxoTxMap,
    ) -> UtxoRpcResult<()>;
}

#[derive(Clone)]
pub struct UtxoArc(Arc<UtxoCoinFields>);
impl Deref for UtxoArc {
    type Target = UtxoCoinFields;
    fn deref(&self) -> &UtxoCoinFields { &self.0 }
}

impl From<UtxoCoinFields> for UtxoArc {
    fn from(coin: UtxoCoinFields) -> UtxoArc { UtxoArc::new(coin) }
}

impl From<Arc<UtxoCoinFields>> for UtxoArc {
    fn from(arc: Arc<UtxoCoinFields>) -> UtxoArc { UtxoArc(arc) }
}

impl UtxoArc {
    pub fn new(fields: UtxoCoinFields) -> UtxoArc { UtxoArc(Arc::new(fields)) }

    pub fn with_arc(inner: Arc<UtxoCoinFields>) -> UtxoArc { UtxoArc(inner) }

    /// Returns weak reference to the inner UtxoCoinFields
    pub fn downgrade(&self) -> UtxoWeak {
        let weak = Arc::downgrade(&self.0);
        UtxoWeak(weak)
    }
}

#[derive(Clone)]
pub struct UtxoWeak(Weak<UtxoCoinFields>);

impl From<Weak<UtxoCoinFields>> for UtxoWeak {
    fn from(weak: Weak<UtxoCoinFields>) -> Self { UtxoWeak(weak) }
}

impl UtxoWeak {
    pub fn upgrade(&self) -> Option<UtxoArc> { self.0.upgrade().map(UtxoArc::from) }
}

// We can use a shared UTXO lock for all UTXO coins at 1 time.
// It's highly likely that we won't experience any issues with it as we won't need to send "a lot" of transactions concurrently.
lazy_static! {
    pub static ref UTXO_LOCK: AsyncMutex<()> = AsyncMutex::new(());
}

#[derive(Debug, Display)]
pub enum GenerateTxError {
    #[display(
        fmt = "Couldn't generate tx from empty UTXOs set, required no less than {} satoshis",
        required
    )]
    EmptyUtxoSet { required: u64 },
    #[display(fmt = "Couldn't generate tx with empty output set")]
    EmptyOutputs,
    #[display(fmt = "Output value {} less than dust {}", value, dust)]
    OutputValueLessThanDust { value: u64, dust: u64 },
    #[display(
        fmt = "Output {} value {} is too small, required no less than {}",
        output_idx,
        output_value,
        required
    )]
    DeductFeeFromOutputFailed {
        output_idx: usize,
        output_value: u64,
        required: u64,
    },
    #[display(
        fmt = "Sum of input values {} is too small, required no less than {}",
        sum_utxos,
        required
    )]
    NotEnoughUtxos { sum_utxos: u64, required: u64 },
    #[display(fmt = "Transport error: {}", _0)]
    Transport(String),
    #[display(fmt = "Internal error: {}", _0)]
    Internal(String),
}

impl From<JsonRpcError> for GenerateTxError {
    fn from(rpc_err: JsonRpcError) -> Self { GenerateTxError::Transport(rpc_err.to_string()) }
}

impl From<UtxoRpcError> for GenerateTxError {
    fn from(e: UtxoRpcError) -> Self {
        match e {
            UtxoRpcError::Transport(rpc) | UtxoRpcError::ResponseParseError(rpc) => {
                GenerateTxError::Transport(rpc.to_string())
            },
            UtxoRpcError::InvalidResponse(error) => GenerateTxError::Transport(error),
            UtxoRpcError::Internal(error) => GenerateTxError::Internal(error),
        }
    }
}

impl From<NumConversError> for GenerateTxError {
    fn from(e: NumConversError) -> Self { GenerateTxError::Internal(e.to_string()) }
}

impl From<keys::Error> for GenerateTxError {
    fn from(e: keys::Error) -> Self { GenerateTxError::Internal(e.to_string()) }
}

pub enum RequestTxHistoryResult {
    Ok(Vec<(H256Json, u64)>),
    Retry { error: String },
    HistoryTooLarge,
    CriticalError(String),
}

#[derive(Clone)]
pub enum VerboseTransactionFrom {
    Cache(RpcTransaction),
    Rpc(RpcTransaction),
}

impl VerboseTransactionFrom {
    #[inline]
    fn to_inner(&self) -> &RpcTransaction {
        match self {
            VerboseTransactionFrom::Rpc(tx) | VerboseTransactionFrom::Cache(tx) => tx,
        }
    }

    #[inline]
    pub fn into_inner(self) -> RpcTransaction {
        match self {
            VerboseTransactionFrom::Rpc(tx) | VerboseTransactionFrom::Cache(tx) => tx,
        }
    }
}

pub fn compressed_key_pair_from_bytes(
    raw: &[u8; 32],
    prefix: u8,
    checksum_type: ChecksumType,
) -> Result<KeyPair, String> {
    let private = Private {
        prefix,
        compressed: true,
        secret: Secret::from(raw),
        checksum_type,
    };
    Ok(try_s!(KeyPair::from_private(private)))
}

pub fn compressed_pub_key_from_priv_raw(raw_priv: &[u8; 32], sum_type: ChecksumType) -> Result<H264, String> {
    let key_pair: KeyPair = try_s!(compressed_key_pair_from_bytes(raw_priv, 0, sum_type));
    match key_pair.public() {
        Public::Compressed(pub_key) => Ok(*pub_key),
        _ => ERR!("Invalid public key type"),
    }
}

#[derive(Clone, Debug, Deserialize, PartialEq, Serialize)]
pub struct UtxoFeeDetails {
    pub coin: Option<String>,
    pub amount: BigDecimal,
}

#[cfg(not(target_arch = "wasm32"))]
// https://github.com/KomodoPlatform/komodo/blob/master/zcutil/fetch-params.sh#L5
// https://github.com/KomodoPlatform/komodo/blob/master/zcutil/fetch-params.bat#L4
pub fn zcash_params_path() -> PathBuf {
    if cfg!(windows) {
        // >= Vista: c:\Users\$username\AppData\Roaming
        get_special_folder_path().join("ZcashParams")
    } else if cfg!(target_os = "macos") {
        home_dir()
            .unwrap()
            .join("Library")
            .join("Application Support")
            .join("ZcashParams")
    } else {
        home_dir().unwrap().join(".zcash-params")
    }
}

#[cfg(not(target_arch = "wasm32"))]
pub fn coin_daemon_data_dir(name: &str, is_asset_chain: bool) -> PathBuf {
    // komodo/util.cpp/GetDefaultDataDir
    let mut data_dir = match dirs::home_dir() {
        Some(hd) => hd,
        None => Path::new("/").to_path_buf(),
    };

    if cfg!(windows) {
        // >= Vista: c:\Users\$username\AppData\Roaming
        data_dir = get_special_folder_path();
        if is_asset_chain {
            data_dir.push("Komodo");
        } else {
            data_dir.push(first_char_to_upper(name));
        }
    } else if cfg!(target_os = "macos") {
        data_dir.push("Library");
        data_dir.push("Application Support");
        if is_asset_chain {
            data_dir.push("Komodo");
        } else {
            data_dir.push(first_char_to_upper(name));
        }
    } else if is_asset_chain {
        data_dir.push(".komodo");
    } else {
        data_dir.push(format!(".{}", name));
    }

    if is_asset_chain {
        data_dir.push(name)
    };
    data_dir
}

#[derive(Clone, Debug, Deserialize, Serialize)]
pub struct UtxoActivationParams {
    pub mode: UtxoRpcMode,
    pub utxo_merge_params: Option<UtxoMergeParams>,
    #[serde(default)]
    pub tx_history: bool,
    pub required_confirmations: Option<u64>,
    pub requires_notarization: Option<bool>,
    pub address_format: Option<UtxoAddressFormat>,
    // The max number of empty addresses in a row.
    // If transactions were sent to an address outside the `gap_limit`, they will not be identified.
    pub gap_limit: Option<u32>,
    #[serde(flatten)]
    pub enable_params: EnabledCoinBalanceParams,
    #[serde(default)]
    pub priv_key_policy: PrivKeyActivationPolicy,
    /// The flag determines whether to use mature unspent outputs *only* to generate transactions.
    /// https://github.com/KomodoPlatform/atomicDEX-API/issues/1181
    pub check_utxo_maturity: Option<bool>,
    /// This determines which Address of the HD account to be used for swaps for this UTXO coin.
    /// If not specified, the first non-change address for the first account is used.
    #[serde(default)]
    pub path_to_address: HDPathAccountToAddressId,
}

#[derive(Debug, Display)]
pub enum UtxoFromLegacyReqErr {
    UnexpectedMethod,
    InvalidElectrumServers(json::Error),
    InvalidMergeParams(json::Error),
    InvalidBlockHeaderVerificationParams(json::Error),
    InvalidRequiredConfs(json::Error),
    InvalidRequiresNota(json::Error),
    InvalidAddressFormat(json::Error),
    InvalidCheckUtxoMaturity(json::Error),
    InvalidScanPolicy(json::Error),
    InvalidMinAddressesNumber(json::Error),
    InvalidPrivKeyPolicy(json::Error),
    InvalidAccount(json::Error),
    InvalidAddressIndex(json::Error),
}

impl UtxoActivationParams {
    pub fn from_legacy_req(req: &Json) -> Result<Self, MmError<UtxoFromLegacyReqErr>> {
        let mode = match req["method"].as_str() {
            Some("enable") => UtxoRpcMode::Native,
            Some("electrum") => {
                let servers =
                    json::from_value(req["servers"].clone()).map_to_mm(UtxoFromLegacyReqErr::InvalidElectrumServers)?;
                let min_connected = req["min_connected"].as_u64().map(|m| m as usize);
                let max_connected = req["max_connected"].as_u64().map(|m| m as usize);
                UtxoRpcMode::Electrum {
                    servers,
                    min_connected,
                    max_connected,
                }
            },
            _ => return MmError::err(UtxoFromLegacyReqErr::UnexpectedMethod),
        };
        let utxo_merge_params =
            json::from_value(req["utxo_merge_params"].clone()).map_to_mm(UtxoFromLegacyReqErr::InvalidMergeParams)?;

        let tx_history = req["tx_history"].as_bool().unwrap_or_default();
        let required_confirmations = json::from_value(req["required_confirmations"].clone())
            .map_to_mm(UtxoFromLegacyReqErr::InvalidRequiredConfs)?;
        let requires_notarization = json::from_value(req["requires_notarization"].clone())
            .map_to_mm(UtxoFromLegacyReqErr::InvalidRequiresNota)?;
        let address_format =
            json::from_value(req["address_format"].clone()).map_to_mm(UtxoFromLegacyReqErr::InvalidAddressFormat)?;
        let check_utxo_maturity = json::from_value(req["check_utxo_maturity"].clone())
            .map_to_mm(UtxoFromLegacyReqErr::InvalidCheckUtxoMaturity)?;
        let scan_policy = json::from_value::<Option<EnableCoinScanPolicy>>(req["scan_policy"].clone())
            .map_to_mm(UtxoFromLegacyReqErr::InvalidScanPolicy)?
            .unwrap_or_default();
        let min_addresses_number = json::from_value(req["min_addresses_number"].clone())
            .map_to_mm(UtxoFromLegacyReqErr::InvalidMinAddressesNumber)?;
        let enable_params = EnabledCoinBalanceParams {
            scan_policy,
            min_addresses_number,
        };
        let priv_key_policy = json::from_value::<Option<PrivKeyActivationPolicy>>(req["priv_key_policy"].clone())
            .map_to_mm(UtxoFromLegacyReqErr::InvalidPrivKeyPolicy)?
            .unwrap_or(PrivKeyActivationPolicy::ContextPrivKey);
        let path_to_address = json::from_value::<Option<HDPathAccountToAddressId>>(req["path_to_address"].clone())
            .map_to_mm(UtxoFromLegacyReqErr::InvalidAddressIndex)?
            .unwrap_or_default();

        Ok(UtxoActivationParams {
            mode,
            utxo_merge_params,
            tx_history,
            required_confirmations,
            requires_notarization,
            address_format,
            gap_limit: None,
            enable_params,
            priv_key_policy,
            check_utxo_maturity,
            path_to_address,
        })
    }
}

#[derive(Clone, Debug, Deserialize, Serialize)]
#[serde(tag = "rpc", content = "rpc_data")]
pub enum UtxoRpcMode {
    Native,
    Electrum {
        /// The settings of each electrum server.
        servers: Vec<ElectrumConnectionSettings>,
        /// The minimum number of connections to electrum servers to keep alive/maintained at all times.
        min_connected: Option<usize>,
        /// The maximum number of connections to electrum servers to not exceed at any time.
        max_connected: Option<usize>,
    },
}

impl UtxoRpcMode {
    #[inline]
    pub fn is_native(&self) -> bool { matches!(*self, UtxoRpcMode::Native) }
}

#[derive(Debug)]
pub struct ElectrumBuilderArgs {
    pub spawn_ping: bool,
    pub negotiate_version: bool,
    pub collect_metrics: bool,
}

impl Default for ElectrumBuilderArgs {
    fn default() -> Self {
        ElectrumBuilderArgs {
            spawn_ping: true,
            negotiate_version: true,
            collect_metrics: true,
        }
    }
}

/// Function calculating KMD interest
/// https://github.com/KomodoPlatform/komodo/blob/master/src/komodo_interest.h
fn kmd_interest(
    height: Option<u64>,
    value: u64,
    lock_time: u64,
    current_time: u64,
) -> Result<u64, KmdRewardsNotAccruedReason> {
    const KOMODO_ENDOFERA: u64 = 7_777_777;
    const LOCKTIME_THRESHOLD: u64 = 500_000_000;
    // dPoW Season 7, Fri Jun 30 2023
    const N_S7_HARDFORK_HEIGHT: u64 = 3_484_958;
    // MINUTES_PER_YEAR = 365 * 24 * 60
    const MINUTES_PER_YEAR: u64 = 525_600;
    // Minutes required for 100% active user reward before N_S7_HARDFORK_HEIGHT
    const MINUTES_PER_AUR: u64 = 20 * MINUTES_PER_YEAR;

    // value must be at least 10 KMD
    if value < 1_000_000_000 {
        return Err(KmdRewardsNotAccruedReason::UtxoAmountLessThanTen);
    }
    // locktime must be set
    if lock_time == 0 {
        return Err(KmdRewardsNotAccruedReason::LocktimeNotSet);
    }
    // interest doesn't accrue for lock_time < 500_000_000
    if lock_time < LOCKTIME_THRESHOLD {
        return Err(KmdRewardsNotAccruedReason::LocktimeLessThanThreshold);
    }
    let height = match height {
        Some(h) => h,
        None => return Err(KmdRewardsNotAccruedReason::TransactionInMempool), // consider that the transaction is not mined yet
    };
    // interest will stop accrue after block 7_777_777
    if height >= KOMODO_ENDOFERA {
        return Err(KmdRewardsNotAccruedReason::UtxoHeightGreaterThanEndOfEra);
    };
    // current time must be greater than tx lock_time
    if current_time < lock_time {
        return Err(KmdRewardsNotAccruedReason::OneHourNotPassedYet);
    }

    let mut minutes = (current_time - lock_time) / 60;

    // at least 1 hour should pass
    if minutes < 60 {
        return Err(KmdRewardsNotAccruedReason::OneHourNotPassedYet);
    }

    // interest stop accruing after 1 year before block 1000000
    if minutes > MINUTES_PER_YEAR {
        minutes = MINUTES_PER_YEAR
    };
    // interest stop accruing after 1 month past 1000000 block
    if height >= 1_000_000 && minutes > 31 * 24 * 60 {
        minutes = 31 * 24 * 60;
    }
    minutes -= 59;
    // KIP-0001 proposed a reduction of the AUR from 5% to 0.01%
    // https://github.com/KomodoPlatform/kips/blob/main/kip-0001.mediawiki
    // https://github.com/KomodoPlatform/komodo/pull/584
    let accrued = if height >= N_S7_HARDFORK_HEIGHT {
        (value / MINUTES_PER_AUR) * minutes / 500
    } else {
        (value / MINUTES_PER_AUR) * minutes
    };

    Ok(accrued)
}

fn kmd_interest_accrue_stop_at(height: u64, lock_time: u64) -> u64 {
    let seconds = if height < 1_000_000 {
        // interest stop accruing after 1 year before block 1000000
        365 * 24 * 60 * 60
    } else {
        // interest stop accruing after 1 month past 1000000 block
        31 * 24 * 60 * 60
    };

    lock_time + seconds
}

fn kmd_interest_accrue_start_at(lock_time: u64) -> u64 {
    let one_hour = 60 * 60;
    lock_time + one_hour
}

#[derive(Debug, Serialize, Eq, PartialEq)]
enum KmdRewardsNotAccruedReason {
    LocktimeNotSet,
    LocktimeLessThanThreshold,
    UtxoHeightGreaterThanEndOfEra,
    UtxoAmountLessThanTen,
    OneHourNotPassedYet,
    TransactionInMempool,
}

#[derive(Serialize)]
enum KmdRewardsAccrueInfo {
    Accrued(BigDecimal),
    NotAccruedReason(KmdRewardsNotAccruedReason),
}

#[derive(Serialize)]
pub struct KmdRewardsInfoElement {
    tx_hash: H256Json,
    #[serde(skip_serializing_if = "Option::is_none")]
    height: Option<u64>,
    /// The zero-based index of the output in the transaction’s list of outputs.
    output_index: u32,
    amount: BigDecimal,
    locktime: u64,
    /// Amount of accrued rewards.
    accrued_rewards: KmdRewardsAccrueInfo,
    /// Rewards start to accrue at this time for the given transaction.
    /// None if the rewards will not be accrued.
    #[serde(skip_serializing_if = "Option::is_none")]
    accrue_start_at: Option<u64>,
    /// Rewards stop to accrue at this time for the given transaction.
    /// None if the rewards will not be accrued.
    #[serde(skip_serializing_if = "Option::is_none")]
    accrue_stop_at: Option<u64>,
}

/// Get rewards info of unspent outputs.
/// The list is ordered by the output value.
pub async fn kmd_rewards_info<T: UtxoCommonOps>(coin: &T) -> Result<Vec<KmdRewardsInfoElement>, String> {
    if coin.as_ref().conf.ticker != "KMD" {
        return ERR!("rewards info can be obtained for KMD only");
    }

    let utxo = coin.as_ref();
    let my_address = try_s!(utxo.derivation_method.single_addr_or_err().await);
    let rpc_client = &utxo.rpc_client;
    let mut unspents = try_s!(rpc_client.list_unspent(&my_address, utxo.decimals).compat().await);
    // Reorder from highest to lowest unspent outputs.
    unspents.sort_unstable_by(|x, y| y.value.cmp(&x.value));

    let mut result = Vec::with_capacity(unspents.len());
    for unspent in unspents {
        let tx_hash: H256Json = unspent.outpoint.hash.reversed().into();
        let tx_info = try_s!(rpc_client.get_verbose_transaction(&tx_hash).compat().await);

        let value = unspent.value;
        let locktime = tx_info.locktime as u64;
        let current_time = try_s!(coin.get_current_mtp().await) as u64;
        let accrued_rewards = match kmd_interest(tx_info.height, value, locktime, current_time) {
            Ok(interest) => {
                KmdRewardsAccrueInfo::Accrued(big_decimal_from_sat(interest as i64, coin.as_ref().decimals))
            },
            Err(reason) => KmdRewardsAccrueInfo::NotAccruedReason(reason),
        };

        // `accrue_start_at` and `accrue_stop_at` should be None if the rewards will never be obtained for the given transaction
        let (accrue_start_at, accrue_stop_at) = match &accrued_rewards {
            KmdRewardsAccrueInfo::Accrued(_)
            | KmdRewardsAccrueInfo::NotAccruedReason(KmdRewardsNotAccruedReason::TransactionInMempool)
            | KmdRewardsAccrueInfo::NotAccruedReason(KmdRewardsNotAccruedReason::OneHourNotPassedYet) => {
                let start_at = Some(kmd_interest_accrue_start_at(locktime));
                let stop_at = tx_info
                    .height
                    .map(|height| kmd_interest_accrue_stop_at(height, locktime));
                (start_at, stop_at)
            },
            _ => (None, None),
        };

        result.push(KmdRewardsInfoElement {
            tx_hash,
            height: tx_info.height,
            output_index: unspent.outpoint.index,
            amount: big_decimal_from_sat(value as i64, coin.as_ref().decimals),
            locktime,
            accrued_rewards,
            accrue_start_at,
            accrue_stop_at,
        });
    }

    Ok(result)
}

/// Denominate BigDecimal amount of coin units to satoshis
pub fn sat_from_big_decimal(amount: &BigDecimal, decimals: u8) -> NumConversResult<u64> {
    (amount * BigDecimal::from(10u64.pow(decimals as u32)))
        .to_u64()
        .or_mm_err(|| {
            let err = format!("Could not get sat from amount {} with decimals {}", amount, decimals);
            NumConversError::new(err)
        })
}

async fn send_outputs_from_my_address_impl<T>(
    coin: T,
    outputs: Vec<TransactionOutput>,
) -> Result<UtxoTx, TransactionErr>
where
    T: UtxoCommonOps + GetUtxoListOps,
{
    let my_address = try_tx_s!(coin.as_ref().derivation_method.single_addr_or_err().await);
    let (unspents, recently_sent_txs) = try_tx_s!(coin.get_unspent_ordered_list(&my_address).await);
    generate_and_send_tx(&coin, unspents, None, FeePolicy::SendExact, recently_sent_txs, outputs).await
}

/// Generates and sends tx using unspents and outputs adding new record to the recently_spent in case of success
async fn generate_and_send_tx<T>(
    coin: &T,
    unspents: Vec<UnspentInfo>,
    required_inputs: Option<Vec<UnspentInfo>>,
    fee_policy: FeePolicy,
    mut recently_spent: RecentlySpentOutPointsGuard<'_>,
    outputs: Vec<TransactionOutput>,
) -> Result<UtxoTx, TransactionErr>
where
    T: AsRef<UtxoCoinFields> + UtxoTxGenerationOps + UtxoTxBroadcastOps,
{
    let my_address = try_tx_s!(coin.as_ref().derivation_method.single_addr_or_err().await);
    let key_pair = try_tx_s!(coin.as_ref().priv_key_policy.activated_key_or_err());
    let mut builder = UtxoTxBuilder::new(coin)
        .await
        .add_available_inputs(unspents)
        .add_outputs(outputs)
        .with_fee_policy(fee_policy);
    if let Some(required) = required_inputs {
        builder = builder.add_required_inputs(required);
    }
    let (unsigned, _) = try_tx_s!(builder.build().await);

    let spent_unspents = unsigned
        .inputs
        .iter()
        .map(|input| UnspentInfo {
            outpoint: input.previous_output,
            value: input.amount,
            height: None,
            script: input.prev_script.clone(),
        })
        .collect();

    let signature_version = match my_address.addr_format() {
        UtxoAddressFormat::Segwit => SignatureVersion::WitnessV0,
        _ => coin.as_ref().conf.signature_version,
    };

    let signed = try_tx_s!(sign_tx(
        unsigned,
        key_pair,
        signature_version,
        coin.as_ref().conf.fork_id
    ));

    try_tx_s!(coin.broadcast_tx(&signed).await, signed);

    recently_spent.add_spent(spent_unspents, signed.hash(), signed.outputs.clone());

    Ok(signed)
}

/// Builds transaction output script for an Address struct
pub fn output_script(address: &Address) -> Result<Script, keys::Error> {
    match address.script_type() {
        AddressScriptType::P2PKH => Ok(Builder::build_p2pkh(address.hash())),
        AddressScriptType::P2SH => Ok(Builder::build_p2sh(address.hash())),
        AddressScriptType::P2WPKH => Builder::build_p2wpkh(address.hash()),
        AddressScriptType::P2WSH => Builder::build_p2wsh(address.hash()),
    }
}

/// Builds transaction output script for a legacy P2PK address
pub fn output_script_p2pk(pubkey: &Public) -> Script { Builder::build_p2pk(pubkey) }

pub fn address_by_conf_and_pubkey_str(
    coin: &str,
    conf: &Json,
    pubkey: &str,
    addr_format: UtxoAddressFormat,
) -> Result<String, String> {
    // using a reasonable default here
    let params = UtxoActivationParams {
        mode: UtxoRpcMode::Native,
        utxo_merge_params: None,
        tx_history: false,
        required_confirmations: None,
        requires_notarization: None,
        address_format: None,
        gap_limit: None,
        enable_params: EnabledCoinBalanceParams::default(),
        priv_key_policy: PrivKeyActivationPolicy::ContextPrivKey,
        check_utxo_maturity: None,
        // This will not be used since the pubkey from orderbook/etc.. will be used to generate the address
        path_to_address: HDPathAccountToAddressId::default(),
    };
    let conf_builder = UtxoConfBuilder::new(conf, &params, coin);
    let utxo_conf = try_s!(conf_builder.build());
    let pubkey_bytes = try_s!(hex::decode(pubkey));
    let pubkey = try_s!(Public::from_slice(&pubkey_bytes));

    let address = AddressBuilder::new(
        addr_format,
        utxo_conf.checksum_type,
        utxo_conf.address_prefixes,
        utxo_conf.bech32_hrp,
    )
    .as_pkh_from_pk(pubkey)
    .build()?;
    address.display_address()
}

fn parse_hex_encoded_u32(hex_encoded: &str) -> Result<u32, MmError<String>> {
    let hex_encoded = hex_encoded.strip_prefix("0x").unwrap_or(hex_encoded);
    let bytes = hex::decode(hex_encoded).map_to_mm(|e| e.to_string())?;
    let be_bytes: [u8; 4] = bytes
        .as_slice()
        .try_into()
        .map_to_mm(|e: TryFromSliceError| e.to_string())?;
    Ok(u32::from_be_bytes(be_bytes))
}

#[test]
fn test_parse_hex_encoded_u32() {
    assert_eq!(parse_hex_encoded_u32("0x892f2085"), Ok(2301567109));
    assert_eq!(parse_hex_encoded_u32("892f2085"), Ok(2301567109));
    assert_eq!(parse_hex_encoded_u32("0x7361707a"), Ok(1935765626));
}<|MERGE_RESOLUTION|>--- conflicted
+++ resolved
@@ -280,12 +280,7 @@
 pub enum ActualFeeRate {
     /// fee amount per Kbyte received from coin RPC
     Dynamic(u64),
-<<<<<<< HEAD
     /// Use specified fee amount per each 1 kb of transaction.
-=======
-    /// Use specified fee amount per each 1 kb of transaction and also per each output less than the fee amount.
-    /// Used by DOGE, but more coins might support it too.
->>>>>>> c1140d0e
     FixedPerKb(u64),
     /// Use specified fee amount per each 1 kb of transaction and also per each output less than the fee amount.
     /// Used in DINGO coin, but more coins might support it too.
@@ -315,38 +310,6 @@
             ActualFeeRate::Dynamic(fee_rate) => (*fee_rate * P2PKH_OUTPUT_LEN) / KILO_BYTE,
             ActualFeeRate::FixedPerKb(fee_rate) => (*fee_rate * P2PKH_OUTPUT_LEN) / KILO_BYTE,
             ActualFeeRate::FixedPerKbDingo(fee_rate) => {
-                // take into account the change output if tx_size_kb(tx with change) > tx_size_kb(tx without change)
-                if tx_size % KILO_BYTE + P2PKH_OUTPUT_LEN > KILO_BYTE {
-                    *fee_rate
-                } else {
-                    0
-                }
-            },
-        }
-    }
-}
-
-impl ActualFeeRate {
-    fn get_tx_fee(&self, tx_size: u64) -> u64 {
-        match self {
-            ActualFeeRate::Dynamic(fee_rate) => (fee_rate * tx_size) / KILO_BYTE,
-            // return fee_rate here as swap spend transaction size is always less than 1 kb
-            ActualFeeRate::FixedPerKb(fee_rate) => {
-                let tx_size_kb = if tx_size % KILO_BYTE == 0 {
-                    tx_size / KILO_BYTE
-                } else {
-                    tx_size / KILO_BYTE + 1
-                };
-                fee_rate * tx_size_kb
-            },
-        }
-    }
-
-    /// Return extra tx fee for the change output as p2pkh
-    fn get_tx_fee_for_change(&self, tx_size: u64) -> u64 {
-        match self {
-            ActualFeeRate::Dynamic(fee_rate) => (*fee_rate * P2PKH_OUTPUT_LEN) / KILO_BYTE,
-            ActualFeeRate::FixedPerKb(fee_rate) => {
                 // take into account the change output if tx_size_kb(tx with change) > tx_size_kb(tx without change)
                 if tx_size % KILO_BYTE + P2PKH_OUTPUT_LEN > KILO_BYTE {
                     *fee_rate
@@ -921,13 +884,8 @@
     /// returns transaction and data as is if the coin is not KMD
     async fn calc_interest_if_required(&self, unsigned: &mut TransactionInputSigner) -> UtxoRpcResult<u64>;
 
-<<<<<<< HEAD
-    /// Is KMD coin
-    fn is_kmd(&self) -> bool;
-=======
     /// Returns `true` if this coin supports Komodo-style interest accrual; otherwise, returns `false`.
     fn supports_interest(&self) -> bool;
->>>>>>> c1140d0e
 }
 
 /// The UTXO address balance scanner.
