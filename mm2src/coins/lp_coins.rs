--- conflicted
+++ resolved
@@ -3602,12 +3602,7 @@
 
     fn get_raw_transaction(&self, req: RawTransactionRequest) -> RawTransactionFut<'_>;
 
-<<<<<<< HEAD
-    // TODO: apparently duplicates get_raw_transaction
-    fn get_tx_hex_by_hash(&self, tx_hash: Vec<u8>) -> RawTransactionFut;
-=======
     fn get_tx_hex_by_hash(&self, tx_hash: Vec<u8>) -> RawTransactionFut<'_>;
->>>>>>> 9a2f74ed
 
     /// Maximum number of digits after decimal point used to denominate integer coin units (satoshis, wei, etc.)
     fn decimals(&self) -> u8;
