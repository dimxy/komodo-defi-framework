/******************************************************************************
 * Copyright © 2023 Pampex LTD and TillyHK LTD                                *
 *                                                                            *
 * See the CONTRIBUTOR-LICENSE-AGREEMENT, COPYING, LICENSE-COPYRIGHT-NOTICE   *
 * and DEVELOPER-CERTIFICATE-OF-ORIGIN files in the LEGAL directory in        *
 * the top-level directory of this distribution for the individual copyright  *
 * holder information and the developer policies on copyright and licensing.  *
 *                                                                            *
 * Unless otherwise agreed in a custom licensing agreement, no part of the    *
 * Komodo DeFi Framework software, including this file may be copied, modified, propagated*
 * or distributed except according to the terms contained in the              *
 * LICENSE-COPYRIGHT-NOTICE file.                                             *
 *                                                                            *
 * Removal or modification of this copyright notice is prohibited.            *
 *                                                                            *
 ******************************************************************************/
//
//  coins.rs
//  marketmaker
//

// `mockable` implementation uses these
#![allow(
    forgetting_references,
    forgetting_copy_types,
    clippy::swap_ptr_to_ref,
    clippy::forget_non_drop,
    clippy::doc_lazy_continuation,
    clippy::needless_lifetimes // mocktopus requires explicit lifetimes
)]
#![allow(uncommon_codepoints)]
#![feature(hash_raw_entry)]
#![feature(stmt_expr_attributes)]
#![feature(result_flattening)]

#[macro_use] extern crate common;
#[macro_use] extern crate gstuff;
#[macro_use] extern crate lazy_static;
#[macro_use] extern crate mm2_metrics;
#[macro_use] extern crate serde_derive;
#[macro_use] extern crate serde_json;
#[macro_use] extern crate ser_error_derive;

use async_trait::async_trait;
use bip32::ExtendedPrivateKey;
use common::custom_futures::timeout::TimeoutError;
use common::executor::{abortable_queue::WeakSpawner, AbortedError, SpawnFuture};
use common::log::{warn, LogOnError};
use common::{calc_total_pages, now_sec, ten, HttpStatusCode, DEX_BURN_ADDR_RAW_PUBKEY, DEX_FEE_ADDR_RAW_PUBKEY};
use crypto::{derive_secp256k1_secret, Bip32Error, Bip44Chain, CryptoCtx, CryptoCtxError, DerivationPath,
             GlobalHDAccountArc, HDPathToCoin, HwRpcError, KeyPairPolicy, RpcDerivationPath,
             Secp256k1ExtendedPublicKey, Secp256k1Secret, WithHwRpcError};
use derive_more::Display;
use enum_derives::{EnumFromStringify, EnumFromTrait};
use ethereum_types::{Address as EthAddress, H256, H264, H520, U256};
use futures::compat::Future01CompatExt;
use futures::lock::{Mutex as AsyncMutex, MutexGuard as AsyncMutexGuard};
use futures::{FutureExt, TryFutureExt};
use futures01::Future;
use hex::FromHexError;
use http::{Response, StatusCode};
use keys::{AddressFormat as UtxoAddressFormat, KeyPair, NetworkPrefix as CashAddrPrefix, Public};
use mm2_core::mm_ctx::{from_ctx, MmArc};
use mm2_err_handle::prelude::*;
use mm2_metrics::MetricsWeak;
use mm2_number::BigRational;
use mm2_number::{bigdecimal::{BigDecimal, ParseBigDecimalError, Zero},
                 BigUint, MmNumber, ParseBigIntError};
use mm2_rpc::data::legacy::{EnabledCoin, GetEnabledResponse, Mm2RpcResult};
#[cfg(any(test, feature = "for-tests"))]
use mocktopus::macros::*;
use parking_lot::Mutex as PaMutex;
use rpc::v1::types::{Bytes as BytesJson, H256 as H256Json, H264 as H264Json};
use rpc_command::tendermint::ibc::ChannelId;
use serde::{Deserialize, Deserializer, Serialize, Serializer};
use serde_json::{self as json, Value as Json};
use std::array::TryFromSliceError;
use std::cmp::Ordering;
use std::collections::hash_map::{Entry, HashMap};
use std::collections::HashSet;
use std::num::{NonZeroUsize, TryFromIntError};
use std::ops::{Add, AddAssign, Deref};
use std::str::FromStr;
use std::sync::atomic::AtomicBool;
use std::sync::atomic::Ordering as AtomicOrdering;
use std::sync::Arc;
use std::time::Duration;
use std::{fmt, iter};
use utxo_signer::with_key_pair::UtxoSignWithKeyPairError;
use zcash_primitives::transaction::Transaction as ZTransaction;

cfg_native! {
    use crate::lightning::LightningCoin;
    use crate::lightning::ln_conf::PlatformCoinConfirmationTargets;
    use ::lightning::ln::PaymentHash as LightningPayment;
    use async_std::fs;
    use futures::AsyncWriteExt;
    use lightning_invoice::{Invoice, ParseOrSemanticError};
    use std::io;
    use std::path::PathBuf;
}

cfg_wasm32! {
    use ethereum_types::{H264 as EthH264};
    use hd_wallet::HDWalletDb;
    use mm2_db::indexed_db::{ConstructibleDb, DbLocked, SharedDb};
    use tx_history_storage::wasm::{clear_tx_history, load_tx_history, save_tx_history, TxHistoryDb};
    pub type TxHistoryDbLocked<'a> = DbLocked<'a, TxHistoryDb>;
}

// using custom copy of try_fus as futures crate was renamed to futures01
macro_rules! try_fus {
    ($e: expr) => {
        match $e {
            Ok(ok) => ok,
            Err(err) => return Box::new(futures01::future::err(ERRL!("{}", err))),
        }
    };
}

macro_rules! try_f {
    ($e: expr) => {
        match $e {
            Ok(ok) => ok,
            Err(e) => return Box::new(futures01::future::err(e.into())),
        }
    };
}

/// `TransactionErr` compatible `try_fus` macro.
macro_rules! try_tx_fus {
    ($e: expr) => {
        match $e {
            Ok(ok) => ok,
            Err(err) => return Box::new(futures01::future::err(crate::TransactionErr::Plain(ERRL!("{:?}", err)))),
        }
    };
    ($e: expr, $tx: expr) => {
        match $e {
            Ok(ok) => ok,
            Err(err) => {
                return Box::new(futures01::future::err(crate::TransactionErr::TxRecoverable(
                    TransactionEnum::from($tx),
                    ERRL!("{:?}", err),
                )))
            },
        }
    };
}

/// `TransactionErr` compatible `try_s` macro.
macro_rules! try_tx_s {
    ($e: expr) => {
        match $e {
            Ok(ok) => ok,
            Err(err) => {
                return Err(crate::TransactionErr::Plain(format!(
                    "{}:{}] {:?}",
                    file!(),
                    line!(),
                    err
                )))
            },
        }
    };
    ($e: expr, $tx: expr) => {
        match $e {
            Ok(ok) => ok,
            Err(err) => {
                return Err(crate::TransactionErr::TxRecoverable(
                    TransactionEnum::from($tx),
                    format!("{}:{}] {:?}", file!(), line!(), err),
                ))
            },
        }
    };
}

/// `TransactionErr:Plain` compatible `ERR` macro.
macro_rules! TX_PLAIN_ERR {
    ($format: expr, $($args: tt)+) => { Err(crate::TransactionErr::Plain((ERRL!($format, $($args)+)))) };
    ($format: expr) => { Err(crate::TransactionErr::Plain(ERRL!($format))) }
}

/// `TransactionErr:TxRecoverable` compatible `ERR` macro.
#[allow(unused_macros)]
macro_rules! TX_RECOVERABLE_ERR {
    ($tx: expr, $format: expr, $($args: tt)+) => {
        Err(crate::TransactionErr::TxRecoverable(TransactionEnum::from($tx), ERRL!($format, $($args)+)))
    };
    ($tx: expr, $format: expr) => {
        Err(crate::TransactionErr::TxRecoverable(TransactionEnum::from($tx), ERRL!($format)))
    };
}

macro_rules! ok_or_continue_after_sleep {
    ($e:expr, $delay: ident) => {
        match $e {
            Ok(res) => res,
            Err(e) => {
                error!("error {:?}", e);
                Timer::sleep($delay).await;
                continue;
            },
        }
    };
}

pub mod coin_balance;
use coin_balance::{AddressBalanceStatus, HDAddressBalance, HDWalletBalanceOps};

pub mod lp_price;
pub mod watcher_common;

pub mod coin_errors;
use coin_errors::{AddressFromPubkeyError, MyAddressError, ValidatePaymentError, ValidatePaymentFut,
                  ValidatePaymentResult};
use crypto::secret_hash_algo::SecretHashAlgo;

pub mod eth;
use eth::erc20::get_erc20_ticker_by_contract_address;
use eth::eth_swap_v2::{PrepareTxDataError, ValidatePaymentV2Err};
use eth::{eth_coin_from_conf_and_request, get_eth_address, EthCoin, EthGasDetailsErr, EthTxFeeDetails,
          GetEthAddressError, GetValidEthWithdrawAddError, SignedEthTx};

pub mod hd_wallet;
use hd_wallet::{AccountUpdatingError, AddressDerivingError, HDAccountOps, HDAddressId, HDAddressOps,
                HDAddressSelector, HDCoinAddress, HDCoinHDAccount, HDExtractPubkeyError, HDPathAccountToAddressId,
                HDWalletAddress, HDWalletCoinOps, HDWalletOps, HDWithdrawError, HDXPubExtractor, WithdrawSenderAddress};

#[cfg(not(target_arch = "wasm32"))] pub mod lightning;
#[cfg_attr(target_arch = "wasm32", allow(dead_code, unused_imports))]
pub mod my_tx_history_v2;

pub mod qrc20;
use qrc20::{qrc20_coin_with_policy, Qrc20ActivationParams, Qrc20Coin, Qrc20FeeDetails};

pub mod rpc_command;
use rpc_command::{get_new_address::{GetNewAddressTaskManager, GetNewAddressTaskManagerShared},
                  init_account_balance::{AccountBalanceTaskManager, AccountBalanceTaskManagerShared},
                  init_create_account::{CreateAccountTaskManager, CreateAccountTaskManagerShared},
                  init_scan_for_new_addresses::{ScanAddressesTaskManager, ScanAddressesTaskManagerShared},
                  init_withdraw::{WithdrawTaskManager, WithdrawTaskManagerShared}};

pub mod tendermint;
use tendermint::htlc::CustomTendermintMsgType;
use tendermint::{CosmosTransaction, TendermintCoin, TendermintFeeDetails, TendermintProtocolInfo, TendermintToken,
                 TendermintTokenProtocolInfo};

#[doc(hidden)]
#[allow(unused_variables)]
#[cfg(any(test, feature = "for-tests"))]
pub mod test_coin;
#[cfg(any(test, feature = "for-tests"))]
pub use test_coin::TestCoin;

pub mod tx_history_storage;

#[cfg(feature = "enable-sia")] pub mod siacoin;
#[cfg(feature = "enable-sia")] use siacoin::SiaCoin;

pub mod utxo;
use utxo::bch::{bch_coin_with_policy, BchActivationRequest, BchCoin};
use utxo::qtum::{self, qtum_coin_with_policy, Qrc20AddressError, QtumCoin, QtumDelegationOps, QtumDelegationRequest,
                 QtumStakingInfosDetails, ScriptHashTypeNotSupported};
use utxo::rpc_clients::UtxoRpcError;
use utxo::slp::SlpToken;
use utxo::slp::{slp_addr_from_pubkey_str, SlpFeeDetails};
use utxo::utxo_common::{big_decimal_from_sat_unsigned, payment_script, WaitForOutputSpendErr};
use utxo::utxo_standard::{utxo_standard_coin_with_policy, UtxoStandardCoin};
use utxo::{swap_proto_v2_scripts, BlockchainNetwork, GenerateTxError, UtxoActivationParams, UtxoFeeDetails, UtxoTx};

pub mod nft;
use nft::nft_errors::GetNftInfoError;
use script::Script;

pub mod z_coin;
use crate::coin_balance::{BalanceObjectOps, HDWalletBalanceObject};
use crate::hd_wallet::{AddrToString, DisplayAddress};
use z_coin::{ZCoin, ZcoinProtocolInfo};

pub type TransactionFut = Box<dyn Future<Item = TransactionEnum, Error = TransactionErr> + Send>;
pub type TransactionResult = Result<TransactionEnum, TransactionErr>;
pub type BalanceResult<T> = Result<T, MmError<BalanceError>>;
pub type BalanceFut<T> = Box<dyn Future<Item = T, Error = MmError<BalanceError>> + Send>;
pub type NonZeroBalanceFut<T> = Box<dyn Future<Item = T, Error = MmError<GetNonZeroBalance>> + Send>;
pub type NumConversResult<T> = Result<T, MmError<NumConversError>>;
pub type StakingInfosFut = Box<dyn Future<Item = StakingInfos, Error = MmError<StakingInfoError>> + Send>;
pub type DelegationResult = Result<TransactionDetails, MmError<DelegationError>>;
pub type DelegationFut = Box<dyn Future<Item = TransactionDetails, Error = MmError<DelegationError>> + Send>;
pub type WithdrawResult = Result<TransactionDetails, MmError<WithdrawError>>;
pub type WithdrawFut = Box<dyn Future<Item = TransactionDetails, Error = MmError<WithdrawError>> + Send>;
pub type TradePreimageResult<T> = Result<T, MmError<TradePreimageError>>;
pub type TradePreimageFut<T> = Box<dyn Future<Item = T, Error = MmError<TradePreimageError>> + Send>;
pub type CoinFindResult<T> = Result<T, MmError<CoinFindError>>;
pub type TxHistoryFut<T> = Box<dyn Future<Item = T, Error = MmError<TxHistoryError>> + Send>;
pub type TxHistoryResult<T> = Result<T, MmError<TxHistoryError>>;
pub type RawTransactionResult = Result<RawTransactionRes, MmError<RawTransactionError>>;
pub type RawTransactionFut<'a> =
    Box<dyn Future<Item = RawTransactionRes, Error = MmError<RawTransactionError>> + Send + 'a>;
pub type RefundResult<T> = Result<T, MmError<RefundError>>;
/// Helper type used for swap transactions' spend preimage generation result
pub type GenPreimageResult<Coin> = MmResult<TxPreimageWithSig<Coin>, TxGenError>;
/// Helper type used for swap v2 tx validation result
pub type ValidateSwapV2TxResult = MmResult<(), ValidateSwapV2TxError>;
/// Helper type used for taker funding's spend preimage validation result
pub type ValidateTakerFundingSpendPreimageResult = MmResult<(), ValidateTakerFundingSpendPreimageError>;
/// Helper type used for taker payment's spend preimage validation result
pub type ValidateTakerPaymentSpendPreimageResult = MmResult<(), ValidateTakerPaymentSpendPreimageError>;

pub type IguanaPrivKey = Secp256k1Secret;
<<<<<<< HEAD
pub type Ticker = String; // TODO: refactor as a newtype pattern
=======
pub type Ticker = String;
>>>>>>> 3af3863c

// Constants for logs used in tests
pub const INVALID_SENDER_ERR_LOG: &str = "Invalid sender";
pub const EARLY_CONFIRMATION_ERR_LOG: &str = "Early confirmation";
pub const OLD_TRANSACTION_ERR_LOG: &str = "Old transaction";
pub const INVALID_RECEIVER_ERR_LOG: &str = "Invalid receiver";
pub const INVALID_CONTRACT_ADDRESS_ERR_LOG: &str = "Invalid contract address";
pub const INVALID_PAYMENT_STATE_ERR_LOG: &str = "Invalid payment state";
pub const INVALID_SWAP_ID_ERR_LOG: &str = "Invalid swap id";
pub const INVALID_SCRIPT_ERR_LOG: &str = "Invalid script";
pub const INVALID_REFUND_TX_ERR_LOG: &str = "Invalid refund transaction";

#[derive(Debug, Deserialize, Display, EnumFromStringify, Serialize, SerializeErrorType)]
#[serde(tag = "error_type", content = "error_data")]
pub enum RawTransactionError {
    #[display(fmt = "No such coin {}", coin)]
    NoSuchCoin { coin: String },
    #[display(fmt = "Invalid  hash: {}", _0)]
    InvalidHashError(String),
    #[from_stringify("web3::Error")]
    #[display(fmt = "Transport error: {}", _0)]
    Transport(String),
    #[display(fmt = "Hash does not exist: {}", _0)]
    HashNotExist(String),
    #[display(fmt = "Internal error: {}", _0)]
    InternalError(String),
    #[display(fmt = "Transaction decode error: {}", _0)]
    DecodeError(String),
    #[from_stringify("NumConversError", "FromHexError")]
    #[display(fmt = "Invalid param: {}", _0)]
    InvalidParam(String),
    #[display(fmt = "Non-existent previous output: {}", _0)]
    NonExistentPrevOutputError(String),
    #[display(fmt = "Signing error: {}", _0)]
    SigningError(String),
    #[display(fmt = "Not implemented for this coin {}", coin)]
    NotImplemented { coin: String },
    #[display(fmt = "Transaction error {}", _0)]
    TransactionError(String),
}

impl HttpStatusCode for RawTransactionError {
    fn status_code(&self) -> StatusCode {
        match self {
            RawTransactionError::InternalError(_) | RawTransactionError::SigningError(_) => {
                StatusCode::INTERNAL_SERVER_ERROR
            },
            RawTransactionError::NoSuchCoin { .. }
            | RawTransactionError::InvalidHashError(_)
            | RawTransactionError::HashNotExist(_)
            | RawTransactionError::DecodeError(_)
            | RawTransactionError::InvalidParam(_)
            | RawTransactionError::NonExistentPrevOutputError(_)
            | RawTransactionError::TransactionError(_) => StatusCode::BAD_REQUEST,
            RawTransactionError::NotImplemented { .. } => StatusCode::NOT_IMPLEMENTED,
            RawTransactionError::Transport(_) => StatusCode::BAD_GATEWAY,
        }
    }
}

impl From<CoinFindError> for RawTransactionError {
    fn from(e: CoinFindError) -> Self {
        match e {
            CoinFindError::NoSuchCoin { coin } => RawTransactionError::NoSuchCoin { coin },
        }
    }
}

#[derive(Clone, Debug, Deserialize, Display, EnumFromStringify, PartialEq, Serialize, SerializeErrorType)]
#[serde(tag = "error_type", content = "error_data")]
pub enum GetMyAddressError {
    CoinsConfCheckError(String),
    CoinIsNotSupported(String),
    #[from_stringify("CryptoCtxError")]
    #[display(fmt = "Internal error: {}", _0)]
    Internal(String),
    #[from_stringify("serde_json::Error")]
    #[display(fmt = "Invalid request error error: {}", _0)]
    InvalidRequest(String),
    #[display(fmt = "Get Eth address error: {}", _0)]
    GetEthAddressError(GetEthAddressError),
}

impl From<GetEthAddressError> for GetMyAddressError {
    fn from(e: GetEthAddressError) -> Self { GetMyAddressError::GetEthAddressError(e) }
}

impl HttpStatusCode for GetMyAddressError {
    fn status_code(&self) -> StatusCode {
        match self {
            GetMyAddressError::CoinsConfCheckError(_)
            | GetMyAddressError::CoinIsNotSupported(_)
            | GetMyAddressError::InvalidRequest(_) => StatusCode::BAD_REQUEST,
            GetMyAddressError::Internal(_) | GetMyAddressError::GetEthAddressError(_) => {
                StatusCode::INTERNAL_SERVER_ERROR
            },
        }
    }
}

#[derive(Deserialize)]
pub struct RawTransactionRequest {
    pub coin: String,
    pub tx_hash: String,
}

#[derive(Clone, Debug, Deserialize, PartialEq, Serialize)]
pub struct RawTransactionRes {
    /// Raw bytes of signed transaction in hexadecimal string, this should be return hexadecimal encoded signed transaction for get_raw_transaction
    pub tx_hex: BytesJson,
}

/// Previous utxo transaction data for signing
#[derive(Clone, Debug, Deserialize)]
pub struct PrevTxns {
    /// transaction hash
    tx_hash: String,
    /// transaction output index
    index: u32,
    /// transaction output script pub key
    script_pub_key: String,
    // TODO: implement if needed:
    // redeem script for P2SH script pubkey
    // pub redeem_script: Option<String>,
    /// transaction output amount
    amount: BigDecimal,
}

/// sign_raw_transaction RPC request's params for signing raw utxo transactions
#[derive(Clone, Debug, Deserialize)]
pub struct SignUtxoTransactionParams {
    /// unsigned utxo transaction in hex
    tx_hex: String,
    /// optional data of previous transactions referred by unsigned transaction inputs
    prev_txns: Option<Vec<PrevTxns>>,
    // TODO: add if needed for utxo:
    // pub sighash_type: Option<String>, optional signature hash type, one of values: NONE, SINGLE, ALL, NONE|ANYONECANPAY, SINGLE|ANYONECANPAY, ALL|ANYONECANPAY (if not set 'ALL' is used)
    // pub branch_id: Option<u32>, zcash or komodo optional consensus branch id, used for signing transactions ahead of current height
}

#[derive(Clone, Debug, Deserialize)]
#[serde(tag = "tx_type")]
pub enum GasPriceRpcParam {
    Legacy {
        /// Gas price in gwei
        gas_price: BigDecimal,
    },
    Eip1559 {
        /// Max fee per gas in gwei
        max_fee_per_gas: BigDecimal,
        /// Max priority fee per gas in gwei
        max_priority_fee_per_gas: BigDecimal,
    },
    GasPricePolicy(SwapGasFeePolicy),
}

/// sign_raw_transaction RPC request's params for signing raw eth transactions
#[derive(Clone, Debug, Deserialize)]
pub struct SignEthTransactionParams {
    /// Eth transfer value
    pub value: Option<BigDecimal>,
    /// Eth to address
    pub to: Option<String>,
    /// Eth contract data
    pub data: Option<String>,
    /// Eth gas use limit
    pub gas_limit: U256,
    /// Optional gas price or fee per gas params
    pub pay_for_gas: Option<GasPriceRpcParam>,
}

#[derive(Clone, Debug, Deserialize)]
#[serde(tag = "type", content = "tx")]
pub enum SignRawTransactionEnum {
    UTXO(SignUtxoTransactionParams),
    ETH(SignEthTransactionParams),
}

/// sign_raw_transaction RPC request
#[derive(Clone, Debug, Deserialize)]
pub struct SignRawTransactionRequest {
    pub coin: String,
    #[serde(flatten)]
    pub tx: SignRawTransactionEnum,
}

#[derive(Debug, Deserialize)]
pub struct MyAddressReq {
    coin: String,
    #[serde(default)]
    path_to_address: HDPathAccountToAddressId,
}

#[derive(Debug, Serialize)]
pub struct MyWalletAddress {
    coin: String,
    wallet_address: String,
}

pub type SignatureResult<T> = Result<T, MmError<SignatureError>>;
pub type VerificationResult<T> = Result<T, MmError<VerificationError>>;

#[derive(Debug, Display, EnumFromStringify)]
pub enum TxHistoryError {
    ErrorSerializing(String),
    ErrorDeserializing(String),
    ErrorSaving(String),
    ErrorLoading(String),
    ErrorClearing(String),
    #[display(fmt = "'internal_id' not found: {:?}", internal_id)]
    FromIdNotFound {
        internal_id: BytesJson,
    },
    NotSupported(String),
    #[from_stringify("MyAddressError")]
    InternalError(String),
}

#[derive(Clone, Debug, Deserialize, Display, PartialEq)]
pub enum PrivKeyPolicyNotAllowed {
    #[display(fmt = "Hardware Wallet is not supported")]
    HardwareWalletNotSupported,
    #[display(fmt = "Unsupported method: {}", _0)]
    UnsupportedMethod(String),
    #[display(fmt = "Internal error: {}", _0)]
    InternalError(String),
}

impl Serialize for PrivKeyPolicyNotAllowed {
    fn serialize<S>(&self, serializer: S) -> Result<S::Ok, S::Error>
    where
        S: Serializer,
    {
        serializer.serialize_str(&self.to_string())
    }
}

#[derive(Clone, Debug, Deserialize, Display, PartialEq, Serialize)]
pub enum UnexpectedDerivationMethod {
    #[display(fmt = "Expected 'SingleAddress' derivation method")]
    ExpectedSingleAddress,
    #[display(fmt = "Expected 'HDWallet' derivationMethod")]
    ExpectedHDWallet,
    #[display(fmt = "Trezor derivation method is not supported yet!")]
    Trezor,
    #[display(fmt = "Unsupported error: {}", _0)]
    UnsupportedError(String),
    #[display(fmt = "Internal error: {}", _0)]
    InternalError(String),
}

impl From<PrivKeyPolicyNotAllowed> for UnexpectedDerivationMethod {
    fn from(e: PrivKeyPolicyNotAllowed) -> Self {
        match e {
            PrivKeyPolicyNotAllowed::HardwareWalletNotSupported => UnexpectedDerivationMethod::Trezor,
            PrivKeyPolicyNotAllowed::UnsupportedMethod(method) => UnexpectedDerivationMethod::UnsupportedError(method),
            PrivKeyPolicyNotAllowed::InternalError(e) => UnexpectedDerivationMethod::InternalError(e),
        }
    }
}

pub trait Transaction: fmt::Debug + 'static {
    /// Raw transaction bytes of the transaction
    fn tx_hex(&self) -> Vec<u8>;
    /// Serializable representation of tx hash for displaying purpose
    fn tx_hash_as_bytes(&self) -> BytesJson;
}

#[derive(Clone, Debug, PartialEq)]
pub enum TransactionEnum {
    UtxoTx(UtxoTx),
    SignedEthTx(SignedEthTx),
    ZTransaction(ZTransaction),
    CosmosTransaction(CosmosTransaction),
    #[cfg(not(target_arch = "wasm32"))]
    LightningPayment(LightningPayment),
}

ifrom!(TransactionEnum, UtxoTx);
ifrom!(TransactionEnum, SignedEthTx);
ifrom!(TransactionEnum, ZTransaction);
#[cfg(not(target_arch = "wasm32"))]
ifrom!(TransactionEnum, LightningPayment);

impl TransactionEnum {
    #[cfg(not(target_arch = "wasm32"))]
    pub fn supports_tx_helper(&self) -> bool { !matches!(self, TransactionEnum::LightningPayment(_)) }

    #[cfg(target_arch = "wasm32")]
    pub fn supports_tx_helper(&self) -> bool { true }
}

// NB: When stable and groked by IDEs, `enum_dispatch` can be used instead of `Deref` to speed things up.
impl Deref for TransactionEnum {
    type Target = dyn Transaction;
    fn deref(&self) -> &dyn Transaction {
        match self {
            TransactionEnum::UtxoTx(ref t) => t,
            TransactionEnum::SignedEthTx(ref t) => t,
            TransactionEnum::ZTransaction(ref t) => t,
            TransactionEnum::CosmosTransaction(ref t) => t,
            #[cfg(not(target_arch = "wasm32"))]
            TransactionEnum::LightningPayment(ref p) => p,
        }
    }
}

/// Error type for handling tx serialization/deserialization operations.
#[derive(Debug, Clone)]
pub enum TxMarshalingErr {
    InvalidInput(String),
    /// For cases where serialized and deserialized values doesn't verify each other.
    CrossCheckFailed(String),
    NotSupported(String),
    Internal(String),
}

#[derive(Clone, Debug, EnumFromStringify)]
#[allow(clippy::large_enum_variant)]
pub enum TransactionErr {
    /// Keeps transactions while throwing errors.
    TxRecoverable(TransactionEnum, String),
    /// Simply for plain error messages.
    #[from_stringify("keys::Error")]
    Plain(String),
    ProtocolNotSupported(String),
}

impl TransactionErr {
    /// Returns transaction if the error includes it.
    #[inline]
    pub fn get_tx(&self) -> Option<TransactionEnum> {
        match self {
            TransactionErr::TxRecoverable(tx, _) => Some(tx.clone()),
            _ => None,
        }
    }

    #[inline]
    /// Returns plain text part of error.
    pub fn get_plain_text_format(&self) -> String {
        match self {
            TransactionErr::TxRecoverable(_, err) => err.to_string(),
            TransactionErr::Plain(err) | TransactionErr::ProtocolNotSupported(err) => err.to_string(),
        }
    }
}

impl std::fmt::Display for TransactionErr {
    fn fmt(&self, f: &mut std::fmt::Formatter) -> std::fmt::Result { write!(f, "{}", self.get_plain_text_format()) }
}

#[derive(Debug, PartialEq)]
pub enum FoundSwapTxSpend {
    Spent(TransactionEnum),
    Refunded(TransactionEnum),
}

pub enum CanRefundHtlc {
    CanRefundNow,
    // returns the number of seconds to sleep before HTLC becomes refundable
    HaveToWait(u64),
}

#[derive(Debug, Display, Eq, PartialEq)]
pub enum NegotiateSwapContractAddrErr {
    #[display(fmt = "InvalidOtherAddrLen, addr supplied {:?}", _0)]
    InvalidOtherAddrLen(BytesJson),
    #[display(fmt = "UnexpectedOtherAddr, addr supplied {:?}", _0)]
    UnexpectedOtherAddr(BytesJson),
    NoOtherAddrAndNoFallback,
}

#[derive(Debug, Display, Eq, PartialEq)]
pub enum ValidateOtherPubKeyErr {
    #[display(fmt = "InvalidPubKey: {:?}", _0)]
    InvalidPubKey(String),
}

#[derive(Clone, Debug)]
pub struct ConfirmPaymentInput {
    pub payment_tx: Vec<u8>,
    pub confirmations: u64,
    pub requires_nota: bool,
    pub wait_until: u64,
    pub check_every: u64,
}

#[derive(Clone, Debug)]
pub struct WatcherValidateTakerFeeInput {
    pub taker_fee_hash: Vec<u8>,
    pub sender_pubkey: Vec<u8>,
    pub min_block_number: u64,
    pub lock_duration: u64,
}

/// Helper struct wrapping arguments for [WatcherOps::watcher_validate_taker_payment].
#[derive(Clone)]
pub struct WatcherValidatePaymentInput {
    /// Taker payment serialized to raw bytes.
    pub payment_tx: Vec<u8>,
    /// Payment refund preimage generated by taker.
    pub taker_payment_refund_preimage: Vec<u8>,
    /// Taker payment can be refunded after this timestamp.
    pub time_lock: u64,
    /// Taker's pubkey.
    pub taker_pub: Vec<u8>,
    /// Maker's pubkey.
    pub maker_pub: Vec<u8>,
    /// Hash of the secret generated by maker.
    pub secret_hash: Vec<u8>,
    /// Validation timeout.
    pub wait_until: u64,
    /// Required number of taker payment's on-chain confirmations.
    pub confirmations: u64,
    /// Maker coin.
    pub maker_coin: MmCoinEnum,
}

#[derive(Clone)]
pub enum WatcherSpendType {
    TakerPaymentRefund,
    MakerPaymentSpend,
}

#[derive(Clone)]
pub struct ValidateWatcherSpendInput {
    pub payment_tx: Vec<u8>,
    pub maker_pub: Vec<u8>,
    pub swap_contract_address: Option<BytesJson>,
    pub time_lock: u64,
    pub secret_hash: Vec<u8>,
    pub amount: BigDecimal,
    pub watcher_reward: Option<WatcherReward>,
    pub spend_type: WatcherSpendType,
}

/// Helper struct wrapping arguments for [SwapOps::validate_taker_payment] and [SwapOps::validate_maker_payment].
#[derive(Clone, Debug)]
pub struct ValidatePaymentInput {
    /// Payment transaction serialized to raw bytes.
    pub payment_tx: Vec<u8>,
    /// Time lock duration in seconds.
    pub time_lock_duration: u64,
    /// Payment can be refunded after this timestamp.
    pub time_lock: u64,
    /// Pubkey of other side of the swap.
    pub other_pub: Vec<u8>,
    /// Hash of the secret generated by maker.
    pub secret_hash: Vec<u8>,
    /// Expected payment amount.
    pub amount: BigDecimal,
    /// Swap contract address if applicable.
    pub swap_contract_address: Option<BytesJson>,
    /// SPV proof check timeout.
    pub try_spv_proof_until: u64,
    /// Required number of payment's on-chain confirmations.
    pub confirmations: u64,
    /// Unique data of specific swap.
    pub unique_swap_data: Vec<u8>,
    /// The reward assigned to watcher for providing help to complete the swap.
    pub watcher_reward: Option<WatcherReward>,
}

#[derive(Clone, Debug)]
pub struct WatcherSearchForSwapTxSpendInput<'a> {
    pub time_lock: u32,
    pub taker_pub: &'a [u8],
    pub maker_pub: &'a [u8],
    pub secret_hash: &'a [u8],
    pub tx: &'a [u8],
    pub search_from_block: u64,
    pub watcher_reward: bool,
}

#[derive(Clone, Debug)]
pub struct SendMakerPaymentSpendPreimageInput<'a> {
    pub preimage: &'a [u8],
    pub secret_hash: &'a [u8],
    pub secret: &'a [u8],
    pub taker_pub: &'a [u8],
    pub watcher_reward: bool,
}

pub struct SearchForSwapTxSpendInput<'a> {
    pub time_lock: u64,
    pub other_pub: &'a [u8],
    pub secret_hash: &'a [u8],
    pub tx: &'a [u8],
    pub search_from_block: u64,
    pub swap_contract_address: &'a Option<BytesJson>,
    pub swap_unique_data: &'a [u8],
    pub watcher_reward: bool,
}

#[derive(Copy, Clone, Debug)]
pub enum RewardTarget {
    None,
    Contract,
    PaymentSender,
    PaymentSpender,
    PaymentReceiver,
}

#[derive(Clone, Debug)]
pub struct WatcherReward {
    pub amount: BigDecimal,
    pub is_exact_amount: bool,
    pub reward_target: RewardTarget,
    pub send_contract_reward_on_spend: bool,
}

/// Enum representing possible variants of swap transaction including secret hash(es)
#[derive(Debug)]
pub enum SwapTxTypeWithSecretHash<'a> {
    /// Legacy protocol transaction
    TakerOrMakerPayment { maker_secret_hash: &'a [u8] },
    /// Taker funding transaction
    TakerFunding { taker_secret_hash: &'a [u8] },
    /// Maker payment v2 (with immediate refund path)
    MakerPaymentV2 {
        maker_secret_hash: &'a [u8],
        taker_secret_hash: &'a [u8],
    },
    /// Taker payment v2
    TakerPaymentV2 {
        maker_secret_hash: &'a [u8],
        taker_secret_hash: &'a [u8],
    },
}

impl SwapTxTypeWithSecretHash<'_> {
    pub fn redeem_script(&self, time_lock: u32, my_public: &Public, other_public: &Public) -> Script {
        match self {
            SwapTxTypeWithSecretHash::TakerOrMakerPayment { maker_secret_hash } => {
                payment_script(time_lock, maker_secret_hash, my_public, other_public)
            },
            SwapTxTypeWithSecretHash::TakerFunding { taker_secret_hash } => {
                swap_proto_v2_scripts::taker_funding_script(time_lock, taker_secret_hash, my_public, other_public)
            },
            SwapTxTypeWithSecretHash::MakerPaymentV2 {
                maker_secret_hash,
                taker_secret_hash,
            } => swap_proto_v2_scripts::maker_payment_script(
                time_lock,
                maker_secret_hash,
                taker_secret_hash,
                my_public,
                other_public,
            ),
            SwapTxTypeWithSecretHash::TakerPaymentV2 { maker_secret_hash, .. } => {
                swap_proto_v2_scripts::taker_payment_script(time_lock, maker_secret_hash, my_public, other_public)
            },
        }
    }

    pub fn op_return_data(&self) -> Vec<u8> {
        match self {
            SwapTxTypeWithSecretHash::TakerOrMakerPayment { maker_secret_hash } => maker_secret_hash.to_vec(),
            SwapTxTypeWithSecretHash::TakerFunding { taker_secret_hash } => taker_secret_hash.to_vec(),
            SwapTxTypeWithSecretHash::MakerPaymentV2 {
                maker_secret_hash,
                taker_secret_hash,
            } => [*maker_secret_hash, *taker_secret_hash].concat(),
            SwapTxTypeWithSecretHash::TakerPaymentV2 { maker_secret_hash, .. } => maker_secret_hash.to_vec(),
        }
    }
}

/// Helper struct wrapping arguments for [SwapOps::send_taker_payment] and [SwapOps::send_maker_payment].
#[derive(Clone, Debug)]
pub struct SendPaymentArgs<'a> {
    /// Time lock duration in seconds.
    pub time_lock_duration: u64,
    /// Payment can be refunded after this timestamp.
    pub time_lock: u64,
    /// This is either:
    /// * Taker's pubkey if this structure is used in [`SwapOps::send_maker_payment`].
    /// * Maker's pubkey if this structure is used in [`SwapOps::send_taker_payment`].
    pub other_pubkey: &'a [u8],
    /// Hash of the secret generated by maker.
    pub secret_hash: &'a [u8],
    /// Payment amount
    pub amount: BigDecimal,
    /// Swap contract address if applicable.
    pub swap_contract_address: &'a Option<BytesJson>,
    /// Unique data of specific swap.
    pub swap_unique_data: &'a [u8],
    /// Instructions for the next step of the swap (e.g., Lightning invoice).
    pub payment_instructions: &'a Option<PaymentInstructions>,
    /// The reward assigned to watcher for providing help to complete the swap.
    pub watcher_reward: Option<WatcherReward>,
    /// As of now, this field is specifically used to wait for confirmations of ERC20 approval transaction.
    pub wait_for_confirmation_until: u64,
}

#[derive(Clone, Debug)]
pub struct SpendPaymentArgs<'a> {
    /// This is either:
    /// * Taker's payment tx if this structure is used in [`SwapOps::send_maker_spends_taker_payment`].
    /// * Maker's payment tx if this structure is used in [`SwapOps::send_taker_spends_maker_payment`].
    pub other_payment_tx: &'a [u8],
    pub time_lock: u64,
    /// This is either:
    /// * Taker's pubkey if this structure is used in [`SwapOps::send_maker_spends_taker_payment`].
    /// * Maker's pubkey if this structure is used in [`SwapOps::send_taker_spends_maker_payment`].
    pub other_pubkey: &'a [u8],
    pub secret: &'a [u8],
    pub secret_hash: &'a [u8],
    pub swap_contract_address: &'a Option<BytesJson>,
    pub swap_unique_data: &'a [u8],
    pub watcher_reward: bool,
}

#[derive(Debug)]
pub struct RefundPaymentArgs<'a> {
    pub payment_tx: &'a [u8],
    pub time_lock: u64,
    /// This is either:
    /// * Taker's pubkey if this structure is used in [`SwapOps::send_maker_refunds_payment`].
    /// * Maker's pubkey if this structure is used in [`SwapOps::send_taker_refunds_payment`].
    pub other_pubkey: &'a [u8],
    pub tx_type_with_secret_hash: SwapTxTypeWithSecretHash<'a>,
    pub swap_contract_address: &'a Option<BytesJson>,
    pub swap_unique_data: &'a [u8],
    pub watcher_reward: bool,
}

#[derive(Debug)]
pub struct RefundMakerPaymentTimelockArgs<'a> {
    pub payment_tx: &'a [u8],
    pub time_lock: u64,
    pub taker_pub: &'a [u8],
    pub tx_type_with_secret_hash: SwapTxTypeWithSecretHash<'a>,
    pub swap_unique_data: &'a [u8],
    pub watcher_reward: bool,
    pub amount: BigDecimal,
}

#[derive(Debug)]
pub struct RefundTakerPaymentArgs<'a> {
    pub payment_tx: &'a [u8],
    pub time_lock: u64,
    pub maker_pub: &'a [u8],
    pub tx_type_with_secret_hash: SwapTxTypeWithSecretHash<'a>,
    pub swap_unique_data: &'a [u8],
    pub watcher_reward: bool,
    pub dex_fee: &'a DexFee,
    /// Additional reward for maker (premium)
    pub premium_amount: BigDecimal,
    /// Actual volume of taker's payment
    pub trading_amount: BigDecimal,
}

/// Helper struct wrapping arguments for [SwapOps::check_if_my_payment_sent].
#[derive(Clone, Debug)]
pub struct CheckIfMyPaymentSentArgs<'a> {
    /// Payment can be refunded after this timestamp.
    pub time_lock: u64,
    /// Pubkey of other side of the swap.
    pub other_pub: &'a [u8],
    /// Hash of the secret generated by maker.
    pub secret_hash: &'a [u8],
    /// Search after specific block to avoid scanning entire blockchain.
    pub search_from_block: u64,
    /// Swap contract address if applicable.
    pub swap_contract_address: &'a Option<BytesJson>,
    /// Unique data of specific swap.
    pub swap_unique_data: &'a [u8],
    /// Payment amount.
    pub amount: &'a BigDecimal,
    /// Instructions for the next step of the swap (e.g., Lightning invoice).
    pub payment_instructions: &'a Option<PaymentInstructions>,
}

#[derive(Clone, Debug)]
pub struct ValidateFeeArgs<'a> {
    pub fee_tx: &'a TransactionEnum,
    pub expected_sender: &'a [u8],
    pub dex_fee: &'a DexFee,
    pub min_block_number: u64,
    pub uuid: &'a [u8],
}

pub struct EthValidateFeeArgs<'a> {
    pub fee_tx_hash: &'a H256,
    pub expected_sender: &'a [u8],
    pub amount: &'a BigDecimal,
    pub min_block_number: u64,
    pub uuid: &'a [u8],
}

#[derive(Clone, Debug)]
pub struct WaitForHTLCTxSpendArgs<'a> {
    pub tx_bytes: &'a [u8],
    pub secret_hash: &'a [u8],
    pub wait_until: u64,
    pub from_block: u64,
    pub swap_contract_address: &'a Option<BytesJson>,
    pub check_every: f64,
    pub watcher_reward: bool,
}

#[derive(Clone, Debug, Deserialize, PartialEq, Serialize)]
pub enum PaymentInstructions {
    #[cfg(not(target_arch = "wasm32"))]
    Lightning(Invoice),
    WatcherReward(BigDecimal),
}

#[derive(Clone, Debug, Default)]
pub struct PaymentInstructionArgs<'a> {
    pub secret_hash: &'a [u8],
    pub amount: BigDecimal,
    pub maker_lock_duration: u64,
    pub expires_in: u64,
    pub watcher_reward: bool,
    pub wait_until: u64,
}

#[derive(Display, EnumFromStringify)]
pub enum PaymentInstructionsErr {
    LightningInvoiceErr(String),
    WatcherRewardErr(String),
    #[from_stringify("NumConversError")]
    InternalError(String),
}

#[derive(Display)]
pub enum ValidateInstructionsErr {
    ValidateLightningInvoiceErr(String),
    UnsupportedCoin(String),
    DeserializationErr(String),
}

#[cfg(not(target_arch = "wasm32"))]
impl From<ParseOrSemanticError> for ValidateInstructionsErr {
    fn from(e: ParseOrSemanticError) -> Self { ValidateInstructionsErr::ValidateLightningInvoiceErr(e.to_string()) }
}

#[derive(Display)]
pub enum RefundError {
    DecodeErr(String),
    DbError(String),
    Timeout(String),
    Internal(String),
}

#[derive(Debug, Display)]
pub enum WatcherRewardError {
    RPCError(String),
    InvalidCoinType(String),
    InternalError(String),
    #[display(fmt = "No such coin {}", coin)]
    NoSuchCoin {
        coin: String,
    },
}

impl From<CoinFindError> for WatcherRewardError {
    fn from(e: CoinFindError) -> Self {
        match e {
            CoinFindError::NoSuchCoin { coin } => WatcherRewardError::NoSuchCoin { coin },
        }
    }
}

/// Swap operations (mostly based on the Hash/Time locked transactions implemented by coin wallets).
#[async_trait]
#[cfg_attr(any(test, feature = "for-tests"), mockable)]
pub trait SwapOps {
    async fn send_taker_fee(&self, dex_fee: DexFee, uuid: &[u8], expire_at: u64) -> TransactionResult;

    async fn send_maker_payment(&self, maker_payment_args: SendPaymentArgs<'_>) -> TransactionResult;

    async fn send_taker_payment(&self, taker_payment_args: SendPaymentArgs<'_>) -> TransactionResult;

    async fn send_maker_spends_taker_payment(
        &self,
        maker_spends_payment_args: SpendPaymentArgs<'_>,
    ) -> TransactionResult;

    async fn send_taker_spends_maker_payment(
        &self,
        taker_spends_payment_args: SpendPaymentArgs<'_>,
    ) -> TransactionResult;

    async fn send_taker_refunds_payment(&self, taker_refunds_payment_args: RefundPaymentArgs<'_>) -> TransactionResult;

    async fn send_maker_refunds_payment(&self, maker_refunds_payment_args: RefundPaymentArgs<'_>) -> TransactionResult;

    async fn validate_fee(&self, validate_fee_args: ValidateFeeArgs<'_>) -> ValidatePaymentResult<()>;

    async fn validate_maker_payment(&self, input: ValidatePaymentInput) -> ValidatePaymentResult<()>;

    async fn validate_taker_payment(&self, input: ValidatePaymentInput) -> ValidatePaymentResult<()>;

    async fn check_if_my_payment_sent(
        &self,
        if_my_payment_sent_args: CheckIfMyPaymentSentArgs<'_>,
    ) -> Result<Option<TransactionEnum>, String>;

    async fn search_for_swap_tx_spend_my(
        &self,
        input: SearchForSwapTxSpendInput<'_>,
    ) -> Result<Option<FoundSwapTxSpend>, String>;

    async fn search_for_swap_tx_spend_other(
        &self,
        input: SearchForSwapTxSpendInput<'_>,
    ) -> Result<Option<FoundSwapTxSpend>, String>;

    async fn extract_secret(
        &self,
        secret_hash: &[u8],
        spend_tx: &[u8],
        watcher_reward: bool,
    ) -> Result<[u8; 32], String>;

    /// Whether the refund transaction can be sent now
    /// For example: there are no additional conditions for ETH, but for some UTXO coins we should wait for
    /// locktime < MTP
    async fn can_refund_htlc(&self, locktime: u64) -> Result<CanRefundHtlc, String> {
        let now = now_sec();
        if now > locktime {
            Ok(CanRefundHtlc::CanRefundNow)
        } else {
            Ok(CanRefundHtlc::HaveToWait(locktime - now + 1))
        }
    }

    /// Whether the swap payment is refunded automatically or not when the locktime expires, or the other side fails the HTLC.
    /// lightning specific
    fn is_auto_refundable(&self) -> bool { false }

    /// Waits for an htlc to be refunded automatically. - lightning specific
    async fn wait_for_htlc_refund(&self, _tx: &[u8], _locktime: u64) -> RefundResult<()> {
        MmError::err(RefundError::Internal(
            "wait_for_htlc_refund is not supported for this coin!".into(),
        ))
    }

    fn negotiate_swap_contract_addr(
        &self,
        other_side_address: Option<&[u8]>,
    ) -> Result<Option<BytesJson>, MmError<NegotiateSwapContractAddrErr>>;

    /// Consider using [`SwapOps::derive_htlc_pubkey`] if you need the public key only.
    /// Some coins may not have a private key.
    fn derive_htlc_key_pair(&self, swap_unique_data: &[u8]) -> KeyPair;

    /// Derives an HTLC key-pair and returns a public key corresponding to that key.
    fn derive_htlc_pubkey(&self, swap_unique_data: &[u8]) -> [u8; 33];

    fn validate_other_pubkey(&self, raw_pubkey: &[u8]) -> MmResult<(), ValidateOtherPubKeyErr>;

    /// Instructions from the taker on how the maker should send his payment. - lightning specific
    async fn maker_payment_instructions(
        &self,
        _args: PaymentInstructionArgs<'_>,
    ) -> Result<Option<Vec<u8>>, MmError<PaymentInstructionsErr>> {
        Ok(None)
    }

    /// Instructions from the maker on how the taker should send his payment. - lightning specific
    async fn taker_payment_instructions(
        &self,
        _args: PaymentInstructionArgs<'_>,
    ) -> Result<Option<Vec<u8>>, MmError<PaymentInstructionsErr>> {
        Ok(None)
    }

    /// lightning specific
    fn validate_maker_payment_instructions(
        &self,
        _instructions: &[u8],
        _args: PaymentInstructionArgs<'_>,
    ) -> Result<PaymentInstructions, MmError<ValidateInstructionsErr>> {
        MmError::err(ValidateInstructionsErr::UnsupportedCoin(
            "validate_maker_payment_instructions is not supported for this coin!".into(),
        ))
    }

    /// lightning specific
    fn validate_taker_payment_instructions(
        &self,
        _instructions: &[u8],
        _args: PaymentInstructionArgs<'_>,
    ) -> Result<PaymentInstructions, MmError<ValidateInstructionsErr>> {
        MmError::err(ValidateInstructionsErr::UnsupportedCoin(
            "validate_taker_payment_instructions is not supported for this coin!".into(),
        ))
    }

    fn is_supported_by_watchers(&self) -> bool { false }

    // Do we also need a method for the fallback contract?
    fn contract_supports_watchers(&self) -> bool { true }

    fn maker_locktime_multiplier(&self) -> f64 { 2.0 }

    fn dex_pubkey(&self) -> &[u8] { &DEX_FEE_ADDR_RAW_PUBKEY }

    fn burn_pubkey(&self) -> &[u8] {
        #[cfg(feature = "for-tests")]
        {
            lazy_static! {
                static ref TEST_BURN_ADDR_RAW_PUBKEY: Option<Vec<u8>> = std::env::var("TEST_BURN_ADDR_RAW_PUBKEY")
                    .ok()
                    .map(|env_pubkey| hex::decode(env_pubkey).expect("valid hex"));
            }
            if let Some(test_pk) = TEST_BURN_ADDR_RAW_PUBKEY.as_ref() {
                return test_pk;
            }
        }
        &DEX_BURN_ADDR_RAW_PUBKEY
    }

    /// Performs an action on Maker coin payment just before the Taker Swap payment refund begins
    /// Operation on maker coin from taker swap side
    /// Currently lightning specific
    async fn on_taker_payment_refund_start(&self, _maker_payment: &[u8]) -> RefundResult<()> { Ok(()) }

    /// Performs an action on Maker coin payment after the Taker Swap payment is refunded successfully
    /// Operation on maker coin from taker swap side
    /// Currently lightning specific
    async fn on_taker_payment_refund_success(&self, _maker_payment: &[u8]) -> RefundResult<()> { Ok(()) }

    /// Performs an action on Taker coin payment just before the Maker Swap payment refund begins
    /// Operation on taker coin from maker swap side
    /// Currently lightning specific
    async fn on_maker_payment_refund_start(&self, _taker_payment: &[u8]) -> RefundResult<()> { Ok(()) }

    /// Performs an action on Taker coin payment after the Maker Swap payment is refunded successfully
    /// Operation on taker coin from maker swap side
    /// Currently lightning specific
    async fn on_maker_payment_refund_success(&self, _taker_payment: &[u8]) -> RefundResult<()> { Ok(()) }
}

#[async_trait]
pub trait WatcherOps {
    fn send_maker_payment_spend_preimage(&self, _input: SendMakerPaymentSpendPreimageInput) -> TransactionFut {
        Box::new(
            futures::future::ready(Err(TransactionErr::Plain(
                "send_maker_payment_spend_preimage is not implemented".to_string(),
            )))
            .compat(),
        )
    }

    fn send_taker_payment_refund_preimage(&self, _watcher_refunds_payment_args: RefundPaymentArgs) -> TransactionFut {
        Box::new(
            futures::future::ready(Err(TransactionErr::Plain(
                "send_taker_payment_refund_preimage is not implemented".to_string(),
            )))
            .compat(),
        )
    }

    fn create_taker_payment_refund_preimage(
        &self,
        _taker_payment_tx: &[u8],
        _time_lock: u64,
        _maker_pub: &[u8],
        _secret_hash: &[u8],
        _swap_contract_address: &Option<BytesJson>,
        _swap_unique_data: &[u8],
    ) -> TransactionFut {
        Box::new(
            futures::future::ready(Err(TransactionErr::Plain(
                "create_taker_payment_refund_preimage is not implemented".to_string(),
            )))
            .compat(),
        )
    }

    fn create_maker_payment_spend_preimage(
        &self,
        _maker_payment_tx: &[u8],
        _time_lock: u64,
        _maker_pub: &[u8],
        _secret_hash: &[u8],
        _swap_unique_data: &[u8],
    ) -> TransactionFut {
        Box::new(
            futures::future::ready(Err(TransactionErr::Plain(
                "create_maker_payment_spend_preimage is not implemented".to_string(),
            )))
            .compat(),
        )
    }

    fn watcher_validate_taker_fee(&self, _input: WatcherValidateTakerFeeInput) -> ValidatePaymentFut<()> {
        Box::new(
            futures::future::ready(MmError::err(ValidatePaymentError::InternalError(
                "watcher_validate_taker_fee is not implemented".to_string(),
            )))
            .compat(),
        )
    }

    fn watcher_validate_taker_payment(&self, _input: WatcherValidatePaymentInput) -> ValidatePaymentFut<()> {
        Box::new(
            futures::future::ready(MmError::err(ValidatePaymentError::InternalError(
                "watcher_validate_taker_payment is not implemented".to_string(),
            )))
            .compat(),
        )
    }

    fn taker_validates_payment_spend_or_refund(&self, _input: ValidateWatcherSpendInput) -> ValidatePaymentFut<()> {
        Box::new(
            futures::future::ready(MmError::err(ValidatePaymentError::InternalError(
                "taker_validates_payment_spend_or_refund is not implemented".to_string(),
            )))
            .compat(),
        )
    }

    async fn watcher_search_for_swap_tx_spend(
        &self,
        _input: WatcherSearchForSwapTxSpendInput<'_>,
    ) -> Result<Option<FoundSwapTxSpend>, String> {
        Err("watcher_search_for_swap_tx_spend is not implemented".to_string())
    }

    async fn get_taker_watcher_reward(
        &self,
        _other_coin: &MmCoinEnum,
        _coin_amount: Option<BigDecimal>,
        _other_coin_amount: Option<BigDecimal>,
        _reward_amount: Option<BigDecimal>,
        _wait_until: u64,
    ) -> Result<WatcherReward, MmError<WatcherRewardError>> {
        Err(WatcherRewardError::InternalError(
            "get_taker_watcher_reward is not implemented".to_string(),
        ))?
    }

    async fn get_maker_watcher_reward(
        &self,
        _other_coin: &MmCoinEnum,
        _reward_amount: Option<BigDecimal>,
        _wait_until: u64,
    ) -> Result<Option<WatcherReward>, MmError<WatcherRewardError>> {
        Err(WatcherRewardError::InternalError(
            "get_maker_watcher_reward is not implemented".to_string(),
        ))?
    }
}

/// Helper struct wrapping arguments for [TakerCoinSwapOpsV2::send_taker_funding]
pub struct SendTakerFundingArgs<'a> {
    /// For UTXO-based coins, the taker can refund the funding after this timestamp if the maker hasn't claimed it.
    /// For smart contracts, the taker can refund the payment after this timestamp if the maker hasn't pre-approved the transaction.
    /// This field is additionally used to wait for confirmations of ERC20 approval transaction.
    pub funding_time_lock: u64,
    /// For smart contracts, the taker can refund the payment after this timestamp if the maker hasn't claimed it by revealing their secret.
    pub payment_time_lock: u64,
    /// The hash of the secret generated by the taker, needed for immediate refund
    pub taker_secret_hash: &'a [u8],
    /// The hash of the secret generated by the maker, needed to spend the payment
    pub maker_secret_hash: &'a [u8],
    /// Maker's pubkey
    pub maker_pub: &'a [u8],
    /// DEX fee
    pub dex_fee: &'a DexFee,
    /// Additional reward for maker (premium)
    pub premium_amount: BigDecimal,
    /// Actual volume of taker's payment
    pub trading_amount: BigDecimal,
    /// Unique data of specific swap
    pub swap_unique_data: &'a [u8],
}

/// Helper struct wrapping arguments for [TakerCoinSwapOpsV2::refund_taker_funding_secret]
pub struct RefundFundingSecretArgs<'a, Coin: ParseCoinAssocTypes + ?Sized> {
    pub funding_tx: &'a Coin::Tx,
    pub funding_time_lock: u64,
    pub payment_time_lock: u64,
    pub maker_pubkey: &'a Coin::Pubkey,
    pub taker_secret: &'a [u8; 32],
    pub taker_secret_hash: &'a [u8],
    pub maker_secret_hash: &'a [u8],
    pub dex_fee: &'a DexFee,
    /// Additional reward for maker (premium)
    pub premium_amount: BigDecimal,
    /// Actual volume of taker's payment
    pub trading_amount: BigDecimal,
    pub swap_unique_data: &'a [u8],
    pub watcher_reward: bool,
}

/// Helper struct wrapping arguments for [TakerCoinSwapOpsV2::gen_taker_funding_spend_preimage]
pub struct GenTakerFundingSpendArgs<'a, Coin: ParseCoinAssocTypes + ?Sized> {
    /// Taker payment transaction serialized to raw bytes
    pub funding_tx: &'a Coin::Tx,
    /// Maker's pubkey
    pub maker_pub: &'a Coin::Pubkey,
    /// Taker's pubkey
    pub taker_pub: &'a Coin::Pubkey,
    /// Timelock of the funding tx
    pub funding_time_lock: u64,
    /// The hash of the secret generated by taker
    pub taker_secret_hash: &'a [u8],
    /// Timelock of the taker payment
    pub taker_payment_time_lock: u64,
    /// The hash of the secret generated by maker
    pub maker_secret_hash: &'a [u8],
}

/// Helper struct wrapping arguments for [TakerCoinSwapOpsV2::validate_taker_funding]
pub struct ValidateTakerFundingArgs<'a, Coin: ParseCoinAssocTypes + ?Sized> {
    /// Taker funding transaction
    pub funding_tx: &'a Coin::Tx,
    /// In EVM case: The timestamp after which the taker can refund the funding transaction if the taker hasn't pre-approved the transaction
    /// In UTXO case: Taker will be able to refund the payment after this timestamp
    pub funding_time_lock: u64,
    /// In EVM case: The timestamp after which the taker can refund the payment transaction if the maker hasn't claimed it by revealing their secret.
    /// UTXO doesn't use it
    pub payment_time_lock: u64,
    /// The hash of the secret generated by taker
    pub taker_secret_hash: &'a [u8],
    /// The hash of the secret generated by maker
    pub maker_secret_hash: &'a [u8],
    /// Taker's pubkey
    pub taker_pub: &'a Coin::Pubkey,
    /// DEX fee amount
    pub dex_fee: &'a DexFee,
    /// Additional reward for maker (premium)
    pub premium_amount: BigDecimal,
    /// Actual volume of taker's payment
    pub trading_amount: BigDecimal,
    /// Unique data of specific swap
    pub swap_unique_data: &'a [u8],
}

/// Helper struct wrapping arguments for taker payment's spend generation, used in
/// [TakerCoinSwapOpsV2::gen_taker_payment_spend_preimage], [TakerCoinSwapOpsV2::validate_taker_payment_spend_preimage] and
/// [TakerCoinSwapOpsV2::sign_and_broadcast_taker_payment_spend]
pub struct GenTakerPaymentSpendArgs<'a, Coin: ParseCoinAssocTypes + ?Sized> {
    /// Taker payment transaction serialized to raw bytes
    pub taker_tx: &'a Coin::Tx,
    /// Taker will be able to refund the payment after this timestamp
    pub time_lock: u64,
    /// The hash of the secret generated by maker
    pub maker_secret_hash: &'a [u8],
    /// Maker's pubkey
    pub maker_pub: &'a Coin::Pubkey,
    /// Maker's address
    pub maker_address: &'a Coin::Address,
    /// Taker's pubkey
    pub taker_pub: &'a Coin::Pubkey,
    /// DEX fee
    pub dex_fee: &'a DexFee,
    /// Additional reward for maker (premium)
    pub premium_amount: BigDecimal,
    /// Actual volume of taker's payment
    pub trading_amount: BigDecimal,
}

/// Taker payment spend preimage with taker's signature
pub struct TxPreimageWithSig<Coin: ParseCoinAssocTypes + ?Sized> {
    /// The preimage, might be () for certain coin types (only signature might be used)
    pub preimage: Coin::Preimage,
    /// Taker's signature
    pub signature: Coin::Sig,
}

/// Enum covering error cases that can happen during transaction preimage generation.
#[derive(Debug, Display)]
pub enum TxGenError {
    /// RPC error
    Rpc(String),
    /// Error during conversion of BigDecimal amount to coin's specific monetary units (satoshis, wei, etc.).
    NumConversion(String),
    /// Problem with tx preimage signing.
    Signing(String),
    /// Legacy error produced by usage of try_s/try_fus and other similar macros.
    Legacy(String),
    /// Input payment timelock overflows the type used by specific coin.
    LocktimeOverflow(String),
    /// Transaction fee is too high
    TxFeeTooHigh(String),
    /// Previous tx is not valid
    PrevTxIsNotValid(String),
    /// Previous tx output value too low
    PrevOutputTooLow(String),
    /// Other errors, can be used to return an error that can happen only in specific coin protocol implementation
    Other(String),
}

impl From<UtxoRpcError> for TxGenError {
    fn from(err: UtxoRpcError) -> Self { TxGenError::Rpc(err.to_string()) }
}

impl From<NumConversError> for TxGenError {
    fn from(err: NumConversError) -> Self { TxGenError::NumConversion(err.to_string()) }
}

impl From<UtxoSignWithKeyPairError> for TxGenError {
    fn from(err: UtxoSignWithKeyPairError) -> Self { TxGenError::Signing(err.to_string()) }
}

/// Enum covering error cases that can happen during swap v2 transaction validation.
#[derive(Debug, Display, EnumFromStringify)]
pub enum ValidateSwapV2TxError {
    /// Payment sent to wrong address or has invalid amount.
    InvalidDestinationOrAmount(String),
    /// Error during conversion of BigDecimal amount to coin's specific monetary units (satoshis, wei, etc.).
    NumConversion(String),
    /// RPC error.
    #[from_stringify("web3::Error")]
    Rpc(String),
    /// Serialized tx bytes don't match ones received from coin's RPC.
    #[display(fmt = "Tx bytes {:02x} don't match ones received from rpc {:02x}", actual, from_rpc)]
    TxBytesMismatch {
        from_rpc: BytesJson,
        actual: BytesJson,
    },
    /// Provided transaction doesn't have output with specific index
    TxLacksOfOutputs,
    /// Indicates that overflow occurred, either while calculating a total payment or converting the timelock.
    Overflow(String),
    /// Internal error
    #[from_stringify("ethabi::Error", "TryFromSliceError")]
    Internal(String),
    /// Payment transaction is in unexpected state. E.g., `Uninitialized` instead of `PaymentSent` for ETH payment.
    UnexpectedPaymentState(String),
    /// Payment transaction doesn't exist on-chain.
    TxDoesNotExist(String),
    /// Transaction has wrong properties, for example, it has been sent to a wrong address.
    WrongPaymentTx(String),
    ProtocolNotSupported(String),
    InvalidData(String),
}

impl From<NumConversError> for ValidateSwapV2TxError {
    fn from(err: NumConversError) -> Self { ValidateSwapV2TxError::NumConversion(err.to_string()) }
}

impl From<UtxoRpcError> for ValidateSwapV2TxError {
    fn from(err: UtxoRpcError) -> Self { ValidateSwapV2TxError::Rpc(err.to_string()) }
}

impl From<ValidatePaymentV2Err> for ValidateSwapV2TxError {
    fn from(err: ValidatePaymentV2Err) -> Self {
        match err {
            ValidatePaymentV2Err::WrongPaymentTx(e) => ValidateSwapV2TxError::WrongPaymentTx(e),
        }
    }
}

impl From<PrepareTxDataError> for ValidateSwapV2TxError {
    fn from(err: PrepareTxDataError) -> Self {
        match err {
            PrepareTxDataError::ABIError(e) | PrepareTxDataError::Internal(e) => ValidateSwapV2TxError::Internal(e),
            PrepareTxDataError::InvalidData(e) => ValidateSwapV2TxError::InvalidData(e),
        }
    }
}

/// Enum covering error cases that can happen during taker funding spend preimage validation.
#[derive(Debug, Display, EnumFromStringify)]
pub enum ValidateTakerFundingSpendPreimageError {
    /// Funding tx has no outputs
    FundingTxNoOutputs,
    /// Actual preimage fee is either too high or too small
    UnexpectedPreimageFee(String),
    /// Error during signature deserialization.
    InvalidMakerSignature,
    /// Error during preimage comparison to an expected one.
    InvalidPreimage(String),
    /// Error during taker's signature check.
    #[from_stringify("UtxoSignWithKeyPairError")]
    SignatureVerificationFailure(String),
    /// Error during generation of an expected preimage.
    TxGenError(String),
    /// Input payment timelock overflows the type used by specific coin.
    LocktimeOverflow(String),
    /// Coin's RPC error
    #[from_stringify("UtxoRpcError")]
    Rpc(String),
}

impl From<TxGenError> for ValidateTakerFundingSpendPreimageError {
    fn from(err: TxGenError) -> Self { ValidateTakerFundingSpendPreimageError::TxGenError(format!("{:?}", err)) }
}

/// Enum covering error cases that can happen during taker payment spend preimage validation.
#[derive(Debug, Display, EnumFromStringify)]
pub enum ValidateTakerPaymentSpendPreimageError {
    /// Error during signature deserialization.
    InvalidTakerSignature,
    /// Error during preimage comparison to an expected one.
    InvalidPreimage(String),
    /// Error during taker's signature check.
    #[from_stringify("UtxoSignWithKeyPairError")]
    SignatureVerificationFailure(String),
    /// Error during generation of an expected preimage.
    TxGenError(String),
    /// Input payment timelock overflows the type used by specific coin.
    LocktimeOverflow(String),
}

impl From<TxGenError> for ValidateTakerPaymentSpendPreimageError {
    fn from(err: TxGenError) -> Self { ValidateTakerPaymentSpendPreimageError::TxGenError(format!("{:?}", err)) }
}

/// Helper trait used for various types serialization to bytes
pub trait ToBytes {
    fn to_bytes(&self) -> Vec<u8>;
}

/// Defines associated types specific to each coin (Pubkey, Address, etc.)
#[async_trait]
pub trait ParseCoinAssocTypes {
    type Address: Send + Sync + fmt::Display + AddrToString;
    type AddressParseError: fmt::Debug + Send + fmt::Display;
    type Pubkey: ToBytes + Send + Sync;
    type PubkeyParseError: fmt::Debug + Send + fmt::Display;
    type Tx: Transaction + Send + Sync;
    type TxParseError: fmt::Debug + Send + fmt::Display;
    type Preimage: ToBytes + Send + Sync;
    type PreimageParseError: fmt::Debug + Send + fmt::Display;
    type Sig: ToBytes + Send + Sync;
    type SigParseError: fmt::Debug + Send + fmt::Display;

    async fn my_addr(&self) -> Self::Address;

    fn parse_address(&self, address: &str) -> Result<Self::Address, Self::AddressParseError>;

    fn parse_pubkey(&self, pubkey: &[u8]) -> Result<Self::Pubkey, Self::PubkeyParseError>;

    fn parse_tx(&self, tx: &[u8]) -> Result<Self::Tx, Self::TxParseError>;

    fn parse_preimage(&self, tx: &[u8]) -> Result<Self::Preimage, Self::PreimageParseError>;

    fn parse_signature(&self, sig: &[u8]) -> Result<Self::Sig, Self::SigParseError>;
}

/// Defines associated types specific to Non-Fungible Tokens (Token Address, Token Id, etc.)
pub trait ParseNftAssocTypes {
    type ContractAddress: Send + Sync + fmt::Display;
    type TokenId: ToBytes + Send + Sync;
    type ContractType: ToBytes + Send + Sync;
    type NftAssocTypesError: fmt::Debug + Send + fmt::Display;

    fn parse_contract_address(
        &self,
        contract_address: &[u8],
    ) -> Result<Self::ContractAddress, Self::NftAssocTypesError>;

    fn parse_token_id(&self, token_id: &[u8]) -> Result<Self::TokenId, Self::NftAssocTypesError>;

    fn parse_contract_type(&self, contract_type: &[u8]) -> Result<Self::ContractType, Self::NftAssocTypesError>;
}

pub struct SendMakerPaymentArgs<'a, Coin: ParseCoinAssocTypes + ?Sized> {
    /// Maker will be able to refund the payment after this timestamp
    pub time_lock: u64,
    /// The hash of the secret generated by taker, this is used for immediate refund
    pub taker_secret_hash: &'a [u8],
    /// The hash of the secret generated by maker, taker needs it to spend the payment
    pub maker_secret_hash: &'a [u8],
    /// Payment amount
    pub amount: BigDecimal,
    /// Taker's HTLC pubkey
    pub taker_pub: &'a Coin::Pubkey,
    /// Unique data of specific swap
    pub swap_unique_data: &'a [u8],
}

/// Structure representing necessary NFT info for Swap
pub struct NftSwapInfo<'a, Coin: ParseNftAssocTypes + ?Sized> {
    /// The address of the NFT token
    pub token_address: &'a Coin::ContractAddress,
    /// The ID of the NFT token.
    pub token_id: &'a [u8],
    /// The type of smart contract that governs this NFT
    pub contract_type: &'a Coin::ContractType,
}

pub struct SendNftMakerPaymentArgs<'a, Coin: ParseCoinAssocTypes + ParseNftAssocTypes + ?Sized> {
    /// Maker will be able to refund the payment after this timestamp
    pub time_lock: u64,
    /// The hash of the secret generated by taker, this is used for immediate refund
    pub taker_secret_hash: &'a [u8],
    /// The hash of the secret generated by maker, taker needs it to spend the payment
    pub maker_secret_hash: &'a [u8],
    /// Payment amount
    pub amount: BigDecimal,
    /// Taker's HTLC pubkey
    pub taker_pub: &'a Coin::Pubkey,
    /// Unique data of specific swap
    pub swap_unique_data: &'a [u8],
    /// Structure representing necessary NFT info for Swap
    pub nft_swap_info: &'a NftSwapInfo<'a, Coin>,
}

pub struct ValidateMakerPaymentArgs<'a, Coin: ParseCoinAssocTypes + ?Sized> {
    /// Maker payment tx
    pub maker_payment_tx: &'a Coin::Tx,
    /// Maker will be able to refund the payment after this timestamp
    pub time_lock: u64,
    /// The hash of the secret generated by taker, this is used for immediate refund
    pub taker_secret_hash: &'a [u8],
    /// The hash of the secret generated by maker, taker needs it to spend the payment
    pub maker_secret_hash: &'a [u8],
    /// Payment amount
    pub amount: BigDecimal,
    /// Maker's HTLC pubkey
    pub maker_pub: &'a Coin::Pubkey,
    /// Unique data of specific swap
    pub swap_unique_data: &'a [u8],
}

pub struct ValidateNftMakerPaymentArgs<'a, Coin: ParseCoinAssocTypes + ParseNftAssocTypes + ?Sized> {
    /// Maker payment tx
    pub maker_payment_tx: &'a Coin::Tx,
    /// Maker will be able to refund the payment after this timestamp
    pub time_lock: u64,
    /// The hash of the secret generated by taker, this is used for immediate refund
    pub taker_secret_hash: &'a [u8],
    /// The hash of the secret generated by maker, taker needs it to spend the payment
    pub maker_secret_hash: &'a [u8],
    /// Payment amount
    pub amount: BigDecimal,
    /// Taker's HTLC pubkey
    pub taker_pub: &'a Coin::Pubkey,
    /// Maker's HTLC pubkey
    pub maker_pub: &'a Coin::Pubkey,
    /// Unique data of specific swap
    pub swap_unique_data: &'a [u8],
    /// Structure representing necessary NFT info for Swap
    pub nft_swap_info: &'a NftSwapInfo<'a, Coin>,
}

pub struct RefundMakerPaymentSecretArgs<'a, Coin: ParseCoinAssocTypes + ?Sized> {
    /// Maker payment tx
    pub maker_payment_tx: &'a Coin::Tx,
    /// Maker will be able to refund the payment after this timestamp
    pub time_lock: u64,
    /// The hash of the secret generated by taker, this is used for immediate refund
    pub taker_secret_hash: &'a [u8],
    /// The hash of the secret generated by maker, taker needs it to spend the payment
    pub maker_secret_hash: &'a [u8],
    /// Taker's secret
    pub taker_secret: &'a [u8; 32],
    /// Taker's HTLC pubkey
    pub taker_pub: &'a Coin::Pubkey,
    /// Unique data of specific swap
    pub swap_unique_data: &'a [u8],
    pub amount: BigDecimal,
}

/// Common refund NFT Maker Payment structure for [MakerNftSwapOpsV2::refund_nft_maker_payment_v2_timelock] and
/// [MakerNftSwapOpsV2::refund_nft_maker_payment_v2_secret] methods
pub struct RefundNftMakerPaymentArgs<'a, Coin: ParseCoinAssocTypes + ParseNftAssocTypes + ?Sized> {
    /// Maker payment tx
    pub maker_payment_tx: &'a Coin::Tx,
    /// The hash of the secret generated by taker, this is used for immediate refund
    pub taker_secret_hash: &'a [u8],
    /// The hash of the secret generated by maker, taker needs it to spend the payment
    pub maker_secret_hash: &'a [u8],
    /// Taker's secret
    pub taker_secret: &'a [u8],
    /// Unique data of specific swap
    pub swap_unique_data: &'a [u8],
    /// The type of smart contract that governs this NFT
    pub contract_type: &'a Coin::ContractType,
}

pub struct SpendMakerPaymentArgs<'a, Coin: ParseCoinAssocTypes + ?Sized> {
    /// Maker payment tx
    pub maker_payment_tx: &'a Coin::Tx,
    /// Maker will be able to refund the payment after this timestamp
    pub time_lock: u64,
    /// The hash of the secret generated by taker, this is used for immediate refund
    pub taker_secret_hash: &'a [u8],
    /// The hash of the secret generated by maker, taker needs it to spend the payment
    pub maker_secret_hash: &'a [u8],
    /// The secret generated by maker, revealed when maker spends taker's payment
    pub maker_secret: [u8; 32],
    /// Maker's HTLC pubkey
    pub maker_pub: &'a Coin::Pubkey,
    /// Unique data of specific swap
    pub swap_unique_data: &'a [u8],
    pub amount: BigDecimal,
}

pub struct SpendNftMakerPaymentArgs<'a, Coin: ParseCoinAssocTypes + ParseNftAssocTypes + ?Sized> {
    /// Maker payment tx
    pub maker_payment_tx: &'a Coin::Tx,
    /// The hash of the secret generated by taker, this is used for immediate refund
    pub taker_secret_hash: &'a [u8],
    /// The hash of the secret generated by maker, taker needs it to spend the payment
    pub maker_secret_hash: &'a [u8],
    /// The secret generated by maker, revealed when maker spends taker's payment
    pub maker_secret: &'a [u8],
    /// Maker's HTLC pubkey
    pub maker_pub: &'a Coin::Pubkey,
    /// Unique data of specific swap
    pub swap_unique_data: &'a [u8],
    /// The type of smart contract that governs this NFT
    pub contract_type: &'a Coin::ContractType,
}

/// Operations specific to maker coin in [Trading Protocol Upgrade implementation](https://github.com/KomodoPlatform/komodo-defi-framework/issues/1895)
#[async_trait]
pub trait MakerCoinSwapOpsV2: ParseCoinAssocTypes + CommonSwapOpsV2 + Send + Sync + 'static {
    /// Generate and broadcast maker payment transaction
    async fn send_maker_payment_v2(&self, args: SendMakerPaymentArgs<'_, Self>) -> Result<Self::Tx, TransactionErr>;

    /// Validate maker payment transaction
    async fn validate_maker_payment_v2(&self, args: ValidateMakerPaymentArgs<'_, Self>) -> ValidatePaymentResult<()>;

    /// Refund maker payment transaction using timelock path
    async fn refund_maker_payment_v2_timelock(
        &self,
        args: RefundMakerPaymentTimelockArgs<'_>,
    ) -> Result<Self::Tx, TransactionErr>;

    /// Refund maker payment transaction using immediate refund path
    async fn refund_maker_payment_v2_secret(
        &self,
        args: RefundMakerPaymentSecretArgs<'_, Self>,
    ) -> Result<Self::Tx, TransactionErr>;

    /// Spend maker payment transaction
    async fn spend_maker_payment_v2(&self, args: SpendMakerPaymentArgs<'_, Self>) -> Result<Self::Tx, TransactionErr>;
}

#[async_trait]
pub trait MakerNftSwapOpsV2: ParseCoinAssocTypes + ParseNftAssocTypes + Send + Sync + 'static {
    async fn send_nft_maker_payment_v2(
        &self,
        args: SendNftMakerPaymentArgs<'_, Self>,
    ) -> Result<Self::Tx, TransactionErr>;

    /// Validate NFT maker payment transaction
    async fn validate_nft_maker_payment_v2(
        &self,
        args: ValidateNftMakerPaymentArgs<'_, Self>,
    ) -> ValidatePaymentResult<()>;

    /// Spend NFT maker payment transaction
    async fn spend_nft_maker_payment_v2(
        &self,
        args: SpendNftMakerPaymentArgs<'_, Self>,
    ) -> Result<Self::Tx, TransactionErr>;

    /// Refund NFT maker payment transaction using timelock path
    async fn refund_nft_maker_payment_v2_timelock(
        &self,
        args: RefundNftMakerPaymentArgs<'_, Self>,
    ) -> Result<Self::Tx, TransactionErr>;

    /// Refund NFT maker payment transaction using immediate refund path
    async fn refund_nft_maker_payment_v2_secret(
        &self,
        args: RefundNftMakerPaymentArgs<'_, Self>,
    ) -> Result<Self::Tx, TransactionErr>;
}

/// Enum representing errors that can occur while waiting for taker payment spend.
#[derive(Display, Debug, EnumFromStringify)]
pub enum FindPaymentSpendError {
    /// Timeout error variant, indicating that the wait for taker payment spend has timed out.
    #[display(
        fmt = "Timed out waiting for taker payment spend, wait_until {}, now {}",
        wait_until,
        now
    )]
    Timeout {
        /// The timestamp until which the wait was expected to complete.
        wait_until: u64,
        /// The current timestamp when the timeout occurred.
        now: u64,
    },
    /// Invalid input transaction error variant, containing additional information about the error.
    InvalidInputTx(String),
    #[from_stringify("TryFromSliceError")]
    Internal(String),
    #[from_stringify("ethabi::Error")]
    #[display(fmt = "ABI error: {}", _0)]
    ABIError(String),
    InvalidData(String),
    Transport(String),
}

impl From<WaitForOutputSpendErr> for FindPaymentSpendError {
    fn from(err: WaitForOutputSpendErr) -> Self {
        match err {
            WaitForOutputSpendErr::Timeout { wait_until, now } => FindPaymentSpendError::Timeout { wait_until, now },
            WaitForOutputSpendErr::NoOutputWithIndex(index) => {
                FindPaymentSpendError::InvalidInputTx(format!("Tx doesn't have output with index {}", index))
            },
        }
    }
}

impl From<PrepareTxDataError> for FindPaymentSpendError {
    fn from(e: PrepareTxDataError) -> Self {
        match e {
            PrepareTxDataError::ABIError(e) => Self::ABIError(e),
            PrepareTxDataError::Internal(e) => Self::Internal(e),
            PrepareTxDataError::InvalidData(e) => Self::InvalidData(e),
        }
    }
}

/// Enum representing different ways a funding transaction can be spent.
///
/// This enum is generic over types that implement the `ParseCoinAssocTypes` trait.
pub enum FundingTxSpend<T: ParseCoinAssocTypes + ?Sized> {
    /// Variant indicating that the funding transaction has been spent through a timelock path.
    RefundedTimelock(T::Tx),
    /// Variant indicating that the funding transaction has been spent by revealing a taker's secret (immediate refund path).
    RefundedSecret {
        /// The spending transaction.
        tx: T::Tx,
        /// The taker's secret value revealed in the spending transaction.
        secret: [u8; 32],
    },
    /// Variant indicating that the funds from the funding transaction have been transferred
    /// to the taker's payment transaction.
    TransferredToTakerPayment(T::Tx),
}

impl<T: ParseCoinAssocTypes + ?Sized> fmt::Debug for FundingTxSpend<T> {
    fn fmt(&self, f: &mut fmt::Formatter<'_>) -> fmt::Result {
        match self {
            FundingTxSpend::RefundedTimelock(tx) => {
                write!(f, "RefundedTimelock({:?})", tx)
            },
            FundingTxSpend::RefundedSecret { tx, secret: _ } => {
                write!(f, "RefundedSecret {{ tx: {:?} }}", tx)
            },
            FundingTxSpend::TransferredToTakerPayment(tx) => {
                write!(f, "TransferredToTakerPayment({:?})", tx)
            },
        }
    }
}

/// Enum representing errors that can occur during the search for funding spend.
#[derive(Debug, EnumFromStringify)]
pub enum SearchForFundingSpendErr {
    /// Variant indicating an invalid input transaction error with additional information.
    InvalidInputTx(String),
    /// Variant indicating a failure to process the spending transaction with additional details.
    FailedToProcessSpendTx(String),
    /// Variant indicating a coin's RPC error with additional information.
    Rpc(String),
    /// Variant indicating an error during conversion of the `from_block` argument with associated `TryFromIntError`.
    FromBlockConversionErr(TryFromIntError),
    #[from_stringify("ethabi::Error")]
    Internal(String),
}

/// Operations specific to taker coin in [Trading Protocol Upgrade implementation](https://github.com/KomodoPlatform/komodo-defi-framework/issues/1895)
#[async_trait]
pub trait TakerCoinSwapOpsV2: ParseCoinAssocTypes + CommonSwapOpsV2 + Send + Sync + 'static {
    /// Generate and broadcast taker funding transaction that includes dex fee, maker premium and actual trading volume.
    /// Funding tx can be reclaimed immediately if maker back-outs (doesn't send maker payment)
    async fn send_taker_funding(&self, args: SendTakerFundingArgs<'_>) -> Result<Self::Tx, TransactionErr>;

    /// Validates taker funding transaction.
    async fn validate_taker_funding(&self, args: ValidateTakerFundingArgs<'_, Self>) -> ValidateSwapV2TxResult;

    /// Refunds taker funding transaction using time-locked path without secret reveal.
    async fn refund_taker_funding_timelock(&self, args: RefundTakerPaymentArgs<'_>)
        -> Result<Self::Tx, TransactionErr>;

    /// Reclaims taker funding transaction using immediate refund path with secret reveal.
    async fn refund_taker_funding_secret(
        &self,
        args: RefundFundingSecretArgs<'_, Self>,
    ) -> Result<Self::Tx, TransactionErr>;

    /// Looks for taker funding transaction spend and detects path used
    async fn search_for_taker_funding_spend(
        &self,
        tx: &Self::Tx,
        from_block: u64,
        secret_hash: &[u8],
    ) -> Result<Option<FundingTxSpend<Self>>, SearchForFundingSpendErr>;

    /// Generates and signs a preimage spending funding tx to the combined taker payment
    async fn gen_taker_funding_spend_preimage(
        &self,
        args: &GenTakerFundingSpendArgs<'_, Self>,
        swap_unique_data: &[u8],
    ) -> GenPreimageResult<Self>;

    /// Validates taker funding spend preimage generated and signed by maker
    async fn validate_taker_funding_spend_preimage(
        &self,
        gen_args: &GenTakerFundingSpendArgs<'_, Self>,
        preimage: &TxPreimageWithSig<Self>,
    ) -> ValidateTakerFundingSpendPreimageResult;

    /// Sign and send a spending funding tx to the combined taker payment
    async fn sign_and_send_taker_funding_spend(
        &self,
        preimage: &TxPreimageWithSig<Self>,
        args: &GenTakerFundingSpendArgs<'_, Self>,
        swap_unique_data: &[u8],
    ) -> Result<Self::Tx, TransactionErr>;

    /// Refunds taker payment transaction.
    async fn refund_combined_taker_payment(&self, args: RefundTakerPaymentArgs<'_>)
        -> Result<Self::Tx, TransactionErr>;

    /// A bool flag that allows skipping the generation and P2P message broadcasting of `TakerPaymentSpendPreimage` on the Taker side,
    /// as well as its reception and validation on the Maker side.
    /// This is typically used for coins that rely on smart contracts.
    fn skip_taker_payment_spend_preimage(&self) -> bool { false }

    /// Generates and signs taker payment spend preimage. The preimage and signature should be
    /// shared with maker to proceed with protocol execution.
    async fn gen_taker_payment_spend_preimage(
        &self,
        args: &GenTakerPaymentSpendArgs<'_, Self>,
        swap_unique_data: &[u8],
    ) -> GenPreimageResult<Self>;

    /// Validate taker payment spend preimage on maker's side.
    async fn validate_taker_payment_spend_preimage(
        &self,
        gen_args: &GenTakerPaymentSpendArgs<'_, Self>,
        preimage: &TxPreimageWithSig<Self>,
    ) -> ValidateTakerPaymentSpendPreimageResult;

    /// Sign and broadcast taker payment spend on maker's side.
    async fn sign_and_broadcast_taker_payment_spend(
        &self,
        preimage: Option<&TxPreimageWithSig<Self>>,
        gen_args: &GenTakerPaymentSpendArgs<'_, Self>,
        secret: &[u8],
        swap_unique_data: &[u8],
    ) -> Result<Self::Tx, TransactionErr>;

    /// Wait until taker payment spend transaction is found on-chain
    async fn find_taker_payment_spend_tx(
        &self,
        taker_payment: &Self::Tx,
        from_block: u64,
        wait_until: u64,
    ) -> MmResult<Self::Tx, FindPaymentSpendError>;

    async fn extract_secret_v2(&self, secret_hash: &[u8], spend_tx: &Self::Tx) -> Result<[u8; 32], String>;
}

#[async_trait]
pub trait CommonSwapOpsV2: ParseCoinAssocTypes + Send + Sync + 'static {
    /// Derives an HTLC key-pair and returns a public key corresponding to that key.
    fn derive_htlc_pubkey_v2(&self, swap_unique_data: &[u8]) -> Self::Pubkey;

    fn derive_htlc_pubkey_v2_bytes(&self, swap_unique_data: &[u8]) -> Vec<u8>;

    /// Returns taker pubkey for non-private coins, for dex fee calculation
    fn taker_pubkey_bytes(&self) -> Option<Vec<u8>>;
}

/// Operations that coins have independently from the MarketMaker.
/// That is, things implemented by the coin wallets or public coin services.
#[async_trait]
pub trait MarketCoinOps {
    fn ticker(&self) -> &str;

    fn my_address(&self) -> MmResult<String, MyAddressError>;

    fn address_from_pubkey(&self, pubkey: &H264Json) -> MmResult<String, AddressFromPubkeyError>;

    async fn get_public_key(&self) -> Result<String, MmError<UnexpectedDerivationMethod>>;

    fn sign_message_hash(&self, _message: &str) -> Option<[u8; 32]>;

    fn sign_message(&self, _message: &str, _address: Option<HDAddressSelector>) -> SignatureResult<String>;

    fn verify_message(&self, _signature: &str, _message: &str, _address: &str) -> VerificationResult<bool>;

    fn get_non_zero_balance(&self) -> NonZeroBalanceFut<MmNumber> {
        let closure = |spendable: BigDecimal| {
            if spendable.is_zero() {
                return MmError::err(GetNonZeroBalance::BalanceIsZero);
            }
            Ok(MmNumber::from(spendable))
        };

        Box::new(
            self.my_spendable_balance()
                .map_err(|e| e.map(GetNonZeroBalance::from))
                .and_then(closure),
        )
    }

    fn my_balance(&self) -> BalanceFut<CoinBalance>;

    fn my_spendable_balance(&self) -> BalanceFut<BigDecimal> {
        Box::new(self.my_balance().map(|CoinBalance { spendable, .. }| spendable))
    }

    /// Platform coin balance for tokens, e.g. ETH balance in ERC20 case
    fn platform_coin_balance(&self) -> BalanceFut<BigDecimal>;

    fn platform_ticker(&self) -> &str;

    /// Receives raw transaction bytes in hexadecimal format as input and returns tx hash in hexadecimal format
    fn send_raw_tx(&self, tx: &str) -> Box<dyn Future<Item = String, Error = String> + Send>;

    /// Receives raw transaction bytes as input and returns tx hash in hexadecimal format
    fn send_raw_tx_bytes(&self, tx: &[u8]) -> Box<dyn Future<Item = String, Error = String> + Send>;

    /// Signs raw utxo transaction in hexadecimal format as input and returns signed transaction in hexadecimal format
    async fn sign_raw_tx(&self, args: &SignRawTransactionRequest) -> RawTransactionResult;

    fn wait_for_confirmations(&self, input: ConfirmPaymentInput) -> Box<dyn Future<Item = (), Error = String> + Send>;

    /// Waits for spending/unlocking of funds locked in a HTLC construction specific to the coin's
    /// chain. Implementation should monitor locked funds (UTXO/contract/etc.) until funds are
    /// spent/unlocked or timeout is reached.
    ///
    /// Returns spending tx/event from mempool/pending state to allow prompt extraction of preimage
    /// secret.
    async fn wait_for_htlc_tx_spend(&self, args: WaitForHTLCTxSpendArgs<'_>) -> TransactionResult;

    fn tx_enum_from_bytes(&self, bytes: &[u8]) -> Result<TransactionEnum, MmError<TxMarshalingErr>>;

    fn current_block(&self) -> Box<dyn Future<Item = u64, Error = String> + Send>;

    fn display_priv_key(&self) -> Result<String, String>;

    /// Get the minimum amount to send.
    fn min_tx_amount(&self) -> BigDecimal;

    /// Get the minimum amount to trade.
    fn min_trading_vol(&self) -> MmNumber;

    /// Is privacy coin like zcash or pirate
    fn is_privacy(&self) -> bool { false }

    /// Returns `true` for coins (like KMD) that should use direct DEX fee burning via OP_RETURN.
    fn should_burn_directly(&self) -> bool { false }

    /// Should burn part of dex fee coin
    fn should_burn_dex_fee(&self) -> bool;

    fn is_trezor(&self) -> bool;
}

#[derive(Clone, Debug, Deserialize, PartialEq)]
#[serde(tag = "type")]
pub enum EthGasLimitOption {
    /// Use this value as gas limit
    Set(u64),
    /// Make MM2 calculate gas limit
    Calc,
}

#[derive(Clone, Debug, Deserialize, PartialEq)]
#[serde(tag = "type")]
pub enum WithdrawFee {
    UtxoFixed {
        amount: BigDecimal,
    },
    UtxoPerKbyte {
        amount: BigDecimal,
    },
    EthGas {
        /// in gwei
        gas_price: BigDecimal,
        gas: u64,
    },
    EthGasEip1559 {
        /// in gwei
        max_priority_fee_per_gas: BigDecimal,
        max_fee_per_gas: BigDecimal,
        gas_option: EthGasLimitOption,
    },
    Qrc20Gas {
        /// in satoshi
        gas_limit: u64,
        gas_price: u64,
    },
    CosmosGas {
        gas_limit: u64,
        gas_price: f64,
    },
}

/// Rename to `GetWithdrawSenderAddresses` when withdraw supports multiple `from` addresses.
#[async_trait]
pub trait GetWithdrawSenderAddress {
    type Address;
    type Pubkey;

    async fn get_withdraw_sender_address(
        &self,
        req: &WithdrawRequest,
    ) -> MmResult<WithdrawSenderAddress<Self::Address, Self::Pubkey>, WithdrawError>;
}

/// TODO: Avoid using a single request structure on every platform.
/// Instead, accept a generic type from withdraw implementations.
/// This way we won't have to update the payload for every platform when
/// one of them requires specific addition.
#[derive(Clone, Default, Deserialize)]
pub struct WithdrawRequest {
    coin: String,
    from: Option<HDAddressSelector>,
    to: String,
    #[serde(default)]
    amount: BigDecimal,
    #[serde(default)]
    max: bool,
    fee: Option<WithdrawFee>,
    memo: Option<String>,
    /// Tendermint specific field used for manually providing the IBC channel IDs.
    ibc_source_channel: Option<ChannelId>,
    /// Currently, this flag is used by ETH/ERC20 coins activated with MetaMask/WalletConnect(Some wallets e.g Metamask) **only**.
    #[serde(default)]
    broadcast: bool,
}

#[derive(Debug, Deserialize)]
#[serde(tag = "type")]
pub enum StakingDetails {
    Qtum(QtumDelegationRequest),
    Cosmos(Box<rpc_command::tendermint::staking::DelegationPayload>),
}

#[derive(Deserialize)]
pub struct AddDelegateRequest {
    pub coin: String,
    pub staking_details: StakingDetails,
}

#[derive(Deserialize)]
pub struct RemoveDelegateRequest {
    pub coin: String,
    pub staking_details: Option<StakingDetails>,
}

#[derive(Debug, Deserialize)]
#[serde(tag = "type")]
pub enum ClaimingDetails {
    Cosmos(rpc_command::tendermint::staking::ClaimRewardsPayload),
}

#[derive(Deserialize)]
pub struct ClaimStakingRewardsRequest {
    pub coin: String,
    pub claiming_details: ClaimingDetails,
}

#[derive(Deserialize)]
pub struct DelegationsInfo {
    pub coin: String,
    info_details: DelegationsInfoDetails,
}

#[derive(Debug, Deserialize)]
#[serde(tag = "type")]
pub enum DelegationsInfoDetails {
    Qtum,
    Cosmos(rpc_command::tendermint::staking::SimpleListQuery),
}

#[derive(Deserialize)]
pub struct UndelegationsInfo {
    pub coin: String,
    info_details: UndelegationsInfoDetails,
}

#[derive(Debug, Deserialize)]
#[serde(tag = "type")]
pub enum UndelegationsInfoDetails {
    Cosmos(rpc_command::tendermint::staking::SimpleListQuery),
}

#[derive(Deserialize)]
pub struct ValidatorsInfo {
    pub coin: String,
    info_details: ValidatorsInfoDetails,
}

#[derive(Debug, Deserialize)]
#[serde(tag = "type")]
pub enum ValidatorsInfoDetails {
    Cosmos(rpc_command::tendermint::staking::ValidatorsQuery),
}

#[derive(Deserialize)]
pub struct SignatureRequest {
    coin: String,
    message: String,
    address: Option<HDAddressSelector>,
}

#[derive(Serialize, Deserialize)]
pub struct VerificationRequest {
    coin: String,
    message: String,
    signature: String,
    address: String,
}

impl WithdrawRequest {
    pub fn new_max(coin: String, to: String) -> WithdrawRequest {
        WithdrawRequest {
            coin,
            to,
            max: true,
            ..Default::default()
        }
    }
}

#[derive(Clone, Debug, PartialEq, Serialize, Deserialize)]
#[serde(tag = "type")]
pub enum StakingInfosDetails {
    Qtum(QtumStakingInfosDetails),
}

impl From<QtumStakingInfosDetails> for StakingInfosDetails {
    fn from(qtum_staking_infos: QtumStakingInfosDetails) -> Self { StakingInfosDetails::Qtum(qtum_staking_infos) }
}

#[derive(Clone, Debug, Deserialize, PartialEq, Serialize)]
pub struct StakingInfos {
    pub staking_infos_details: StakingInfosDetails,
}

#[derive(Serialize)]
pub struct SignatureResponse {
    signature: String,
}

#[derive(Serialize)]
pub struct VerificationResponse {
    is_valid: bool,
}

/// Please note that no type should have the same structure as another type,
/// because this enum has the `untagged` deserialization.
#[derive(Clone, Debug, PartialEq, Serialize)]
#[serde(tag = "type")]
pub enum TxFeeDetails {
    Utxo(UtxoFeeDetails),
    Eth(EthTxFeeDetails),
    Qrc20(Qrc20FeeDetails),
    Slp(SlpFeeDetails),
    Tendermint(TendermintFeeDetails),
}

/// Deserialize the TxFeeDetails as an untagged enum.
impl<'de> Deserialize<'de> for TxFeeDetails {
    fn deserialize<D>(deserializer: D) -> Result<Self, <D as Deserializer<'de>>::Error>
    where
        D: Deserializer<'de>,
    {
        #[derive(Deserialize)]
        #[serde(untagged)]
        enum TxFeeDetailsUnTagged {
            Utxo(UtxoFeeDetails),
            Eth(EthTxFeeDetails),
            Qrc20(Qrc20FeeDetails),
            Tendermint(TendermintFeeDetails),
        }

        match Deserialize::deserialize(deserializer)? {
            TxFeeDetailsUnTagged::Utxo(f) => Ok(TxFeeDetails::Utxo(f)),
            TxFeeDetailsUnTagged::Eth(f) => Ok(TxFeeDetails::Eth(f)),
            TxFeeDetailsUnTagged::Qrc20(f) => Ok(TxFeeDetails::Qrc20(f)),
            TxFeeDetailsUnTagged::Tendermint(f) => Ok(TxFeeDetails::Tendermint(f)),
        }
    }
}

impl From<EthTxFeeDetails> for TxFeeDetails {
    fn from(eth_details: EthTxFeeDetails) -> Self { TxFeeDetails::Eth(eth_details) }
}

impl From<UtxoFeeDetails> for TxFeeDetails {
    fn from(utxo_details: UtxoFeeDetails) -> Self { TxFeeDetails::Utxo(utxo_details) }
}

impl From<Qrc20FeeDetails> for TxFeeDetails {
    fn from(qrc20_details: Qrc20FeeDetails) -> Self { TxFeeDetails::Qrc20(qrc20_details) }
}

impl From<TendermintFeeDetails> for TxFeeDetails {
    fn from(tendermint_details: TendermintFeeDetails) -> Self { TxFeeDetails::Tendermint(tendermint_details) }
}

#[derive(Clone, Debug, Deserialize, PartialEq, Serialize)]
pub struct KmdRewardsDetails {
    amount: BigDecimal,
    claimed_by_me: bool,
}

impl KmdRewardsDetails {
    pub fn claimed_by_me(amount: BigDecimal) -> KmdRewardsDetails {
        KmdRewardsDetails {
            amount,
            claimed_by_me: true,
        }
    }
}

#[derive(Default, Clone, Debug, Deserialize, PartialEq, Serialize)]
pub enum TransactionType {
    StakingDelegation,
    RemoveDelegation,
    ClaimDelegationRewards,
    #[default]
    StandardTransfer,
    TokenTransfer(BytesJson),
    FeeForTokenTx,
    CustomTendermintMsg {
        msg_type: CustomTendermintMsgType,
        token_id: Option<BytesJson>,
    },
    NftTransfer,
    TendermintIBCTransfer {
        token_id: Option<BytesJson>,
    },
}

/// Transaction details
#[derive(Clone, Debug, Deserialize, PartialEq, Serialize)]
pub struct TransactionDetails {
    #[serde(flatten)]
    pub tx: TransactionData,
    /// Coins are sent from these addresses
    from: Vec<String>,
    /// Coins are sent to these addresses
    to: Vec<String>,
    /// Total tx amount
    total_amount: BigDecimal,
    /// The amount spent from "my" address
    spent_by_me: BigDecimal,
    /// The amount received by "my" address
    received_by_me: BigDecimal,
    /// Resulting "my" balance change
    my_balance_change: BigDecimal,
    /// Block height
    block_height: u64,
    /// Transaction timestamp
    timestamp: u64,
    /// Every coin can has specific fee details:
    /// In UTXO tx fee is paid with the coin itself (e.g. 1 BTC and 0.0001 BTC fee).
    /// But for ERC20 token transfer fee is paid with another coin: ETH, because it's ETH smart contract function call that requires gas to be burnt.
    fee_details: Option<TxFeeDetails>,
    /// The coin transaction belongs to
    coin: String,
    /// Internal MM2 id used for internal transaction identification, for some coins it might be equal to transaction hash
    internal_id: BytesJson,
    /// Amount of accrued rewards.
    #[serde(skip_serializing_if = "Option::is_none")]
    kmd_rewards: Option<KmdRewardsDetails>,
    /// Type of transactions, default is StandardTransfer
    #[serde(default)]
    transaction_type: TransactionType,
    memo: Option<String>,
}

#[derive(Clone, Debug, Deserialize, PartialEq, Serialize)]
#[serde(untagged)]
pub enum TransactionData {
    Signed {
        /// Raw bytes of signed transaction, this should be sent as is to `send_raw_transaction_bytes` RPC to broadcast the transaction
        tx_hex: BytesJson,
        /// Transaction hash in hexadecimal format
        tx_hash: String,
    },
    /// This can contain entirely different data depending on the platform.
    /// TODO: Perhaps using generics would be more suitable here?
    Unsigned(Json),
}

impl TransactionData {
    pub fn new_signed(tx_hex: BytesJson, tx_hash: String) -> Self { Self::Signed { tx_hex, tx_hash } }

    pub fn new_unsigned(unsigned_tx_data: Json) -> Self { Self::Unsigned(unsigned_tx_data) }

    pub fn tx_hex(&self) -> Option<&BytesJson> {
        match self {
            TransactionData::Signed { tx_hex, .. } => Some(tx_hex),
            TransactionData::Unsigned(_) => None,
        }
    }

    pub fn tx_hash(&self) -> Option<&str> {
        match self {
            TransactionData::Signed { tx_hash, .. } => Some(tx_hash),
            TransactionData::Unsigned(_) => None,
        }
    }
}

#[derive(Clone, Copy, Debug)]
pub struct BlockHeightAndTime {
    height: u64,
    timestamp: u64,
}

impl TransactionDetails {
    /// Whether the transaction details block height should be updated (when tx is confirmed)
    pub fn should_update_block_height(&self) -> bool {
        // checking for std::u64::MAX because there was integer overflow
        // in case of electrum returned -1 so there could be records with MAX confirmations
        self.block_height == 0 || self.block_height == u64::MAX
    }

    /// Whether the transaction timestamp should be updated (when tx is confirmed)
    pub fn should_update_timestamp(&self) -> bool {
        // checking for std::u64::MAX because there was integer overflow
        // in case of electrum returned -1 so there could be records with MAX confirmations
        self.timestamp == 0
    }

    pub fn should_update_kmd_rewards(&self) -> bool { self.coin == "KMD" && self.kmd_rewards.is_none() }

    pub fn firo_negative_fee(&self) -> bool {
        match &self.fee_details {
            Some(TxFeeDetails::Utxo(utxo)) => utxo.amount < 0.into() && self.coin == "FIRO",
            _ => false,
        }
    }

    pub fn should_update(&self) -> bool {
        self.should_update_block_height()
            || self.should_update_timestamp()
            || self.should_update_kmd_rewards()
            || self.firo_negative_fee()
    }
}

#[derive(Clone, Debug, PartialEq, Serialize)]
pub struct TradeFee {
    pub coin: String,
    pub amount: MmNumber,
    pub paid_from_trading_vol: bool,
}

/// A type alias for a HashMap where the key is a String representing the coin/token ticker,
/// and the value is a `CoinBalance` struct representing the balance of that coin/token.
/// This is used to represent the balance of a wallet or account for multiple coins/tokens.
pub type CoinBalanceMap = HashMap<String, CoinBalance>;

impl BalanceObjectOps for CoinBalanceMap {
    fn new() -> Self { HashMap::new() }

    fn add(&mut self, other: Self) {
        for (ticker, balance) in other {
            let total_balance = self.entry(ticker).or_default();
            *total_balance += balance;
        }
    }

    fn get_total_for_ticker(&self, ticker: &str) -> Option<BigDecimal> { self.get(ticker).map(|b| b.get_total()) }
}

#[derive(Clone, Debug, Default, PartialEq, PartialOrd, Serialize)]
pub struct CoinBalance {
    pub spendable: BigDecimal,
    pub unspendable: BigDecimal,
}

impl BalanceObjectOps for CoinBalance {
    fn new() -> Self { CoinBalance::default() }

    fn add(&mut self, other: Self) { *self += other; }

    fn get_total_for_ticker(&self, _ticker: &str) -> Option<BigDecimal> { Some(self.get_total()) }
}

impl CoinBalance {
    pub fn new(spendable: BigDecimal) -> CoinBalance {
        CoinBalance {
            spendable,
            unspendable: BigDecimal::from(0),
        }
    }

    pub fn into_total(self) -> BigDecimal { self.spendable + self.unspendable }

    pub fn get_total(&self) -> BigDecimal { &self.spendable + &self.unspendable }
}

impl Add for CoinBalance {
    type Output = CoinBalance;

    fn add(self, rhs: Self) -> Self::Output {
        CoinBalance {
            spendable: self.spendable + rhs.spendable,
            unspendable: self.unspendable + rhs.unspendable,
        }
    }
}

impl AddAssign for CoinBalance {
    fn add_assign(&mut self, rhs: Self) {
        self.spendable += rhs.spendable;
        self.unspendable += rhs.unspendable;
    }
}

/// The approximation is needed to cover the dynamic miner fee changing during a swap.
#[derive(Clone, Copy, Debug)]
pub enum FeeApproxStage {
    /// Do not increase the trade fee.
    WithoutApprox,
    /// Increase the trade fee slightly.
    StartSwap,
    /// Increase the trade fee slightly
    WatcherPreimage,
    /// Increase the trade fee significantly.
    OrderIssue,
    /// Increase the trade fee largely.
    TradePreimage,
}

#[derive(Debug)]
pub enum TradePreimageValue {
    Exact(BigDecimal),
    UpperBound(BigDecimal),
}

/// Gas fee policy for EVM-like swap
#[derive(Clone, Debug, Serialize, Deserialize, Default)]
pub enum SwapGasFeePolicy {
    /// Use legacy gas price
    #[default]
    Legacy,
    /// Use low priority
    Low,
    /// Use medium priority
    Medium,
    /// Use high priority
    High,
}

#[derive(Debug, Deserialize)]
pub struct SwapGasFeePolicyRequest {
    coin: String,
    #[serde(default)]
    swap_gas_fee_policy: SwapGasFeePolicy,
}

#[derive(Debug, Display, EnumFromStringify, Serialize, SerializeErrorType)]
#[serde(tag = "error_type", content = "error_data")]
pub enum SwapGasFeePolicyError {
    #[from_stringify("CoinFindError")]
    NoSuchCoin(String),
    #[display(fmt = "eip-1559 policy is not supported for coin {}", _0)]
    NotSupported(String),
}

impl HttpStatusCode for SwapGasFeePolicyError {
    fn status_code(&self) -> StatusCode {
        match self {
            SwapGasFeePolicyError::NoSuchCoin(_) | SwapGasFeePolicyError::NotSupported(_) => StatusCode::BAD_REQUEST,
        }
    }
}

pub type SwapGasFeePolicyResult = Result<SwapGasFeePolicy, MmError<SwapGasFeePolicyError>>;

#[derive(Debug, Display, EnumFromStringify, PartialEq)]
pub enum TradePreimageError {
    #[display(
        fmt = "Not enough {} to preimage the trade: available {}, required at least {}",
        coin,
        available,
        required
    )]
    NotSufficientBalance {
        coin: String,
        available: BigDecimal,
        required: BigDecimal,
    },
    #[display(fmt = "The amount {} less than minimum transaction amount {}", amount, threshold)]
    AmountIsTooSmall { amount: BigDecimal, threshold: BigDecimal },
    #[display(fmt = "Transport error: {}", _0)]
    Transport(String),
    #[from_stringify("NumConversError", "UnexpectedDerivationMethod")]
    #[display(fmt = "Internal error: {}", _0)]
    InternalError(String),
    #[display(fmt = "Nft Protocol is not supported yet!")]
    NftProtocolNotSupported,
    #[display(fmt = "No such coin {}", coin)]
    NoSuchCoin { coin: String },
}

impl TradePreimageError {
    /// Construct [`TradePreimageError`] from [`GenerateTxError`] using additional `coin` and `decimals`.
    pub fn from_generate_tx_error(
        gen_tx_err: GenerateTxError,
        coin: String,
        decimals: u8,
        is_upper_bound: bool,
    ) -> TradePreimageError {
        match gen_tx_err {
            GenerateTxError::EmptyUtxoSet { required } => {
                let required = big_decimal_from_sat_unsigned(required, decimals);
                TradePreimageError::NotSufficientBalance {
                    coin,
                    available: BigDecimal::from(0),
                    required,
                }
            },
            GenerateTxError::EmptyOutputs => TradePreimageError::InternalError(gen_tx_err.to_string()),
            GenerateTxError::OutputValueLessThanDust { value, dust } => {
                if is_upper_bound {
                    // If the preimage value is [`TradePreimageValue::UpperBound`], then we had to pass the account balance as the output value.
                    if value == 0 {
                        let required = big_decimal_from_sat_unsigned(dust, decimals);
                        TradePreimageError::NotSufficientBalance {
                            coin,
                            available: big_decimal_from_sat_unsigned(value, decimals),
                            required,
                        }
                    } else {
                        let error = format!(
                            "Output value {} (equal to the account balance) less than dust {}. Probably, dust is not set or outdated",
                            value, dust
                        );
                        TradePreimageError::InternalError(error)
                    }
                } else {
                    let amount = big_decimal_from_sat_unsigned(value, decimals);
                    let threshold = big_decimal_from_sat_unsigned(dust, decimals);
                    TradePreimageError::AmountIsTooSmall { amount, threshold }
                }
            },
            GenerateTxError::DeductFeeFromOutputFailed {
                output_value, required, ..
            } => {
                let available = big_decimal_from_sat_unsigned(output_value, decimals);
                let required = big_decimal_from_sat_unsigned(required, decimals);
                TradePreimageError::NotSufficientBalance {
                    coin,
                    available,
                    required,
                }
            },
            GenerateTxError::NotEnoughUtxos { sum_utxos, required } => {
                let available = big_decimal_from_sat_unsigned(sum_utxos, decimals);
                let required = big_decimal_from_sat_unsigned(required, decimals);
                TradePreimageError::NotSufficientBalance {
                    coin,
                    available,
                    required,
                }
            },
            GenerateTxError::Transport(e) => TradePreimageError::Transport(e),
            GenerateTxError::Internal(e) => TradePreimageError::InternalError(e),
        }
    }
}

impl From<CoinFindError> for TradePreimageError {
    fn from(e: CoinFindError) -> Self {
        match e {
            CoinFindError::NoSuchCoin { coin } => TradePreimageError::NoSuchCoin { coin },
        }
    }
}

/// The reason of unsuccessful conversion of two internal numbers, e.g. `u64` from `BigNumber`.
#[derive(Clone, Debug, Display)]
pub struct NumConversError(String);

impl From<ParseBigDecimalError> for NumConversError {
    fn from(e: ParseBigDecimalError) -> Self { NumConversError::new(e.to_string()) }
}

impl NumConversError {
    pub fn new(description: String) -> NumConversError { NumConversError(description) }

    pub fn description(&self) -> &str { &self.0 }
}

#[derive(Clone, Debug, Display, EnumFromStringify, PartialEq, Serialize, SerializeErrorType)]
#[serde(tag = "error_type", content = "error_data")]
pub enum BalanceError {
    #[display(fmt = "Transport: {}", _0)]
    Transport(String),
    #[display(fmt = "Invalid response: {}", _0)]
    InvalidResponse(String),
    UnexpectedDerivationMethod(UnexpectedDerivationMethod),
    #[display(fmt = "Wallet storage error: {}", _0)]
    WalletStorageError(String),
    #[from_stringify("Bip32Error", "NumConversError", "ParseBigIntError")]
    #[display(fmt = "Internal: {}", _0)]
    Internal(String),
    #[display(fmt = "No such coin {}", coin)]
    NoSuchCoin {
        coin: String,
    },
}

#[derive(Debug, PartialEq, Display)]
pub enum GetNonZeroBalance {
    #[display(fmt = "Internal error when retrieving balance")]
    MyBalanceError(BalanceError),
    #[display(fmt = "Balance is zero")]
    BalanceIsZero,
}

impl From<AddressDerivingError> for BalanceError {
    fn from(e: AddressDerivingError) -> Self { BalanceError::Internal(e.to_string()) }
}

impl From<AccountUpdatingError> for BalanceError {
    fn from(e: AccountUpdatingError) -> Self {
        let error = e.to_string();
        match e {
            AccountUpdatingError::AddressLimitReached { .. } | AccountUpdatingError::InvalidBip44Chain(_) => {
                // Account updating is expected to be called after `address_id` and `chain` validation.
                BalanceError::Internal(format!("Unexpected internal error: {}", error))
            },
            AccountUpdatingError::WalletStorageError(_) => BalanceError::WalletStorageError(error),
        }
    }
}

impl From<BalanceError> for GetNonZeroBalance {
    fn from(e: BalanceError) -> Self { GetNonZeroBalance::MyBalanceError(e) }
}

impl From<UnexpectedDerivationMethod> for BalanceError {
    fn from(e: UnexpectedDerivationMethod) -> Self { BalanceError::UnexpectedDerivationMethod(e) }
}

impl From<CoinFindError> for BalanceError {
    fn from(e: CoinFindError) -> Self {
        match e {
            CoinFindError::NoSuchCoin { coin } => BalanceError::NoSuchCoin { coin },
        }
    }
}

#[derive(Debug, Deserialize, Display, EnumFromStringify, Serialize, SerializeErrorType)]
#[serde(tag = "error_type", content = "error_data")]
pub enum StakingInfoError {
    #[display(fmt = "No such coin {}", coin)]
    NoSuchCoin { coin: String },
    #[from_stringify("UnexpectedDerivationMethod")]
    #[display(fmt = "Derivation method is not supported: {}", _0)]
    UnexpectedDerivationMethod(String),
    #[display(fmt = "Invalid payload: {}", reason)]
    InvalidPayload { reason: String },
    #[display(fmt = "Transport error: {}", _0)]
    Transport(String),
    #[display(fmt = "Internal error: {}", _0)]
    Internal(String),
}

impl From<UtxoRpcError> for StakingInfoError {
    fn from(e: UtxoRpcError) -> Self {
        match e {
            UtxoRpcError::Transport(rpc) | UtxoRpcError::ResponseParseError(rpc) => {
                StakingInfoError::Transport(rpc.to_string())
            },
            UtxoRpcError::InvalidResponse(error) => StakingInfoError::Transport(error),
            UtxoRpcError::Internal(error) => StakingInfoError::Internal(error),
        }
    }
}

impl From<Qrc20AddressError> for StakingInfoError {
    fn from(e: Qrc20AddressError) -> Self {
        match e {
            Qrc20AddressError::UnexpectedDerivationMethod(e) => StakingInfoError::UnexpectedDerivationMethod(e),
            Qrc20AddressError::ScriptHashTypeNotSupported { script_hash_type } => {
                StakingInfoError::Internal(format!("Script hash type '{}' is not supported", script_hash_type))
            },
        }
    }
}

impl HttpStatusCode for StakingInfoError {
    fn status_code(&self) -> StatusCode {
        match self {
            StakingInfoError::NoSuchCoin { .. }
            | StakingInfoError::InvalidPayload { .. }
            | StakingInfoError::UnexpectedDerivationMethod(_) => StatusCode::BAD_REQUEST,
            StakingInfoError::Internal(_) => StatusCode::INTERNAL_SERVER_ERROR,
            StakingInfoError::Transport(_) => StatusCode::BAD_GATEWAY,
        }
    }
}

impl From<CoinFindError> for StakingInfoError {
    fn from(e: CoinFindError) -> Self {
        match e {
            CoinFindError::NoSuchCoin { coin } => StakingInfoError::NoSuchCoin { coin },
        }
    }
}

#[derive(Debug, Deserialize, Display, EnumFromStringify, Serialize, SerializeErrorType)]
#[serde(tag = "error_type", content = "error_data")]
pub enum DelegationError {
    #[display(
        fmt = "Not enough {} to delegate: available {}, required at least {}",
        coin,
        available,
        required
    )]
    NotSufficientBalance {
        coin: String,
        available: BigDecimal,
        required: BigDecimal,
    },
    #[display(fmt = "The amount {} is too small, required at least {}", amount, threshold)]
    AmountTooLow { amount: BigDecimal, threshold: BigDecimal },
    #[display(fmt = "Delegation not available for: {}", coin)]
    CoinDoesntSupportDelegation { coin: String },
    #[display(fmt = "No such coin {}", coin)]
    NoSuchCoin { coin: String },
    #[display(
        fmt = "Delegator '{}' does not have any delegation on validator '{}'.",
        delegator_addr,
        validator_addr
    )]
    CanNotUndelegate {
        delegator_addr: String,
        validator_addr: String,
    },
    #[display(
        fmt = "Max available amount to undelegate is '{}' but '{}' was requested.",
        available,
        requested
    )]
    TooMuchToUndelegate {
        available: BigDecimal,
        requested: BigDecimal,
    },
    #[display(
        fmt = "Fee ({}) exceeds reward ({}) which makes this unprofitable. Set 'force' to true in the request to bypass this check.",
        fee,
        reward
    )]
    UnprofitableReward { reward: BigDecimal, fee: BigDecimal },
    #[display(fmt = "There is no reward for {} to claim.", coin)]
    NothingToClaim { coin: String },
    #[display(fmt = "{}", _0)]
    CannotInteractWithSmartContract(String),
    #[from_stringify("ScriptHashTypeNotSupported")]
    #[display(fmt = "{}", _0)]
    AddressError(String),
    #[display(fmt = "Already delegating to: {}", _0)]
    AlreadyDelegating(String),
    #[display(fmt = "Delegation is not supported, reason: {}", reason)]
    DelegationOpsNotSupported { reason: String },
    #[display(fmt = "Transport error: {}", _0)]
    Transport(String),
    #[display(fmt = "Invalid payload: {}", reason)]
    InvalidPayload { reason: String },
    #[from_stringify("MyAddressError")]
    #[display(fmt = "Internal error: {}", _0)]
    InternalError(String),
}

impl From<UtxoRpcError> for DelegationError {
    fn from(e: UtxoRpcError) -> Self {
        match e {
            UtxoRpcError::Transport(transport) | UtxoRpcError::ResponseParseError(transport) => {
                DelegationError::Transport(transport.to_string())
            },
            UtxoRpcError::InvalidResponse(resp) => DelegationError::Transport(resp),
            UtxoRpcError::Internal(internal) => DelegationError::InternalError(internal),
        }
    }
}

impl From<StakingInfoError> for DelegationError {
    fn from(e: StakingInfoError) -> Self {
        match e {
            StakingInfoError::NoSuchCoin { coin } => DelegationError::NoSuchCoin { coin },
            StakingInfoError::Transport(e) => DelegationError::Transport(e),
            StakingInfoError::UnexpectedDerivationMethod(reason) => {
                DelegationError::DelegationOpsNotSupported { reason }
            },
            StakingInfoError::Internal(e) => DelegationError::InternalError(e),
            StakingInfoError::InvalidPayload { reason } => DelegationError::InvalidPayload { reason },
        }
    }
}

impl From<CoinFindError> for DelegationError {
    fn from(e: CoinFindError) -> Self {
        match e {
            CoinFindError::NoSuchCoin { coin } => DelegationError::NoSuchCoin { coin },
        }
    }
}

impl From<BalanceError> for DelegationError {
    fn from(e: BalanceError) -> Self {
        match e {
            BalanceError::Transport(error) | BalanceError::InvalidResponse(error) => DelegationError::Transport(error),
            BalanceError::UnexpectedDerivationMethod(e) => {
                DelegationError::DelegationOpsNotSupported { reason: e.to_string() }
            },
            e @ BalanceError::WalletStorageError(_) => DelegationError::InternalError(e.to_string()),
            BalanceError::Internal(internal) => DelegationError::InternalError(internal),
            BalanceError::NoSuchCoin { coin } => DelegationError::NoSuchCoin { coin },
        }
    }
}

impl From<UtxoSignWithKeyPairError> for DelegationError {
    fn from(e: UtxoSignWithKeyPairError) -> Self {
        let error = format!("Error signing: {}", e);
        DelegationError::InternalError(error)
    }
}

impl From<PrivKeyPolicyNotAllowed> for DelegationError {
    fn from(e: PrivKeyPolicyNotAllowed) -> Self { DelegationError::DelegationOpsNotSupported { reason: e.to_string() } }
}

impl From<UnexpectedDerivationMethod> for DelegationError {
    fn from(e: UnexpectedDerivationMethod) -> Self {
        DelegationError::DelegationOpsNotSupported { reason: e.to_string() }
    }
}

impl HttpStatusCode for DelegationError {
    fn status_code(&self) -> StatusCode {
        match self {
            DelegationError::InternalError(_) => StatusCode::INTERNAL_SERVER_ERROR,
            DelegationError::Transport(_) => StatusCode::BAD_GATEWAY,
            _ => StatusCode::BAD_REQUEST,
        }
    }
}

impl DelegationError {
    pub fn from_generate_tx_error(gen_tx_err: GenerateTxError, coin: String, decimals: u8) -> DelegationError {
        match gen_tx_err {
            GenerateTxError::EmptyUtxoSet { required } => {
                let required = big_decimal_from_sat_unsigned(required, decimals);
                DelegationError::NotSufficientBalance {
                    coin,
                    available: BigDecimal::from(0),
                    required,
                }
            },
            GenerateTxError::EmptyOutputs => DelegationError::InternalError(gen_tx_err.to_string()),
            GenerateTxError::OutputValueLessThanDust { value, dust } => {
                let amount = big_decimal_from_sat_unsigned(value, decimals);
                let threshold = big_decimal_from_sat_unsigned(dust, decimals);
                DelegationError::AmountTooLow { amount, threshold }
            },
            GenerateTxError::DeductFeeFromOutputFailed {
                output_value, required, ..
            } => {
                let available = big_decimal_from_sat_unsigned(output_value, decimals);
                let required = big_decimal_from_sat_unsigned(required, decimals);
                DelegationError::NotSufficientBalance {
                    coin,
                    available,
                    required,
                }
            },
            GenerateTxError::NotEnoughUtxos { sum_utxos, required } => {
                let available = big_decimal_from_sat_unsigned(sum_utxos, decimals);
                let required = big_decimal_from_sat_unsigned(required, decimals);
                DelegationError::NotSufficientBalance {
                    coin,
                    available,
                    required,
                }
            },
            GenerateTxError::Transport(e) => DelegationError::Transport(e),
            GenerateTxError::Internal(e) => DelegationError::InternalError(e),
        }
    }
}

#[derive(Clone, Debug, Display, EnumFromStringify, EnumFromTrait, PartialEq, Serialize, SerializeErrorType)]
#[serde(tag = "error_type", content = "error_data")]
pub enum WithdrawError {
    #[display(
        fmt = "'{}' coin doesn't support 'init_withdraw' yet. Consider using 'withdraw' request instead",
        coin
    )]
    CoinDoesntSupportInitWithdraw {
        coin: String,
    },
    #[display(
        fmt = "Not enough {} to withdraw: available {}, required at least {}",
        coin,
        available,
        required
    )]
    NotSufficientBalance {
        coin: String,
        available: BigDecimal,
        required: BigDecimal,
    },
    #[display(
        fmt = "Not enough {} to afford fee. Available {}, required at least {}",
        coin,
        available,
        required
    )]
    NotSufficientPlatformBalanceForFee {
        coin: String,
        available: BigDecimal,
        required: BigDecimal,
    },
    #[display(fmt = "Balance is zero")]
    ZeroBalanceToWithdrawMax,
    #[display(fmt = "The amount {} is too small, required at least {}", amount, threshold)]
    AmountTooLow {
        amount: BigDecimal,
        threshold: BigDecimal,
    },
    #[display(fmt = "Invalid address: {}", _0)]
    InvalidAddress(String),
    #[display(fmt = "Invalid fee policy: {}", _0)]
    InvalidFeePolicy(String),
    #[display(fmt = "Invalid fee parameters: {}", reason)]
    InvalidFee {
        reason: String,
        #[serde(skip_serializing_if = "Option::is_none")]
        details: Option<Json>,
    },
    #[display(fmt = "Invalid memo field: {}", _0)]
    InvalidMemo(String),
    #[display(fmt = "No such coin {}", coin)]
    NoSuchCoin {
        coin: String,
    },
    #[from_trait(WithTimeout::timeout)]
    #[display(fmt = "Withdraw timed out {:?}", _0)]
    Timeout(Duration),
    #[display(fmt = "Request should contain a 'from' address/account")]
    FromAddressNotFound,
    #[display(fmt = "Unexpected 'from' address: {}", _0)]
    UnexpectedFromAddress(String),
    #[display(fmt = "Unknown '{}' account", account_id)]
    UnknownAccount {
        account_id: u32,
    },
    #[display(fmt = "RPC 'task' is awaiting '{}' user action", expected)]
    UnexpectedUserAction {
        expected: String,
    },
    #[from_trait(WithHwRpcError::hw_rpc_error)]
    HwError(HwRpcError),
    #[cfg(target_arch = "wasm32")]
    BroadcastExpected(String),
    #[display(fmt = "Transport error: {}", _0)]
    Transport(String),
    #[from_trait(WithInternal::internal)]
    #[from_stringify(
        "MyAddressError",
        "NumConversError",
        "UnexpectedDerivationMethod",
        "PrivKeyPolicyNotAllowed"
    )]
    #[display(fmt = "Internal error: {}", _0)]
    InternalError(String),
    #[display(fmt = "Unsupported error: {}", _0)]
    UnsupportedError(String),
    #[display(fmt = "{} coin doesn't support NFT withdrawing", coin)]
    CoinDoesntSupportNftWithdraw {
        coin: String,
    },
    #[display(fmt = "Contract type {} doesnt support 'withdraw_nft' yet", _0)]
    ContractTypeDoesntSupportNftWithdrawing(String),
    #[display(fmt = "Action not allowed for coin: {}", _0)]
    ActionNotAllowed(String),
    GetNftInfoError(GetNftInfoError),
    #[display(
        fmt = "Not enough NFTs amount with token_address: {} and token_id {}. Available {}, required {}",
        token_address,
        token_id,
        available,
        required
    )]
    NotEnoughNftsAmount {
        token_address: String,
        token_id: String,
        available: BigUint,
        required: BigUint,
    },
    #[display(fmt = "DB error {}", _0)]
    DbError(String),
    #[display(fmt = "My address is {}, while current Nft owner is {}", my_address, token_owner)]
    MyAddressNotNftOwner {
        my_address: String,
        token_owner: String,
    },
    #[display(fmt = "Nft Protocol is not supported yet!")]
    NftProtocolNotSupported,
    #[display(fmt = "Chain id must be set for typed transaction for coin {}", coin)]
    NoChainIdSet {
        coin: String,
    },
    #[display(fmt = "Signing error {}", _0)]
    SigningError(String),
    #[display(fmt = "Transaction type not supported")]
    TxTypeNotSupported,
    #[display(fmt = "Tendermint IBC error: {}", _0)]
    IBCError(tendermint::IBCError),
}

impl HttpStatusCode for WithdrawError {
    fn status_code(&self) -> StatusCode {
        match self {
            WithdrawError::NoSuchCoin { .. } => StatusCode::NOT_FOUND,
            WithdrawError::Timeout(_) => StatusCode::REQUEST_TIMEOUT,
            WithdrawError::CoinDoesntSupportInitWithdraw { .. }
            | WithdrawError::NotSufficientBalance { .. }
            | WithdrawError::NotSufficientPlatformBalanceForFee { .. }
            | WithdrawError::ZeroBalanceToWithdrawMax
            | WithdrawError::AmountTooLow { .. }
            | WithdrawError::InvalidAddress(_)
            | WithdrawError::InvalidFeePolicy(_)
            | WithdrawError::InvalidFee { .. }
            | WithdrawError::InvalidMemo(_)
            | WithdrawError::FromAddressNotFound
            | WithdrawError::UnexpectedFromAddress(_)
            | WithdrawError::UnknownAccount { .. }
            | WithdrawError::UnexpectedUserAction { .. }
            | WithdrawError::UnsupportedError(_)
            | WithdrawError::ActionNotAllowed(_)
            | WithdrawError::GetNftInfoError(_)
            | WithdrawError::ContractTypeDoesntSupportNftWithdrawing(_)
            | WithdrawError::CoinDoesntSupportNftWithdraw { .. }
            | WithdrawError::NotEnoughNftsAmount { .. }
            | WithdrawError::NoChainIdSet { .. }
            | WithdrawError::TxTypeNotSupported
            | WithdrawError::SigningError(_)
            | WithdrawError::IBCError(_)
            | WithdrawError::MyAddressNotNftOwner { .. } => StatusCode::BAD_REQUEST,
            WithdrawError::HwError(_) => StatusCode::GONE,
            #[cfg(target_arch = "wasm32")]
            WithdrawError::BroadcastExpected(_) => StatusCode::BAD_REQUEST,
            WithdrawError::InternalError(_) | WithdrawError::DbError(_) | WithdrawError::NftProtocolNotSupported => {
                StatusCode::INTERNAL_SERVER_ERROR
            },
            WithdrawError::Transport(_) => StatusCode::BAD_GATEWAY,
        }
    }
}

impl From<AddressDerivingError> for WithdrawError {
    fn from(e: AddressDerivingError) -> Self {
        match e {
            AddressDerivingError::InvalidBip44Chain { .. } | AddressDerivingError::Bip32Error(_) => {
                WithdrawError::UnexpectedFromAddress(e.to_string())
            },
            AddressDerivingError::Internal(internal) => WithdrawError::InternalError(internal),
        }
    }
}

impl From<BalanceError> for WithdrawError {
    fn from(e: BalanceError) -> Self {
        match e {
            BalanceError::Transport(error) | BalanceError::InvalidResponse(error) => WithdrawError::Transport(error),
            BalanceError::UnexpectedDerivationMethod(e) => WithdrawError::from(e),
            e @ BalanceError::WalletStorageError(_) => WithdrawError::InternalError(e.to_string()),
            BalanceError::Internal(internal) => WithdrawError::InternalError(internal),
            BalanceError::NoSuchCoin { coin } => WithdrawError::NoSuchCoin { coin },
        }
    }
}

impl From<CoinFindError> for WithdrawError {
    fn from(e: CoinFindError) -> Self {
        match e {
            CoinFindError::NoSuchCoin { coin } => WithdrawError::NoSuchCoin { coin },
        }
    }
}

impl From<HDWithdrawError> for WithdrawError {
    fn from(e: HDWithdrawError) -> Self {
        match e {
            HDWithdrawError::UnexpectedFromAddress(e) => WithdrawError::UnexpectedFromAddress(e),
            HDWithdrawError::UnknownAccount { account_id } => WithdrawError::UnknownAccount { account_id },
            HDWithdrawError::AddressDerivingError(e) => e.into(),
            HDWithdrawError::InternalError(e) => WithdrawError::InternalError(e),
        }
    }
}

impl From<UtxoSignWithKeyPairError> for WithdrawError {
    fn from(e: UtxoSignWithKeyPairError) -> Self {
        let error = format!("Error signing: {}", e);
        WithdrawError::InternalError(error)
    }
}

impl From<TimeoutError> for WithdrawError {
    fn from(e: TimeoutError) -> Self { WithdrawError::Timeout(e.duration) }
}

impl From<GetValidEthWithdrawAddError> for WithdrawError {
    fn from(e: GetValidEthWithdrawAddError) -> Self {
        match e {
            GetValidEthWithdrawAddError::CoinDoesntSupportNftWithdraw { coin } => {
                WithdrawError::CoinDoesntSupportNftWithdraw { coin }
            },
            GetValidEthWithdrawAddError::InvalidAddress(e) => WithdrawError::InvalidAddress(e),
        }
    }
}

impl From<EthGasDetailsErr> for WithdrawError {
    fn from(e: EthGasDetailsErr) -> Self {
        match e {
            EthGasDetailsErr::InvalidFeePolicy(e) => WithdrawError::InvalidFeePolicy(e),
            EthGasDetailsErr::AmountTooLow { amount, threshold } => WithdrawError::AmountTooLow { amount, threshold },
            EthGasDetailsErr::GasFeeCapTooLow {
                provided_fee_cap,
                required_base_fee,
            } => {
                let reason = "Provided gas fee cap is less than the required network base fee.".to_string();
                let details = json!({
                    "provided_fee_cap_gwei": provided_fee_cap.to_string(),
                    "required_base_fee_gwei": required_base_fee.to_string()
                });
                WithdrawError::InvalidFee {
                    reason,
                    details: Some(details),
                }
            },
            EthGasDetailsErr::GasFeeCapBelowBaseFee => {
                let reason = "The provided 'max fee per gas' is too low for current network conditions.".to_string();
                WithdrawError::InvalidFee { reason, details: None }
            },
            EthGasDetailsErr::Internal(e) => WithdrawError::InternalError(e),
            EthGasDetailsErr::Transport(e) => WithdrawError::Transport(e),
            EthGasDetailsErr::NftProtocolNotSupported => WithdrawError::NftProtocolNotSupported,
            EthGasDetailsErr::NoSuchCoin { coin } => WithdrawError::NoSuchCoin { coin },
        }
    }
}

impl From<Bip32Error> for WithdrawError {
    fn from(e: Bip32Error) -> Self {
        let error = format!("Error deriving key: {}", e);
        WithdrawError::UnexpectedFromAddress(error)
    }
}

impl WithdrawError {
    /// Construct [`WithdrawError`] from [`GenerateTxError`] using additional `coin` and `decimals`.
    pub fn from_generate_tx_error(gen_tx_err: GenerateTxError, coin: String, decimals: u8) -> WithdrawError {
        match gen_tx_err {
            GenerateTxError::EmptyUtxoSet { required } => {
                let required = big_decimal_from_sat_unsigned(required, decimals);
                WithdrawError::NotSufficientBalance {
                    coin,
                    available: BigDecimal::from(0),
                    required,
                }
            },
            GenerateTxError::EmptyOutputs => WithdrawError::InternalError(gen_tx_err.to_string()),
            GenerateTxError::OutputValueLessThanDust { value, dust } => {
                let amount = big_decimal_from_sat_unsigned(value, decimals);
                let threshold = big_decimal_from_sat_unsigned(dust, decimals);
                WithdrawError::AmountTooLow { amount, threshold }
            },
            GenerateTxError::DeductFeeFromOutputFailed {
                output_value, required, ..
            } => {
                let available = big_decimal_from_sat_unsigned(output_value, decimals);
                let required = big_decimal_from_sat_unsigned(required, decimals);
                WithdrawError::NotSufficientBalance {
                    coin,
                    available,
                    required,
                }
            },
            GenerateTxError::NotEnoughUtxos { sum_utxos, required } => {
                let available = big_decimal_from_sat_unsigned(sum_utxos, decimals);
                let required = big_decimal_from_sat_unsigned(required, decimals);
                WithdrawError::NotSufficientBalance {
                    coin,
                    available,
                    required,
                }
            },
            GenerateTxError::Transport(e) => WithdrawError::Transport(e),
            GenerateTxError::Internal(e) => WithdrawError::InternalError(e),
        }
    }
}

#[derive(Debug, Display, EnumFromStringify, Serialize, SerializeErrorType)]
#[serde(tag = "error_type", content = "error_data")]
pub enum SignatureError {
    #[display(fmt = "Invalid request: {}", _0)]
    InvalidRequest(String),
    #[from_stringify("CoinFindError", "ethkey::Error", "keys::Error", "PrivKeyPolicyNotAllowed")]
    #[display(fmt = "Internal error: {}", _0)]
    InternalError(String),
    #[display(fmt = "Coin is not found: {}", _0)]
    CoinIsNotFound(String),
    #[display(fmt = "sign_message_prefix is not set in coin config")]
    PrefixNotFound,
}

impl HttpStatusCode for SignatureError {
    fn status_code(&self) -> StatusCode {
        match self {
            SignatureError::InvalidRequest(_) => StatusCode::BAD_REQUEST,
            SignatureError::CoinIsNotFound(_) => StatusCode::BAD_REQUEST,
            SignatureError::InternalError(_) => StatusCode::INTERNAL_SERVER_ERROR,
            SignatureError::PrefixNotFound => StatusCode::INTERNAL_SERVER_ERROR,
        }
    }
}

#[derive(Debug, Display, EnumFromStringify, Serialize, SerializeErrorType)]
#[serde(tag = "error_type", content = "error_data")]
pub enum VerificationError {
    #[display(fmt = "Invalid request: {}", _0)]
    InvalidRequest(String),
    #[from_stringify("ethkey::Error", "keys::Error")]
    #[display(fmt = "Internal error: {}", _0)]
    InternalError(String),
    #[from_stringify("base64::DecodeError")]
    #[display(fmt = "Signature decoding error: {}", _0)]
    SignatureDecodingError(String),
    #[from_stringify("hex::FromHexError")]
    #[display(fmt = "Address decoding error: {}", _0)]
    AddressDecodingError(String),
    #[from_stringify("CoinFindError")]
    #[display(fmt = "Coin is not found: {}", _0)]
    CoinIsNotFound(String),
    #[display(fmt = "sign_message_prefix is not set in coin config")]
    PrefixNotFound,
}

impl HttpStatusCode for VerificationError {
    fn status_code(&self) -> StatusCode {
        match self {
            VerificationError::InvalidRequest(_) => StatusCode::BAD_REQUEST,
            VerificationError::SignatureDecodingError(_) => StatusCode::BAD_REQUEST,
            VerificationError::AddressDecodingError(_) => StatusCode::BAD_REQUEST,
            VerificationError::CoinIsNotFound(_) => StatusCode::BAD_REQUEST,
            VerificationError::InternalError(_) => StatusCode::INTERNAL_SERVER_ERROR,
            VerificationError::PrefixNotFound => StatusCode::INTERNAL_SERVER_ERROR,
        }
    }
}

#[derive(Clone, Debug, Deserialize, Display, PartialEq, Serialize)]
pub enum OrderCreationPreCheckError {
    #[display(fmt = "'{ticker}' is a wallet only asset and can't be used in orders.")]
    IsWalletOnly { ticker: String },
    #[display(fmt = "Pre-Check failed due to this reason: {reason}")]
    PreCheckFailed { reason: String },
    #[display(fmt = "Internal error: {reason}")]
    InternalError { reason: String },
}

/// NB: Implementations are expected to follow the pImpl idiom, providing cheap reference-counted cloning and garbage collection.
#[async_trait]
pub trait MmCoin: SwapOps + WatcherOps + MarketCoinOps + Send + Sync + 'static {
    // `MmCoin` is an extension fulcrum for something that doesn't fit the `MarketCoinOps`. Practical examples:
    // name (might be required for some APIs, CoinMarketCap for instance);
    // coin statistics that we might want to share with UI;
    // state serialization, to get full rewind and debugging information about the coins participating in a SWAP operation.
    // status/availability check: https://github.com/artemii235/SuperNET/issues/156#issuecomment-446501816

    fn is_asset_chain(&self) -> bool;

    /// The coin can be initialized, but it cannot participate in the swaps.
    fn wallet_only(&self, ctx: &MmArc) -> bool {
        let coin_conf = coin_conf(ctx, self.ticker());
        // If coin is not in config, it means that it was added manually (a custom token) and should be treated as wallet only
        if coin_conf.is_null() {
            return true;
        }
        coin_conf["wallet_only"].as_bool().unwrap_or(false)
    }

    /// Returns a spawner pinned to the coin.
    ///
    /// # Note
    ///
    /// `WeakSpawner` doesn't prevent the spawned futures from being aborted.
    fn spawner(&self) -> WeakSpawner;

    fn withdraw(&self, req: WithdrawRequest) -> WithdrawFut;

    fn get_raw_transaction(&self, req: RawTransactionRequest) -> RawTransactionFut;

    // TODO: apparently duplicates get_raw_transaction
    fn get_tx_hex_by_hash(&self, tx_hash: Vec<u8>) -> RawTransactionFut;

    /// Maximum number of digits after decimal point used to denominate integer coin units (satoshis, wei, etc.)
    fn decimals(&self) -> u8;

    /// Convert input address to the specified address format.
    fn convert_to_address(&self, from: &str, to_address_format: Json) -> Result<String, String>;

    fn validate_address(&self, address: &str) -> ValidateAddressResult;

    /// Loop collecting coin transaction history and saving it to local DB
    fn process_history_loop(&self, ctx: MmArc) -> Box<dyn Future<Item = (), Error = ()> + Send>;

    /// Path to tx history file
    #[cfg(not(target_arch = "wasm32"))]
    fn tx_history_path(&self, ctx: &MmArc) -> PathBuf {
        let my_address = self.my_address().unwrap_or_default();
        // BCH cash address format has colon after prefix, e.g. bitcoincash:
        // Colon can't be used in file names on Windows so it should be escaped
        let my_address = my_address.replace(':', "_");
        ctx.dbdir()
            .join("TRANSACTIONS")
            .join(format!("{}_{}.json", self.ticker(), my_address))
    }

    /// Path to tx history migration file
    #[cfg(not(target_arch = "wasm32"))]
    fn tx_migration_path(&self, ctx: &MmArc) -> PathBuf {
        let my_address = self.my_address().unwrap_or_default();
        // BCH cash address format has colon after prefix, e.g. bitcoincash:
        // Colon can't be used in file names on Windows so it should be escaped
        let my_address = my_address.replace(':', "_");
        ctx.dbdir()
            .join("TRANSACTIONS")
            .join(format!("{}_{}_migration", self.ticker(), my_address))
    }

    /// Loads existing tx history from file, returns empty vector if file is not found
    /// Cleans the existing file if deserialization fails
    fn load_history_from_file(&self, ctx: &MmArc) -> TxHistoryFut<Vec<TransactionDetails>> {
        load_history_from_file_impl(self, ctx)
    }

    fn save_history_to_file(&self, ctx: &MmArc, history: Vec<TransactionDetails>) -> TxHistoryFut<()> {
        save_history_to_file_impl(self, ctx, history)
    }

    #[cfg(not(target_arch = "wasm32"))]
    fn get_tx_history_migration(&self, ctx: &MmArc) -> TxHistoryFut<u64> { get_tx_history_migration_impl(self, ctx) }

    #[cfg(not(target_arch = "wasm32"))]
    fn update_migration_file(&self, ctx: &MmArc, migration_number: u64) -> TxHistoryFut<()> {
        update_migration_file_impl(self, ctx, migration_number)
    }

    /// Transaction history background sync status
    fn history_sync_status(&self) -> HistorySyncState;

    /// Get fee to be paid per 1 swap transaction
    fn get_trade_fee(&self) -> Box<dyn Future<Item = TradeFee, Error = String> + Send>;

    /// Get fee to be paid by sender per whole swap (including possible refund) using the sending value and check if the wallet has sufficient balance to pay the fee.
    async fn get_sender_trade_fee(
        &self,
        value: TradePreimageValue,
        stage: FeeApproxStage,
        include_refund_fee: bool,
    ) -> TradePreimageResult<TradeFee>;

    /// Get fee to be paid by receiver per whole swap and check if the wallet has sufficient balance to pay the fee.
    fn get_receiver_trade_fee(&self, stage: FeeApproxStage) -> TradePreimageFut<TradeFee>;

    /// Get transaction fee the Taker has to pay to send a `TakerFee` transaction and check if the wallet has sufficient balance to pay the fee.
    async fn get_fee_to_send_taker_fee(
        &self,
        dex_fee_amount: DexFee,
        stage: FeeApproxStage,
    ) -> TradePreimageResult<TradeFee>;

    /// TODO: It's weird that we implement this function on this trait.
    ///
    /// Move this into the `SwapOps` trait when possible (this function requires `MmCoins`
    /// trait to be implemented, but it's currently not possible to do `SwapOps: MmCoins`
    /// as `MmCoins` is already `MmCoins: SwapOps`.
    async fn pre_check_for_order_creation(
        &self,
        ctx: &MmArc,
        rel_coin: &MmCoinEnum,
    ) -> MmResult<(), OrderCreationPreCheckError> {
        if self.wallet_only(ctx) {
            return MmError::err(OrderCreationPreCheckError::IsWalletOnly {
                ticker: self.ticker().to_owned(),
            });
        }

        if rel_coin.wallet_only(ctx) {
            return MmError::err(OrderCreationPreCheckError::IsWalletOnly {
                ticker: rel_coin.ticker().to_owned(),
            });
        }

        Ok(())
    }

    /// required transaction confirmations number to ensure double-spend safety
    fn required_confirmations(&self) -> u64;

    /// whether coin requires notarization to ensure double-spend safety
    fn requires_notarization(&self) -> bool;

    /// set required transaction confirmations number
    fn set_required_confirmations(&self, confirmations: u64);

    /// set requires notarization
    fn set_requires_notarization(&self, requires_nota: bool);

    /// Get swap contract address if the coin uses it in Atomic Swaps.
    fn swap_contract_address(&self) -> Option<BytesJson>;

    /// Get fallback swap contract address if the coin uses it in Atomic Swaps.
    fn fallback_swap_contract(&self) -> Option<BytesJson>;

    /// The minimum number of confirmations at which a transaction is considered mature.
    fn mature_confirmations(&self) -> Option<u32>;

    /// Get some of the coin protocol related info in serialized format for p2p messaging.
    fn coin_protocol_info(&self, amount_to_receive: Option<MmNumber>) -> Vec<u8>;

    /// Check if serialized coin protocol info is supported by current version.
    /// Can also be used to check if orders can be matched or not.
    fn is_coin_protocol_supported(
        &self,
        info: &Option<Vec<u8>>,
        amount_to_send: Option<MmNumber>,
        locktime: u64,
        is_maker: bool,
    ) -> bool;

    /// Abort all coin related futures on coin deactivation.
    fn on_disabled(&self) -> Result<(), AbortedError>;

    /// For Handling the removal/deactivation of token on platform coin deactivation.
    fn on_token_deactivated(&self, ticker: &str);
}

#[derive(Clone)]
#[allow(clippy::large_enum_variant)]
pub enum MmCoinEnum {
    UtxoCoin(UtxoStandardCoin),
    QtumCoin(QtumCoin),
    Qrc20Coin(Qrc20Coin),
    EthCoin(EthCoin),
    ZCoin(ZCoin),
    Bch(BchCoin),
    SlpToken(SlpToken),
    Tendermint(TendermintCoin),
    TendermintToken(TendermintToken),
    #[cfg(not(target_arch = "wasm32"))]
    LightningCoin(LightningCoin),
    #[cfg(feature = "enable-sia")]
    SiaCoin(SiaCoin),
    #[cfg(any(test, feature = "for-tests"))]
    Test(TestCoin),
}

impl From<UtxoStandardCoin> for MmCoinEnum {
    fn from(c: UtxoStandardCoin) -> MmCoinEnum { MmCoinEnum::UtxoCoin(c) }
}

impl From<EthCoin> for MmCoinEnum {
    fn from(c: EthCoin) -> MmCoinEnum { MmCoinEnum::EthCoin(c) }
}

#[cfg(any(test, feature = "for-tests"))]
impl From<TestCoin> for MmCoinEnum {
    fn from(c: TestCoin) -> MmCoinEnum { MmCoinEnum::Test(c) }
}

impl From<QtumCoin> for MmCoinEnum {
    fn from(coin: QtumCoin) -> Self { MmCoinEnum::QtumCoin(coin) }
}

impl From<Qrc20Coin> for MmCoinEnum {
    fn from(c: Qrc20Coin) -> MmCoinEnum { MmCoinEnum::Qrc20Coin(c) }
}

impl From<BchCoin> for MmCoinEnum {
    fn from(c: BchCoin) -> MmCoinEnum { MmCoinEnum::Bch(c) }
}

impl From<SlpToken> for MmCoinEnum {
    fn from(c: SlpToken) -> MmCoinEnum { MmCoinEnum::SlpToken(c) }
}

impl From<TendermintCoin> for MmCoinEnum {
    fn from(c: TendermintCoin) -> Self { MmCoinEnum::Tendermint(c) }
}

impl From<TendermintToken> for MmCoinEnum {
    fn from(c: TendermintToken) -> Self { MmCoinEnum::TendermintToken(c) }
}

#[cfg(not(target_arch = "wasm32"))]
impl From<LightningCoin> for MmCoinEnum {
    fn from(c: LightningCoin) -> MmCoinEnum { MmCoinEnum::LightningCoin(c) }
}

impl From<ZCoin> for MmCoinEnum {
    fn from(c: ZCoin) -> MmCoinEnum { MmCoinEnum::ZCoin(c) }
}

#[cfg(feature = "enable-sia")]
impl From<SiaCoin> for MmCoinEnum {
    fn from(c: SiaCoin) -> MmCoinEnum { MmCoinEnum::SiaCoin(c) }
}

// NB: When stable and groked by IDEs, `enum_dispatch` can be used instead of `Deref` to speed things up.
impl Deref for MmCoinEnum {
    type Target = dyn MmCoin;
    fn deref(&self) -> &dyn MmCoin {
        match self {
            MmCoinEnum::UtxoCoin(ref c) => c,
            MmCoinEnum::QtumCoin(ref c) => c,
            MmCoinEnum::Qrc20Coin(ref c) => c,
            MmCoinEnum::EthCoin(ref c) => c,
            MmCoinEnum::Bch(ref c) => c,
            MmCoinEnum::SlpToken(ref c) => c,
            MmCoinEnum::Tendermint(ref c) => c,
            MmCoinEnum::TendermintToken(ref c) => c,
            #[cfg(not(target_arch = "wasm32"))]
            MmCoinEnum::LightningCoin(ref c) => c,
            MmCoinEnum::ZCoin(ref c) => c,
            #[cfg(feature = "enable-sia")]
            MmCoinEnum::SiaCoin(ref c) => c,
            #[cfg(any(test, feature = "for-tests"))]
            MmCoinEnum::Test(ref c) => c,
        }
    }
}

impl MmCoinEnum {
    pub fn is_utxo_in_native_mode(&self) -> bool {
        match self {
            MmCoinEnum::UtxoCoin(ref c) => c.as_ref().rpc_client.is_native(),
            MmCoinEnum::QtumCoin(ref c) => c.as_ref().rpc_client.is_native(),
            MmCoinEnum::Qrc20Coin(ref c) => c.as_ref().rpc_client.is_native(),
            MmCoinEnum::Bch(ref c) => c.as_ref().rpc_client.is_native(),
            MmCoinEnum::SlpToken(ref c) => c.as_ref().rpc_client.is_native(),
            #[cfg(not(target_arch = "wasm32"))]
            MmCoinEnum::ZCoin(ref c) => c.as_ref().rpc_client.is_native(),
            _ => false,
        }
    }

    pub fn is_eth(&self) -> bool { matches!(self, MmCoinEnum::EthCoin(_)) }

    fn is_platform_coin(&self) -> bool { self.ticker() == self.platform_ticker() }

    /// Determines the secret hash algorithm for a coin, prioritizing specific algorithms for certain protocols.
    /// # Attention
    /// When adding new coins, update this function to specify their appropriate secret hash algorithm.
    /// Otherwise, the function will default to `SecretHashAlgo::DHASH160`, which may not be correct for the new coin.
    pub fn secret_hash_algo_v2(&self) -> SecretHashAlgo {
        match self {
            MmCoinEnum::Tendermint(_) | MmCoinEnum::TendermintToken(_) | MmCoinEnum::EthCoin(_) => {
                SecretHashAlgo::SHA256
            },
            #[cfg(not(target_arch = "wasm32"))]
            MmCoinEnum::LightningCoin(_) => SecretHashAlgo::SHA256,
            _ => SecretHashAlgo::DHASH160,
        }
    }
}

#[async_trait]
pub trait BalanceTradeFeeUpdatedHandler {
    async fn balance_updated(&self, coin: &MmCoinEnum, new_balance: &BigDecimal);
}

#[derive(Clone)]
pub struct MmCoinStruct {
    pub inner: MmCoinEnum,
    is_available: Arc<AtomicBool>,
}

impl MmCoinStruct {
    pub fn new(coin: MmCoinEnum) -> Self {
        Self {
            inner: coin,
            is_available: AtomicBool::new(true).into(),
        }
    }

    /// Gets the current state of the parent coin whether
    /// it's available for the external requests or not.
    ///
    /// Always `true` for child tokens.
    pub fn is_available(&self) -> bool {
        !self.inner.is_platform_coin() // Tokens are always active or disabled
            || self.is_available.load(AtomicOrdering::SeqCst)
    }

    /// Makes the coin disabled to the external requests.
    /// Useful for executing `disable_coin` on parent coins
    /// that have child tokens enabled.
    ///
    /// Ineffective for child tokens.
    pub fn update_is_available(&self, to: bool) {
        if !self.inner.is_platform_coin() {
            warn!(
                "`update_is_available` is ineffective for tokens. Current token: {}",
                self.inner.ticker()
            );
            return;
        }

        self.is_available.store(to, AtomicOrdering::SeqCst);
    }
}

/// Represents how to burn part of dex fee.
#[derive(Clone, Debug, PartialEq)]
pub enum DexFeeBurnDestination {
    /// Burn by sending to utxo opreturn output
    KmdOpReturn,
    /// Send non-kmd coins to a dedicated account to exchange for kmd coins and burn them
    PreBurnAccount,
}

/// Represents the different types of DEX fees.
#[derive(Clone, Debug, PartialEq)]
pub enum DexFee {
    /// No dex fee is taken (if taker is dex pubkey)
    NoFee,
    /// Standard dex fee which will be sent to the dex fee address
    Standard(MmNumber),
    /// Dex fee with the burn amount
    WithBurn {
        /// Amount to go to the dex fee address
        fee_amount: MmNumber,
        /// Amount to be burned
        burn_amount: MmNumber,
        /// This indicates how to burn the burn_amount
        burn_destination: DexFeeBurnDestination,
    },
}

impl DexFee {
    const DEX_FEE_SHARE: &'static str = "0.75";

    /// Recreates a `DexFee` from separate fields (usually stored in db).
    #[cfg(any(test, feature = "for-tests"))]
    pub fn create_from_fields(fee_amount: MmNumber, burn_amount: MmNumber, ticker: &str) -> DexFee {
        if fee_amount == MmNumber::default() && burn_amount == MmNumber::default() {
            return DexFee::NoFee;
        }
        if burn_amount > MmNumber::default() {
            let burn_destination = match ticker {
                "KMD" => DexFeeBurnDestination::KmdOpReturn,
                _ => DexFeeBurnDestination::PreBurnAccount,
            };
            DexFee::WithBurn {
                fee_amount,
                burn_amount,
                burn_destination,
            }
        } else {
            DexFee::Standard(fee_amount)
        }
    }

    /// Calculates DEX fee with known taker_pubkey (for some takers dexfee may be zero).
    pub fn new_with_taker_pubkey(
        taker_coin: &dyn MmCoin,
        maker_ticker: &str,
        trade_amount: &MmNumber,
        taker_pubkey: &[u8],
    ) -> DexFee {
        if !taker_coin.is_privacy() && taker_coin.burn_pubkey() == taker_pubkey {
            return DexFee::NoFee; // no dex fee if the taker is the burn pubkey
        }
        Self::new_from_taker_coin(taker_coin, maker_ticker, trade_amount)
    }

    /// Calculates DEX fee with a threshold based on min tx amount of the taker coin.
    /// With this fn we may calculate the max dex fee amount, when taker_pubkey is not known yet.
    pub fn new_from_taker_coin(taker_coin: &dyn MmCoin, maker_ticker: &str, trade_amount: &MmNumber) -> DexFee {
        // calc dex fee
        let rate = Self::dex_fee_rate(taker_coin.ticker(), maker_ticker);
        let dex_fee = trade_amount * &rate;
        let min_tx_amount = MmNumber::from(taker_coin.min_tx_amount());

        if taker_coin.should_burn_directly() {
            // use a special dex fee option for kmd
            return Self::calc_dex_fee_for_op_return(dex_fee, min_tx_amount);
        }
        if taker_coin.should_burn_dex_fee() {
            // send part of dex fee to the 'pre-burn' account
            return Self::calc_dex_fee_for_burn_account(dex_fee, min_tx_amount);
        }
        if dex_fee <= min_tx_amount {
            return DexFee::Standard(min_tx_amount);
        }
        DexFee::Standard(dex_fee)
    }

    /// Returns dex fee discount if KMD is traded
    pub fn dex_fee_rate(base: &str, rel: &str) -> MmNumber {
        #[cfg(any(feature = "for-tests", test))]
        let fee_discount_tickers: &[&str] = match std::env::var("MYCOIN_FEE_DISCOUNT") {
            Ok(_) => &["KMD", "MYCOIN"],
            Err(_) => &["KMD"],
        };

        #[cfg(not(any(feature = "for-tests", test)))]
        let fee_discount_tickers: &[&str] = &["KMD"];

        if fee_discount_tickers.contains(&base) || fee_discount_tickers.contains(&rel) {
            // 1/777 - 10%
            BigRational::new(9.into(), 7770.into()).into()
        } else {
            BigRational::new(1.into(), 777.into()).into()
        }
    }

    /// Drops the dex fee in KMD by 25%. This cut will be burned during the taker fee payment.
    ///
    /// Also the cut can be decreased if the new dex fee amount is less than the minimum transaction amount.
    fn calc_dex_fee_for_op_return(dex_fee: MmNumber, min_tx_amount: MmNumber) -> DexFee {
        if dex_fee <= min_tx_amount {
            return DexFee::Standard(min_tx_amount);
        }
        // Dex fee with 25% burn amount cut
        let new_fee = &dex_fee * &MmNumber::from(Self::DEX_FEE_SHARE);
        if new_fee >= min_tx_amount {
            // Use the max burn value, which is 25%.
            DexFee::WithBurn {
                fee_amount: new_fee.clone(),
                burn_amount: dex_fee - new_fee,
                burn_destination: DexFeeBurnDestination::KmdOpReturn,
            }
        } else {
            // Burn only the exceeding amount because fee after 25% cut is less than `min_tx_amount`.
            DexFee::WithBurn {
                fee_amount: min_tx_amount.clone(),
                burn_amount: dex_fee - min_tx_amount,
                burn_destination: DexFeeBurnDestination::KmdOpReturn,
            }
        }
    }

    /// Drops the dex fee in non-KMD by 25%. This cut will be sent to an output designated as 'burn account' during the taker fee payment
    /// (so it cannot be dust).
    ///
    /// The cut can be set to zero if any of resulting amounts is less than the minimum transaction amount.
    fn calc_dex_fee_for_burn_account(dex_fee: MmNumber, min_tx_amount: MmNumber) -> DexFee {
        if dex_fee <= min_tx_amount {
            return DexFee::Standard(min_tx_amount);
        }
        // Dex fee with 25% burn amount cut
        let new_fee = &dex_fee * &MmNumber::from(Self::DEX_FEE_SHARE);
        let burn_amount = &dex_fee - &new_fee;
        if new_fee >= min_tx_amount && burn_amount >= min_tx_amount {
            // Use the max burn value, which is 25%. Ensure burn_amount is not dust
            return DexFee::WithBurn {
                fee_amount: new_fee,
                burn_amount,
                burn_destination: DexFeeBurnDestination::PreBurnAccount,
            };
        }
        // If the new dex fee is dust set it to min_tx_amount and check the updated burn_amount is not dust.
        let burn_amount = &dex_fee - &min_tx_amount;
        if new_fee < min_tx_amount && burn_amount >= min_tx_amount {
            DexFee::WithBurn {
                fee_amount: min_tx_amount,
                burn_amount,
                burn_destination: DexFeeBurnDestination::PreBurnAccount,
            }
        } else {
            DexFee::Standard(dex_fee)
        }
    }

    /// Gets the fee amount associated with the dex fee.
    pub fn fee_amount(&self) -> MmNumber {
        match self {
            DexFee::NoFee => 0.into(),
            DexFee::Standard(t) => t.clone(),
            DexFee::WithBurn { fee_amount, .. } => fee_amount.clone(),
        }
    }

    /// Gets the burn amount associated with the dex fee, if applicable.
    pub fn burn_amount(&self) -> Option<MmNumber> {
        match self {
            DexFee::Standard(_) | DexFee::NoFee => None,
            DexFee::WithBurn { burn_amount, .. } => Some(burn_amount.clone()),
        }
    }

    /// Calculates the total spend amount, considering both the fee and burn amounts.
    pub fn total_spend_amount(&self) -> MmNumber {
        match self {
            DexFee::NoFee => 0.into(),
            DexFee::Standard(t) => t.clone(),
            DexFee::WithBurn {
                fee_amount,
                burn_amount,
                ..
            } => fee_amount + burn_amount,
        }
    }

    /// Converts the fee amount to micro-units based on the specified decimal places.
    pub fn fee_amount_as_u64(&self, decimals: u8) -> NumConversResult<u64> {
        let fee_amount = self.fee_amount();
        utxo::sat_from_big_decimal(&fee_amount.into(), decimals)
    }

    /// Converts the burn amount to micro-units, if applicable, based on the specified decimal places.
    pub fn burn_amount_as_u64(&self, decimals: u8) -> NumConversResult<Option<u64>> {
        if let Some(burn_amount) = self.burn_amount() {
            Ok(Some(utxo::sat_from_big_decimal(&burn_amount.into(), decimals)?))
        } else {
            Ok(None)
        }
    }
}

pub struct CoinsContext {
    /// A map from a currency ticker symbol to the corresponding coin.
    /// Similar to `LP_coins`.
    coins: AsyncMutex<HashMap<String, MmCoinStruct>>,
    balance_update_handlers: AsyncMutex<Vec<Box<dyn BalanceTradeFeeUpdatedHandler + Send + Sync>>>,
    account_balance_task_manager: AccountBalanceTaskManagerShared,
    create_account_manager: CreateAccountTaskManagerShared,
    get_new_address_manager: GetNewAddressTaskManagerShared,
    platform_coin_tokens: PaMutex<HashMap<String, HashSet<String>>>,
    scan_addresses_manager: ScanAddressesTaskManagerShared,
    withdraw_task_manager: WithdrawTaskManagerShared,
    #[cfg(target_arch = "wasm32")]
    tx_history_db: SharedDb<TxHistoryDb>,
    #[cfg(target_arch = "wasm32")]
    hd_wallet_db: SharedDb<HDWalletDb>,
}

#[derive(Debug)]
pub struct PlatformIsAlreadyActivatedErr {
    pub ticker: String,
}

impl CoinsContext {
    /// Obtains a reference to this crate context, creating it if necessary.
    pub fn from_ctx(ctx: &MmArc) -> Result<Arc<CoinsContext>, String> {
        Ok(try_s!(from_ctx(&ctx.coins_ctx, move || {
            Ok(CoinsContext {
                platform_coin_tokens: PaMutex::new(HashMap::new()),
                coins: AsyncMutex::new(HashMap::new()),
                balance_update_handlers: AsyncMutex::new(vec![]),
                account_balance_task_manager: AccountBalanceTaskManager::new_shared(ctx.event_stream_manager.clone()),
                create_account_manager: CreateAccountTaskManager::new_shared(ctx.event_stream_manager.clone()),
                get_new_address_manager: GetNewAddressTaskManager::new_shared(ctx.event_stream_manager.clone()),
                scan_addresses_manager: ScanAddressesTaskManager::new_shared(ctx.event_stream_manager.clone()),
                withdraw_task_manager: WithdrawTaskManager::new_shared(ctx.event_stream_manager.clone()),
                #[cfg(target_arch = "wasm32")]
                tx_history_db: ConstructibleDb::new(ctx).into_shared(),
                #[cfg(target_arch = "wasm32")]
                hd_wallet_db: ConstructibleDb::new_shared_db(ctx).into_shared(),
            })
        })))
    }

    pub async fn add_token(&self, coin: MmCoinEnum) -> Result<(), MmError<RegisterCoinError>> {
        let mut coins = self.coins.lock().await;
        if coins.contains_key(coin.ticker()) {
            return MmError::err(RegisterCoinError::CoinIsInitializedAlready {
                coin: coin.ticker().into(),
            });
        }

        let ticker = coin.ticker();

        let mut platform_coin_tokens = self.platform_coin_tokens.lock();
        // Here, we try to add a token to platform_coin_tokens if the token belongs to a platform coin.
        if let Some(platform) = platform_coin_tokens.get_mut(coin.platform_ticker()) {
            platform.insert(ticker.to_owned());
        }

        coins.insert(ticker.into(), MmCoinStruct::new(coin));

        Ok(())
    }

    /// Adds a Layer 2 coin that depends on a standalone platform.
    /// The process of adding l2 coins is identical to that of adding tokens.
    pub async fn add_l2(&self, coin: MmCoinEnum) -> Result<(), MmError<RegisterCoinError>> {
        self.add_token(coin).await
    }

    /// Adds a platform coin and its associated tokens to the CoinsContext.
    ///
    /// Registers a platform coin alongside its associated ERC-20 tokens and optionally a global NFT.
    /// Regular tokens are added to the context without overwriting existing entries, preserving any previously activated tokens.
    /// In contrast, the global NFT, if provided, replaces any previously stored NFT data for the platform, ensuring the NFT info is up-to-date.
    /// An error is returned if the platform coin is already activated within the context, enforcing a single active instance for each platform.
    pub async fn add_platform_with_tokens(
        &self,
        platform: MmCoinEnum,
        tokens: Vec<MmCoinEnum>,
        global_nft: Option<MmCoinEnum>,
    ) -> Result<(), MmError<PlatformIsAlreadyActivatedErr>> {
        let mut coins = self.coins.lock().await;
        let mut platform_coin_tokens = self.platform_coin_tokens.lock();

        let platform_ticker = platform.ticker().to_owned();

        if let Some(coin) = coins.get(&platform_ticker) {
            if coin.is_available() {
                return MmError::err(PlatformIsAlreadyActivatedErr {
                    ticker: platform.ticker().into(),
                });
            }

            coin.update_is_available(true);
        } else {
            coins.insert(platform_ticker.clone(), MmCoinStruct::new(platform));
        }

        // Tokens can't be activated without platform coin so we can safely insert them without checking prior existence
        let mut token_tickers = HashSet::with_capacity(tokens.len());
        // TODO
        // Handling for these case:
        // USDT was activated via enable RPC
        // We try to activate ETH coin and USDT token via enable_eth_with_tokens
        for token in tokens {
            token_tickers.insert(token.ticker().to_string());
            coins
                .entry(token.ticker().into())
                .or_insert_with(|| MmCoinStruct::new(token));
        }
        if let Some(nft) = global_nft {
            token_tickers.insert(nft.ticker().to_string());
            // For NFT overwrite existing data
            coins.insert(nft.ticker().into(), MmCoinStruct::new(nft));
        }

        platform_coin_tokens
            .entry(platform_ticker)
            .or_default()
            .extend(token_tickers);
        Ok(())
    }

    /// If `ticker` is a platform coin, returns tokens dependent on it.
    pub async fn get_dependent_tokens(&self, ticker: &str) -> HashSet<String> {
        let coins = self.platform_coin_tokens.lock();
        coins.get(ticker).cloned().unwrap_or_default()
    }

    pub async fn remove_coin(&self, coin: MmCoinEnum) {
        let ticker = coin.ticker();
        let platform_ticker = coin.platform_ticker();
        let mut coins_storage = self.coins.lock().await;
        let mut platform_tokens_storage = self.platform_coin_tokens.lock();

        // Check if ticker is a platform coin and remove from it platform's token list
        if ticker == platform_ticker {
            if let Some(tokens_to_remove) = platform_tokens_storage.remove(ticker) {
                tokens_to_remove.iter().for_each(|token| {
                    if let Some(token) = coins_storage.remove(token) {
                        // Abort all token related futures on token deactivation
                        token
                            .inner
                            .on_disabled()
                            .error_log_with_msg(&format!("Error aborting coin({ticker}) futures"));
                    }
                });
            };
        } else {
            if let Some(tokens) = platform_tokens_storage.get_mut(platform_ticker) {
                tokens.remove(ticker);
            }
            if let Some(platform_coin) = coins_storage.get(platform_ticker) {
                platform_coin.inner.on_token_deactivated(ticker);
            }
        };

        //  Remove coin from coin list
        coins_storage
            .remove(ticker)
            .ok_or(format!("{} is disabled already", ticker))
            .error_log();

        // Abort all coin related futures on coin deactivation
        coin.on_disabled()
            .error_log_with_msg(&format!("Error aborting coin({ticker}) futures"));
    }

    #[cfg(target_arch = "wasm32")]
    async fn tx_history_db(&self) -> TxHistoryResult<TxHistoryDbLocked<'_>> {
        self.tx_history_db.get_or_initialize().await.map_mm_err()
    }

    #[inline(always)]
    pub async fn lock_coins(&self) -> AsyncMutexGuard<HashMap<String, MmCoinStruct>> { self.coins.lock().await }
}

/// This enum is used in coin activation requests.
#[derive(Copy, Clone, Debug, Deserialize, Serialize, Default)]
pub enum PrivKeyActivationPolicy {
    #[default]
    ContextPrivKey,
    Trezor,
}

impl PrivKeyActivationPolicy {
    pub fn is_hw_policy(&self) -> bool { matches!(self, PrivKeyActivationPolicy::Trezor) }
}

/// Enum representing various private key management policies.
///
/// This enum defines the various ways in which private keys can be managed
/// or sourced within the system, whether it's from a local software-based HD Wallet,
/// a hardware device like Trezor, or even external sources like Metamask.
#[derive(Clone, Debug)]
pub enum PrivKeyPolicy<T> {
    /// The legacy private key policy.
    ///
    /// This policy corresponds to a one-to-one mapping of private keys to addresses.
    /// In this scheme, only a single key and corresponding address is activated per coin,
    /// without any hierarchical deterministic derivation.
    Iguana(T),
    /// The HD Wallet private key policy.
    ///
    /// This variant uses a BIP44 derivation path up to the coin level
    /// and contains the necessary information to manage and derive
    /// keys using an HD Wallet scheme.
    HDWallet {
        /// Derivation path up to coin.
        ///
        /// Represents the first two segments of the BIP44 derivation path: `purpose` and `coin_type`.
        /// A full BIP44 address is structured as:
        /// `m/purpose'/coin_type'/account'/change/address_index`.
        path_to_coin: HDPathToCoin,
        /// The key that's currently activated and in use for this HD Wallet policy.
        activated_key: T,
        /// Extended private key based on the secp256k1 elliptic curve cryptography scheme.
        bip39_secp_priv_key: ExtendedPrivateKey<secp256k1::SecretKey>,
    },
    /// The Trezor hardware wallet private key policy.
    ///
    /// Details about how the keys are managed with the Trezor device
    /// are abstracted away and are not directly managed by this policy.
    Trezor,
    /// The Metamask private key policy, specific to the WASM target architecture.
    ///
    /// This variant encapsulates details about how keys are managed when interfacing
    /// with the Metamask extension, especially within web-based contexts.
    #[cfg(target_arch = "wasm32")]
    Metamask(EthMetamaskPolicy),
    /// WalletConnect private key policy.
    ///
    /// This variant represents the key management details for connections
    /// established via WalletConnect. It includes both compressed and uncompressed
    /// public keys.
    /// - `public_key`: Compressed public key, represented as [H264].
    /// - `public_key_uncompressed`: Uncompressed public key, represented as [H520].
    /// - `session_topic`: WalletConnect session that was used to activate this coin.
    WalletConnect {
        public_key: H264,
        public_key_uncompressed: H520,
        session_topic: String,
    },
}

#[cfg(target_arch = "wasm32")]
#[derive(Clone, Debug)]
pub struct EthMetamaskPolicy {
    pub(crate) public_key: EthH264,
    pub(crate) public_key_uncompressed: H520,
}

impl<T> From<T> for PrivKeyPolicy<T> {
    fn from(key_pair: T) -> Self { PrivKeyPolicy::Iguana(key_pair) }
}

impl<T> PrivKeyPolicy<T> {
    fn activated_key(&self) -> Option<&T> {
        match self {
            PrivKeyPolicy::Iguana(key_pair) => Some(key_pair),
            PrivKeyPolicy::HDWallet {
                activated_key: activated_key_pair,
                ..
            } => Some(activated_key_pair),
            PrivKeyPolicy::WalletConnect { .. } | PrivKeyPolicy::Trezor => None,
            #[cfg(target_arch = "wasm32")]
            PrivKeyPolicy::Metamask(_) => None,
        }
    }

    fn activated_key_or_err(&self) -> Result<&T, MmError<PrivKeyPolicyNotAllowed>> {
        self.activated_key().or_mm_err(|| {
            PrivKeyPolicyNotAllowed::UnsupportedMethod(
                "`activated_key_or_err` is supported only for `PrivKeyPolicy::KeyPair` or `PrivKeyPolicy::HDWallet`"
                    .to_string(),
            )
        })
    }

    fn bip39_secp_priv_key(&self) -> Option<&ExtendedPrivateKey<secp256k1::SecretKey>> {
        match self {
            PrivKeyPolicy::HDWallet {
                bip39_secp_priv_key, ..
            } => Some(bip39_secp_priv_key),
            PrivKeyPolicy::Iguana(_) | PrivKeyPolicy::Trezor | PrivKeyPolicy::WalletConnect { .. } => None,
            #[cfg(target_arch = "wasm32")]
            PrivKeyPolicy::Metamask(_) => None,
        }
    }

    fn bip39_secp_priv_key_or_err(
        &self,
    ) -> Result<&ExtendedPrivateKey<secp256k1::SecretKey>, MmError<PrivKeyPolicyNotAllowed>> {
        self.bip39_secp_priv_key().or_mm_err(|| {
            PrivKeyPolicyNotAllowed::UnsupportedMethod(
                "`bip39_secp_priv_key_or_err` is supported only for `PrivKeyPolicy::HDWallet`".to_string(),
            )
        })
    }

    fn path_to_coin(&self) -> Option<&HDPathToCoin> {
        match self {
            PrivKeyPolicy::HDWallet {
                path_to_coin: derivation_path,
                ..
            } => Some(derivation_path),
            PrivKeyPolicy::Iguana(_) | PrivKeyPolicy::Trezor | PrivKeyPolicy::WalletConnect { .. } => None,
            #[cfg(target_arch = "wasm32")]
            PrivKeyPolicy::Metamask(_) => None,
        }
    }

    // Todo: this can be removed after the HDWallet is fully implemented for all protocols
    fn path_to_coin_or_err(&self) -> Result<&HDPathToCoin, MmError<PrivKeyPolicyNotAllowed>> {
        self.path_to_coin().or_mm_err(|| {
            PrivKeyPolicyNotAllowed::UnsupportedMethod(
                "`derivation_path_or_err` is supported only for `PrivKeyPolicy::HDWallet`".to_string(),
            )
        })
    }

    fn hd_wallet_derived_priv_key_or_err(
        &self,
        derivation_path: &DerivationPath,
    ) -> Result<Secp256k1Secret, MmError<PrivKeyPolicyNotAllowed>> {
        let bip39_secp_priv_key = self.bip39_secp_priv_key_or_err()?;
        derive_secp256k1_secret(bip39_secp_priv_key.clone(), derivation_path)
            .mm_err(|e| PrivKeyPolicyNotAllowed::InternalError(e.to_string()))
    }

    fn is_trezor(&self) -> bool { matches!(self, PrivKeyPolicy::Trezor) }
}

/// 'CoinWithPrivKeyPolicy' trait is used to get the private key policy of a coin.
pub trait CoinWithPrivKeyPolicy {
    /// The type of the key pair used by the coin.
    type KeyPair;

    /// Returns the private key policy of the coin.
    fn priv_key_policy(&self) -> &PrivKeyPolicy<Self::KeyPair>;
}

/// A common function to get the extended public key for a certain coin and derivation path.
pub async fn extract_extended_pubkey_impl<Coin, XPubExtractor>(
    coin: &Coin,
    xpub_extractor: Option<XPubExtractor>,
    derivation_path: DerivationPath,
) -> MmResult<Secp256k1ExtendedPublicKey, HDExtractPubkeyError>
where
    XPubExtractor: HDXPubExtractor + Send,
    Coin: HDWalletCoinOps + CoinWithPrivKeyPolicy,
{
    match xpub_extractor {
        Some(xpub_extractor) => {
            let trezor_coin = coin.trezor_coin().map_mm_err()?;
            let xpub = xpub_extractor.extract_xpub(trezor_coin, derivation_path).await?;
            Secp256k1ExtendedPublicKey::from_str(&xpub).map_to_mm(|e| HDExtractPubkeyError::InvalidXpub(e.to_string()))
        },
        None => {
            let mut priv_key = coin
                .priv_key_policy()
                .bip39_secp_priv_key_or_err()
                .mm_err(|e| HDExtractPubkeyError::Internal(e.to_string()))?
                .clone();
            for child in derivation_path {
                priv_key = priv_key
                    .derive_child(child)
                    .map_to_mm(|e| HDExtractPubkeyError::Internal(e.to_string()))?;
            }
            drop_mutability!(priv_key);
            Ok(priv_key.public_key())
        },
    }
}

#[derive(Clone)]
pub enum PrivKeyBuildPolicy {
    IguanaPrivKey(IguanaPrivKey),
    GlobalHDAccount(GlobalHDAccountArc),
    Trezor,
}

impl PrivKeyBuildPolicy {
    /// Detects the `PrivKeyBuildPolicy` with which the given `MmArc` is initialized.
    pub fn detect_priv_key_policy(ctx: &MmArc) -> MmResult<PrivKeyBuildPolicy, CryptoCtxError> {
        let crypto_ctx = CryptoCtx::from_ctx(ctx)?;

        match crypto_ctx.key_pair_policy() {
            // Use an internal private key as the coin secret.
            KeyPairPolicy::Iguana => Ok(PrivKeyBuildPolicy::IguanaPrivKey(
                crypto_ctx.mm2_internal_privkey_secret(),
            )),
            KeyPairPolicy::GlobalHDAccount(global_hd) => Ok(PrivKeyBuildPolicy::GlobalHDAccount(global_hd.clone())),
        }
    }
}

/// Serializable struct for compatibility with the discontinued DerivationMethod struct
#[derive(Clone, Debug, Serialize)]
#[serde(tag = "type", content = "data")]
pub enum DerivationMethodResponse {
    /// Legacy iguana's privkey derivation, used by default
    Iguana,
    /// HD wallet derivation path, String is temporary here
    HDWallet(String),
}

/// Enum representing methods for deriving cryptographic addresses.
///
/// This enum distinguishes between two primary strategies for address generation:
/// 1. A static, single address approach.
/// 2. A hierarchical deterministic (HD) wallet that can derive multiple addresses.
#[derive(Debug)]
pub enum DerivationMethod<Address, HDWallet>
where
    HDWallet: HDWalletOps,
    HDWalletAddress<HDWallet>: Into<Address>,
{
    /// Represents the use of a single, static address for transactions and operations.
    SingleAddress(Address),
    /// Represents the use of an HD wallet for deriving multiple addresses.
    ///
    /// The encapsulated HD wallet should be capable of operations like
    /// getting the globally enabled address, and more, as defined by the
    /// [`HDWalletOps`] trait.
    HDWallet(HDWallet),
}

impl<Address, HDWallet> DerivationMethod<Address, HDWallet>
where
    Address: Clone,
    HDWallet: HDWalletOps,
    HDWalletAddress<HDWallet>: Into<Address>,
{
    pub async fn single_addr(&self) -> Option<Address> {
        match self {
            DerivationMethod::SingleAddress(my_address) => Some(my_address.clone()),
            DerivationMethod::HDWallet(hd_wallet) => {
                hd_wallet.get_enabled_address().await.map(|addr| addr.address().into())
            },
        }
    }

    pub async fn single_addr_or_err(&self) -> MmResult<Address, UnexpectedDerivationMethod> {
        self.single_addr()
            .await
            .or_mm_err(|| UnexpectedDerivationMethod::ExpectedSingleAddress)
    }

    pub fn hd_wallet(&self) -> Option<&HDWallet> {
        match self {
            DerivationMethod::SingleAddress(_) => None,
            DerivationMethod::HDWallet(hd_wallet) => Some(hd_wallet),
        }
    }

    pub fn hd_wallet_or_err(&self) -> MmResult<&HDWallet, UnexpectedDerivationMethod> {
        self.hd_wallet()
            .or_mm_err(|| UnexpectedDerivationMethod::ExpectedHDWallet)
    }

    /// # Panic
    ///
    /// Panic if the address mode is [`DerivationMethod::HDWallet`].
    pub async fn unwrap_single_addr(&self) -> Address { self.single_addr_or_err().await.unwrap() }

    pub async fn to_response(&self) -> MmResult<DerivationMethodResponse, UnexpectedDerivationMethod> {
        match self {
            DerivationMethod::SingleAddress(_) => Ok(DerivationMethodResponse::Iguana),
            DerivationMethod::HDWallet(hd_wallet) => {
                let enabled_address = hd_wallet
                    .get_enabled_address()
                    .await
                    .or_mm_err(|| UnexpectedDerivationMethod::ExpectedHDWallet)?;
                Ok(DerivationMethodResponse::HDWallet(
                    enabled_address.derivation_path().to_string(),
                ))
            },
        }
    }
}

/// A trait representing coins with specific address derivation methods.
///
/// This trait is designed for coins that have a defined mechanism for address derivation,
/// be it a single address approach or a hierarchical deterministic (HD) wallet strategy.
/// Coins implementing this trait should be clear about their chosen derivation method and
/// offer utility functions to interact with that method.
///
/// Implementors of this trait will typically be coins or tokens that are either used within
/// a traditional single address scheme or leverage the power and flexibility of HD wallets.
#[async_trait]
pub trait CoinWithDerivationMethod: HDWalletCoinOps {
    /// Returns the address derivation method associated with the coin.
    ///
    /// Implementors should return the specific `DerivationMethod` that the coin utilizes,
    /// either `SingleAddress` for a static address approach or `HDWallet` for an HD wallet strategy.
    fn derivation_method(&self) -> &DerivationMethod<HDCoinAddress<Self>, Self::HDWallet>;

    /// Checks if the coin uses the HD wallet strategy for address derivation.
    ///
    /// This is a utility function that returns `true` if the coin's derivation method is `HDWallet` and
    /// `false` otherwise.
    ///
    /// # Returns
    ///
    /// - `true` if the coin uses an HD wallet for address derivation.
    /// - `false` if it uses any other method.
    fn has_hd_wallet_derivation_method(&self) -> bool {
        matches!(self.derivation_method(), DerivationMethod::HDWallet(_))
    }

    /// Retrieves all addresses associated with the coin.
    async fn all_addresses(&self) -> MmResult<HashSet<HDCoinAddress<Self>>, AddressDerivingError> {
        const ADDRESSES_CAPACITY: usize = 60;

        match self.derivation_method() {
            DerivationMethod::SingleAddress(ref my_address) => Ok(iter::once(my_address.clone()).collect()),
            DerivationMethod::HDWallet(ref hd_wallet) => {
                let hd_accounts = hd_wallet.get_accounts().await;

                // We pre-allocate a suitable capacity for the HashSet to try to avoid re-allocations.
                // If the capacity is exceeded, the HashSet will automatically resize itself by re-allocating,
                // but this will not happen in most use cases where addresses will be below the capacity.
                let mut all_addresses = HashSet::with_capacity(ADDRESSES_CAPACITY);
                for (_, hd_account) in hd_accounts {
                    let external_addresses = self.derive_known_addresses(&hd_account, Bip44Chain::External).await?;
                    let internal_addresses = self.derive_known_addresses(&hd_account, Bip44Chain::Internal).await?;

                    let addresses_it = external_addresses
                        .into_iter()
                        .chain(internal_addresses)
                        .map(|hd_address| hd_address.address());
                    all_addresses.extend(addresses_it);
                }

                Ok(all_addresses)
            },
        }
    }
}

/// The `IguanaBalanceOps` trait provides an interface for fetching the balance of a coin and its tokens.
/// This trait should be implemented by coins that use the iguana derivation method.
#[async_trait]
pub trait IguanaBalanceOps {
    /// The object that holds the balance/s of the coin.
    type BalanceObject: BalanceObjectOps;

    /// Fetches the balance of the coin and its tokens if the coin uses an iguana derivation method.
    async fn iguana_balances(&self) -> BalanceResult<Self::BalanceObject>;
}

#[allow(clippy::upper_case_acronyms)]
#[derive(Clone, Debug, Deserialize, Serialize)]
#[serde(tag = "type", content = "protocol_data")]
pub enum CoinProtocol {
    UTXO,
    QTUM,
    QRC20 {
        platform: String,
        contract_address: String,
    },
    // Todo: Document this
    /// # Breaking Changes
    ETH {
        chain_id: u64,
    },
    ERC20 {
        platform: String,
        contract_address: String,
    },
    TRX {
        network: eth::tron::Network,
    },
    // Todo: Add TRC20, Do we need to support TRC10?
    SLPTOKEN {
        platform: String,
        token_id: H256Json,
        decimals: u8,
        required_confirmations: Option<u64>,
    },
    BCH {
        slp_prefix: String,
    },
    TENDERMINT(TendermintProtocolInfo),
    TENDERMINTTOKEN(TendermintTokenProtocolInfo),
    #[cfg(not(target_arch = "wasm32"))]
    LIGHTNING {
        platform: String,
        network: BlockchainNetwork,
        confirmation_targets: PlatformCoinConfirmationTargets,
    },
    ZHTLC(ZcoinProtocolInfo),
    #[cfg(feature = "enable-sia")]
    SIA,
    NFT {
        platform: String,
    },
}

#[derive(Clone, Debug, Deserialize, Display, PartialEq, Serialize)]
pub enum CustomTokenError {
    #[display(
        fmt = "Token with the same ticker already exists in coins configs, ticker in config: {}",
        ticker_in_config
    )]
    DuplicateTickerInConfig {
        ticker_in_config: String,
    },
    #[display(
        fmt = "Token with the same contract address already exists in coins configs, ticker in config: {}",
        ticker_in_config
    )]
    DuplicateContractInConfig {
        ticker_in_config: String,
    },
    #[display(
        fmt = "Token is already activated, ticker: {}, contract address: {}",
        ticker,
        contract_address
    )]
    TokenWithSameContractAlreadyActivated {
        ticker: String,
        contract_address: String,
    },
    InvalidTokenAddress,
}

impl CoinProtocol {
    /// Returns the platform coin associated with the coin protocol, if any.
    pub fn platform(&self) -> Option<&str> {
        match self {
            CoinProtocol::QRC20 { platform, .. }
            | CoinProtocol::ERC20 { platform, .. }
            | CoinProtocol::SLPTOKEN { platform, .. }
            | CoinProtocol::NFT { platform, .. } => Some(platform),
            CoinProtocol::TENDERMINTTOKEN(info) => Some(&info.platform),
            #[cfg(not(target_arch = "wasm32"))]
            CoinProtocol::LIGHTNING { platform, .. } => Some(platform),
            CoinProtocol::UTXO
            | CoinProtocol::QTUM
            | CoinProtocol::ETH { .. }
            | CoinProtocol::TRX { .. }
            | CoinProtocol::BCH { .. }
            | CoinProtocol::TENDERMINT(_)
            | CoinProtocol::ZHTLC(_) => None,
            #[cfg(feature = "enable-sia")]
            CoinProtocol::SIA => None,
        }
    }

    /// Returns the contract address associated with the coin, if any.
    pub fn contract_address(&self) -> Option<&str> {
        match self {
            CoinProtocol::QRC20 { contract_address, .. } | CoinProtocol::ERC20 { contract_address, .. } => {
                Some(contract_address)
            },
            CoinProtocol::SLPTOKEN { .. }
            | CoinProtocol::UTXO
            | CoinProtocol::QTUM
            | CoinProtocol::ETH { .. }
            | CoinProtocol::TRX { .. }
            | CoinProtocol::BCH { .. }
            | CoinProtocol::TENDERMINT(_)
            | CoinProtocol::TENDERMINTTOKEN(_)
            | CoinProtocol::ZHTLC(_)
            | CoinProtocol::NFT { .. } => None,
            #[cfg(not(target_arch = "wasm32"))]
            CoinProtocol::LIGHTNING { .. } => None,
            #[cfg(feature = "enable-sia")]
            CoinProtocol::SIA => None,
        }
    }

    /// Several checks to be preformed when a custom token is being activated to check uniqueness among other things.
    #[allow(clippy::result_large_err)]
    pub fn custom_token_validations(&self, ctx: &MmArc) -> MmResult<(), CustomTokenError> {
        let CoinProtocol::ERC20 {
            platform,
            contract_address,
        } = self
        else {
            return Ok(());
        };

        // Check if there is a token with the same contract address in the config.
        // If there is, return an error as the user should use this token instead of activating a custom one.
        // This is necessary as we will create an orderbook for this custom token using the contract address,
        // if it is duplicated in config, we will have two orderbooks one using the ticker and one using the contract address.
        // Todo: We should use the contract address for orderbook topics instead of the ticker once we make custom tokens non-wallet only.
        // If a coin is added to the config later, users who added it as a custom token and did not update will not see the orderbook.
        if let Some(existing_ticker) = get_erc20_ticker_by_contract_address(
            ctx,
            platform,
            &EthAddress::from_str(contract_address).map_err(|_| MmError::new(CustomTokenError::InvalidTokenAddress))?,
        ) {
            return Err(MmError::new(CustomTokenError::DuplicateContractInConfig {
                ticker_in_config: existing_ticker,
            }));
        }

        Ok(())
    }
}

/// Common methods to handle the connection events.
///
/// Note that the handler methods are sync and shouldn't take long time executing, otherwise it will hurt the performance.
/// If a handler needs to do some heavy work, it should be spawned/done in a separate thread.
pub trait RpcTransportEventHandler {
    fn debug_info(&self) -> String;

    fn on_outgoing_request(&self, data: &[u8]);

    fn on_incoming_response(&self, data: &[u8]);

    fn on_connected(&self, address: &str) -> Result<(), String>;

    fn on_disconnected(&self, address: &str) -> Result<(), String>;
}

pub type SharableRpcTransportEventHandler = dyn RpcTransportEventHandler + Send + Sync;
pub type RpcTransportEventHandlerShared = Arc<SharableRpcTransportEventHandler>;

impl fmt::Debug for SharableRpcTransportEventHandler {
    fn fmt(&self, f: &mut fmt::Formatter<'_>) -> fmt::Result { write!(f, "{}", self.debug_info()) }
}

impl RpcTransportEventHandler for RpcTransportEventHandlerShared {
    fn debug_info(&self) -> String { self.deref().debug_info() }

    fn on_outgoing_request(&self, data: &[u8]) { self.as_ref().on_outgoing_request(data) }

    fn on_incoming_response(&self, data: &[u8]) { self.as_ref().on_incoming_response(data) }

    fn on_connected(&self, address: &str) -> Result<(), String> { self.as_ref().on_connected(address) }

    fn on_disconnected(&self, address: &str) -> Result<(), String> { self.as_ref().on_disconnected(address) }
}

impl RpcTransportEventHandler for Box<SharableRpcTransportEventHandler> {
    fn debug_info(&self) -> String { self.as_ref().debug_info() }

    fn on_outgoing_request(&self, data: &[u8]) { self.as_ref().on_outgoing_request(data) }

    fn on_incoming_response(&self, data: &[u8]) { self.as_ref().on_incoming_response(data) }

    fn on_connected(&self, address: &str) -> Result<(), String> { self.as_ref().on_connected(address) }

    fn on_disconnected(&self, address: &str) -> Result<(), String> { self.as_ref().on_disconnected(address) }
}

impl<T: RpcTransportEventHandler> RpcTransportEventHandler for Vec<T> {
    fn debug_info(&self) -> String {
        let selfi: Vec<String> = self.iter().map(|x| x.debug_info()).collect();
        format!("{:?}", selfi)
    }

    fn on_outgoing_request(&self, data: &[u8]) {
        for handler in self {
            handler.on_outgoing_request(data)
        }
    }

    fn on_incoming_response(&self, data: &[u8]) {
        for handler in self {
            handler.on_incoming_response(data)
        }
    }

    fn on_connected(&self, address: &str) -> Result<(), String> {
        let mut errors = vec![];
        for handler in self {
            if let Err(e) = handler.on_connected(address) {
                errors.push((handler.debug_info(), e))
            }
        }
        if !errors.is_empty() {
            return Err(format!("Errors: {:?}", errors));
        }
        Ok(())
    }

    fn on_disconnected(&self, address: &str) -> Result<(), String> {
        let mut errors = vec![];
        for handler in self {
            if let Err(e) = handler.on_disconnected(address) {
                errors.push((handler.debug_info(), e))
            }
        }
        if !errors.is_empty() {
            return Err(format!("Errors: {:?}", errors));
        }
        Ok(())
    }
}

pub enum RpcClientType {
    Native,
    Electrum,
    Ethereum,
}

impl std::fmt::Display for RpcClientType {
    fn fmt(&self, f: &mut fmt::Formatter<'_>) -> fmt::Result {
        match self {
            RpcClientType::Native => write!(f, "native"),
            RpcClientType::Electrum => write!(f, "electrum"),
            RpcClientType::Ethereum => write!(f, "ethereum"),
        }
    }
}

#[derive(Clone)]
pub struct CoinTransportMetrics {
    /// Using a weak reference by default in order to avoid circular references and leaks.
    metrics: MetricsWeak,
    /// Name of coin the rpc client is intended to work with.
    ticker: String,
    /// RPC client type.
    client: String,
}

impl CoinTransportMetrics {
    fn new(metrics: MetricsWeak, ticker: String, client: RpcClientType) -> CoinTransportMetrics {
        CoinTransportMetrics {
            metrics,
            ticker,
            client: client.to_string(),
        }
    }

    fn into_shared(self) -> RpcTransportEventHandlerShared { Arc::new(self) }
}

impl RpcTransportEventHandler for CoinTransportMetrics {
    fn debug_info(&self) -> String { "CoinTransportMetrics".into() }

    fn on_outgoing_request(&self, data: &[u8]) {
        mm_counter!(self.metrics, "rpc_client.traffic.out", data.len() as u64,
            "coin" => self.ticker.to_owned(), "client" => self.client.to_owned());
        mm_counter!(self.metrics, "rpc_client.request.count", 1,
            "coin" => self.ticker.to_owned(), "client" => self.client.to_owned());
    }

    fn on_incoming_response(&self, data: &[u8]) {
        mm_counter!(self.metrics, "rpc_client.traffic.in", data.len() as u64,
            "coin" => self.ticker.to_owned(), "client" => self.client.to_owned());
        mm_counter!(self.metrics, "rpc_client.response.count", 1,
            "coin" => self.ticker.to_owned(), "client" => self.client.to_owned());
    }

    fn on_connected(&self, _address: &str) -> Result<(), String> { Ok(()) }

    fn on_disconnected(&self, _address: &str) -> Result<(), String> { Ok(()) }
}

#[async_trait]
impl BalanceTradeFeeUpdatedHandler for CoinsContext {
    async fn balance_updated(&self, coin: &MmCoinEnum, new_balance: &BigDecimal) {
        for sub in self.balance_update_handlers.lock().await.iter() {
            sub.balance_updated(coin, new_balance).await
        }
    }
}

pub fn coin_conf(ctx: &MmArc, ticker: &str) -> Json {
    match ctx.conf["coins"].as_array() {
        Some(coins) => coins
            .iter()
            .find(|coin| coin["coin"].as_str() == Some(ticker))
            .cloned()
            .unwrap_or(Json::Null),
        None => Json::Null,
    }
}

pub fn is_wallet_only_conf(conf: &Json) -> bool {
    // If coin is not in config, it means that it was added manually (a custom token) and should be treated as wallet only
    if conf.is_null() {
        return true;
    }
    conf["wallet_only"].as_bool().unwrap_or(false)
}

pub fn is_wallet_only_ticker(ctx: &MmArc, ticker: &str) -> bool {
    let coin_conf = coin_conf(ctx, ticker);
    // If coin is not in config, it means that it was added manually (a custom token) and should be treated as wallet only
    if coin_conf.is_null() {
        return true;
    }
    coin_conf["wallet_only"].as_bool().unwrap_or(false)
}

/// Adds a new currency into the list of currencies configured.
///
/// Returns an error if the currency already exists. Initializing the same currency twice is a bad habit
/// (might lead to misleading and confusing information during debugging and maintenance, see DRY)
/// and should be fixed on the call site.
///
/// * `req` - Payload of the corresponding "enable" or "electrum" RPC request.
pub async fn lp_coininit(ctx: &MmArc, ticker: &str, req: &Json) -> Result<MmCoinEnum, String> {
    let cctx = try_s!(CoinsContext::from_ctx(ctx));
    {
        let coins = cctx.coins.lock().await;
        if coins.get(ticker).is_some() {
            return ERR!("Coin {} already initialized", ticker);
        }
    }

    let coins_en = coin_conf(ctx, ticker);

    coins_conf_check(ctx, &coins_en, ticker, Some(req))?;

    // The legacy electrum/enable RPCs don't support Hardware Wallet policy.
    let priv_key_policy = try_s!(PrivKeyBuildPolicy::detect_priv_key_policy(ctx));

    let protocol: CoinProtocol = try_s!(json::from_value(coins_en["protocol"].clone()));

    let coin: MmCoinEnum = match &protocol {
        CoinProtocol::UTXO => {
            let params = try_s!(UtxoActivationParams::from_legacy_req(req));
            try_s!(utxo_standard_coin_with_policy(ctx, ticker, &coins_en, &params, priv_key_policy).await).into()
        },
        CoinProtocol::QTUM => {
            let params = try_s!(UtxoActivationParams::from_legacy_req(req));
            try_s!(qtum_coin_with_policy(ctx, ticker, &coins_en, &params, priv_key_policy).await).into()
        },
        CoinProtocol::ETH { .. } | CoinProtocol::ERC20 { .. } => {
            try_s!(eth_coin_from_conf_and_request(ctx, ticker, &coins_en, req, protocol, priv_key_policy).await).into()
        },
        CoinProtocol::QRC20 {
            platform,
            contract_address,
        } => {
            let params = try_s!(Qrc20ActivationParams::from_legacy_req(req));
            let contract_address = try_s!(qtum::contract_addr_from_str(contract_address));

            try_s!(
                qrc20_coin_with_policy(
                    ctx,
                    ticker,
                    platform,
                    &coins_en,
                    &params,
                    priv_key_policy,
                    contract_address
                )
                .await
            )
            .into()
        },
        CoinProtocol::BCH { slp_prefix } => {
            let prefix = try_s!(CashAddrPrefix::from_str(slp_prefix));
            let params = try_s!(BchActivationRequest::from_legacy_req(req));

            let bch = try_s!(bch_coin_with_policy(ctx, ticker, &coins_en, params, prefix, priv_key_policy).await);
            bch.into()
        },
        CoinProtocol::SLPTOKEN {
            platform,
            token_id,
            decimals,
            required_confirmations,
        } => {
            let platform_coin = try_s!(lp_coinfind(ctx, platform).await);
            let platform_coin = match platform_coin {
                Some(MmCoinEnum::Bch(coin)) => coin,
                Some(_) => return ERR!("Platform coin {} is not BCH", platform),
                None => return ERR!("Platform coin {} is not activated", platform),
            };

            let confs = required_confirmations.unwrap_or(platform_coin.required_confirmations());
            let token = try_s!(SlpToken::new(
                *decimals,
                ticker.into(),
                (*token_id).into(),
                platform_coin,
                confs
            ));
            token.into()
        },
        CoinProtocol::TENDERMINT { .. } => return ERR!("TENDERMINT protocol is not supported by lp_coininit"),
        CoinProtocol::TENDERMINTTOKEN(_) => return ERR!("TENDERMINTTOKEN protocol is not supported by lp_coininit"),
        CoinProtocol::ZHTLC { .. } => return ERR!("ZHTLC protocol is not supported by lp_coininit"),
        CoinProtocol::NFT { .. } => return ERR!("NFT protocol is not supported by lp_coininit"),
        CoinProtocol::TRX { .. } => return ERR!("TRX protocol is not supported by lp_coininit"),
        #[cfg(not(target_arch = "wasm32"))]
        CoinProtocol::LIGHTNING { .. } => return ERR!("Lightning protocol is not supported by lp_coininit"),
        #[cfg(feature = "enable-sia")]
        CoinProtocol::SIA { .. } => {
            return ERR!("SIA protocol is not supported by lp_coininit. Use task::enable_sia::init");
        },
    };

    let register_params = RegisterCoinParams {
        ticker: ticker.to_owned(),
    };
    try_s!(lp_register_coin(ctx, coin.clone(), register_params).await);

    let tx_history = req["tx_history"].as_bool().unwrap_or(false);
    if tx_history {
        try_s!(lp_spawn_tx_history(ctx.clone(), coin.clone()).map_to_mm(RegisterCoinError::Internal));
    }
    Ok(coin)
}

#[derive(Debug, Display)]
pub enum RegisterCoinError {
    #[display(fmt = "Coin '{}' is initialized already", coin)]
    CoinIsInitializedAlready {
        coin: String,
    },
    Internal(String),
}

pub struct RegisterCoinParams {
    pub ticker: String,
}

pub async fn lp_register_coin(
    ctx: &MmArc,
    coin: MmCoinEnum,
    params: RegisterCoinParams,
) -> Result<(), MmError<RegisterCoinError>> {
    let RegisterCoinParams { ticker } = params;
    let cctx = CoinsContext::from_ctx(ctx).map_to_mm(RegisterCoinError::Internal)?;

    // TODO AP: locking the coins list during the entire initialization prevents different coins from being
    // activated concurrently which results in long activation time: https://github.com/KomodoPlatform/atomicDEX/issues/24
    // So I'm leaving the possibility of race condition intentionally in favor of faster concurrent activation.
    // Should consider refactoring: maybe extract the RPC client initialization part from coin init functions.
    {
        let mut coins = cctx.coins.lock().await;
        match coins.entry(ticker.clone()) {
            Entry::Occupied(_oe) => return MmError::err(RegisterCoinError::CoinIsInitializedAlready { coin: ticker }),
            Entry::Vacant(ve) => ve.insert(MmCoinStruct::new(coin.clone())),
        };
    };

    if coin.is_platform_coin() {
        cctx.platform_coin_tokens
            .lock()
            .entry(coin.ticker().to_string())
            .or_insert_with(HashSet::new);
    }

    Ok(())
}

fn lp_spawn_tx_history(ctx: MmArc, coin: MmCoinEnum) -> Result<(), String> {
    let spawner = coin.spawner();
    let fut = async move {
        let _res = coin.process_history_loop(ctx).compat().await;
    };
    spawner.spawn(fut);
    Ok(())
}

/// NB: Returns only the enabled (aka active) coins.
pub async fn lp_coinfind(ctx: &MmArc, ticker: &str) -> Result<Option<MmCoinEnum>, String> {
    let cctx = try_s!(CoinsContext::from_ctx(ctx));
    let coins = cctx.coins.lock().await;

    if let Some(coin) = coins.get(ticker) {
        if coin.is_available() {
            return Ok(Some(coin.inner.clone()));
        }
    };

    Ok(None)
}

/// Returns coins even if they are on the passive mode
pub async fn lp_coinfind_any(ctx: &MmArc, ticker: &str) -> Result<Option<MmCoinStruct>, String> {
    let cctx = try_s!(CoinsContext::from_ctx(ctx));
    let coins = cctx.coins.lock().await;

    Ok(coins.get(ticker).cloned())
}

/// Attempts to find a pair of active coins returning None if one is not enabled
pub async fn find_pair(ctx: &MmArc, base: &str, rel: &str) -> Result<Option<(MmCoinEnum, MmCoinEnum)>, String> {
    let fut_base = lp_coinfind(ctx, base);
    let fut_rel = lp_coinfind(ctx, rel);

    futures::future::try_join(fut_base, fut_rel)
        .map_ok(|(base, rel)| base.zip(rel))
        .await
}

#[derive(Debug, Display)]
pub enum CoinFindError {
    #[display(fmt = "No such coin: {}", coin)]
    NoSuchCoin { coin: String },
}

pub async fn lp_coinfind_or_err(ctx: &MmArc, ticker: &str) -> CoinFindResult<MmCoinEnum> {
    match lp_coinfind(ctx, ticker).await {
        Ok(Some(coin)) => Ok(coin),
        Ok(None) => MmError::err(CoinFindError::NoSuchCoin {
            coin: ticker.to_owned(),
        }),
        Err(e) => panic!("Unexpected error: {}", e),
    }
}

#[derive(Deserialize)]
struct ConvertAddressReq {
    coin: String,
    from: String,
    /// format to that the input address should be converted
    to_address_format: Json,
}

pub async fn convert_address(ctx: MmArc, req: Json) -> Result<Response<Vec<u8>>, String> {
    let req: ConvertAddressReq = try_s!(json::from_value(req));
    let coin = match lp_coinfind(&ctx, &req.coin).await {
        Ok(Some(t)) => t,
        Ok(None) => return ERR!("No such coin: {}", req.coin),
        Err(err) => return ERR!("!lp_coinfind({}): {}", req.coin, err),
    };
    let result = json!({
        "result": {
            "address": try_s!(coin.convert_to_address(&req.from, req.to_address_format)),
        },
    });
    let body = try_s!(json::to_vec(&result));
    Ok(try_s!(Response::builder().body(body)))
}

pub async fn kmd_rewards_info(ctx: MmArc) -> Result<Response<Vec<u8>>, String> {
    let coin = match lp_coinfind(&ctx, "KMD").await {
        Ok(Some(MmCoinEnum::UtxoCoin(t))) => t,
        Ok(Some(_)) => return ERR!("KMD was expected to be UTXO"),
        Ok(None) => return ERR!("KMD is not activated"),
        Err(err) => return ERR!("!lp_coinfind({}): KMD", err),
    };

    let res = json!({
        "result": try_s!(utxo::kmd_rewards_info(&coin).await),
    });
    let res = try_s!(json::to_vec(&res));
    Ok(try_s!(Response::builder().body(res)))
}

#[derive(Deserialize)]
struct ValidateAddressReq {
    coin: String,
    address: String,
}

#[derive(Serialize)]
pub struct ValidateAddressResult {
    pub is_valid: bool,
    #[serde(skip_serializing_if = "Option::is_none")]
    pub reason: Option<String>,
}

pub async fn validate_address(ctx: MmArc, req: Json) -> Result<Response<Vec<u8>>, String> {
    let req: ValidateAddressReq = try_s!(json::from_value(req));
    let coin = match lp_coinfind(&ctx, &req.coin).await {
        Ok(Some(t)) => t,
        Ok(None) => return ERR!("No such coin: {}", req.coin),
        Err(err) => return ERR!("!lp_coinfind({}): {}", req.coin, err),
    };

    let res = json!({ "result": coin.validate_address(&req.address) });
    let body = try_s!(json::to_vec(&res));
    Ok(try_s!(Response::builder().body(body)))
}

pub async fn withdraw(ctx: MmArc, req: WithdrawRequest) -> WithdrawResult {
    let coin = lp_coinfind_or_err(&ctx, &req.coin).await.map_mm_err()?;
    coin.withdraw(req).compat().await
}

pub async fn get_raw_transaction(ctx: MmArc, req: RawTransactionRequest) -> RawTransactionResult {
    let coin = lp_coinfind_or_err(&ctx, &req.coin).await.map_mm_err()?;
    coin.get_raw_transaction(req).compat().await
}

pub async fn sign_message(ctx: MmArc, req: SignatureRequest) -> SignatureResult<SignatureResponse> {
    if req.address.is_some() && !ctx.enable_hd() {
        return MmError::err(SignatureError::InvalidRequest(
            "You need to enable kdf with enable_hd to sign messages with a specific account/address".to_string(),
        ));
    };
    let coin = lp_coinfind_or_err(&ctx, &req.coin).await.map_mm_err()?;
    let signature = coin.sign_message(&req.message, req.address)?;

    Ok(SignatureResponse { signature })
}

pub async fn verify_message(ctx: MmArc, req: VerificationRequest) -> VerificationResult<VerificationResponse> {
    let coin = lp_coinfind_or_err(&ctx, &req.coin).await.map_mm_err()?;

    let validate_address_result = coin.validate_address(&req.address);
    if !validate_address_result.is_valid {
        return MmError::err(VerificationError::InvalidRequest(
            validate_address_result.reason.unwrap_or_else(|| "Unknown".to_string()),
        ));
    }

    let is_valid = coin.verify_message(&req.signature, &req.message, &req.address)?;

    Ok(VerificationResponse { is_valid })
}

pub async fn sign_raw_transaction(ctx: MmArc, req: SignRawTransactionRequest) -> RawTransactionResult {
    let coin = lp_coinfind_or_err(&ctx, &req.coin).await.map_mm_err()?;
    coin.sign_raw_tx(&req).await
}

pub async fn remove_delegation(ctx: MmArc, req: RemoveDelegateRequest) -> DelegationResult {
    let coin = lp_coinfind_or_err(&ctx, &req.coin).await.map_mm_err()?;

    match req.staking_details {
        Some(StakingDetails::Cosmos(req)) => {
            if req.withdraw_from.is_some() {
                return MmError::err(DelegationError::InvalidPayload {
                    reason: "Can't use `withdraw_from` field on 'remove_delegation' RPC for Cosmos.".to_owned(),
                });
            }

            let MmCoinEnum::Tendermint(tendermint) = coin else {
                return MmError::err(DelegationError::CoinDoesntSupportDelegation {
                    coin: coin.ticker().to_string(),
                });
            };

            tendermint.undelegate(*req).await
        },

        Some(StakingDetails::Qtum(_)) => MmError::err(DelegationError::InvalidPayload {
            reason: "staking_details isn't supported for Qtum".into(),
        }),

        None => match coin {
            MmCoinEnum::QtumCoin(qtum) => qtum.remove_delegation().compat().await,
            _ => MmError::err(DelegationError::CoinDoesntSupportDelegation {
                coin: coin.ticker().to_string(),
            }),
        },
    }
}

pub async fn delegations_info(ctx: MmArc, req: DelegationsInfo) -> Result<Json, MmError<StakingInfoError>> {
    let coin = lp_coinfind_or_err(&ctx, &req.coin).await.map_mm_err()?;

    match req.info_details {
        DelegationsInfoDetails::Qtum => {
            let MmCoinEnum::QtumCoin(qtum) = coin else {
                return MmError::err(StakingInfoError::InvalidPayload {
                    reason: format!("{} is not a Qtum coin", req.coin),
                });
            };

            qtum.get_delegation_infos().compat().await.map(|v| json!(v))
        },

        DelegationsInfoDetails::Cosmos(r) => match coin {
            MmCoinEnum::Tendermint(t) => Ok(t.delegations_list(r.paging).await.map(|v| json!(v)).map_mm_err()?),
            MmCoinEnum::TendermintToken(_) => MmError::err(StakingInfoError::InvalidPayload {
                reason: "Tokens are not supported for delegation".into(),
            }),
            _ => MmError::err(StakingInfoError::InvalidPayload {
                reason: format!("{} is not a Cosmos coin", req.coin),
            }),
        },
    }
}

pub async fn ongoing_undelegations_info(ctx: MmArc, req: UndelegationsInfo) -> Result<Json, MmError<StakingInfoError>> {
    let coin = lp_coinfind_or_err(&ctx, &req.coin).await.map_mm_err()?;

    match req.info_details {
        UndelegationsInfoDetails::Cosmos(r) => match coin {
            MmCoinEnum::Tendermint(t) => Ok(t
                .ongoing_undelegations_list(r.paging)
                .await
                .map(|v| json!(v))
                .map_mm_err()?),
            MmCoinEnum::TendermintToken(_) => MmError::err(StakingInfoError::InvalidPayload {
                reason: "Tokens are not supported for delegation".into(),
            }),
            _ => MmError::err(StakingInfoError::InvalidPayload {
                reason: format!("{} is not a Cosmos coin", req.coin),
            }),
        },
    }
}

pub async fn validators_info(ctx: MmArc, req: ValidatorsInfo) -> Result<Json, MmError<StakingInfoError>> {
    let coin = lp_coinfind_or_err(&ctx, &req.coin).await.map_mm_err()?;

    match req.info_details {
        ValidatorsInfoDetails::Cosmos(payload) => rpc_command::tendermint::staking::validators_rpc(coin, payload)
            .await
            .map(|v| json!(v)),
    }
}

pub async fn add_delegation(ctx: MmArc, req: AddDelegateRequest) -> DelegationResult {
    let coin = lp_coinfind_or_err(&ctx, &req.coin).await.map_mm_err()?;

    match req.staking_details {
        StakingDetails::Qtum(req) => {
            let MmCoinEnum::QtumCoin(qtum) = coin else {
                return MmError::err(DelegationError::CoinDoesntSupportDelegation {
                    coin: coin.ticker().to_string(),
                });
            };

            qtum.add_delegation(req).compat().await
        },
        StakingDetails::Cosmos(req) => {
            let MmCoinEnum::Tendermint(tendermint) = coin else {
                return MmError::err(DelegationError::CoinDoesntSupportDelegation {
                    coin: coin.ticker().to_string(),
                });
            };

            tendermint.delegate(*req).await
        },
    }
}

pub async fn claim_staking_rewards(ctx: MmArc, req: ClaimStakingRewardsRequest) -> DelegationResult {
    match req.claiming_details {
        ClaimingDetails::Cosmos(r) => {
            let coin = lp_coinfind_or_err(&ctx, &req.coin).await.map_mm_err()?;

            let MmCoinEnum::Tendermint(tendermint) = coin else {
                return MmError::err(DelegationError::InvalidPayload {
                    reason: format!("{} is not a Cosmos coin", req.coin),
                });
            };

            tendermint.claim_staking_rewards(r).await
        },
    }
}

pub async fn send_raw_transaction(ctx: MmArc, req: Json) -> Result<Response<Vec<u8>>, String> {
    let ticker = try_s!(req["coin"].as_str().ok_or("No 'coin' field")).to_owned();
    let coin = match lp_coinfind(&ctx, &ticker).await {
        Ok(Some(t)) => t,
        Ok(None) => return ERR!("No such coin: {}", ticker),
        Err(err) => return ERR!("!lp_coinfind({}): {}", ticker, err),
    };
    let bytes_string = try_s!(req["tx_hex"].as_str().ok_or("No 'tx_hex' field"));
    let res = try_s!(coin.send_raw_tx(bytes_string).compat().await);
    let body = try_s!(json::to_vec(&json!({ "tx_hash": res })));
    Ok(try_s!(Response::builder().body(body)))
}

#[derive(Clone, Debug, PartialEq, Serialize)]
#[serde(tag = "state", content = "additional_info")]
pub enum HistorySyncState {
    NotEnabled,
    NotStarted,
    InProgress(Json),
    Error(Json),
    Finished,
}

#[derive(Deserialize)]
struct MyTxHistoryRequest {
    coin: String,
    from_id: Option<BytesJson>,
    #[serde(default)]
    max: bool,
    #[serde(default = "ten")]
    limit: usize,
    page_number: Option<NonZeroUsize>,
}

/// Returns the transaction history of selected coin. Returns no more than `limit` records (default: 10).
/// Skips the first records up to from_id (skipping the from_id too).
/// Transactions are sorted by number of confirmations in ascending order.
pub async fn my_tx_history(ctx: MmArc, req: Json) -> Result<Response<Vec<u8>>, String> {
    let request: MyTxHistoryRequest = try_s!(json::from_value(req));
    let coin = match lp_coinfind(&ctx, &request.coin).await {
        Ok(Some(t)) => t,
        Ok(None) => return ERR!("No such coin: {}", request.coin),
        Err(err) => return ERR!("!lp_coinfind({}): {}", request.coin, err),
    };

    let history = try_s!(coin.load_history_from_file(&ctx).compat().await);
    let total_records = history.len();
    let limit = if request.max { total_records } else { request.limit };

    let block_number = try_s!(coin.current_block().compat().await);
    let skip = match &request.from_id {
        Some(id) => {
            try_s!(history
                .iter()
                .position(|item| item.internal_id == *id)
                .ok_or(format!("from_id {:02x} is not found", id)))
                + 1
        },
        None => match request.page_number {
            Some(page_n) => (page_n.get() - 1) * request.limit,
            None => 0,
        },
    };

    let history = history.into_iter().skip(skip).take(limit);
    let history: Vec<Json> = history
        .map(|item| {
            let tx_block = item.block_height;
            let mut json = json::to_value(item).unwrap();
            json["confirmations"] = if tx_block == 0 {
                Json::from(0)
            } else if block_number >= tx_block {
                Json::from((block_number - tx_block) + 1)
            } else {
                Json::from(0)
            };
            json
        })
        .collect();

    let response = json!({
        "result": {
            "transactions": history,
            "limit": limit,
            "skipped": skip,
            "from_id": request.from_id,
            "total": total_records,
            "current_block": block_number,
            "sync_status": coin.history_sync_status(),
            "page_number": request.page_number,
            "total_pages": calc_total_pages(total_records, request.limit),
        }
    });
    let body = try_s!(json::to_vec(&response));
    Ok(try_s!(Response::builder().body(body)))
}

/// `get_trade_fee` rpc implementation.
/// There is some consideration about this rpc:
/// for eth coin this rpc returns max possible trade fee (estimated for maximum possible gas limit for any kind of swap).
/// However for eth coin, as part of fixing this issue https://github.com/KomodoPlatform/komodo-defi-framework/issues/1848,
/// `max_taker_vol' and `trade_preimage` rpc now return more accurate required gas calculations.
/// So maybe it would be better to deprecate this `get_trade_fee` rpc
pub async fn get_trade_fee(ctx: MmArc, req: Json) -> Result<Response<Vec<u8>>, String> {
    let ticker = try_s!(req["coin"].as_str().ok_or("No 'coin' field")).to_owned();
    let coin = match lp_coinfind(&ctx, &ticker).await {
        Ok(Some(t)) => t,
        Ok(None) => return ERR!("No such coin: {}", ticker),
        Err(err) => return ERR!("!lp_coinfind({}): {}", ticker, err),
    };
    let fee_info = try_s!(coin.get_trade_fee().compat().await);
    let res = try_s!(json::to_vec(&json!({
        "result": {
            "coin": fee_info.coin,
            "amount": fee_info.amount.to_decimal(),
            "amount_fraction": fee_info.amount.to_fraction(),
            "amount_rat": fee_info.amount.to_ratio(),
        }
    })));
    Ok(try_s!(Response::builder().body(res)))
}

pub async fn get_enabled_coins(ctx: MmArc) -> Result<Response<Vec<u8>>, String> {
    let coins_ctx: Arc<CoinsContext> = try_s!(CoinsContext::from_ctx(&ctx));
    let coins = coins_ctx.coins.lock().await;
    let enabled_coins: GetEnabledResponse = try_s!(coins
        .iter()
        .map(|(ticker, coin)| {
            let address = try_s!(coin.inner.my_address());
            Ok(EnabledCoin {
                ticker: ticker.clone(),
                address,
            })
        })
        .collect());
    let res = try_s!(json::to_vec(&Mm2RpcResult::new(enabled_coins)));
    Ok(try_s!(Response::builder().body(res)))
}

#[derive(Deserialize)]
pub struct ConfirmationsReq {
    coin: String,
    confirmations: u64,
}

pub async fn set_required_confirmations(ctx: MmArc, req: Json) -> Result<Response<Vec<u8>>, String> {
    let req: ConfirmationsReq = try_s!(json::from_value(req));
    let coin = match lp_coinfind(&ctx, &req.coin).await {
        Ok(Some(t)) => t,
        Ok(None) => return ERR!("No such coin {}", req.coin),
        Err(err) => return ERR!("!lp_coinfind ({}): {}", req.coin, err),
    };
    coin.set_required_confirmations(req.confirmations);
    let res = try_s!(json::to_vec(&json!({
        "result": {
            "coin": req.coin,
            "confirmations": coin.required_confirmations(),
        }
    })));
    Ok(try_s!(Response::builder().body(res)))
}

#[derive(Deserialize)]
pub struct RequiresNotaReq {
    coin: String,
    requires_notarization: bool,
}

pub async fn set_requires_notarization(ctx: MmArc, req: Json) -> Result<Response<Vec<u8>>, String> {
    let req: RequiresNotaReq = try_s!(json::from_value(req));
    let coin = match lp_coinfind(&ctx, &req.coin).await {
        Ok(Some(t)) => t,
        Ok(None) => return ERR!("No such coin {}", req.coin),
        Err(err) => return ERR!("!lp_coinfind ({}): {}", req.coin, err),
    };
    coin.set_requires_notarization(req.requires_notarization);
    let res = try_s!(json::to_vec(&json!({
        "result": {
            "coin": req.coin,
            "requires_notarization": coin.requires_notarization(),
        }
    })));
    Ok(try_s!(Response::builder().body(res)))
}

pub async fn show_priv_key(ctx: MmArc, req: Json) -> Result<Response<Vec<u8>>, String> {
    let ticker = try_s!(req["coin"].as_str().ok_or("No 'coin' field")).to_owned();
    let coin = match lp_coinfind(&ctx, &ticker).await {
        Ok(Some(t)) => t,
        Ok(None) => return ERR!("No such coin: {}", ticker),
        Err(err) => return ERR!("!lp_coinfind({}): {}", ticker, err),
    };
    let res = try_s!(json::to_vec(&json!({
        "result": {
            "coin": ticker,
            "priv_key": try_s!(coin.display_priv_key()),
        }
    })));
    Ok(try_s!(Response::builder().body(res)))
}

pub async fn register_balance_update_handler(
    ctx: MmArc,
    handler: Box<dyn BalanceTradeFeeUpdatedHandler + Send + Sync>,
) {
    let coins_ctx = CoinsContext::from_ctx(&ctx).unwrap();
    coins_ctx.balance_update_handlers.lock().await.push(handler);
}

#[derive(Deserialize)]
struct ConvertUtxoAddressReq {
    address: String,
    to_coin: String,
}

pub async fn convert_utxo_address(ctx: MmArc, req: Json) -> Result<Response<Vec<u8>>, String> {
    let req: ConvertUtxoAddressReq = try_s!(json::from_value(req));
    let mut addr: utxo::LegacyAddress = try_s!(req.address.parse()); // Only legacy addresses supported as source
    let coin = match lp_coinfind(&ctx, &req.to_coin).await {
        Ok(Some(c)) => c,
        _ => return ERR!("Coin {} is not activated", req.to_coin),
    };
    let coin = match coin {
        MmCoinEnum::UtxoCoin(utxo) => utxo,
        _ => return ERR!("Coin {} is not utxo", req.to_coin),
    };
    addr.prefix = coin.as_ref().conf.address_prefixes.p2pkh.clone();
    addr.checksum_type = coin.as_ref().conf.checksum_type;

    let response = try_s!(json::to_vec(&json!({
        "result": addr.to_string(),
    })));
    Ok(try_s!(Response::builder().body(response)))
}

pub fn address_by_coin_conf_and_pubkey_str(
    ctx: &MmArc,
    coin: &str,
    conf: &Json,
    pubkey: &str,
    addr_format: UtxoAddressFormat,
) -> Result<String, String> {
    let protocol: CoinProtocol = try_s!(json::from_value(conf["protocol"].clone()));
    match protocol {
        CoinProtocol::ERC20 { .. } | CoinProtocol::ETH { .. } | CoinProtocol::NFT { .. } => {
            eth::addr_from_pubkey_str(pubkey)
        },
        // Todo: implement TRX address generation
        CoinProtocol::TRX { .. } => ERR!("TRX address generation is not implemented yet"),
        CoinProtocol::UTXO | CoinProtocol::QTUM | CoinProtocol::QRC20 { .. } | CoinProtocol::BCH { .. } => {
            utxo::address_by_conf_and_pubkey_str(coin, conf, pubkey, addr_format)
        },
        CoinProtocol::SLPTOKEN { platform, .. } => {
            let platform_conf = coin_conf(ctx, &platform);
            if platform_conf.is_null() {
                return ERR!("platform {} conf is null", platform);
            }
            // TODO is there any way to make it better without duplicating the prefix in the SLP conf?
            let platform_protocol: CoinProtocol = try_s!(json::from_value(platform_conf["protocol"].clone()));
            match platform_protocol {
                CoinProtocol::BCH { slp_prefix } => {
                    slp_addr_from_pubkey_str(pubkey, &slp_prefix).map_err(|e| ERRL!("{}", e))
                },
                _ => ERR!("Platform protocol {:?} is not BCH", platform_protocol),
            }
        },
        CoinProtocol::TENDERMINT(protocol) => tendermint::account_id_from_pubkey_hex(&protocol.account_prefix, pubkey)
            .map(|id| id.to_string())
            .map_err(|e| e.to_string()),
        CoinProtocol::TENDERMINTTOKEN(proto) => {
            let platform_conf = coin_conf(ctx, &proto.platform);
            if platform_conf.is_null() {
                return ERR!("platform {} conf is null", proto.platform);
            }
            // TODO is there any way to make it better without duplicating the prefix in the IBC conf?
            let platform_protocol: CoinProtocol = try_s!(json::from_value(platform_conf["protocol"].clone()));
            match platform_protocol {
                CoinProtocol::TENDERMINT(platform) => {
                    tendermint::account_id_from_pubkey_hex(&platform.account_prefix, pubkey)
                        .map(|id| id.to_string())
                        .map_err(|e| e.to_string())
                },
                _ => ERR!("Platform protocol {:?} is not TENDERMINT", platform_protocol),
            }
        },
        #[cfg(not(target_arch = "wasm32"))]
        CoinProtocol::LIGHTNING { .. } => {
            ERR!("address_by_coin_conf_and_pubkey_str is not implemented for lightning protocol yet!")
        },
        CoinProtocol::ZHTLC { .. } => ERR!("address_by_coin_conf_and_pubkey_str is not supported for ZHTLC protocol!"),
        #[cfg(feature = "enable-sia")]
        CoinProtocol::SIA { .. } => ERR!("address_by_coin_conf_and_pubkey_str is not supported for SIA protocol!"), // TODO Alright
    }
}

#[cfg(target_arch = "wasm32")]
fn load_history_from_file_impl<T>(coin: &T, ctx: &MmArc) -> TxHistoryFut<Vec<TransactionDetails>>
where
    T: MmCoin + ?Sized,
{
    let ctx = ctx.clone();
    let ticker = coin.ticker().to_owned();
    let my_address = try_f!(coin.my_address().map_mm_err());

    let fut = async move {
        let coins_ctx = CoinsContext::from_ctx(&ctx).unwrap();
        let db = coins_ctx.tx_history_db().await?;
        let err = match load_tx_history(&db, &ticker, &my_address).await {
            Ok(history) => return Ok(history),
            Err(e) => e,
        };

        if let TxHistoryError::ErrorDeserializing(e) = err.get_inner() {
            ctx.log.log(
                "🌋",
                &[&"tx_history", &ticker.to_owned()],
                &ERRL!("Error {} on history deserialization, resetting the cache.", e),
            );
            clear_tx_history(&db, &ticker, &my_address).await?;
            return Ok(Vec::new());
        }

        Err(err)
    };
    Box::new(fut.boxed().compat())
}

#[cfg(not(target_arch = "wasm32"))]
fn load_history_from_file_impl<T>(coin: &T, ctx: &MmArc) -> TxHistoryFut<Vec<TransactionDetails>>
where
    T: MmCoin + ?Sized,
{
    let ticker = coin.ticker().to_owned();
    let history_path = coin.tx_history_path(ctx);
    let ctx = ctx.clone();

    let fut = async move {
        let content = match fs::read(&history_path).await {
            Ok(content) => content,
            Err(err) if err.kind() == io::ErrorKind::NotFound => {
                return Ok(Vec::new());
            },
            Err(err) => {
                let error = format!(
                    "Error '{}' reading from the history file {}",
                    err,
                    history_path.display()
                );
                return MmError::err(TxHistoryError::ErrorLoading(error));
            },
        };
        let serde_err = match json::from_slice(&content) {
            Ok(txs) => return Ok(txs),
            Err(e) => e,
        };

        ctx.log.log(
            "🌋",
            &[&"tx_history", &ticker],
            &ERRL!("Error {} on history deserialization, resetting the cache.", serde_err),
        );
        fs::remove_file(&history_path)
            .await
            .map_to_mm(|e| TxHistoryError::ErrorClearing(e.to_string()))?;
        Ok(Vec::new())
    };
    Box::new(fut.boxed().compat())
}

#[cfg(target_arch = "wasm32")]
fn save_history_to_file_impl<T>(coin: &T, ctx: &MmArc, mut history: Vec<TransactionDetails>) -> TxHistoryFut<()>
where
    T: MmCoin + MarketCoinOps + ?Sized,
{
    let ctx = ctx.clone();
    let ticker = coin.ticker().to_owned();
    let my_address = try_f!(coin.my_address().map_mm_err());

    history.sort_unstable_by(compare_transaction_details);

    let fut = async move {
        let coins_ctx = CoinsContext::from_ctx(&ctx).unwrap();
        let db = coins_ctx.tx_history_db().await?;
        save_tx_history(&db, &ticker, &my_address, history).await?;
        Ok(())
    };
    Box::new(fut.boxed().compat())
}

#[cfg(not(target_arch = "wasm32"))]
fn get_tx_history_migration_impl<T>(coin: &T, ctx: &MmArc) -> TxHistoryFut<u64>
where
    T: MmCoin + MarketCoinOps + ?Sized,
{
    let migration_path = coin.tx_migration_path(ctx);

    let fut = async move {
        let current_migration = match fs::read(&migration_path).await {
            Ok(bytes) => {
                let mut num_bytes = [0; 8];
                if bytes.len() == 8 {
                    num_bytes.clone_from_slice(&bytes);
                    u64::from_le_bytes(num_bytes)
                } else {
                    0
                }
            },
            Err(_) => 0,
        };

        Ok(current_migration)
    };

    Box::new(fut.boxed().compat())
}

#[cfg(not(target_arch = "wasm32"))]
fn update_migration_file_impl<T>(coin: &T, ctx: &MmArc, migration_number: u64) -> TxHistoryFut<()>
where
    T: MmCoin + MarketCoinOps + ?Sized,
{
    let migration_path = coin.tx_migration_path(ctx);
    let tmp_file = format!("{}.tmp", migration_path.display());

    let fut = async move {
        let fs_fut = async {
            let mut file = fs::File::create(&tmp_file).await?;
            file.write_all(&migration_number.to_le_bytes()).await?;
            file.flush().await?;
            fs::rename(&tmp_file, migration_path).await?;
            Ok(())
        };

        let res: io::Result<_> = fs_fut.await;
        if let Err(e) = res {
            let error = format!("Error '{}' creating/writing/renaming the tmp file {}", e, tmp_file);
            return MmError::err(TxHistoryError::ErrorSaving(error));
        }
        Ok(())
    };

    Box::new(fut.boxed().compat())
}

#[cfg(not(target_arch = "wasm32"))]
fn save_history_to_file_impl<T>(coin: &T, ctx: &MmArc, mut history: Vec<TransactionDetails>) -> TxHistoryFut<()>
where
    T: MmCoin + MarketCoinOps + ?Sized,
{
    let history_path = coin.tx_history_path(ctx);
    let tmp_file = format!("{}.tmp", history_path.display());

    history.sort_unstable_by(compare_transaction_details);

    let fut = async move {
        let content = json::to_vec(&history).map_to_mm(|e| TxHistoryError::ErrorSerializing(e.to_string()))?;

        let fs_fut = async {
            let mut file = fs::File::create(&tmp_file).await?;
            file.write_all(&content).await?;
            file.flush().await?;
            fs::rename(&tmp_file, &history_path).await?;
            Ok(())
        };

        let res: io::Result<_> = fs_fut.await;
        if let Err(e) = res {
            let error = format!("Error '{}' creating/writing/renaming the tmp file {}", e, tmp_file);
            return MmError::err(TxHistoryError::ErrorSaving(error));
        }
        Ok(())
    };
    Box::new(fut.boxed().compat())
}

pub(crate) fn compare_transaction_details(a: &TransactionDetails, b: &TransactionDetails) -> Ordering {
    let a = TxIdHeight::new(a.block_height, a.internal_id.deref());
    let b = TxIdHeight::new(b.block_height, b.internal_id.deref());
    compare_transactions(a, b)
}

pub(crate) struct TxIdHeight<Id> {
    block_height: u64,
    tx_id: Id,
}

impl<Id> TxIdHeight<Id> {
    pub(crate) fn new(block_height: u64, tx_id: Id) -> TxIdHeight<Id> { TxIdHeight { block_height, tx_id } }
}

pub(crate) fn compare_transactions<Id>(a: TxIdHeight<Id>, b: TxIdHeight<Id>) -> Ordering
where
    Id: Ord,
{
    // the transactions with block_height == 0 are the most recent so we need to separately handle them while sorting
    if a.block_height == b.block_height {
        a.tx_id.cmp(&b.tx_id)
    } else if a.block_height == 0 {
        Ordering::Less
    } else if b.block_height == 0 {
        Ordering::Greater
    } else {
        b.block_height.cmp(&a.block_height)
    }
}

/// Use trait in the case, when we have to send requests to rpc client.
#[async_trait]
pub trait RpcCommonOps {
    type RpcClient;
    type Error;

    /// Returns an alive RPC client or returns an error if no RPC endpoint is currently available.
    async fn get_live_client(&self) -> Result<Self::RpcClient, Self::Error>;
}

/// `get_my_address` function returns wallet address for necessary coin without its activation.
/// Currently supports only coins with `ETH` protocol type.
pub async fn get_my_address(ctx: MmArc, req: MyAddressReq) -> MmResult<MyWalletAddress, GetMyAddressError> {
    let ticker = req.coin.as_str();
    let conf = coin_conf(&ctx, ticker);
    coins_conf_check(&ctx, &conf, ticker, None).map_to_mm(GetMyAddressError::CoinsConfCheckError)?;

    let protocol: CoinProtocol = json::from_value(conf["protocol"].clone())?;

    let my_address = match protocol {
        CoinProtocol::ETH { .. } => get_eth_address(&ctx, &conf, ticker, &req.path_to_address)
            .await
            .map_mm_err()?,
        _ => {
            return MmError::err(GetMyAddressError::CoinIsNotSupported(format!(
                "{} doesn't support get_my_address",
                req.coin
            )));
        },
    };

    Ok(my_address)
}

fn coins_conf_check(ctx: &MmArc, coins_en: &Json, ticker: &str, req: Option<&Json>) -> Result<(), String> {
    if coins_en.is_null() {
        let warning = format!(
            "Warning, coin {} is used without a corresponding configuration.",
            ticker
        );
        ctx.log.log(
            "😅",
            #[allow(clippy::unnecessary_cast)]
            &[&("coin" as &str), &ticker, &("no-conf" as &str)],
            &warning,
        );
    }

    if let Some(req) = req {
        if coins_en["mm2"].is_null() && req["mm2"].is_null() {
            return ERR!(concat!(
                "mm2 param is not set neither in coins config nor enable request, assuming that coin is not supported"
            ));
        }
    } else if coins_en["mm2"].is_null() {
        return ERR!(concat!(
            "mm2 param is not set in coins config, assuming that coin is not supported"
        ));
    }

    if coins_en["protocol"].is_null() {
        return ERR!(
            r#""protocol" field is missing in coins file. The file format is deprecated, please execute ./mm2 update_config command to convert it or download a new one"#
        );
    }
    Ok(())
}

#[async_trait]
pub trait Eip1559Ops {
    /// Return swap transaction fee policy
    async fn get_swap_gas_fee_policy(&self) -> CoinFindResult<SwapGasFeePolicy>;

    /// set swap transaction fee policy
    async fn set_swap_gas_fee_policy(&self, swap_txfee_policy: SwapGasFeePolicy) -> CoinFindResult<()>;
}

/// Get eip 1559 transaction fee per gas policy (low, medium, high) set for the coin
pub async fn get_swap_gas_fee_policy(ctx: MmArc, req: SwapGasFeePolicyRequest) -> SwapGasFeePolicyResult {
<<<<<<< HEAD
    let coin = lp_coinfind_or_err(&ctx, &req.coin).await?;
    match coin {
        MmCoinEnum::EthCoin(eth_coin) => Ok(eth_coin.get_swap_gas_fee_policy().await?),
=======
    let coin = lp_coinfind_or_err(&ctx, &req.coin).await.map_mm_err()?;
    match coin {
        MmCoinEnum::EthCoin(eth_coin) => Ok(eth_coin.get_swap_gas_fee_policy().await.map_mm_err()?),
>>>>>>> 3af3863c
        _ => MmError::err(SwapGasFeePolicyError::NotSupported(req.coin)),
    }
}

/// Set eip 1559 transaction fee per gas policy (low, medium, high)
pub async fn set_swap_gas_fee_policy(ctx: MmArc, req: SwapGasFeePolicyRequest) -> SwapGasFeePolicyResult {
<<<<<<< HEAD
    let coin = lp_coinfind_or_err(&ctx, &req.coin).await?;
    match coin {
        MmCoinEnum::EthCoin(eth_coin) => {
            eth_coin.set_swap_gas_fee_policy(req.swap_gas_fee_policy).await?;
            Ok(eth_coin.get_swap_gas_fee_policy().await?)
=======
    let coin = lp_coinfind_or_err(&ctx, &req.coin).await.map_mm_err()?;
    match coin {
        MmCoinEnum::EthCoin(eth_coin) => {
            eth_coin
                .set_swap_gas_fee_policy(req.swap_gas_fee_policy)
                .await
                .map_mm_err()?;
            Ok(eth_coin.get_swap_gas_fee_policy().await.map_mm_err()?)
>>>>>>> 3af3863c
        },
        _ => MmError::err(SwapGasFeePolicyError::NotSupported(req.coin)),
    }
}

/// Checks addresses that either had empty transaction history last time we checked or has not been checked before.
/// The checking stops at the moment when we find `gap_limit` consecutive empty addresses.
pub async fn scan_for_new_addresses_impl<T>(
    coin: &T,
    hd_wallet: &T::HDWallet,
    hd_account: &mut HDCoinHDAccount<T>,
    address_scanner: &T::HDAddressScanner,
    chain: Bip44Chain,
    gap_limit: u32,
) -> BalanceResult<Vec<HDAddressBalance<HDWalletBalanceObject<T>>>>
where
    T: HDWalletBalanceOps + Sync,
{
    let mut balances = Vec::with_capacity(gap_limit as usize);

    // Get the first unknown address id.
    let mut checking_address_id = hd_account
        .known_addresses_number(chain)
        // A UTXO coin should support both [`Bip44Chain::External`] and [`Bip44Chain::Internal`].
        .mm_err(|e| BalanceError::Internal(e.to_string()))?;

    let mut unused_addresses_counter = 0;
    let max_addresses_number = hd_account.address_limit();
    while checking_address_id < max_addresses_number && unused_addresses_counter <= gap_limit {
        let hd_address = coin
            .derive_address(hd_account, chain, checking_address_id)
            .await
            .map_mm_err()?;
        let checking_address = hd_address.address();
        let checking_address_der_path = hd_address.derivation_path();

        match coin.is_address_used(&checking_address, address_scanner).await? {
            // We found a non-empty address, so we have to fill up the balance list
            // with zeros starting from `last_non_empty_address_id = checking_address_id - unused_addresses_counter`.
            AddressBalanceStatus::Used(non_empty_balance) => {
                let last_non_empty_address_id = checking_address_id - unused_addresses_counter;

                // First, derive all empty addresses and put it into `balances` with default balance.
                let address_ids = (last_non_empty_address_id..checking_address_id)
                    .map(|address_id| HDAddressId { chain, address_id });
                let empty_addresses = coin
                    .derive_addresses(hd_account, address_ids)
                    .await
                    .map_mm_err()?
                    .into_iter()
                    .map(|empty_address| HDAddressBalance {
                        address: empty_address.address().display_address(),
                        derivation_path: RpcDerivationPath(empty_address.derivation_path().clone()),
                        chain,
                        balance: HDWalletBalanceObject::<T>::new(),
                    });
                balances.extend(empty_addresses);

                // Then push this non-empty address.
                balances.push(HDAddressBalance {
                    address: checking_address.display_address(),
                    derivation_path: RpcDerivationPath(checking_address_der_path.clone()),
                    chain,
                    balance: non_empty_balance,
                });
                // Reset the counter of unused addresses to zero since we found a non-empty address.
                unused_addresses_counter = 0;
            },
            AddressBalanceStatus::NotUsed => unused_addresses_counter += 1,
        }

        checking_address_id += 1;
    }

    coin.set_known_addresses_number(
        hd_wallet,
        hd_account,
        chain,
        checking_address_id - unused_addresses_counter,
    )
    .await
    .map_mm_err()?;

    Ok(balances)
}

#[cfg(test)]
mod tests {
    use super::*;
    use common::block_on;
    use mm2_test_helpers::for_tests::RICK;
    use mocktopus::mocking::{MockResult, Mockable};

    #[test]
    fn test_lp_coinfind() {
        let ctx = mm2_core::mm_ctx::MmCtxBuilder::default().into_mm_arc();
        let coins_ctx = CoinsContext::from_ctx(&ctx).unwrap();
        let coin = MmCoinEnum::Test(TestCoin::new(RICK));

        // Add test coin to coins context
        common::block_on(coins_ctx.add_platform_with_tokens(coin.clone(), vec![], None)).unwrap();

        // Try to find RICK from coins context that was added above
        let _found = common::block_on(lp_coinfind(&ctx, RICK)).unwrap();

        assert!(matches!(Some(coin), _found));

        block_on(coins_ctx.coins.lock())
            .get(RICK)
            .unwrap()
            .update_is_available(false);

        // Try to find RICK from coins context after making it passive
        let found = common::block_on(lp_coinfind(&ctx, RICK)).unwrap();

        assert!(found.is_none());
    }

    #[test]
    fn test_lp_coinfind_any() {
        let ctx = mm2_core::mm_ctx::MmCtxBuilder::default().into_mm_arc();
        let coins_ctx = CoinsContext::from_ctx(&ctx).unwrap();
        let coin = MmCoinEnum::Test(TestCoin::new(RICK));

        // Add test coin to coins context
        common::block_on(coins_ctx.add_platform_with_tokens(coin.clone(), vec![], None)).unwrap();

        // Try to find RICK from coins context that was added above
        let _found = common::block_on(lp_coinfind_any(&ctx, RICK)).unwrap();

        assert!(matches!(Some(coin.clone()), _found));

        block_on(coins_ctx.coins.lock())
            .get(RICK)
            .unwrap()
            .update_is_available(false);

        // Try to find RICK from coins context after making it passive
        let _found = common::block_on(lp_coinfind_any(&ctx, RICK)).unwrap();

        assert!(matches!(Some(coin), _found));
    }

    #[test]
    fn test_dex_fee_amount() {
        let base = "BTC";
        let btc = TestCoin::new(base);
        TestCoin::should_burn_dex_fee.mock_safe(|_| MockResult::Return(true));
        TestCoin::min_tx_amount.mock_safe(|_| MockResult::Return(MmNumber::from("0.0001").into()));
        let rel = "ETH";
        let amount = 1.into();
        let actual_fee = DexFee::new_from_taker_coin(&btc, rel, &amount);
        let expected_fee = DexFee::WithBurn {
            fee_amount: amount.clone() / 777u64.into() * "0.75".into(),
            burn_amount: amount / 777u64.into() * "0.25".into(),
            burn_destination: DexFeeBurnDestination::PreBurnAccount,
        };
        assert_eq!(expected_fee, actual_fee);
        TestCoin::should_burn_dex_fee.clear_mock();

        let base = "KMD";
        let kmd = TestCoin::new(base);
        TestCoin::should_burn_dex_fee.mock_safe(|_| MockResult::Return(true));
        TestCoin::min_tx_amount.mock_safe(|_| MockResult::Return(MmNumber::from("0.0001").into()));
        let rel = "ETH";
        let amount = 1.into();
        let actual_fee = DexFee::new_from_taker_coin(&kmd, rel, &amount);
        let expected_fee = amount.clone() * (9, 7770).into() * MmNumber::from("0.75");
        let expected_burn_amount = amount * (9, 7770).into() * MmNumber::from("0.25");
        assert_eq!(
            DexFee::WithBurn {
                fee_amount: expected_fee,
                burn_amount: expected_burn_amount,
                burn_destination: DexFeeBurnDestination::KmdOpReturn,
            },
            actual_fee
        );
        TestCoin::should_burn_dex_fee.clear_mock();

        // check the case when KMD taker fee is close to dust (0.75 of fee < dust)
        let base = "KMD";
        let kmd = TestCoin::new(base);
        TestCoin::should_burn_dex_fee.mock_safe(|_| MockResult::Return(true));
        TestCoin::min_tx_amount.mock_safe(|_| MockResult::Return(MmNumber::from("0.00001").into()));
        let rel = "BTC";
        let amount = (1001 * 777, 90000000).into();
        let actual_fee = DexFee::new_from_taker_coin(&kmd, rel, &amount);
        assert_eq!(
            DexFee::WithBurn {
                fee_amount: "0.00001".into(), // equals to min_tx_amount
                burn_amount: "0.00000001".into(),
                burn_destination: DexFeeBurnDestination::KmdOpReturn,
            },
            actual_fee
        );
        TestCoin::should_burn_dex_fee.clear_mock();

        let base = "BTC";
        let btc = TestCoin::new(base);
        TestCoin::should_burn_dex_fee.mock_safe(|_| MockResult::Return(true));
        TestCoin::min_tx_amount.mock_safe(|_| MockResult::Return(MmNumber::from("0.00001").into()));
        let rel = "KMD";
        let amount = 1.into();
        let actual_fee = DexFee::new_from_taker_coin(&btc, rel, &amount);
        let expected_fee = DexFee::WithBurn {
            fee_amount: amount.clone() * (9, 7770).into() * "0.75".into(),
            burn_amount: amount * (9, 7770).into() * "0.25".into(),
            burn_destination: DexFeeBurnDestination::PreBurnAccount,
        };
        assert_eq!(expected_fee, actual_fee);
        TestCoin::should_burn_dex_fee.clear_mock();

        // whole dex fee (0.001 * 9 / 7770) less than min tx amount (0.00001)
        let base = "BTC";
        let btc = TestCoin::new(base);
        TestCoin::should_burn_dex_fee.mock_safe(|_| MockResult::Return(true));
        TestCoin::min_tx_amount.mock_safe(|_| MockResult::Return(MmNumber::from("0.00001").into()));
        let rel = "KMD";
        let amount: MmNumber = "0.001".parse::<BigDecimal>().unwrap().into();
        let actual_fee = DexFee::new_from_taker_coin(&btc, rel, &amount);
        assert_eq!(DexFee::Standard("0.00001".into()), actual_fee);
        TestCoin::should_burn_dex_fee.clear_mock();

        // 75% of dex fee (0.03 * 9/7770 * 0.75) is over the min tx amount (0.00001)
        // but non-kmd burn amount is less than the min tx amount
        let base = "BTC";
        let btc = TestCoin::new(base);
        TestCoin::should_burn_dex_fee.mock_safe(|_| MockResult::Return(true));
        TestCoin::min_tx_amount.mock_safe(|_| MockResult::Return(MmNumber::from("0.00001").into()));
        let rel = "KMD";
        let amount: MmNumber = "0.03".parse::<BigDecimal>().unwrap().into();
        let actual_fee = DexFee::new_from_taker_coin(&btc, rel, &amount);
        assert_eq!(DexFee::Standard(amount * (9, 7770).into()), actual_fee);
        TestCoin::should_burn_dex_fee.clear_mock();

        // burning from eth currently not supported
        let base = "USDT-ERC20";
        let btc = TestCoin::new(base);
        TestCoin::should_burn_dex_fee.mock_safe(|_| MockResult::Return(false));
        TestCoin::min_tx_amount.mock_safe(|_| MockResult::Return(MmNumber::from("0.00001").into()));
        let rel = "BTC";
        let amount: MmNumber = "1".parse::<BigDecimal>().unwrap().into();
        let actual_fee = DexFee::new_from_taker_coin(&btc, rel, &amount);
        assert_eq!(DexFee::Standard(amount / "777".into()), actual_fee);
        TestCoin::should_burn_dex_fee.clear_mock();

        let base = "NUCLEUS";
        let btc = TestCoin::new(base);
        TestCoin::should_burn_dex_fee.mock_safe(|_| MockResult::Return(true));
        TestCoin::min_tx_amount.mock_safe(|_| MockResult::Return(MmNumber::from("0.000001").into()));
        let rel = "IRIS";
        let amount: MmNumber = "0.008".parse::<BigDecimal>().unwrap().into();
        let actual_fee = DexFee::new_from_taker_coin(&btc, rel, &amount);
        let std_fee = amount / "777".into();
        let fee_amount = std_fee.clone() * "0.75".into();
        let burn_amount = std_fee - fee_amount.clone();
        assert_eq!(
            DexFee::WithBurn {
                fee_amount,
                burn_amount,
                burn_destination: DexFeeBurnDestination::PreBurnAccount,
            },
            actual_fee
        );
        TestCoin::should_burn_dex_fee.clear_mock();

        // test NoFee if taker is dex
        let base = "BTC";
        let btc = TestCoin::new(base);
        TestCoin::should_burn_dex_fee.mock_safe(|_| MockResult::Return(true));
        TestCoin::dex_pubkey.mock_safe(|_| MockResult::Return(DEX_BURN_ADDR_RAW_PUBKEY.as_slice()));
        TestCoin::min_tx_amount.mock_safe(|_| MockResult::Return(MmNumber::from("0.00001").into()));
        let rel = "KMD";
        let amount: MmNumber = "0.03".parse::<BigDecimal>().unwrap().into();
        let actual_fee = DexFee::new_with_taker_pubkey(&btc, rel, &amount, DEX_BURN_ADDR_RAW_PUBKEY.as_slice());
        assert_eq!(DexFee::NoFee, actual_fee);
        TestCoin::should_burn_dex_fee.clear_mock();
        TestCoin::dex_pubkey.clear_mock();
    }
}

#[cfg(all(feature = "for-tests", not(target_arch = "wasm32")))]
pub mod for_tests {
    use crate::rpc_command::init_withdraw::WithdrawStatusRequest;
    use crate::rpc_command::init_withdraw::{init_withdraw, withdraw_status};
    use crate::{HDAddressSelector, TransactionDetails, WithdrawError, WithdrawFee, WithdrawRequest};
    use common::executor::Timer;
    use common::{now_ms, wait_until_ms};
    use mm2_core::mm_ctx::MmArc;
    use mm2_err_handle::prelude::MmResult;
    use mm2_number::BigDecimal;
    use rpc_task::{RpcInitReq, RpcTaskStatus};
    use std::str::FromStr;

    /// Helper to call init_withdraw and wait for completion
    pub async fn test_withdraw_init_loop(
        ctx: MmArc,
        ticker: &str,
        to: &str,
        amount: &str,
        from_derivation_path: Option<&str>,
        fee: Option<WithdrawFee>,
    ) -> MmResult<TransactionDetails, WithdrawError> {
        let withdraw_req = RpcInitReq {
            client_id: 0,
            inner: WithdrawRequest {
                amount: BigDecimal::from_str(amount).unwrap(),
                from: from_derivation_path.map(|from_derivation_path| HDAddressSelector::DerivationPath {
                    derivation_path: from_derivation_path.to_owned(),
                }),
                to: to.to_owned(),
                coin: ticker.to_owned(),
                fee,
                ..Default::default()
            },
        };
        let init = init_withdraw(ctx.clone(), withdraw_req).await.unwrap();
        let timeout = wait_until_ms(150000);
        loop {
            if now_ms() > timeout {
                panic!("{} init_withdraw timed out", ticker);
            }
            let status = withdraw_status(ctx.clone(), WithdrawStatusRequest {
                task_id: init.task_id,
                forget_if_finished: true,
            })
            .await;
            if let Ok(status) = status {
                match status {
                    RpcTaskStatus::Ok(tx_details) => break Ok(tx_details),
                    RpcTaskStatus::Error(e) => break Err(e),
                    _ => Timer::sleep(1.).await,
                }
            } else {
                panic!("{} could not get withdraw_status", ticker)
            }
        }
    }
}<|MERGE_RESOLUTION|>--- conflicted
+++ resolved
@@ -309,11 +309,7 @@
 pub type ValidateTakerPaymentSpendPreimageResult = MmResult<(), ValidateTakerPaymentSpendPreimageError>;
 
 pub type IguanaPrivKey = Secp256k1Secret;
-<<<<<<< HEAD
 pub type Ticker = String; // TODO: refactor as a newtype pattern
-=======
-pub type Ticker = String;
->>>>>>> 3af3863c
 
 // Constants for logs used in tests
 pub const INVALID_SENDER_ERR_LOG: &str = "Invalid sender";
@@ -5981,28 +5977,15 @@
 
 /// Get eip 1559 transaction fee per gas policy (low, medium, high) set for the coin
 pub async fn get_swap_gas_fee_policy(ctx: MmArc, req: SwapGasFeePolicyRequest) -> SwapGasFeePolicyResult {
-<<<<<<< HEAD
-    let coin = lp_coinfind_or_err(&ctx, &req.coin).await?;
-    match coin {
-        MmCoinEnum::EthCoin(eth_coin) => Ok(eth_coin.get_swap_gas_fee_policy().await?),
-=======
     let coin = lp_coinfind_or_err(&ctx, &req.coin).await.map_mm_err()?;
     match coin {
         MmCoinEnum::EthCoin(eth_coin) => Ok(eth_coin.get_swap_gas_fee_policy().await.map_mm_err()?),
->>>>>>> 3af3863c
         _ => MmError::err(SwapGasFeePolicyError::NotSupported(req.coin)),
     }
 }
 
 /// Set eip 1559 transaction fee per gas policy (low, medium, high)
 pub async fn set_swap_gas_fee_policy(ctx: MmArc, req: SwapGasFeePolicyRequest) -> SwapGasFeePolicyResult {
-<<<<<<< HEAD
-    let coin = lp_coinfind_or_err(&ctx, &req.coin).await?;
-    match coin {
-        MmCoinEnum::EthCoin(eth_coin) => {
-            eth_coin.set_swap_gas_fee_policy(req.swap_gas_fee_policy).await?;
-            Ok(eth_coin.get_swap_gas_fee_policy().await?)
-=======
     let coin = lp_coinfind_or_err(&ctx, &req.coin).await.map_mm_err()?;
     match coin {
         MmCoinEnum::EthCoin(eth_coin) => {
@@ -6011,13 +5994,11 @@
                 .await
                 .map_mm_err()?;
             Ok(eth_coin.get_swap_gas_fee_policy().await.map_mm_err()?)
->>>>>>> 3af3863c
         },
         _ => MmError::err(SwapGasFeePolicyError::NotSupported(req.coin)),
     }
 }
 
-/// Checks addresses that either had empty transaction history last time we checked or has not been checked before.
 /// The checking stops at the moment when we find `gap_limit` consecutive empty addresses.
 pub async fn scan_for_new_addresses_impl<T>(
     coin: &T,
