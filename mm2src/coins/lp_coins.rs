--- conflicted
+++ resolved
@@ -468,17 +468,7 @@
     /// A map from a currency ticker symbol to the corresponding coin.
     /// Similar to `LP_coins`.
     coins: DuplexMutex<HashMap<String, MmCoinEnum>>,
-<<<<<<< HEAD
     balance_update_handlers: DuplexMutex<Vec<Box<dyn BalanceUpdateEventHandler + Send + Sync>>>,
-}
-impl CoinsContext {
-    /// Obtains a reference to this crate context, creating it if necessary.
-    fn from_ctx (ctx: &MmArc) -> Result<Arc<CoinsContext>, String> {
-        Ok (try_s! (from_ctx (&ctx.coins_ctx, move || {
-            Ok (CoinsContext {
-                coins: DuplexMutex::new (HashMap::new()),
-                balance_update_handlers: DuplexMutex::new (vec![]),
-=======
 }
 impl CoinsContext {
     /// Obtains a reference to this crate context, creating it if necessary.
@@ -486,7 +476,7 @@
         Ok(try_s!(from_ctx(&ctx.coins_ctx, move || {
             Ok(CoinsContext {
                 coins: DuplexMutex::new(HashMap::new()),
->>>>>>> 8a284f02
+                balance_update_handlers: DuplexMutex::new(vec![]),
             })
         })))
     }
@@ -693,15 +683,10 @@
             move || coin.process_history_loop(ctx)
         }));
     }
-<<<<<<< HEAD
     let ctxʹ = ctx.clone();
     let ticker = ticker.to_owned();
     spawn (async move {check_balance_update_loop (ctxʹ, ticker) .await});
-    Ok (coin)
-=======
-
     Ok(coin)
->>>>>>> 8a284f02
 }
 
 /// NB: Returns only the enabled (aka active) coins.
