--- conflicted
+++ resolved
@@ -1762,21 +1762,10 @@
     }
 }
 
-<<<<<<< HEAD
-impl From<UnexpectedDerivationMethod> for WithdrawError {
-    fn from(e: UnexpectedDerivationMethod) -> Self { WithdrawError::InternalError(e.to_string()) }
-}
-
-impl From<PrivKeyPolicyNotAllowed> for WithdrawError {
-    fn from(e: PrivKeyPolicyNotAllowed) -> Self { WithdrawError::InternalError(e.to_string()) }
-}
-
 impl From<TimeoutError> for WithdrawError {
     fn from(e: TimeoutError) -> Self { WithdrawError::Timeout(e.duration) }
 }
 
-=======
->>>>>>> f7cd5db3
 impl WithdrawError {
     /// Construct [`WithdrawError`] from [`GenerateTxError`] using additional `coin` and `decimals`.
     pub fn from_generate_tx_error(gen_tx_err: GenerateTxError, coin: String, decimals: u8) -> WithdrawError {
