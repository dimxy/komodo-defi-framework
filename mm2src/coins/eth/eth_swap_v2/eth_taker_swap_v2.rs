--- conflicted
+++ resolved
@@ -170,14 +170,9 @@
         validate_from_to_addresses(tx_from_rpc, taker_address, taker_swap_v2_contract).map_mm_err()?;
 
         let validation_args = {
-<<<<<<< HEAD
-            let dex_fee = u256_from_big_decimal(&args.dex_fee.fee_amount().into(), self.decimals)?;
-            let payment_amount = u256_from_big_decimal(&(args.trading_amount + args.premium_amount), self.decimals)?;
-=======
             let dex_fee = u256_from_big_decimal(&args.dex_fee.fee_amount().into(), self.decimals).map_mm_err()?;
             let payment_amount =
                 u256_from_big_decimal(&(args.trading_amount + args.premium_amount), self.decimals).map_mm_err()?;
->>>>>>> 3af3863c
             TakerValidationArgs {
                 swap_id,
                 amount: payment_amount,
