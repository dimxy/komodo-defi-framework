--- conflicted
+++ resolved
@@ -227,136 +227,12 @@
 }
 
 #[test]
-<<<<<<< HEAD
-fn test_nonce_several_urls() {
-    let key_pair = KeyPair::from_secret_slice(
-        &hex::decode("0dbc09312ec67cf775c00e72dd88c9a7c4b7452d4ee84ee7ca0bb55c4be35446").unwrap(),
-    )
-    .unwrap();
-
-    let node = HttpTransportNode {
-        uri: ETH_DEV_NODE.parse().unwrap(),
-        gui_auth: false,
-    };
-
-    let devnet_transport = Web3Transport::new_http(node);
-
-    let node = HttpTransportNode {
-        uri: "https://rpc2.sepolia.org".parse().unwrap(),
-        gui_auth: false,
-    };
-
-    let sepolia_transport = Web3Transport::new_http(node);
-
-    let node = HttpTransportNode {
-        uri: "http://195.201.0.6:8989".parse().unwrap(),
-        gui_auth: false,
-    };
-
-    // get nonce must succeed if some nodes are down at the moment for some reason
-    let failing_transport = Web3Transport::new_http(node);
-
-    let web3_devnet = Web3::new(devnet_transport);
-    let web3_sepolia = Web3::new(sepolia_transport);
-    let web3_failing = Web3::new(failing_transport);
-
-    let ctx = MmCtxBuilder::new().into_mm_arc();
-    let coin = EthCoin(Arc::new(EthCoinImpl {
-        ticker: "ETH".into(),
-        coin_type: EthCoinType::Eth,
-        my_address: key_pair.address(),
-        sign_message_prefix: Some(String::from("Ethereum Signed Message:\n")),
-        priv_key_policy: key_pair.into(),
-        swap_contract_address: Address::from_str(ETH_DEV_SWAP_CONTRACT).unwrap(),
-        fallback_swap_contract: None,
-        contract_supports_watchers: false,
-        web3_instances: AsyncMutex::new(vec![
-            Web3Instance {
-                web3: web3_devnet,
-                is_parity: false,
-            },
-            Web3Instance {
-                web3: web3_sepolia,
-                is_parity: false,
-            },
-            Web3Instance {
-                web3: web3_failing,
-                is_parity: false,
-            },
-        ]),
-        decimals: 18,
-        history_sync_state: Mutex::new(HistorySyncState::NotStarted),
-        swap_txfee_policy: Mutex::new(SwapTxFeePolicy::Internal),
-        ctx: ctx.weak(),
-        required_confirmations: 1.into(),
-        chain_id: None,
-        logs_block_range: DEFAULT_LOGS_BLOCK_RANGE,
-        nonce_lock: new_nonce_lock(),
-        erc20_tokens_infos: Default::default(),
-        nfts_infos: Default::default(),
-        max_eth_tx_type: None,
-        platform_fee_estimator_state: Arc::new(FeeEstimatorState::CoinNotSupported),
-        abortable_system: AbortableQueue::default(),
-    }));
-
-    log!("My address {:?}", coin.my_address);
-    log!("before payment");
-    let payment = coin.send_to_address(coin.my_address, 200000000.into()).wait().unwrap();
-
-    log!("{:?}", payment);
-    let new_nonce = coin.clone().get_addr_nonce(coin.my_address).wait().unwrap();
-    log!("{:?}", new_nonce);
-}
-
-#[test]
-=======
->>>>>>> ee3c4181
 fn test_wait_for_payment_spend_timeout() {
     EthCoin::spend_events.mock_safe(|_, _, _, _| MockResult::Return(Box::new(futures01::future::ok(vec![]))));
     EthCoin::current_block.mock_safe(|_| MockResult::Return(Box::new(futures01::future::ok(900))));
 
-<<<<<<< HEAD
-    let key_pair = KeyPair::from_secret_slice(
-        &hex::decode("809465b17d0a4ddb3e4c69e8f23c2cabad868f51f8bed5c765ad1d6516c3306f").unwrap(),
-    )
-    .unwrap();
-    let node = HttpTransportNode {
-        uri: ETH_DEV_NODE.parse().unwrap(),
-        gui_auth: false,
-    };
-
-    let transport = Web3Transport::new_http(node);
-    let web3 = Web3::new(transport);
-    let ctx = MmCtxBuilder::new().into_mm_arc();
-
-    let coin = EthCoinImpl {
-        coin_type: EthCoinType::Eth,
-        decimals: 18,
-        history_sync_state: Mutex::new(HistorySyncState::NotEnabled),
-        my_address: key_pair.address(),
-        sign_message_prefix: Some(String::from("Ethereum Signed Message:\n")),
-        priv_key_policy: key_pair.into(),
-        swap_contract_address: Address::from_str(ETH_DEV_SWAP_CONTRACT).unwrap(),
-        fallback_swap_contract: None,
-        contract_supports_watchers: false,
-        ticker: "ETH".into(),
-        web3_instances: AsyncMutex::new(vec![Web3Instance { web3, is_parity: false }]),
-        swap_txfee_policy: Mutex::new(SwapTxFeePolicy::Internal),
-        max_eth_tx_type: None,
-        ctx: ctx.weak(),
-        required_confirmations: 1.into(),
-        chain_id: None,
-        logs_block_range: DEFAULT_LOGS_BLOCK_RANGE,
-        nonce_lock: new_nonce_lock(),
-        erc20_tokens_infos: Default::default(),
-        nfts_infos: Default::default(),
-        platform_fee_estimator_state: Arc::new(FeeEstimatorState::CoinNotSupported),
-        abortable_system: AbortableQueue::default(),
-    };
-=======
     let key_pair = Random.generate().unwrap();
     let (_ctx, coin) = eth_coin_from_keypair(EthCoinType::Eth, ETH_DEV_NODES, None, key_pair);
->>>>>>> ee3c4181
 
     let wait_until = now_sec() - 1;
     let from_block = 1;
@@ -476,40 +352,6 @@
 }
 
 #[test]
-<<<<<<< HEAD
-#[cfg(not(target_arch = "wasm32"))]
-fn test_nonce_lock() {
-    use futures::future::join_all;
-    use mm2_test_helpers::for_tests::{wait_for_log, ETH_DEV_NODES};
-
-    // send several transactions concurrently to check that they are not using same nonce
-    // using real ETH dev node
-    let (ctx, coin) = random_eth_coin_for_test(EthCoinType::Eth, ETH_DEV_NODES, None);
-    let mut futures = vec![];
-    for _ in 0..5 {
-        futures.push(
-            coin.sign_and_send_transaction(
-                1000000000000u64.into(),
-                Action::Call(coin.my_address),
-                vec![],
-                gas_limit::ETH_SEND_COINS.into(),
-            )
-            .compat(),
-        );
-    }
-    let results = block_on(join_all(futures));
-    for result in results {
-        result.unwrap();
-    }
-    // Waiting for NONCE_LOCK… might not appear at all if waiting takes less than 0.5 seconds
-    // but all transactions are sent successfully still
-    // wait_for_log(&ctx.log, 1.1, &|line| line.contains("Waiting for NONCE_LOCK…")));
-    block_on(wait_for_log(&ctx, 1.1, |line| line.contains("get_addr_nonce…"))).unwrap();
-}
-
-#[test]
-=======
->>>>>>> ee3c4181
 fn test_add_ten_pct_one_gwei() {
     let num = wei_from_big_decimal(&"0.1".parse().unwrap(), 9).unwrap();
     let expected = wei_from_big_decimal(&"1.1".parse().unwrap(), 9).unwrap();
@@ -1037,47 +879,8 @@
 
 #[test]
 fn test_message_hash() {
-<<<<<<< HEAD
-    let key_pair = KeyPair::from_secret_slice(
-        &hex::decode("809465b17d0a4ddb3e4c69e8f23c2cabad868f51f8bed5c765ad1d6516c3306f").unwrap(),
-    )
-    .unwrap();
-    let node = HttpTransportNode {
-        uri: ETH_DEV_NODE.parse().unwrap(),
-        gui_auth: false,
-    };
-
-    let transport = Web3Transport::new_http(node);
-    let web3 = Web3::new(transport);
-    let ctx = MmCtxBuilder::new().into_mm_arc();
-    let coin = EthCoin(Arc::new(EthCoinImpl {
-        ticker: "ETH".into(),
-        coin_type: EthCoinType::Eth,
-        my_address: key_pair.address(),
-        sign_message_prefix: Some(String::from("Ethereum Signed Message:\n")),
-        priv_key_policy: key_pair.into(),
-        swap_contract_address: Address::from_str(ETH_DEV_SWAP_CONTRACT).unwrap(),
-        fallback_swap_contract: None,
-        contract_supports_watchers: false,
-        web3_instances: AsyncMutex::new(vec![Web3Instance { web3, is_parity: false }]),
-        decimals: 18,
-        history_sync_state: Mutex::new(HistorySyncState::NotStarted),
-        swap_txfee_policy: Mutex::new(SwapTxFeePolicy::Internal),
-        ctx: ctx.weak(),
-        required_confirmations: 1.into(),
-        chain_id: None,
-        logs_block_range: DEFAULT_LOGS_BLOCK_RANGE,
-        nonce_lock: new_nonce_lock(),
-        erc20_tokens_infos: Default::default(),
-        nfts_infos: Default::default(),
-        max_eth_tx_type: None,
-        platform_fee_estimator_state: Arc::new(FeeEstimatorState::CoinNotSupported),
-        abortable_system: AbortableQueue::default(),
-    }));
-=======
     let key_pair = Random.generate().unwrap();
     let (_ctx, coin) = eth_coin_from_keypair(EthCoinType::Eth, ETH_DEV_NODES, None, key_pair);
->>>>>>> ee3c4181
 
     let message_hash = coin.sign_message_hash("test").unwrap();
     assert_eq!(
@@ -1092,44 +895,7 @@
         &hex::decode("809465b17d0a4ddb3e4c69e8f23c2cabad868f51f8bed5c765ad1d6516c3306f").unwrap(),
     )
     .unwrap();
-<<<<<<< HEAD
-
-    let node = HttpTransportNode {
-        uri: ETH_DEV_NODE.parse().unwrap(),
-        gui_auth: false,
-    };
-
-    let transport = Web3Transport::new_http(node);
-
-    let web3 = Web3::new(transport);
-    let ctx = MmCtxBuilder::new().into_mm_arc();
-    let coin = EthCoin(Arc::new(EthCoinImpl {
-        ticker: "ETH".into(),
-        coin_type: EthCoinType::Eth,
-        my_address: key_pair.address(),
-        sign_message_prefix: Some(String::from("Ethereum Signed Message:\n")),
-        priv_key_policy: key_pair.into(),
-        swap_contract_address: Address::from_str(ETH_DEV_SWAP_CONTRACT).unwrap(),
-        fallback_swap_contract: None,
-        contract_supports_watchers: false,
-        web3_instances: AsyncMutex::new(vec![Web3Instance { web3, is_parity: false }]),
-        decimals: 18,
-        history_sync_state: Mutex::new(HistorySyncState::NotStarted),
-        swap_txfee_policy: Mutex::new(SwapTxFeePolicy::Internal),
-        ctx: ctx.weak(),
-        required_confirmations: 1.into(),
-        chain_id: None,
-        logs_block_range: DEFAULT_LOGS_BLOCK_RANGE,
-        nonce_lock: new_nonce_lock(),
-        erc20_tokens_infos: Default::default(),
-        nfts_infos: Default::default(),
-        max_eth_tx_type: None,
-        platform_fee_estimator_state: Arc::new(FeeEstimatorState::CoinNotSupported),
-        abortable_system: AbortableQueue::default(),
-    }));
-=======
     let (_ctx, coin) = eth_coin_from_keypair(EthCoinType::Eth, ETH_DEV_NODES, None, key_pair);
->>>>>>> ee3c4181
 
     let message = "test";
     let signature = coin.sign_message(message).unwrap();
@@ -1148,44 +914,7 @@
         platform: "ETH".to_string(),
         token_addr: Address::from_str("0xc0eb7aed740e1796992a08962c15661bdeb58003").unwrap(),
     };
-<<<<<<< HEAD
-
-    let transport = Web3Transport::new_http(node);
-
-    let web3 = Web3::new(transport);
-    let ctx = MmCtxBuilder::new().into_mm_arc();
-
-    let swap_contract_address = Address::from_str("0x7Bc1bBDD6A0a722fC9bffC49c921B685ECB84b94").unwrap();
-    let coin = EthCoin(Arc::new(EthCoinImpl {
-        coin_type: EthCoinType::Erc20 {
-            platform: "ETH".to_string(),
-            token_addr: Address::from_str("0xc0eb7aed740e1796992a08962c15661bdeb58003").unwrap(),
-        },
-        decimals: 18,
-        history_sync_state: Mutex::new(HistorySyncState::NotEnabled),
-        my_address: key_pair.address(),
-        sign_message_prefix: Some(String::from("Ethereum Signed Message:\n")),
-        priv_key_policy: key_pair.into(),
-        swap_contract_address,
-        fallback_swap_contract: None,
-        contract_supports_watchers: false,
-        ticker: "ETH".into(),
-        web3_instances: AsyncMutex::new(vec![Web3Instance { web3, is_parity: true }]),
-        swap_txfee_policy: Mutex::new(SwapTxFeePolicy::Internal),
-        ctx: ctx.weak(),
-        required_confirmations: 1.into(),
-        chain_id: None,
-        logs_block_range: DEFAULT_LOGS_BLOCK_RANGE,
-        nonce_lock: new_nonce_lock(),
-        erc20_tokens_infos: Default::default(),
-        nfts_infos: Default::default(),
-        max_eth_tx_type: None,
-        platform_fee_estimator_state: Arc::new(FeeEstimatorState::CoinNotSupported),
-        abortable_system: AbortableQueue::default(),
-    }));
-=======
     let (_ctx, coin) = eth_coin_from_keypair(coin_type, &["http://dummy.dummy"], None, key_pair);
->>>>>>> ee3c4181
 
     // raw transaction bytes of https://ropsten.etherscan.io/tx/0xcb7c14d3ff309996d582400369393b6fa42314c52245115d4a3f77f072c36da9
     let tx_bytes = &[
