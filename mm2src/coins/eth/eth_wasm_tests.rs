use super::*;
use crate::lp_coininit;
use crypto::CryptoCtx;
use mm2_core::mm_ctx::MmCtxBuilder;
use mm2_test_helpers::for_tests::{ETH_SEPOLIA_NODES, ETH_SEPOLIA_SWAP_CONTRACT};
use wasm_bindgen_test::*;
use web_sys::console;

wasm_bindgen_test_configure!(run_in_browser);

#[wasm_bindgen_test]
fn pass() {
    let ctx = MmCtxBuilder::default().into_mm_arc();
    let _coins_context = CoinsContext::from_ctx(&ctx).unwrap();
}

<<<<<<< HEAD
#[wasm_bindgen_test]
async fn test_send() {
    let seed = get_passphrase!(".env.client", "ALICE_PASSPHRASE").unwrap();
    let keypair = key_pair_from_seed(&seed).unwrap();
    let key_pair = KeyPair::from_secret_slice(keypair.private_ref()).unwrap();
    let node = HttpTransportNode {
        uri: ETH_DEV_NODE.parse().unwrap(),
        gui_auth: false,
    };
    let transport = Web3Transport::new_http(node);
    let web3 = Web3::new(transport);
    let ctx = MmCtxBuilder::new().into_mm_arc();
    let coin = EthCoin(Arc::new(EthCoinImpl {
        ticker: "ETH".into(),
        coin_type: EthCoinType::Eth,
        my_address: key_pair.address(),
        sign_message_prefix: Some(String::from("Ethereum Signed Message:\n")),
        priv_key_policy: key_pair.into(),
        swap_contract_address: Address::from_str(ETH_DEV_SWAP_CONTRACT).unwrap(),
        fallback_swap_contract: None,
        contract_supports_watchers: false,
        web3_instances: AsyncMutex::new(vec![Web3Instance { web3, is_parity: false }]),
        decimals: 18,
        history_sync_state: Mutex::new(HistorySyncState::NotStarted),
        swap_txfee_policy: Mutex::new(SwapTxFeePolicy::Internal),
        ctx: ctx.weak(),
        required_confirmations: 1.into(),
        chain_id: None,
        logs_block_range: DEFAULT_LOGS_BLOCK_RANGE,
        nonce_lock: new_nonce_lock(),
        erc20_tokens_infos: Default::default(),
        nfts_infos: Default::default(),
        max_eth_tx_type: None,
        platform_fee_estimator_state: Arc::new(FeeEstimatorState::CoinNotSupported),
        abortable_system: AbortableQueue::default(),
    }));
    let maker_payment_args = SendPaymentArgs {
        time_lock_duration: 0,
        time_lock: 1000,
        other_pubkey: &DEX_FEE_ADDR_RAW_PUBKEY,
        secret_hash: &[1; 20],
        amount: "0.001".parse().unwrap(),
        swap_contract_address: &coin.swap_contract_address(),
        swap_unique_data: &[],
        payment_instructions: &None,
        watcher_reward: None,
        wait_for_confirmation_until: 0,
    };
    let tx = coin.send_maker_payment(maker_payment_args).compat().await.unwrap();
    console::log_1(&format!("{:?}", tx).into());

    let block = coin.current_block().compat().await.unwrap();
    console::log_1(&format!("{:?}", block).into());
}

=======
>>>>>>> a0d87236
async fn init_eth_coin_helper() -> Result<(MmArc, MmCoinEnum), String> {
    let conf = json!({
        "coins": [{
            "coin": "ETH",
            "name": "ethereum",
            "fname": "Ethereum",
            "chain_id": 1337,
            "protocol":{
                "type": "ETH"
            },
            "chain_id": 1,
            "rpcport": 80,
            "mm2": 1,
            "max_eth_tx_type": 2
        }]
    });

    let ctx = MmCtxBuilder::new().with_conf(conf).into_mm_arc();
    CryptoCtx::init_with_iguana_passphrase(
        ctx.clone(),
        "spice describe gravity federal blast come thank unfair canal monkey style afraid",
    )
    .unwrap();

    let req = json!({
        "urls":ETH_SEPOLIA_NODES,
        "swap_contract_address":ETH_SEPOLIA_SWAP_CONTRACT
    });
    Ok((ctx.clone(), lp_coininit(&ctx, "ETH", &req).await?))
}

#[wasm_bindgen_test]
async fn test_init_eth_coin() { let (_ctx, _coin) = init_eth_coin_helper().await.unwrap(); }

#[wasm_bindgen_test]
async fn wasm_test_sign_eth_tx() {
    // we need to hold ref to _ctx until the end of the test (because of the weak ref to MmCtx in EthCoinImpl)
    let (_ctx, coin) = init_eth_coin_helper().await.unwrap();
    let sign_req = json::from_value(json!({
        "coin": "ETH",
        "type": "ETH",
        "tx": {
            "to": "0x7Bc1bBDD6A0a722fC9bffC49c921B685ECB84b94".to_string(),
            "value": "1.234",
            "gas_limit": "21000"
        }
    }))
    .unwrap();
    let res = coin.sign_raw_tx(&sign_req).await;
    console::log_1(&format!("res={:?}", res).into());
    assert!(res.is_ok());
}

#[wasm_bindgen_test]
async fn wasm_test_sign_eth_tx_with_priority_fee() {
    // we need to hold ref to _ctx until the end of the test (because of the weak ref to MmCtx in EthCoinImpl)
    let (_ctx, coin) = init_eth_coin_helper().await.unwrap();
    let sign_req = json::from_value(json!({
        "coin": "ETH",
        "type": "ETH",
        "tx": {
            "to": "0x7Bc1bBDD6A0a722fC9bffC49c921B685ECB84b94".to_string(),
            "value": "1.234",
            "gas_limit": "21000",
            "pay_for_gas": {
                "tx_type": "Eip1559",
                "max_fee_per_gas": "1234.567",
                "max_priority_fee_per_gas": "1.2",
            }
        }
    }))
    .unwrap();
    let res = coin.sign_raw_tx(&sign_req).await;
    console::log_1(&format!("res={:?}", res).into());
    assert!(res.is_ok());
    let tx: UnverifiedTransactionWrapper = rlp::decode(&res.unwrap().tx_hex).expect("decoding signed tx okay");
    if !matches!(tx, UnverifiedTransactionWrapper::Eip1559(..)) {
        panic!("expected eip1559 tx");
    }
}<|MERGE_RESOLUTION|>--- conflicted
+++ resolved
@@ -14,64 +14,6 @@
     let _coins_context = CoinsContext::from_ctx(&ctx).unwrap();
 }
 
-<<<<<<< HEAD
-#[wasm_bindgen_test]
-async fn test_send() {
-    let seed = get_passphrase!(".env.client", "ALICE_PASSPHRASE").unwrap();
-    let keypair = key_pair_from_seed(&seed).unwrap();
-    let key_pair = KeyPair::from_secret_slice(keypair.private_ref()).unwrap();
-    let node = HttpTransportNode {
-        uri: ETH_DEV_NODE.parse().unwrap(),
-        gui_auth: false,
-    };
-    let transport = Web3Transport::new_http(node);
-    let web3 = Web3::new(transport);
-    let ctx = MmCtxBuilder::new().into_mm_arc();
-    let coin = EthCoin(Arc::new(EthCoinImpl {
-        ticker: "ETH".into(),
-        coin_type: EthCoinType::Eth,
-        my_address: key_pair.address(),
-        sign_message_prefix: Some(String::from("Ethereum Signed Message:\n")),
-        priv_key_policy: key_pair.into(),
-        swap_contract_address: Address::from_str(ETH_DEV_SWAP_CONTRACT).unwrap(),
-        fallback_swap_contract: None,
-        contract_supports_watchers: false,
-        web3_instances: AsyncMutex::new(vec![Web3Instance { web3, is_parity: false }]),
-        decimals: 18,
-        history_sync_state: Mutex::new(HistorySyncState::NotStarted),
-        swap_txfee_policy: Mutex::new(SwapTxFeePolicy::Internal),
-        ctx: ctx.weak(),
-        required_confirmations: 1.into(),
-        chain_id: None,
-        logs_block_range: DEFAULT_LOGS_BLOCK_RANGE,
-        nonce_lock: new_nonce_lock(),
-        erc20_tokens_infos: Default::default(),
-        nfts_infos: Default::default(),
-        max_eth_tx_type: None,
-        platform_fee_estimator_state: Arc::new(FeeEstimatorState::CoinNotSupported),
-        abortable_system: AbortableQueue::default(),
-    }));
-    let maker_payment_args = SendPaymentArgs {
-        time_lock_duration: 0,
-        time_lock: 1000,
-        other_pubkey: &DEX_FEE_ADDR_RAW_PUBKEY,
-        secret_hash: &[1; 20],
-        amount: "0.001".parse().unwrap(),
-        swap_contract_address: &coin.swap_contract_address(),
-        swap_unique_data: &[],
-        payment_instructions: &None,
-        watcher_reward: None,
-        wait_for_confirmation_until: 0,
-    };
-    let tx = coin.send_maker_payment(maker_payment_args).compat().await.unwrap();
-    console::log_1(&format!("{:?}", tx).into());
-
-    let block = coin.current_block().compat().await.unwrap();
-    console::log_1(&format!("{:?}", block).into());
-}
-
-=======
->>>>>>> a0d87236
 async fn init_eth_coin_helper() -> Result<(MmArc, MmCoinEnum), String> {
     let conf = json!({
         "coins": [{
