use super::*;
use crate::eth::erc20::{get_enabled_erc20_by_platform_and_contract, get_token_decimals};
use crate::eth::wallet_connect::eth_request_wc_personal_sign;
use crate::eth::web3_transport::http_transport::HttpTransport;
use crate::hd_wallet::{
    load_hd_accounts_from_storage, HDAccountsMutex, HDPathAccountToAddressId, HDWalletCoinStorage,
    HDWalletStorageError, DEFAULT_GAP_LIMIT,
};
use crate::nft::get_nfts_for_activation;
use crate::nft::nft_errors::{GetNftInfoError, ParseChainTypeError};
use crate::nft::nft_structs::Chain;
#[cfg(target_arch = "wasm32")]
use crate::EthMetamaskPolicy;

use common::executor::AbortedError;
use compatible_time::Instant;
use crypto::{trezor::TrezorError, Bip32Error, CryptoCtxError, HwError};
use enum_derives::EnumFromTrait;
use ethereum_types::H264;
use kdf_walletconnect::error::WalletConnectError;
use kdf_walletconnect::WcTopic;
use mm2_err_handle::common_errors::WithInternal;
#[cfg(target_arch = "wasm32")]
use mm2_metamask::{from_metamask_error, MetamaskError, MetamaskRpcError, WithMetamaskRpcError};
use mm2_p2p::p2p_ctx::P2PContext;
use proxy_signature::RawMessage;
use rpc_task::RpcTaskError;
use std::sync::atomic::Ordering;
use url::Url;
use web3_transport::websocket_transport::WebsocketTransport;

#[derive(
    Clone, Debug, Deserialize, Display, EnumFromTrait, EnumFromStringify, PartialEq, Serialize, SerializeErrorType,
)]
#[serde(tag = "error_type", content = "error_data")]
pub enum EthActivationV2Error {
    InvalidPayload(String),
    InvalidSwapContractAddr(String),
    InvalidFallbackSwapContract(String),
    InvalidPathToAddress(String),
    #[display(fmt = "`chain_id` should be set for evm coins or tokens")]
    ChainIdNotSet,
    #[display(fmt = "{chain} chains don't support {feature}")]
    UnsupportedChain {
        chain: String,
        feature: String,
    },
    #[display(fmt = "Platform coin {ticker} activation failed. {error}")]
    ActivationFailed {
        ticker: String,
        error: String,
    },
    CouldNotFetchBalance(String),
    UnreachableNodes(String),
    #[display(fmt = "Enable request for ETH coin must have at least 1 node")]
    AtLeastOneNodeRequired,
    #[display(fmt = "Error deserializing 'derivation_path': {_0}")]
    ErrorDeserializingDerivationPath(String),
    PrivKeyPolicyNotAllowed(PrivKeyPolicyNotAllowed),
    #[display(fmt = "Failed spawning balance events. Error: {_0}")]
    FailedSpawningBalanceEvents(String),
    HDWalletStorageError(String),
    #[cfg(target_arch = "wasm32")]
    #[from_trait(WithMetamaskRpcError::metamask_rpc_error)]
    #[display(fmt = "{_0}")]
    MetamaskError(MetamaskRpcError),
    #[from_trait(WithInternal::internal)]
    #[display(fmt = "Internal: {_0}")]
    InternalError(String),
    Transport(String),
    UnexpectedDerivationMethod(UnexpectedDerivationMethod),
    CoinDoesntSupportTrezor,
    HwContextNotInitialized,
    #[display(fmt = "Initialization task has timed out {duration:?}")]
    TaskTimedOut {
        duration: Duration,
    },
    HwError(HwRpcError),
    #[display(fmt = "Hardware wallet must be called within rpc task framework")]
    InvalidHardwareWalletCall,
    #[display(fmt = "Custom token error: {_0}")]
    CustomTokenError(CustomTokenError),
    // TODO: Map WalletConnectError to distinct error categories (transport, invalid payload) after refactoring.
    #[from_stringify("WalletConnectError")]
    WalletConnectError(String),
}

impl From<MyAddressError> for EthActivationV2Error {
    fn from(err: MyAddressError) -> Self {
        Self::InternalError(err.to_string())
    }
}

impl From<AbortedError> for EthActivationV2Error {
    fn from(e: AbortedError) -> Self {
        EthActivationV2Error::InternalError(e.to_string())
    }
}

impl From<CryptoCtxError> for EthActivationV2Error {
    fn from(e: CryptoCtxError) -> Self {
        EthActivationV2Error::InternalError(e.to_string())
    }
}

impl From<UnexpectedDerivationMethod> for EthActivationV2Error {
    fn from(e: UnexpectedDerivationMethod) -> Self {
        EthActivationV2Error::InternalError(e.to_string())
    }
}

impl From<EthTokenActivationError> for EthActivationV2Error {
    fn from(e: EthTokenActivationError) -> Self {
        match e {
            EthTokenActivationError::InternalError(err) => EthActivationV2Error::InternalError(err),
            EthTokenActivationError::CouldNotFetchBalance(err) => EthActivationV2Error::CouldNotFetchBalance(err),
            EthTokenActivationError::InvalidPayload(err) => EthActivationV2Error::InvalidPayload(err),
            EthTokenActivationError::Transport(err) | EthTokenActivationError::ClientConnectionFailed(err) => {
                EthActivationV2Error::Transport(err)
            },
            EthTokenActivationError::UnexpectedDerivationMethod(err) => {
                EthActivationV2Error::UnexpectedDerivationMethod(err)
            },
            EthTokenActivationError::PrivKeyPolicyNotAllowed(e) => EthActivationV2Error::PrivKeyPolicyNotAllowed(e),
            EthTokenActivationError::CustomTokenError(e) => EthActivationV2Error::CustomTokenError(e),
        }
    }
}

impl From<HDWalletStorageError> for EthActivationV2Error {
    fn from(e: HDWalletStorageError) -> Self {
        EthActivationV2Error::HDWalletStorageError(e.to_string())
    }
}

impl From<HwError> for EthActivationV2Error {
    fn from(e: HwError) -> Self {
        EthActivationV2Error::InternalError(e.to_string())
    }
}

impl From<Bip32Error> for EthActivationV2Error {
    fn from(e: Bip32Error) -> Self {
        EthActivationV2Error::InternalError(e.to_string())
    }
}

impl From<TrezorError> for EthActivationV2Error {
    fn from(e: TrezorError) -> Self {
        EthActivationV2Error::InternalError(e.to_string())
    }
}

impl From<RpcTaskError> for EthActivationV2Error {
    fn from(rpc_err: RpcTaskError) -> Self {
        match rpc_err {
            RpcTaskError::Timeout(duration) => EthActivationV2Error::TaskTimedOut { duration },
            internal_error => EthActivationV2Error::InternalError(internal_error.to_string()),
        }
    }
}

#[cfg(target_arch = "wasm32")]
impl From<MetamaskError> for EthActivationV2Error {
    fn from(e: MetamaskError) -> Self {
        from_metamask_error(e)
    }
}

impl From<ParseChainTypeError> for EthActivationV2Error {
    fn from(e: ParseChainTypeError) -> Self {
        EthActivationV2Error::InternalError(e.to_string())
    }
}

impl From<String> for EthActivationV2Error {
    fn from(e: String) -> Self {
        EthActivationV2Error::InternalError(e)
    }
}

impl From<EnableCoinBalanceError> for EthActivationV2Error {
    fn from(e: EnableCoinBalanceError) -> Self {
        match e {
            EnableCoinBalanceError::NewAddressDerivingError(err) => {
                EthActivationV2Error::InternalError(err.to_string())
            },
            EnableCoinBalanceError::NewAccountCreationError(err) => {
                EthActivationV2Error::InternalError(err.to_string())
            },
            EnableCoinBalanceError::BalanceError(err) => EthActivationV2Error::CouldNotFetchBalance(err.to_string()),
        }
    }
}

/// An alternative to `crate::PrivKeyActivationPolicy`, typical only for ETH coin.
#[derive(Clone, Deserialize, Default)]
#[serde(tag = "type", content = "params")]
pub enum EthPrivKeyActivationPolicy {
    #[default]
    ContextPrivKey,
    Trezor,
    #[cfg(target_arch = "wasm32")]
    Metamask,
    WalletConnect {
        session_topic: WcTopic,
    },
}

impl EthPrivKeyActivationPolicy {
    pub fn is_hw_policy(&self) -> bool {
        matches!(self, EthPrivKeyActivationPolicy::Trezor)
    }
}

#[derive(Clone, Debug, Deserialize, Serialize, Default)]
pub enum EthRpcMode {
    #[default]
    Default,
    #[cfg(target_arch = "wasm32")]
    Metamask,
}

#[derive(Clone, Deserialize)]
pub struct EthActivationV2Request {
    #[serde(default)]
    pub nodes: Vec<EthNode>,
    #[serde(default)]
    pub rpc_mode: EthRpcMode,
    pub swap_contract_address: Address,
    #[serde(default)]
    pub swap_v2_contracts: Option<SwapV2Contracts>,
    pub fallback_swap_contract: Option<Address>,
    #[serde(default)]
    pub contract_supports_watchers: bool,
    pub mm2: Option<u8>,
    pub required_confirmations: Option<u64>,
    #[serde(default)]
    pub priv_key_policy: EthPrivKeyActivationPolicy,
    #[serde(flatten)]
    pub enable_params: EnabledCoinBalanceParams,
    #[serde(default)]
    pub path_to_address: HDPathAccountToAddressId,
    pub gap_limit: Option<u32>,
    pub swap_gas_fee_policy: Option<SwapGasFeePolicy>,
}

#[derive(Clone, Deserialize)]
pub struct EthNode {
    pub url: String,
    #[serde(default)]
    pub komodo_proxy: bool,
}

#[derive(Display, Serialize, SerializeErrorType)]
#[serde(tag = "error_type", content = "error_data")]
pub enum EthTokenActivationError {
    InternalError(String),
    ClientConnectionFailed(String),
    CouldNotFetchBalance(String),
    InvalidPayload(String),
    Transport(String),
    UnexpectedDerivationMethod(UnexpectedDerivationMethod),
    PrivKeyPolicyNotAllowed(PrivKeyPolicyNotAllowed),
    CustomTokenError(CustomTokenError),
}

impl From<AbortedError> for EthTokenActivationError {
    fn from(e: AbortedError) -> Self {
        EthTokenActivationError::InternalError(e.to_string())
    }
}

impl From<MyAddressError> for EthTokenActivationError {
    fn from(err: MyAddressError) -> Self {
        Self::InternalError(err.to_string())
    }
}

impl From<UnexpectedDerivationMethod> for EthTokenActivationError {
    fn from(e: UnexpectedDerivationMethod) -> Self {
        EthTokenActivationError::UnexpectedDerivationMethod(e)
    }
}

impl From<GetNftInfoError> for EthTokenActivationError {
    fn from(e: GetNftInfoError) -> Self {
        match e {
            GetNftInfoError::InvalidRequest(err) => EthTokenActivationError::InvalidPayload(err),
            GetNftInfoError::ContractTypeIsNull => EthTokenActivationError::InvalidPayload(
                "The contract type is required and should not be null.".to_string(),
            ),
            GetNftInfoError::Transport(err) | GetNftInfoError::InvalidResponse(err) => {
                EthTokenActivationError::Transport(err)
            },
            GetNftInfoError::Internal(err) | GetNftInfoError::DbError(err) | GetNftInfoError::NumConversError(err) => {
                EthTokenActivationError::InternalError(err)
            },
            GetNftInfoError::GetEthAddressError(err) => EthTokenActivationError::InternalError(err.to_string()),
            GetNftInfoError::ParseRfc3339Err(err) => EthTokenActivationError::InternalError(err.to_string()),
            GetNftInfoError::ProtectFromSpamError(err) => EthTokenActivationError::InternalError(err.to_string()),
            GetNftInfoError::TransferConfirmationsError(err) => EthTokenActivationError::InternalError(err.to_string()),
            GetNftInfoError::TokenNotFoundInWallet {
                token_address,
                token_id,
            } => EthTokenActivationError::InternalError(format!(
                "Token not found in wallet: {token_address}, {token_id}"
            )),
        }
    }
}

impl From<ParseChainTypeError> for EthTokenActivationError {
    fn from(e: ParseChainTypeError) -> Self {
        EthTokenActivationError::InternalError(e.to_string())
    }
}

impl From<String> for EthTokenActivationError {
    fn from(e: String) -> Self {
        EthTokenActivationError::InternalError(e)
    }
}

impl From<PrivKeyPolicyNotAllowed> for EthTokenActivationError {
    fn from(e: PrivKeyPolicyNotAllowed) -> Self {
        EthTokenActivationError::PrivKeyPolicyNotAllowed(e)
    }
}

impl From<GenerateSignedMessageError> for EthTokenActivationError {
    fn from(e: GenerateSignedMessageError) -> Self {
        match e {
            GenerateSignedMessageError::InternalError(e) => EthTokenActivationError::InternalError(e),
            GenerateSignedMessageError::PrivKeyPolicyNotAllowed(e) => {
                EthTokenActivationError::PrivKeyPolicyNotAllowed(e)
            },
        }
    }
}

#[derive(Display, Serialize)]
pub enum GenerateSignedMessageError {
    #[display(fmt = "Internal: {_0}")]
    InternalError(String),
    PrivKeyPolicyNotAllowed(PrivKeyPolicyNotAllowed),
}

impl From<PrivKeyPolicyNotAllowed> for GenerateSignedMessageError {
    fn from(e: PrivKeyPolicyNotAllowed) -> Self {
        GenerateSignedMessageError::PrivKeyPolicyNotAllowed(e)
    }
}

impl From<SignatureError> for GenerateSignedMessageError {
    fn from(e: SignatureError) -> Self {
        GenerateSignedMessageError::InternalError(e.to_string())
    }
}

/// Represents the parameters required for activating either an ERC-20 token or an NFT on the Ethereum platform.
#[derive(Clone, Deserialize)]
#[serde(untagged)]
pub enum EthTokenActivationParams {
    Nft(NftActivationRequest),
    Erc20(Erc20TokenActivationRequest),
}

/// Holds ERC-20 token-specific activation parameters, including optional confirmation requirements.
#[derive(Clone, Deserialize)]
pub struct Erc20TokenActivationRequest {
    pub required_confirmations: Option<u64>,
}

/// Holds ERC-20 token-specific activation parameters when using the task manager for activation.
#[derive(Clone, Deserialize)]
pub struct InitErc20TokenActivationRequest {
    /// The number of confirmations required for swap transactions.
    pub required_confirmations: Option<u64>,
    /// Parameters for HD wallet account and addresses initialization.
    #[serde(flatten)]
    pub enable_params: EnabledCoinBalanceParams,
    /// This determines which Address of the HD account to be used for swaps for this Token.
    /// If not specified, the first non-change address for the first account is used.
    #[serde(default)]
    pub path_to_address: HDPathAccountToAddressId,
}

impl From<InitErc20TokenActivationRequest> for Erc20TokenActivationRequest {
    fn from(req: InitErc20TokenActivationRequest) -> Self {
        Erc20TokenActivationRequest {
            required_confirmations: req.required_confirmations,
        }
    }
}

/// Encapsulates the request parameters for NFT activation, specifying the provider to be used.
#[derive(Clone, Deserialize)]
pub struct NftActivationRequest {
    pub provider: NftProviderEnum,
}

/// Defines available NFT providers and their configuration.
#[derive(Clone, Deserialize)]
#[serde(tag = "type", content = "info")]
pub enum NftProviderEnum {
    Moralis {
        url: Url,
        #[serde(default)]
        komodo_proxy: bool,
    },
}

/// Represents the protocol type for an Ethereum-based token, distinguishing between ERC-20 tokens and NFTs.
pub enum EthTokenProtocol {
    Erc20(Erc20Protocol),
    Nft(NftProtocol),
}

/// Details for an ERC-20 token protocol.
#[derive(Clone)]
pub struct Erc20Protocol {
    pub platform: String,
    pub token_addr: Address,
}

impl From<Erc20Protocol> for CoinProtocol {
    fn from(erc20_protocol: Erc20Protocol) -> Self {
        CoinProtocol::ERC20 {
            platform: erc20_protocol.platform,
            contract_address: erc20_protocol.token_addr.to_string(),
        }
    }
}

/// Details for an NFT protocol.
#[derive(Debug)]
pub struct NftProtocol {
    pub platform: String,
}

#[cfg_attr(test, mockable)]
impl EthCoin {
    pub async fn initialize_erc20_token(
        &self,
        ticker: String,
        activation_params: Erc20TokenActivationRequest,
        token_conf: Json,
        protocol: Erc20Protocol,
        is_custom: bool,
    ) -> MmResult<EthCoin, EthTokenActivationError> {
        // TODO
        // Check if ctx is required.
        // Remove it to avoid circular references if possible
        let ctx = MmArc::from_weak(&self.ctx)
            .ok_or_else(|| String::from("No context"))
            .map_err(EthTokenActivationError::InternalError)?;

        // Todo: when custom token config storage is added, this might not be needed
        // `is_custom` was added to avoid this unnecessary check for non-custom tokens
        if is_custom {
            match get_enabled_erc20_by_platform_and_contract(&ctx, &protocol.platform, &protocol.token_addr).await {
                Ok(Some(token)) => {
                    return MmError::err(EthTokenActivationError::CustomTokenError(
                        CustomTokenError::TokenWithSameContractAlreadyActivated {
                            ticker: token.ticker().to_string(),
                            contract_address: protocol.token_addr.display_address(),
                        },
                    ));
                },
                Ok(None) => {},
                Err(e) => return MmError::err(EthTokenActivationError::InternalError(e.to_string())),
            }
        }

        let decimals = match token_conf["decimals"].as_u64() {
            None | Some(0) => get_token_decimals(
                &self
                    .web3()
                    .await
                    .map_err(|e| EthTokenActivationError::ClientConnectionFailed(e.to_string()))?,
                protocol.token_addr,
            )
            .await
            .map_err(EthTokenActivationError::InternalError)?,
            Some(d) => d as u8,
        };

        let required_confirmations = activation_params
            .required_confirmations
            .unwrap_or_else(|| {
                token_conf["required_confirmations"]
                    .as_u64()
                    .unwrap_or(self.required_confirmations())
            })
            .into();

        // Create an abortable system linked to the `MmCtx` so if the app is stopped on `MmArc::stop`,
        // all spawned futures related to `ERC20` coin will be aborted as well.
        let abortable_system = ctx.abortable_system.create_subsystem()?;

        let coin_type = EthCoinType::Erc20 {
            platform: protocol.platform,
            token_addr: protocol.token_addr,
        };
<<<<<<< HEAD
        let max_eth_tx_type =
            get_conf_param_or_from_plaform_coin(&ctx, &token_conf, &coin_type, MAX_ETH_TX_TYPE_SUPPORTED)?;
        let estimate_gas_mult = get_conf_param_or_from_plaform_coin(&ctx, &token_conf, &coin_type, ESTIMATE_GAS_MULT)?;
        let gas_price_adjust = get_conf_param_or_from_plaform_coin(&ctx, &token_conf, &coin_type, GAS_PRICE_ADJUST)?;
        let gas_limit: EthGasLimit =
            get_conf_param_or_from_plaform_coin(&ctx, &token_conf, &coin_type, EthGasLimit::key())
                .map_to_mm(|e| EthTokenActivationError::InternalError(format!("invalid gas_limit config {}", e)))
                .map_mm_err()?
                .unwrap_or_default();
        let gas_limit_v2: EthGasLimitV2 =
            get_conf_param_or_from_plaform_coin(&ctx, &token_conf, &coin_type, EthGasLimitV2::key())
                .map_to_mm(|e| EthTokenActivationError::InternalError(format!("invalid gas_limit config {}", e)))
                .map_mm_err()?
                .unwrap_or_default();
        let swap_gas_fee_policy = SwapGasFeePolicy::default();
=======
        let max_eth_tx_type = get_max_eth_tx_type_conf(&ctx, &token_conf, &coin_type).await?;
        let gas_limit: EthGasLimit = extract_gas_limit_from_conf(&token_conf)
            .map_to_mm(|e| EthTokenActivationError::InternalError(format!("invalid gas_limit config {e}")))
            .map_mm_err()?;
        let gas_limit_v2: EthGasLimitV2 = extract_gas_limit_from_conf(&token_conf)
            .map_to_mm(|e| EthTokenActivationError::InternalError(format!("invalid gas_limit config {e}")))
            .map_mm_err()?;
>>>>>>> 68bc4ebf

        let token = EthCoinImpl {
            priv_key_policy: self.priv_key_policy.clone(),
            // We inherit the derivation method from the parent/platform coin
            // If we want a new wallet for each token we can add this as an option in the future
            // storage ticker will be the platform coin ticker
            derivation_method: self.derivation_method.clone(),
            coin_type,
            chain_spec: self.chain_spec.clone(),
            sign_message_prefix: self.sign_message_prefix.clone(),
            swap_contract_address: self.swap_contract_address,
            swap_v2_contracts: self.swap_v2_contracts,
            fallback_swap_contract: self.fallback_swap_contract,
            contract_supports_watchers: self.contract_supports_watchers,
            decimals,
            ticker,
            web3_instances: AsyncMutex::new(self.web3_instances.lock().await.clone()),
            history_sync_state: Mutex::new(self.history_sync_state.lock().unwrap().clone()),
            swap_gas_fee_policy: Mutex::new(swap_gas_fee_policy),
            max_eth_tx_type,
            gas_price_adjust,
            ctx: self.ctx.clone(),
            required_confirmations,
            trezor_coin: self.trezor_coin.clone(),
            logs_block_range: self.logs_block_range,
            address_nonce_locks: self.address_nonce_locks.clone(),
            erc20_tokens_infos: Default::default(),
            nfts_infos: Default::default(),
            gas_limit,
            gas_limit_v2,
            estimate_gas_mult,
            abortable_system,
        };

        Ok(EthCoin(Arc::new(token)))
    }

    /// Initializes a Global NFT instance for a specific blockchain platform (e.g., Ethereum, Polygon).
    ///
    /// A "Global NFT" consolidates information about all NFTs owned by a user into a single `EthCoin` instance,
    /// avoiding the need for separate instances for each NFT.
    /// The function configures the necessary settings for the Global NFT, including web3 connections and confirmation requirements.
    /// It fetches NFT details from a given URL to populate the `nfts_infos` field, which stores information about the user's NFTs.
    ///
    /// This setup allows the Global NFT to function like a coin, supporting swap operations and providing easy access to NFT details via `nfts_infos`.
    pub async fn initialize_global_nft(
        &self,
        original_url: &Url,
        komodo_proxy: bool,
    ) -> MmResult<EthCoin, EthTokenActivationError> {
        let chain = Chain::from_ticker(self.ticker())?;
        let ticker = chain.to_nft_ticker().to_string();

        let ctx = MmArc::from_weak(&self.ctx)
            .ok_or_else(|| String::from("No context"))
            .map_err(EthTokenActivationError::InternalError)?;
        let p2p_ctx = P2PContext::fetch_from_mm_arc(&ctx);

        let conf = coin_conf(&ctx, &ticker);

        let required_confirmations = AtomicU64::new(
            conf["required_confirmations"]
                .as_u64()
                .unwrap_or_else(|| self.required_confirmations.load(Ordering::Relaxed)),
        );

        // Create an abortable system linked to the `platform_coin` (which is self) so if the platform coin is disabled,
        // all spawned futures related to global Non-Fungible Token will be aborted as well.
        let abortable_system = self.abortable_system.create_subsystem()?;

        // Todo: support HD wallet for NFTs, currently we get nfts for enabled address only and there might be some issues when activating NFTs while ETH is activated with HD wallet
        let my_address = self.derivation_method.single_addr_or_err().await.map_mm_err()?;

        let proxy_sign = if komodo_proxy {
            let uri = Uri::from_str(original_url.as_ref())
                .map_err(|e| EthTokenActivationError::InternalError(e.to_string()))?;
            let proxy_sign = RawMessage::sign(p2p_ctx.keypair(), &uri, 0, common::PROXY_REQUEST_EXPIRATION_SEC)
                .map_err(|e| EthTokenActivationError::InternalError(e.to_string()))?;
            Some(proxy_sign)
        } else {
            None
        };

        let nft_infos = get_nfts_for_activation(&chain, &my_address, original_url, proxy_sign)
            .await
            .map_mm_err()?;
        let coin_type = EthCoinType::Nft {
            platform: self.ticker.clone(),
        };
<<<<<<< HEAD
        let max_eth_tx_type = get_conf_param_or_from_plaform_coin(&ctx, &conf, &coin_type, MAX_ETH_TX_TYPE_SUPPORTED)?;
        let estimate_gas_mult = get_conf_param_or_from_plaform_coin(&ctx, &conf, &coin_type, ESTIMATE_GAS_MULT)?;
        let gas_price_adjust = get_conf_param_or_from_plaform_coin(&ctx, &conf, &coin_type, GAS_PRICE_ADJUST)?;
        let gas_limit: EthGasLimit = get_conf_param_or_from_plaform_coin(&ctx, &conf, &coin_type, EthGasLimit::key())
            .map_to_mm(|e| EthTokenActivationError::InternalError(format!("invalid gas_limit config {}", e)))?
            .unwrap_or_default();
        let gas_limit_v2: EthGasLimitV2 =
            get_conf_param_or_from_plaform_coin(&ctx, &conf, &coin_type, EthGasLimitV2::key())
                .map_to_mm(|e| EthTokenActivationError::InternalError(format!("invalid gas_limit config {}", e)))?
                .unwrap_or_default();
        let swap_gas_fee_policy = SwapGasFeePolicy::default();
=======
        let max_eth_tx_type = get_max_eth_tx_type_conf(&ctx, &conf, &coin_type).await?;
        let gas_limit: EthGasLimit = extract_gas_limit_from_conf(&conf)
            .map_to_mm(|e| EthTokenActivationError::InternalError(format!("invalid gas_limit config {e}")))?;
        let gas_limit_v2: EthGasLimitV2 = extract_gas_limit_from_conf(&conf)
            .map_to_mm(|e| EthTokenActivationError::InternalError(format!("invalid gas_limit config {e}")))?;
>>>>>>> 68bc4ebf

        let global_nft = EthCoinImpl {
            ticker,
            coin_type,
            chain_spec: self.chain_spec.clone(),
            priv_key_policy: self.priv_key_policy.clone(),
            derivation_method: self.derivation_method.clone(),
            sign_message_prefix: self.sign_message_prefix.clone(),
            swap_contract_address: self.swap_contract_address,
            swap_v2_contracts: self.swap_v2_contracts,
            fallback_swap_contract: self.fallback_swap_contract,
            contract_supports_watchers: self.contract_supports_watchers,
            web3_instances: AsyncMutex::new(self.web3_instances.lock().await.clone()),
            decimals: self.decimals,
            history_sync_state: Mutex::new(self.history_sync_state.lock().unwrap().clone()),
            swap_gas_fee_policy: Mutex::new(swap_gas_fee_policy),
            max_eth_tx_type,
            gas_price_adjust,
            required_confirmations,
            ctx: self.ctx.clone(),
            trezor_coin: self.trezor_coin.clone(),
            logs_block_range: self.logs_block_range,
            address_nonce_locks: self.address_nonce_locks.clone(),
            erc20_tokens_infos: Default::default(),
            nfts_infos: Arc::new(AsyncMutex::new(nft_infos)),
            gas_limit,
            gas_limit_v2,
            estimate_gas_mult,
            abortable_system,
        };
        Ok(EthCoin(Arc::new(global_nft)))
    }
}

/// Activate eth coin from coin config and private key build policy,
/// version 2 of the activation function, with no intrinsic tokens creation.
pub async fn eth_coin_from_conf_and_request_v2(
    ctx: &MmArc,
    ticker: &str,
    conf: &Json,
    req: EthActivationV2Request,
    priv_key_build_policy: EthPrivKeyBuildPolicy,
    chain_spec: ChainSpec,
) -> MmResult<EthCoin, EthActivationV2Error> {
    if req.swap_contract_address == Address::default() {
        return Err(EthActivationV2Error::InvalidSwapContractAddr(
            "swap_contract_address can't be zero address".to_string(),
        )
        .into());
    }

    if ctx.use_trading_proto_v2() {
        let contracts = req.swap_v2_contracts.as_ref().ok_or_else(|| {
            EthActivationV2Error::InvalidPayload(
                "swap_v2_contracts must be provided when using trading protocol v2".to_string(),
            )
        })?;
        if contracts.maker_swap_v2_contract == Address::default()
            || contracts.taker_swap_v2_contract == Address::default()
            || contracts.nft_maker_swap_v2_contract == Address::default()
        {
            return Err(EthActivationV2Error::InvalidSwapContractAddr(
                "All swap_v2_contracts addresses must be non-zero".to_string(),
            )
            .into());
        }
    }

    if let Some(fallback) = req.fallback_swap_contract {
        if fallback == Address::default() {
            return Err(EthActivationV2Error::InvalidFallbackSwapContract(
                "fallback_swap_contract can't be zero address".to_string(),
            )
            .into());
        }
    }

    let (priv_key_policy, derivation_method) = build_address_and_priv_key_policy(
        ctx,
        ticker,
        conf,
        priv_key_build_policy,
        &req.path_to_address,
        req.gap_limit,
        Some(&chain_spec),
    )
    .await?;

    let web3_instances = match (req.rpc_mode, &priv_key_policy) {
        (EthRpcMode::Default, EthPrivKeyPolicy::Iguana(_) | EthPrivKeyPolicy::HDWallet { .. })
        | (EthRpcMode::Default, EthPrivKeyPolicy::Trezor)
        | (EthRpcMode::Default, EthPrivKeyPolicy::WalletConnect { .. }) => {
            build_web3_instances(ctx, ticker.to_string(), req.nodes.clone()).await?
        },
        #[cfg(target_arch = "wasm32")]
        (EthRpcMode::Metamask, EthPrivKeyPolicy::Metamask(_)) => {
            // Metamask doesn't support native Tron
            let chain_id = chain_spec.chain_id().ok_or(EthActivationV2Error::UnsupportedChain {
                chain: chain_spec.kind().to_string(),
                feature: "Metamask".to_string(),
            })?;
            build_metamask_transport(ctx, ticker.to_string(), chain_id).await?
        },
        #[cfg(target_arch = "wasm32")]
        (EthRpcMode::Default, EthPrivKeyPolicy::Metamask(_)) | (EthRpcMode::Metamask, _) => {
            let error = r#"priv_key_policy="Metamask" and rpc_mode="Metamask" should be used both"#.to_string();
            return MmError::err(EthActivationV2Error::ActivationFailed {
                ticker: ticker.to_string(),
                error,
            });
        },
    };

    // param from request should override the config
    let required_confirmations = req
        .required_confirmations
        .unwrap_or_else(|| {
            conf["required_confirmations"]
                .as_u64()
                .unwrap_or(DEFAULT_REQUIRED_CONFIRMATIONS as u64)
        })
        .into();

    let sign_message_prefix: Option<String> = json::from_value(conf["sign_message_prefix"].clone()).ok();

    let trezor_coin: Option<String> = json::from_value(conf["trezor_coin"].clone()).ok();

    let address_nonce_locks = {
        let mut map = NONCE_LOCK.lock().unwrap();
        Arc::new(AsyncMutex::new(
            map.entry(ticker.to_string()).or_insert_with(new_nonce_lock).clone(),
        ))
    };

    // Create an abortable system linked to the `MmCtx` so if the app is stopped on `MmArc::stop`,
    // all spawned futures related to `ETH` coin will be aborted as well.
    let abortable_system = ctx.abortable_system.create_subsystem()?;
    let coin_type = EthCoinType::Eth;
<<<<<<< HEAD
    let max_eth_tx_type = get_conf_param_or_from_plaform_coin(ctx, conf, &coin_type, MAX_ETH_TX_TYPE_SUPPORTED)?;
    let estimate_gas_mult = get_conf_param_or_from_plaform_coin(ctx, conf, &coin_type, ESTIMATE_GAS_MULT)?;
    let gas_price_adjust = get_conf_param_or_from_plaform_coin(ctx, conf, &coin_type, GAS_PRICE_ADJUST)?;
    let gas_limit: EthGasLimit = get_conf_param_or_from_plaform_coin(ctx, conf, &coin_type, EthGasLimit::key())
        .map_to_mm(|e| EthActivationV2Error::InternalError(format!("invalid gas_limit config {}", e)))?
        .unwrap_or_default();
    let gas_limit_v2: EthGasLimitV2 = get_conf_param_or_from_plaform_coin(ctx, conf, &coin_type, EthGasLimitV2::key())
        .map_to_mm(|e| EthActivationV2Error::InternalError(format!("invalid gas_limit config {}", e)))?
        .unwrap_or_default();
    let swap_gas_fee_policy_default: SwapGasFeePolicy =
        get_conf_param_or_from_plaform_coin(ctx, conf, &coin_type, SWAP_GAS_FEE_POLICY)?.unwrap_or_default();
    let swap_gas_fee_policy: SwapGasFeePolicy = req.swap_gas_fee_policy.unwrap_or(swap_gas_fee_policy_default);
=======
    let max_eth_tx_type = get_max_eth_tx_type_conf(ctx, conf, &coin_type).await?;
    let gas_limit: EthGasLimit = extract_gas_limit_from_conf(conf)
        .map_to_mm(|e| EthActivationV2Error::InternalError(format!("invalid gas_limit config {e}")))?;
    let gas_limit_v2: EthGasLimitV2 = extract_gas_limit_from_conf(conf)
        .map_to_mm(|e| EthActivationV2Error::InternalError(format!("invalid gas_limit config {e}")))?;
>>>>>>> 68bc4ebf

    let coin = EthCoinImpl {
        priv_key_policy,
        derivation_method: Arc::new(derivation_method),
        coin_type,
        chain_spec,
        sign_message_prefix,
        swap_contract_address: req.swap_contract_address,
        swap_v2_contracts: req.swap_v2_contracts,
        fallback_swap_contract: req.fallback_swap_contract,
        contract_supports_watchers: req.contract_supports_watchers,
        decimals: ETH_DECIMALS,
        ticker: ticker.to_string(),
        web3_instances: AsyncMutex::new(web3_instances),
        history_sync_state: Mutex::new(HistorySyncState::NotEnabled),
        swap_gas_fee_policy: Mutex::new(swap_gas_fee_policy),
        max_eth_tx_type,
        gas_price_adjust,
        ctx: ctx.weak(),
        required_confirmations,
        trezor_coin,
        logs_block_range: conf["logs_block_range"].as_u64().unwrap_or(DEFAULT_LOGS_BLOCK_RANGE),
        address_nonce_locks,
        erc20_tokens_infos: Default::default(),
        nfts_infos: Default::default(),
        gas_limit,
        gas_limit_v2,
        estimate_gas_mult,
        abortable_system,
    };

    Ok(EthCoin(Arc::new(coin)))
}

/// Processes the given `priv_key_policy` and generates corresponding `KeyPair`.
/// This function expects either [`PrivKeyBuildPolicy::IguanaPrivKey`]
/// or [`PrivKeyBuildPolicy::GlobalHDAccount`], otherwise returns `PrivKeyPolicyNotAllowed` error.
pub(crate) async fn build_address_and_priv_key_policy(
    ctx: &MmArc,
    ticker: &str,
    conf: &Json,
    priv_key_build_policy: EthPrivKeyBuildPolicy,
    path_to_address: &HDPathAccountToAddressId,
    gap_limit: Option<u32>,
    chain_spec: Option<&ChainSpec>,
) -> MmResult<(EthPrivKeyPolicy, EthDerivationMethod), EthActivationV2Error> {
    match priv_key_build_policy {
        EthPrivKeyBuildPolicy::IguanaPrivKey(iguana) => {
            let key_pair = KeyPair::from_secret_slice(iguana.as_slice())
                .map_to_mm(|e| EthActivationV2Error::InternalError(e.to_string()))?;
            let address = key_pair.address();
            let derivation_method = DerivationMethod::SingleAddress(address);
            Ok((EthPrivKeyPolicy::Iguana(key_pair), derivation_method))
        },
        EthPrivKeyBuildPolicy::GlobalHDAccount(global_hd_ctx) => {
            // Consider storing `derivation_path` at `EthCoinImpl`.
            let path_to_coin = json::from_value(conf["derivation_path"].clone())
                .map_to_mm(|e| EthActivationV2Error::ErrorDeserializingDerivationPath(e.to_string()))?;
            let raw_priv_key = global_hd_ctx
                .derive_secp256k1_secret(
                    &path_to_address
                        .to_derivation_path(&path_to_coin)
                        .mm_err(|e| EthActivationV2Error::InvalidPathToAddress(e.to_string()))?,
                )
                .mm_err(|e| EthActivationV2Error::InternalError(e.to_string()))?;
            let activated_key = KeyPair::from_secret_slice(raw_priv_key.as_slice())
                .map_to_mm(|e| EthActivationV2Error::InternalError(e.to_string()))?;
            let bip39_secp_priv_key = global_hd_ctx.root_priv_key().clone();

            let hd_wallet_rmd160 = *ctx.rmd160();
            let hd_wallet_storage = HDWalletCoinStorage::init_with_rmd160(ctx, ticker.to_string(), hd_wallet_rmd160)
                .await
                .mm_err(EthActivationV2Error::from)?;
            let accounts = load_hd_accounts_from_storage(&hd_wallet_storage, &path_to_coin)
                .await
                .map_mm_err()?;
            let gap_limit = gap_limit.unwrap_or(DEFAULT_GAP_LIMIT);
            let hd_wallet = EthHDWallet {
                hd_wallet_rmd160,
                hd_wallet_storage,
                derivation_path: path_to_coin.clone(),
                accounts: HDAccountsMutex::new(accounts),
                enabled_address: *path_to_address,
                gap_limit,
            };
            let derivation_method = DerivationMethod::HDWallet(hd_wallet);
            Ok((
                EthPrivKeyPolicy::HDWallet {
                    path_to_coin,
                    activated_key,
                    bip39_secp_priv_key,
                },
                derivation_method,
            ))
        },
        EthPrivKeyBuildPolicy::Trezor => {
            let path_to_coin = json::from_value(conf["derivation_path"].clone())
                .map_to_mm(|e| EthActivationV2Error::ErrorDeserializingDerivationPath(e.to_string()))?;

            let trezor_coin: Option<String> = json::from_value(conf["trezor_coin"].clone()).ok();
            if trezor_coin.is_none() {
                return MmError::err(EthActivationV2Error::CoinDoesntSupportTrezor);
            }
            let crypto_ctx = CryptoCtx::from_ctx(ctx).map_mm_err()?;
            let hw_ctx = crypto_ctx
                .hw_ctx()
                .or_mm_err(|| EthActivationV2Error::HwContextNotInitialized)?;
            let hd_wallet_rmd160 = hw_ctx.rmd160();
            let hd_wallet_storage = HDWalletCoinStorage::init_with_rmd160(ctx, ticker.to_string(), hd_wallet_rmd160)
                .await
                .mm_err(EthActivationV2Error::from)?;
            let accounts = load_hd_accounts_from_storage(&hd_wallet_storage, &path_to_coin)
                .await
                .map_mm_err()?;
            let gap_limit = gap_limit.unwrap_or(DEFAULT_GAP_LIMIT);
            let hd_wallet = EthHDWallet {
                hd_wallet_rmd160,
                hd_wallet_storage,
                derivation_path: path_to_coin.clone(),
                accounts: HDAccountsMutex::new(accounts),
                enabled_address: *path_to_address,
                gap_limit,
            };
            let derivation_method = DerivationMethod::HDWallet(hd_wallet);
            Ok((EthPrivKeyPolicy::Trezor, derivation_method))
        },
        #[cfg(target_arch = "wasm32")]
        EthPrivKeyBuildPolicy::Metamask(metamask_ctx) => {
            let address = *metamask_ctx.check_active_eth_account().await.map_mm_err()?;
            let public_key_uncompressed = metamask_ctx.eth_account_pubkey_uncompressed();
            let public_key = compress_public_key(public_key_uncompressed)?;
            Ok((
                EthPrivKeyPolicy::Metamask(EthMetamaskPolicy {
                    public_key,
                    public_key_uncompressed,
                }),
                DerivationMethod::SingleAddress(address),
            ))
        },
        EthPrivKeyBuildPolicy::WalletConnect { session_topic } => {
            let wc = WalletConnectCtx::from_ctx(ctx).map_err(|e| {
                EthActivationV2Error::WalletConnectError(format!("Failed to get WalletConnect context: {e}"))
            })?;
            let chain_spec = chain_spec.ok_or(EthActivationV2Error::ChainIdNotSet)?;
            let chain_id = chain_spec.chain_id().ok_or(EthActivationV2Error::UnsupportedChain {
                chain: chain_spec.kind().to_string(),
                feature: "WalletConnect".to_string(),
            })?;
            let (public_key_uncompressed, address) = eth_request_wc_personal_sign(&wc, &session_topic, chain_id)
                .await
                .mm_err(|err| EthActivationV2Error::WalletConnectError(err.to_string()))?;
            let public_key = compress_public_key(public_key_uncompressed)?;
            Ok((
                EthPrivKeyPolicy::WalletConnect {
                    public_key,
                    public_key_uncompressed,
                    session_topic,
                },
                DerivationMethod::SingleAddress(address),
            ))
        },
    }
}

async fn build_web3_instances(
    ctx: &MmArc,
    coin_ticker: String,
    mut eth_nodes: Vec<EthNode>,
) -> MmResult<Vec<Web3Instance>, EthActivationV2Error> {
    if eth_nodes.is_empty() {
        return MmError::err(EthActivationV2Error::AtLeastOneNodeRequired);
    }

    let mut rng = small_rng();
    eth_nodes.as_mut_slice().shuffle(&mut rng);
    drop_mutability!(eth_nodes);

    let event_handlers = rpc_event_handlers_for_eth_transport(ctx, coin_ticker);

    let mut web3_instances = Vec::with_capacity(eth_nodes.len());
    for eth_node in eth_nodes {
        let uri: Uri = eth_node
            .url
            .parse()
            .map_err(|_| EthActivationV2Error::InvalidPayload(format!("{} could not be parsed.", eth_node.url)))?;

        let transport = create_transport(ctx, &uri, &eth_node, &event_handlers)?;
        let web3 = Web3::new(transport);

        web3_instances.push(Web3Instance(web3));
    }

    if web3_instances.is_empty() {
        return Err(
            EthActivationV2Error::UnreachableNodes("Failed to get client version for all nodes".to_string()).into(),
        );
    }

    Ok(web3_instances)
}

fn create_transport(
    ctx: &MmArc,
    uri: &Uri,
    eth_node: &EthNode,
    event_handlers: &[RpcTransportEventHandlerShared],
) -> MmResult<Web3Transport, EthActivationV2Error> {
    match uri.scheme_str() {
        Some("ws") | Some("wss") => Ok(create_websocket_transport(ctx, uri, eth_node, event_handlers)),
        Some("http") | Some("https") => Ok(create_http_transport(ctx, uri, eth_node, event_handlers)),
        _ => MmError::err(EthActivationV2Error::InvalidPayload(format!(
            "Invalid node address '{uri}'. Only http(s) and ws(s) nodes are supported"
        ))),
    }
}

fn create_websocket_transport(
    ctx: &MmArc,
    uri: &Uri,
    eth_node: &EthNode,
    event_handlers: &[RpcTransportEventHandlerShared],
) -> Web3Transport {
    const TMP_SOCKET_CONNECTION: Duration = Duration::from_secs(20);

    let node = WebsocketTransportNode { uri: uri.clone() };

    let mut websocket_transport = WebsocketTransport::with_event_handlers(node, event_handlers.to_owned());

    if eth_node.komodo_proxy {
        websocket_transport.proxy_sign_keypair = Some(P2PContext::fetch_from_mm_arc(ctx).keypair().clone());
    }

    // Temporarily start the connection loop (we close the connection once we have the client version below).
    // Ideally, it would be much better to not do this workaround, which requires a lot of refactoring or
    // dropping websocket support on parity nodes.
    let fut = websocket_transport
        .clone()
        .start_connection_loop(Some(Instant::now() + TMP_SOCKET_CONNECTION));
    let settings = AbortSettings::info_on_abort(format!("connection loop stopped for {uri:?}"));
    ctx.spawner().spawn_with_settings(fut, settings);

    Web3Transport::Websocket(websocket_transport)
}

fn create_http_transport(
    ctx: &MmArc,
    uri: &Uri,
    eth_node: &EthNode,
    event_handlers: &[RpcTransportEventHandlerShared],
) -> Web3Transport {
    let node = HttpTransportNode {
        uri: uri.clone(),
        komodo_proxy: eth_node.komodo_proxy,
    };

    let komodo_proxy = node.komodo_proxy;
    let mut http_transport = HttpTransport::with_event_handlers(node, event_handlers.to_owned());

    if komodo_proxy {
        http_transport.proxy_sign_keypair = Some(P2PContext::fetch_from_mm_arc(ctx).keypair().clone());
    }

    Web3Transport::from(http_transport)
}

#[cfg(target_arch = "wasm32")]
async fn build_metamask_transport(
    ctx: &MmArc,
    coin_ticker: String,
    chain_id: u64,
) -> MmResult<Vec<Web3Instance>, EthActivationV2Error> {
    let event_handlers = rpc_event_handlers_for_eth_transport(ctx, coin_ticker.clone());

    let eth_config = web3_transport::metamask_transport::MetamaskEthConfig { chain_id };
    let web3 = Web3::new(Web3Transport::new_metamask_with_event_handlers(eth_config, event_handlers).map_mm_err()?);

    // Check if MetaMask supports the given `chain_id`.
    // Please note that this request may take a long time.
    check_metamask_supports_chain_id(coin_ticker, &web3, chain_id)
        .await
        .map_mm_err()?;

    // MetaMask doesn't use Parity nodes. So `MetamaskTransport` doesn't support `parity_nextNonce` RPC.
    // An example of the `web3_clientVersion` RPC - `MetaMask/v10.22.1`.
    let web3_instances = vec![Web3Instance(web3)];

    Ok(web3_instances)
}

/// This method is based on the fact that `MetamaskTransport` tries to switch the `ChainId`
/// if the MetaMask is targeted to another ETH chain.
#[cfg(target_arch = "wasm32")]
async fn check_metamask_supports_chain_id(
    ticker: String,
    web3: &Web3<Web3Transport>,
    expected_chain_id: u64,
) -> MmResult<(), EthActivationV2Error> {
    use jsonrpc_core::ErrorCode;

    /// See the documentation:
    /// https://docs.metamask.io/guide/rpc-api.html#wallet-switchethereumchain
    const CHAIN_IS_NOT_REGISTERED_ERROR: ErrorCode = ErrorCode::ServerError(4902);

    match web3.eth().chain_id().await {
        Ok(chain_id) if chain_id == U256::from(expected_chain_id) => Ok(()),
        // The RPC client should have returned ChainId with which it has been created on [`Web3Transport::new_metamask_with_event_handlers`].
        Ok(unexpected_chain_id) => {
            let error = format!("Expected '{expected_chain_id}' ChainId, found '{unexpected_chain_id}'");
            MmError::err(EthActivationV2Error::InternalError(error))
        },
        Err(web3::Error::Rpc(rpc_err)) if rpc_err.code == CHAIN_IS_NOT_REGISTERED_ERROR => {
            let error = format!("Ethereum chain_id({expected_chain_id}) is not supported");
            MmError::err(EthActivationV2Error::ActivationFailed { ticker, error })
        },
        Err(other) => {
            let error = other.to_string();
            MmError::err(EthActivationV2Error::ActivationFailed { ticker, error })
        },
    }
}

fn compress_public_key(uncompressed: H520) -> MmResult<H264, EthActivationV2Error> {
    let public_key = PublicKey::from_slice(uncompressed.as_bytes())
        .map_to_mm(|e| EthActivationV2Error::InternalError(e.to_string()))
        .map_mm_err()?;
    let compressed = public_key.serialize();

    Ok(H264::from(compressed))
}<|MERGE_RESOLUTION|>--- conflicted
+++ resolved
@@ -503,31 +503,21 @@
             platform: protocol.platform,
             token_addr: protocol.token_addr,
         };
-<<<<<<< HEAD
         let max_eth_tx_type =
             get_conf_param_or_from_plaform_coin(&ctx, &token_conf, &coin_type, MAX_ETH_TX_TYPE_SUPPORTED)?;
         let estimate_gas_mult = get_conf_param_or_from_plaform_coin(&ctx, &token_conf, &coin_type, ESTIMATE_GAS_MULT)?;
         let gas_price_adjust = get_conf_param_or_from_plaform_coin(&ctx, &token_conf, &coin_type, GAS_PRICE_ADJUST)?;
         let gas_limit: EthGasLimit =
             get_conf_param_or_from_plaform_coin(&ctx, &token_conf, &coin_type, EthGasLimit::key())
-                .map_to_mm(|e| EthTokenActivationError::InternalError(format!("invalid gas_limit config {}", e)))
+                .map_to_mm(|e| EthTokenActivationError::InternalError(format!("invalid gas_limit config {e}")))
                 .map_mm_err()?
                 .unwrap_or_default();
         let gas_limit_v2: EthGasLimitV2 =
             get_conf_param_or_from_plaform_coin(&ctx, &token_conf, &coin_type, EthGasLimitV2::key())
-                .map_to_mm(|e| EthTokenActivationError::InternalError(format!("invalid gas_limit config {}", e)))
+                .map_to_mm(|e| EthTokenActivationError::InternalError(format!("invalid gas_limit config {e}")))
                 .map_mm_err()?
                 .unwrap_or_default();
         let swap_gas_fee_policy = SwapGasFeePolicy::default();
-=======
-        let max_eth_tx_type = get_max_eth_tx_type_conf(&ctx, &token_conf, &coin_type).await?;
-        let gas_limit: EthGasLimit = extract_gas_limit_from_conf(&token_conf)
-            .map_to_mm(|e| EthTokenActivationError::InternalError(format!("invalid gas_limit config {e}")))
-            .map_mm_err()?;
-        let gas_limit_v2: EthGasLimitV2 = extract_gas_limit_from_conf(&token_conf)
-            .map_to_mm(|e| EthTokenActivationError::InternalError(format!("invalid gas_limit config {e}")))
-            .map_mm_err()?;
->>>>>>> 68bc4ebf
 
         let token = EthCoinImpl {
             priv_key_policy: self.priv_key_policy.clone(),
@@ -617,25 +607,17 @@
         let coin_type = EthCoinType::Nft {
             platform: self.ticker.clone(),
         };
-<<<<<<< HEAD
         let max_eth_tx_type = get_conf_param_or_from_plaform_coin(&ctx, &conf, &coin_type, MAX_ETH_TX_TYPE_SUPPORTED)?;
         let estimate_gas_mult = get_conf_param_or_from_plaform_coin(&ctx, &conf, &coin_type, ESTIMATE_GAS_MULT)?;
         let gas_price_adjust = get_conf_param_or_from_plaform_coin(&ctx, &conf, &coin_type, GAS_PRICE_ADJUST)?;
         let gas_limit: EthGasLimit = get_conf_param_or_from_plaform_coin(&ctx, &conf, &coin_type, EthGasLimit::key())
-            .map_to_mm(|e| EthTokenActivationError::InternalError(format!("invalid gas_limit config {}", e)))?
+            .map_to_mm(|e| EthTokenActivationError::InternalError(format!("invalid gas_limit config {e}")))?
             .unwrap_or_default();
         let gas_limit_v2: EthGasLimitV2 =
             get_conf_param_or_from_plaform_coin(&ctx, &conf, &coin_type, EthGasLimitV2::key())
-                .map_to_mm(|e| EthTokenActivationError::InternalError(format!("invalid gas_limit config {}", e)))?
+                .map_to_mm(|e| EthTokenActivationError::InternalError(format!("invalid gas_limit config {e}")))?
                 .unwrap_or_default();
         let swap_gas_fee_policy = SwapGasFeePolicy::default();
-=======
-        let max_eth_tx_type = get_max_eth_tx_type_conf(&ctx, &conf, &coin_type).await?;
-        let gas_limit: EthGasLimit = extract_gas_limit_from_conf(&conf)
-            .map_to_mm(|e| EthTokenActivationError::InternalError(format!("invalid gas_limit config {e}")))?;
-        let gas_limit_v2: EthGasLimitV2 = extract_gas_limit_from_conf(&conf)
-            .map_to_mm(|e| EthTokenActivationError::InternalError(format!("invalid gas_limit config {e}")))?;
->>>>>>> 68bc4ebf
 
         let global_nft = EthCoinImpl {
             ticker,
@@ -774,26 +756,18 @@
     // all spawned futures related to `ETH` coin will be aborted as well.
     let abortable_system = ctx.abortable_system.create_subsystem()?;
     let coin_type = EthCoinType::Eth;
-<<<<<<< HEAD
     let max_eth_tx_type = get_conf_param_or_from_plaform_coin(ctx, conf, &coin_type, MAX_ETH_TX_TYPE_SUPPORTED)?;
     let estimate_gas_mult = get_conf_param_or_from_plaform_coin(ctx, conf, &coin_type, ESTIMATE_GAS_MULT)?;
     let gas_price_adjust = get_conf_param_or_from_plaform_coin(ctx, conf, &coin_type, GAS_PRICE_ADJUST)?;
     let gas_limit: EthGasLimit = get_conf_param_or_from_plaform_coin(ctx, conf, &coin_type, EthGasLimit::key())
-        .map_to_mm(|e| EthActivationV2Error::InternalError(format!("invalid gas_limit config {}", e)))?
+        .map_to_mm(|e| EthActivationV2Error::InternalError(format!("invalid gas_limit config {e}")))?
         .unwrap_or_default();
     let gas_limit_v2: EthGasLimitV2 = get_conf_param_or_from_plaform_coin(ctx, conf, &coin_type, EthGasLimitV2::key())
-        .map_to_mm(|e| EthActivationV2Error::InternalError(format!("invalid gas_limit config {}", e)))?
+        .map_to_mm(|e| EthActivationV2Error::InternalError(format!("invalid gas_limit config {e}")))?
         .unwrap_or_default();
     let swap_gas_fee_policy_default: SwapGasFeePolicy =
         get_conf_param_or_from_plaform_coin(ctx, conf, &coin_type, SWAP_GAS_FEE_POLICY)?.unwrap_or_default();
     let swap_gas_fee_policy: SwapGasFeePolicy = req.swap_gas_fee_policy.unwrap_or(swap_gas_fee_policy_default);
-=======
-    let max_eth_tx_type = get_max_eth_tx_type_conf(ctx, conf, &coin_type).await?;
-    let gas_limit: EthGasLimit = extract_gas_limit_from_conf(conf)
-        .map_to_mm(|e| EthActivationV2Error::InternalError(format!("invalid gas_limit config {e}")))?;
-    let gas_limit_v2: EthGasLimitV2 = extract_gas_limit_from_conf(conf)
-        .map_to_mm(|e| EthActivationV2Error::InternalError(format!("invalid gas_limit config {e}")))?;
->>>>>>> 68bc4ebf
 
     let coin = EthCoinImpl {
         priv_key_policy,
