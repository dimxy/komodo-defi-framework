--- conflicted
+++ resolved
@@ -75,13 +75,10 @@
     InvalidHardwareWalletCall,
     #[display(fmt = "Custom token error: {}", _0)]
     CustomTokenError(CustomTokenError),
-<<<<<<< HEAD
     InvalidTokenProtocol,
-=======
     // TODO: Map WalletConnectError to distinct error categories (transport, invalid payload) after refactoring.
     #[from_stringify("WalletConnectError")]
     WalletConnectError(String),
->>>>>>> 37249cea
 }
 
 impl From<MyAddressError> for EthActivationV2Error {
