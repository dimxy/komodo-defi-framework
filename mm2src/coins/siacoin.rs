use super::{
    BalanceError, CoinBalance, HistorySyncState, MarketCoinOps, MmCoin, RawTransactionFut, RawTransactionRequest,
    SwapOps, TradeFee, TransactionEnum,
};
use crate::hd_wallet::HDAddressSelector;
use crate::{
    coin_errors::MyAddressError, AddressFromPubkeyError, BalanceFut, CanRefundHtlc, CheckIfMyPaymentSentArgs,
    ConfirmPaymentInput, DexFee, FeeApproxStage, FoundSwapTxSpend, NegotiateSwapContractAddrErr, PrivKeyBuildPolicy,
    PrivKeyPolicy, RawTransactionResult, RefundPaymentArgs, SearchForSwapTxSpendInput, SendPaymentArgs,
    SignRawTransactionRequest, SignatureResult, SpendPaymentArgs, TradePreimageFut, TradePreimageResult,
    TradePreimageValue, TransactionResult, TxMarshalingErr, UnexpectedDerivationMethod, ValidateAddressResult,
    ValidateFeeArgs, ValidateOtherPubKeyErr, ValidatePaymentInput, ValidatePaymentResult, VerificationResult,
    WaitForHTLCTxSpendArgs, WatcherOps, WeakSpawner, WithdrawFut, WithdrawRequest,
};
use crate::{SignatureError, VerificationError};
use async_trait::async_trait;
use common::executor::AbortedError;
use derive_more::Display;
pub use ed25519_dalek::{Keypair, PublicKey, SecretKey, Signature};
use futures::{FutureExt, TryFutureExt};
use futures01::Future;
use keys::KeyPair;
use mm2_core::mm_ctx::MmArc;
use mm2_err_handle::prelude::*;
use mm2_number::{BigDecimal, BigInt, MmNumber};
use rpc::v1::types::{Bytes as BytesJson, H264 as H264Json};
use serde_json::Value as Json;
use std::ops::Deref;
use std::sync::Arc;

use sia_rust::http_client::{SiaApiClient, SiaApiClientError, SiaHttpConf};
use sia_rust::spend_policy::SpendPolicy;

pub mod sia_hd_wallet;

#[derive(Clone)]
pub struct SiaCoin(SiaArc);
#[derive(Clone)]
pub struct SiaArc(Arc<SiaCoinFields>);

#[derive(Debug, Display)]
pub enum SiaConfError {
    #[display(fmt = "'foo' field is not found in config")]
    Foo,
    Bar(String),
}

pub type SiaConfResult<T> = Result<T, MmError<SiaConfError>>;

#[derive(Debug)]
pub struct SiaCoinConf {
    ticker: String,
    pub foo: u32,
}

// TODO see https://github.com/KomodoPlatform/komodo-defi-framework/pull/2086#discussion_r1521660384
// for additional fields needed
#[derive(Clone, Debug, Deserialize, Serialize)]
pub struct SiaCoinActivationParams {
    #[serde(default)]
    pub tx_history: bool,
    pub required_confirmations: Option<u64>,
    pub gap_limit: Option<u32>,
    pub http_conf: SiaHttpConf,
}

pub struct SiaConfBuilder<'a> {
    #[allow(dead_code)]
    conf: &'a Json,
    ticker: &'a str,
}

impl<'a> SiaConfBuilder<'a> {
    pub fn new(conf: &'a Json, ticker: &'a str) -> Self {
        SiaConfBuilder { conf, ticker }
    }

    pub fn build(&self) -> SiaConfResult<SiaCoinConf> {
        Ok(SiaCoinConf {
            ticker: self.ticker.to_owned(),
            foo: 0,
        })
    }
}

// TODO see https://github.com/KomodoPlatform/komodo-defi-framework/pull/2086#discussion_r1521668313
// for additional fields needed
pub struct SiaCoinFields {
    /// SIA coin config
    pub conf: SiaCoinConf,
    pub priv_key_policy: PrivKeyPolicy<Keypair>,
    /// HTTP(s) client
    pub http_client: SiaApiClient,
}

pub async fn sia_coin_from_conf_and_params(
    ctx: &MmArc,
    ticker: &str,
    conf: &Json,
    params: &SiaCoinActivationParams,
    priv_key_policy: PrivKeyBuildPolicy,
) -> Result<SiaCoin, MmError<SiaCoinBuildError>> {
    let priv_key = match priv_key_policy {
        PrivKeyBuildPolicy::IguanaPrivKey(priv_key) => priv_key,
        _ => return Err(SiaCoinBuildError::UnsupportedPrivKeyPolicy.into()),
    };
    let key_pair = generate_keypair_from_slice(priv_key.as_slice())?;
    let builder = SiaCoinBuilder::new(ctx, ticker, conf, key_pair, params);
    builder.build().await
}

pub struct SiaCoinBuilder<'a> {
    ctx: &'a MmArc,
    ticker: &'a str,
    conf: &'a Json,
    key_pair: Keypair,
    params: &'a SiaCoinActivationParams,
}

impl<'a> SiaCoinBuilder<'a> {
    pub fn new(
        ctx: &'a MmArc,
        ticker: &'a str,
        conf: &'a Json,
        key_pair: Keypair,
        params: &'a SiaCoinActivationParams,
    ) -> Self {
        SiaCoinBuilder {
            ctx,
            ticker,
            conf,
            key_pair,
            params,
        }
    }
}

fn generate_keypair_from_slice(priv_key: &[u8]) -> Result<Keypair, SiaCoinBuildError> {
    let secret_key = SecretKey::from_bytes(priv_key).map_err(SiaCoinBuildError::EllipticCurveError)?;
    let public_key = PublicKey::from(&secret_key);
    Ok(Keypair {
        secret: secret_key,
        public: public_key,
    })
}

/// Convert hastings amount to siacoin amount
fn siacoin_from_hastings(hastings: u128) -> BigDecimal {
    let hastings = BigInt::from(hastings);
    let decimals = BigInt::from(10u128.pow(24));
    BigDecimal::from(hastings) / BigDecimal::from(decimals)
}

impl From<SiaConfError> for SiaCoinBuildError {
    fn from(e: SiaConfError) -> Self {
        SiaCoinBuildError::ConfError(e)
    }
}

#[derive(Debug, Display)]
pub enum SiaCoinBuildError {
    ConfError(SiaConfError),
    UnsupportedPrivKeyPolicy,
    ClientError(SiaApiClientError),
    EllipticCurveError(ed25519_dalek::ed25519::Error),
}

impl SiaCoinBuilder<'_> {
    #[allow(dead_code)]
    fn ctx(&self) -> &MmArc {
        self.ctx
    }

    #[allow(dead_code)]
    fn conf(&self) -> &Json {
        self.conf
    }

    fn ticker(&self) -> &str {
        self.ticker
    }

    async fn build(self) -> MmResult<SiaCoin, SiaCoinBuildError> {
        let conf = SiaConfBuilder::new(self.conf, self.ticker()).build().map_mm_err()?;
        let sia_fields = SiaCoinFields {
            conf,
            http_client: SiaApiClient::new(self.params.http_conf.clone())
                .map_err(SiaCoinBuildError::ClientError)
                .await?,
            priv_key_policy: PrivKeyPolicy::Iguana(self.key_pair),
        };
        let sia_arc = SiaArc::new(sia_fields);

        Ok(SiaCoin::from(sia_arc))
    }
}

impl Deref for SiaArc {
    type Target = SiaCoinFields;
    fn deref(&self) -> &SiaCoinFields {
        &self.0
    }
}

impl From<SiaCoinFields> for SiaArc {
    fn from(coin: SiaCoinFields) -> SiaArc {
        SiaArc::new(coin)
    }
}

impl From<Arc<SiaCoinFields>> for SiaArc {
    fn from(arc: Arc<SiaCoinFields>) -> SiaArc {
        SiaArc(arc)
    }
}

impl From<SiaArc> for SiaCoin {
    fn from(coin: SiaArc) -> SiaCoin {
        SiaCoin(coin)
    }
}

impl SiaArc {
    pub fn new(fields: SiaCoinFields) -> SiaArc {
        SiaArc(Arc::new(fields))
    }

    pub fn with_arc(inner: Arc<SiaCoinFields>) -> SiaArc {
        SiaArc(inner)
    }
}

#[derive(Clone, Debug, Serialize, Deserialize)]
pub struct SiaCoinProtocolInfo;

#[async_trait]
impl MmCoin for SiaCoin {
    fn is_asset_chain(&self) -> bool {
        false
    }

    fn spawner(&self) -> WeakSpawner {
        unimplemented!()
    }

    fn get_raw_transaction(&self, _req: RawTransactionRequest) -> RawTransactionFut<'_> {
        unimplemented!()
    }

    fn get_tx_hex_by_hash(&self, _tx_hash: Vec<u8>) -> RawTransactionFut<'_> {
        unimplemented!()
    }

    fn withdraw(&self, _req: WithdrawRequest) -> WithdrawFut {
        unimplemented!()
    }

    fn decimals(&self) -> u8 {
        unimplemented!()
    }

    fn convert_to_address(&self, _from: &str, _to_address_format: Json) -> Result<String, String> {
        unimplemented!()
    }

    fn validate_address(&self, _address: &str) -> ValidateAddressResult {
        unimplemented!()
    }

    fn process_history_loop(&self, _ctx: MmArc) -> Box<dyn Future<Item = (), Error = ()> + Send> {
        unimplemented!()
    }

    fn history_sync_status(&self) -> HistorySyncState {
        unimplemented!()
    }

    /// Get fee to be paid per 1 swap transaction
    fn get_trade_fee(&self) -> Box<dyn Future<Item = TradeFee, Error = String> + Send> {
        unimplemented!()
    }

    async fn get_sender_trade_fee(
        &self,
        _value: TradePreimageValue,
        _stage: FeeApproxStage,
    ) -> TradePreimageResult<TradeFee> {
        unimplemented!()
    }

    fn get_receiver_trade_fee(&self, _stage: FeeApproxStage) -> TradePreimageFut<TradeFee> {
        unimplemented!()
    }

    async fn get_fee_to_send_taker_fee(
        &self,
        _dex_fee_amount: DexFee,
        _stage: FeeApproxStage,
    ) -> TradePreimageResult<TradeFee> {
        unimplemented!()
    }

    fn required_confirmations(&self) -> u64 {
        unimplemented!()
    }

    fn requires_notarization(&self) -> bool {
        false
    }

    fn set_required_confirmations(&self, _confirmations: u64) {
        unimplemented!()
    }

    fn set_requires_notarization(&self, _requires_nota: bool) {
        unimplemented!()
    }

    fn swap_contract_address(&self) -> Option<BytesJson> {
        unimplemented!()
    }

    fn fallback_swap_contract(&self) -> Option<BytesJson> {
        unimplemented!()
    }

    fn mature_confirmations(&self) -> Option<u32> {
        unimplemented!()
    }

    fn coin_protocol_info(&self, _amount_to_receive: Option<MmNumber>) -> Vec<u8> {
        Vec::new()
    }

    fn is_coin_protocol_supported(
        &self,
        _info: &Option<Vec<u8>>,
        _amount_to_send: Option<MmNumber>,
        _locktime: u64,
        _is_maker: bool,
    ) -> bool {
        true
    }

    fn on_disabled(&self) -> Result<(), AbortedError> {
        Ok(())
    }

    fn on_token_deactivated(&self, _ticker: &str) {}
}

// TODO Alright - Dummy values for these functions allow minimal functionality to produce signatures
#[async_trait]
impl MarketCoinOps for SiaCoin {
    fn ticker(&self) -> &str {
        &self.0.conf.ticker
    }

    // needs test coverage FIXME COME BACK
    fn my_address(&self) -> MmResult<String, MyAddressError> {
        let key_pair = match &self.0.priv_key_policy {
            PrivKeyPolicy::Iguana(key_pair) => key_pair,
            PrivKeyPolicy::Trezor => {
                return Err(MyAddressError::UnexpectedDerivationMethod(
                    "Trezor not yet supported. Must use iguana seed.".to_string(),
                )
                .into());
            },
            PrivKeyPolicy::HDWallet { .. } => {
                return Err(MyAddressError::UnexpectedDerivationMethod(
                    "HDWallet not yet supported. Must use iguana seed.".to_string(),
                )
                .into());
            },
            #[cfg(target_arch = "wasm32")]
            PrivKeyPolicy::Metamask(_) => {
                return Err(MyAddressError::UnexpectedDerivationMethod(
                    "Metamask not supported. Must use iguana seed.".to_string(),
                )
                .into());
            },
            PrivKeyPolicy::WalletConnect { .. } => {
                return Err(MyAddressError::UnexpectedDerivationMethod(
                    "WalletConnect not yet supported. Must use iguana seed.".to_string(),
                )
                .into())
            },
        };
        let address = SpendPolicy::PublicKey(key_pair.public).address();
        Ok(address.to_string())
    }

    fn address_from_pubkey(&self, pubkey: &H264Json) -> MmResult<String, AddressFromPubkeyError> {
        let pubkey = PublicKey::from_bytes(&pubkey.0[..32]).map_err(|e| {
            AddressFromPubkeyError::InternalError(format!("Couldn't parse bytes into ed25519 pubkey: {e:?}"))
        })?;
        let address = SpendPolicy::PublicKey(pubkey).address();
        Ok(address.to_string())
    }

    async fn get_public_key(&self) -> Result<String, MmError<UnexpectedDerivationMethod>> {
        MmError::err(UnexpectedDerivationMethod::InternalError("Not implemented".into()))
    }

    fn sign_message_hash(&self, _message: &str) -> Option<[u8; 32]> {
        None
    }

    fn sign_message(&self, _message: &str, _address: Option<HDAddressSelector>) -> SignatureResult<String> {
        MmError::err(SignatureError::InternalError("Not implemented".into()))
    }

    fn verify_message(&self, _signature: &str, _message: &str, _address: &str) -> VerificationResult<bool> {
        MmError::err(VerificationError::InternalError("Not implemented".into()))
    }

    fn my_balance(&self) -> BalanceFut<CoinBalance> {
        let coin = self.clone();
        let fut = async move {
            let my_address = match &coin.0.priv_key_policy {
                PrivKeyPolicy::Iguana(key_pair) => SpendPolicy::PublicKey(key_pair.public).address(),
                _ => {
                    return MmError::err(BalanceError::UnexpectedDerivationMethod(
                        UnexpectedDerivationMethod::ExpectedSingleAddress,
                    ))
                },
            };
            let balance = coin
                .0
                .http_client
                .address_balance(my_address)
                .await
                .map_to_mm(|e| BalanceError::Transport(e.to_string()))?;
            Ok(CoinBalance {
                spendable: siacoin_from_hastings(balance.siacoins.to_u128()),
                unspendable: siacoin_from_hastings(balance.immature_siacoins.to_u128()),
            })
        };
        Box::new(fut.boxed().compat())
    }

<<<<<<< HEAD
    fn platform_coin_balance(&self) -> BalanceFut<BigDecimal> { unimplemented!() }
=======
    fn platform_coin_balance(&self) -> BalanceFut<BigDecimal> {
        unimplemented!()
    }
>>>>>>> 9a2f74ed

    fn platform_ticker(&self) -> &str {
        "FOO"
    } // TODO Alright

    /// Receives raw transaction bytes in hexadecimal format as input and returns tx hash in hexadecimal format
    fn send_raw_tx(&self, _tx: &str) -> Box<dyn Future<Item = String, Error = String> + Send> {
        unimplemented!()
    }

    fn send_raw_tx_bytes(&self, _tx: &[u8]) -> Box<dyn Future<Item = String, Error = String> + Send> {
        unimplemented!()
    }

    #[inline(always)]
    async fn sign_raw_tx(&self, _args: &SignRawTransactionRequest) -> RawTransactionResult {
        unimplemented!()
    }

    fn wait_for_confirmations(&self, _input: ConfirmPaymentInput) -> Box<dyn Future<Item = (), Error = String> + Send> {
        unimplemented!()
    }

    async fn wait_for_htlc_tx_spend(&self, _args: WaitForHTLCTxSpendArgs<'_>) -> TransactionResult {
        unimplemented!()
    }

    fn tx_enum_from_bytes(&self, _bytes: &[u8]) -> Result<TransactionEnum, MmError<TxMarshalingErr>> {
        MmError::err(TxMarshalingErr::NotSupported(
            "tx_enum_from_bytes is not supported for Sia coin yet.".to_string(),
        ))
    }

    fn current_block(&self) -> Box<dyn Future<Item = u64, Error = String> + Send> {
        let http_client = self.0.http_client.clone(); // Clone the client

        let height_fut = async move { http_client.current_height().await.map_err(|e| e.to_string()) }
            .boxed() // Make the future 'static by boxing
            .compat(); // Convert to a futures 0.1-compatible future

        Box::new(height_fut)
    }

    fn display_priv_key(&self) -> Result<String, String> {
        unimplemented!()
    }

    fn min_tx_amount(&self) -> BigDecimal {
        unimplemented!()
    }

    fn min_trading_vol(&self) -> MmNumber {
        unimplemented!()
    }

    fn should_burn_dex_fee(&self) -> bool {
        false
    }

    fn is_trezor(&self) -> bool {
        self.0.priv_key_policy.is_trezor()
    }
}

#[async_trait]
impl SwapOps for SiaCoin {
    async fn send_taker_fee(&self, _dex_fee: DexFee, _uuid: &[u8], _expire_at: u64) -> TransactionResult {
        unimplemented!()
    }

    async fn send_maker_payment(&self, _maker_payment_args: SendPaymentArgs<'_>) -> TransactionResult {
        unimplemented!()
    }

    async fn send_taker_payment(&self, _taker_payment_args: SendPaymentArgs<'_>) -> TransactionResult {
        unimplemented!()
    }

    async fn send_maker_spends_taker_payment(
        &self,
        _maker_spends_payment_args: SpendPaymentArgs<'_>,
    ) -> TransactionResult {
        unimplemented!()
    }

    async fn send_taker_spends_maker_payment(
        &self,
        _taker_spends_payment_args: SpendPaymentArgs<'_>,
    ) -> TransactionResult {
        unimplemented!()
    }

    async fn send_taker_refunds_payment(
        &self,
        _taker_refunds_payment_args: RefundPaymentArgs<'_>,
    ) -> TransactionResult {
        unimplemented!()
    }

    async fn send_maker_refunds_payment(
        &self,
        _maker_refunds_payment_args: RefundPaymentArgs<'_>,
    ) -> TransactionResult {
        unimplemented!()
    }

    async fn validate_fee(&self, _validate_fee_args: ValidateFeeArgs<'_>) -> ValidatePaymentResult<()> {
        unimplemented!()
    }

    async fn validate_maker_payment(&self, _input: ValidatePaymentInput) -> ValidatePaymentResult<()> {
        unimplemented!()
    }

    async fn validate_taker_payment(&self, _input: ValidatePaymentInput) -> ValidatePaymentResult<()> {
        unimplemented!()
    }

    async fn check_if_my_payment_sent(
        &self,
        _if_my_payment_sent_args: CheckIfMyPaymentSentArgs<'_>,
    ) -> Result<Option<TransactionEnum>, String> {
        unimplemented!()
    }

    async fn search_for_swap_tx_spend_my(
        &self,
        _: SearchForSwapTxSpendInput<'_>,
    ) -> Result<Option<FoundSwapTxSpend>, String> {
        unimplemented!()
    }

    async fn search_for_swap_tx_spend_other(
        &self,
        _: SearchForSwapTxSpendInput<'_>,
    ) -> Result<Option<FoundSwapTxSpend>, String> {
        unimplemented!()
    }

    async fn extract_secret(
        &self,
        _secret_hash: &[u8],
        _spend_tx: &[u8],
        _watcher_reward: bool,
    ) -> Result<[u8; 32], String> {
        unimplemented!()
    }

    fn negotiate_swap_contract_addr(
        &self,
        _other_side_address: Option<&[u8]>,
    ) -> Result<Option<BytesJson>, MmError<NegotiateSwapContractAddrErr>> {
        Ok(None)
    }

    fn derive_htlc_key_pair(&self, _swap_unique_data: &[u8]) -> KeyPair {
        unimplemented!()
    }

    fn derive_htlc_pubkey(&self, _swap_unique_data: &[u8]) -> [u8; 33] {
        unimplemented!()
    }

    async fn can_refund_htlc(&self, _locktime: u64) -> Result<CanRefundHtlc, String> {
        unimplemented!()
    }

    fn validate_other_pubkey(&self, _raw_pubkey: &[u8]) -> MmResult<(), ValidateOtherPubKeyErr> {
        unimplemented!()
    }
}

#[async_trait]
impl WatcherOps for SiaCoin {}

#[cfg(test)]
mod tests {
    use super::*;
    use mm2_number::BigDecimal;
    use std::str::FromStr;

    #[test]
    fn test_siacoin_from_hastings() {
        let hastings = u128::MAX;
        let siacoin = siacoin_from_hastings(hastings);
        assert_eq!(
            siacoin,
            BigDecimal::from_str("340282366920938.463463374607431768211455").unwrap()
        );

        let hastings = 0;
        let siacoin = siacoin_from_hastings(hastings);
        assert_eq!(siacoin, BigDecimal::from_str("0").unwrap());

        // Total supply of Siacoin
        let hastings = 57769875000000000000000000000000000;
        let siacoin = siacoin_from_hastings(hastings);
        assert_eq!(siacoin, BigDecimal::from_str("57769875000").unwrap());
    }
}<|MERGE_RESOLUTION|>--- conflicted
+++ resolved
@@ -439,13 +439,9 @@
         Box::new(fut.boxed().compat())
     }
 
-<<<<<<< HEAD
-    fn platform_coin_balance(&self) -> BalanceFut<BigDecimal> { unimplemented!() }
-=======
     fn platform_coin_balance(&self) -> BalanceFut<BigDecimal> {
         unimplemented!()
     }
->>>>>>> 9a2f74ed
 
     fn platform_ticker(&self) -> &str {
         "FOO"
