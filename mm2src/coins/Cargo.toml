--- conflicted
+++ resolved
@@ -120,11 +120,7 @@
 blake2b_simd = "0.5"
 ff = "0.8"
 futures-util = "0.3"
-<<<<<<< HEAD
 instant = "0.1.12"
-=======
-jubjub = "0.5.1"
->>>>>>> b641d2fe
 js-sys = { version = "0.3.27" }
 mm2_db = { path = "../mm2_db" }
 mm2_metamask = { path = "../mm2_metamask" }
