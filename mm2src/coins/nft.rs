use http::Uri;
use mm2_core::mm_ctx::MmArc;
use mm2_err_handle::prelude::{MmError, MmResult, MmResultExt};
use mm2_p2p::p2p_ctx::P2PContext;
use proxy_signature::{ProxySign, RawMessage};
use url::Url;

pub(crate) mod nft_errors;
pub mod nft_structs;
pub(crate) mod storage;

#[cfg(any(test, target_arch = "wasm32"))]
mod nft_tests;

use crate::hd_wallet::AddrToString;
use crate::{
    lp_coinfind_or_err, CoinWithDerivationMethod, CoinsContext, MarketCoinOps, MmCoinEnum, MmCoinStruct, WithdrawError,
};
use nft_errors::{GetNftInfoError, UpdateNftError};
<<<<<<< HEAD
use nft_structs::{Chain, ContractType, ConvertChain, Nft, NftFromMoralis, NftList, NftListReq, NftMetadataReq,
                  NftTransferHistory, NftTransferHistoryFromMoralis, NftTransfersReq, NftsTransferHistoryList,
                  TransactionNftDetails, UpdateNftReq, WithdrawNftReq};

use crate::eth::{withdraw_erc1155, withdraw_erc721, EthCoin, EthCoinType, EthTxFeeDetails, PayForGasOption};
use crate::nft::nft_errors::{ClearNftDbError, MetaFromUrlError, ProtectFromSpamError, TransferConfirmationsError,
                             UpdateSpamPhishingError};
use crate::nft::nft_structs::{build_nft_with_empty_meta, BuildNftFields, ClearNftDbReq, NftCommon, NftCtx, NftInfo,
                              NftTransferCommon, PhishingDomainReq, PhishingDomainRes, RefreshMetadataReq,
                              SpamContractReq, SpamContractRes, TransferMeta, TransferStatus, UriMeta};
=======
use nft_structs::{
    Chain, ContractType, ConvertChain, Nft, NftFromMoralis, NftList, NftListReq, NftMetadataReq, NftTransferHistory,
    NftTransferHistoryFromMoralis, NftTransfersReq, NftsTransferHistoryList, TransactionNftDetails, UpdateNftReq,
    WithdrawNftReq,
};

use crate::eth::{
    withdraw_erc1155, withdraw_erc721, EthCoin, EthCoinType, EthTxFeeDetails, LegacyGasPrice, PayForGasOption,
};
use crate::nft::nft_errors::{
    ClearNftDbError, MetaFromUrlError, ProtectFromSpamError, TransferConfirmationsError, UpdateSpamPhishingError,
};
use crate::nft::nft_structs::{
    build_nft_with_empty_meta, BuildNftFields, ClearNftDbReq, NftCommon, NftCtx, NftInfo, NftTransferCommon,
    PhishingDomainReq, PhishingDomainRes, RefreshMetadataReq, SpamContractReq, SpamContractRes, TransferMeta,
    TransferStatus, UriMeta,
};
>>>>>>> 68bc4ebf
#[cfg(not(target_arch = "wasm32"))]
use crate::nft::storage::NftMigrationOps;
use crate::nft::storage::{NftListStorageOps, NftTransferHistoryStorageOps};
use common::log::error;
use common::parse_rfc3339_to_timestamp;
use ethereum_types::{Address, H256};
use futures::compat::Future01CompatExt;
use futures::future::try_join_all;
use mm2_err_handle::map_to_mm::MapToMmResult;
use mm2_net::transport::send_post_request_to_uri;
use mm2_number::BigUint;
use regex::Regex;
use serde::Deserialize;
use serde_json::Value as Json;
use std::cmp::Ordering;
use std::collections::{HashMap, HashSet};
use std::str::FromStr;
use web3::types::TransactionId;

#[cfg(not(target_arch = "wasm32"))]
use mm2_net::native_http::send_request_to_uri;

#[cfg(target_arch = "wasm32")]
use mm2_net::wasm::http::send_request_to_uri;

const MORALIS_API: &str = "api";
const MORALIS_ENDPOINT_V: &str = "v2";
/// query parameters for moralis request: The format of the token ID
const MORALIS_FORMAT_QUERY_NAME: &str = "format";
const MORALIS_FORMAT_QUERY_VALUE: &str = "decimal";
/// The minimum block number from which to get the transfers
const MORALIS_FROM_BLOCK_QUERY_NAME: &str = "from_block";

const BLOCKLIST_ENDPOINT: &str = "api/blocklist";
const BLOCKLIST_CONTRACT: &str = "contract";
const BLOCKLIST_DOMAIN: &str = "domain";
const BLOCKLIST_SCAN: &str = "scan";

/// `WithdrawNftResult` type represents the result of an NFT withdrawal operation. On success, it provides the details
/// of the generated transaction meant for transferring the NFT. On failure, it details the encountered error.
pub type WithdrawNftResult = Result<TransactionNftDetails, MmError<WithdrawError>>;

/// Fetches a list of user-owned NFTs across specified chains.
///
/// The function aggregates NFTs based on provided chains, supports pagination, and
/// allows for result limits and filters. If the `protect_from_spam` flag is true,
/// NFTs are checked and redacted for potential spam.
///
/// # Parameters
///
/// * `ctx`: Shared context with configurations/resources.
/// * `req`: Request specifying chains, pagination, and filters.
///
/// # Returns
///
/// On success, returns a detailed `NftList` containing NFTs, total count, and skipped count.
/// # Errors
///
/// Returns `GetNftInfoError` variants for issues like invalid requests, transport failures,
/// database errors, and spam protection errors.
pub async fn get_nft_list(ctx: MmArc, req: NftListReq) -> MmResult<NftList, GetNftInfoError> {
    let nft_ctx = NftCtx::from_ctx(&ctx).map_to_mm(GetNftInfoError::Internal)?;

    let storage = nft_ctx.lock_db().await.map_mm_err()?;
    for chain in req.chains.iter() {
        if !NftListStorageOps::is_initialized(&storage, chain).await.map_mm_err()? {
            NftListStorageOps::init(&storage, chain).await.map_mm_err()?;
        }
    }
    let mut nft_list = storage
        .get_nft_list(req.chains, req.max, req.limit, req.page_number, req.filters)
        .await
        .map_mm_err()?;
    if req.protect_from_spam {
        for nft in &mut nft_list.nfts {
            protect_from_nft_spam_links(nft, true).map_mm_err()?;
        }
    }
    Ok(nft_list)
}

/// Retrieves detailed metadata for a specified NFT.
///
/// The function accesses the stored NFT data, based on provided token address,
/// token ID, and chain, and returns comprehensive information about the NFT.
/// It also checks and redacts potential spam if `protect_from_spam` in the request is set to true.
pub async fn get_nft_metadata(ctx: MmArc, req: NftMetadataReq) -> MmResult<Nft, GetNftInfoError> {
    let nft_ctx = NftCtx::from_ctx(&ctx).map_to_mm(GetNftInfoError::Internal)?;

    let storage = nft_ctx.lock_db().await.map_mm_err()?;
    if !NftListStorageOps::is_initialized(&storage, &req.chain)
        .await
        .map_mm_err()?
    {
        NftListStorageOps::init(&storage, &req.chain).await.map_mm_err()?;
    }
    let mut nft = storage
        .get_nft(&req.chain, format!("{:#02x}", req.token_address), req.token_id.clone())
        .await
        .map_mm_err()?
        .ok_or_else(|| GetNftInfoError::TokenNotFoundInWallet {
            token_address: format!("{:#02x}", req.token_address),
            token_id: req.token_id.to_string(),
        })?;
    if req.protect_from_spam {
        protect_from_nft_spam_links(&mut nft, true).map_mm_err()?;
    }
    Ok(nft)
}

/// Fetches the transfer history of user-owned NFTs across specified chains.
///
/// The function aggregates NFT transfers based on provided chains, offers pagination,
/// allows for result limits, and filters. If the `protect_from_spam` flag is true,
/// the returned transfers are checked and redacted for potential spam.
///
/// # Parameters
///
/// * `ctx`: Shared context with configurations/resources.
/// * `req`: Request detailing chains, pagination, and filters for the transfer history.
///
/// # Returns
///
/// On success, returns an `NftsTransferHistoryList` containing NFT transfer details,
/// the total count, and skipped count.
///
/// # Errors
///
/// Returns `GetNftInfoError` variants for issues like invalid requests, transport failures,
/// database errors, and spam protection errors.
pub async fn get_nft_transfers(ctx: MmArc, req: NftTransfersReq) -> MmResult<NftsTransferHistoryList, GetNftInfoError> {
    let nft_ctx = NftCtx::from_ctx(&ctx).map_to_mm(GetNftInfoError::Internal)?;

    let storage = nft_ctx.lock_db().await.map_mm_err()?;
    for chain in req.chains.iter() {
        if !NftTransferHistoryStorageOps::is_initialized(&storage, chain)
            .await
            .map_mm_err()?
        {
            NftTransferHistoryStorageOps::init(&storage, chain).await.map_mm_err()?;
        } else {
            #[cfg(not(target_arch = "wasm32"))]
            NftMigrationOps::migrate_tx_history_if_needed(&storage, chain)
                .await
                .map_mm_err()?;
        }
    }
    let mut transfer_history_list = storage
        .get_transfer_history(req.chains.clone(), req.max, req.limit, req.page_number, req.filters)
        .await
        .map_mm_err()?;
    if req.protect_from_spam {
        for transfer in &mut transfer_history_list.transfer_history {
            protect_from_history_spam_links(transfer, true).map_mm_err()?;
        }
    }
    process_transfers_confirmations(&ctx, req.chains, &mut transfer_history_list)
        .await
        .map_mm_err()?;
    Ok(transfer_history_list)
}

async fn process_transfers_confirmations(
    ctx: &MmArc,
    chains: Vec<Chain>,
    history_list: &mut NftsTransferHistoryList,
) -> MmResult<(), TransferConfirmationsError> {
    async fn current_block_impl<Coin: MarketCoinOps>(coin: Coin) -> MmResult<u64, TransferConfirmationsError> {
        coin.current_block()
            .compat()
            .await
            .map_to_mm(TransferConfirmationsError::GetCurrentBlockErr)
    }

    let futures = chains.into_iter().map(|chain| async move {
        let ticker = chain.to_ticker();
        let coin_enum = lp_coinfind_or_err(ctx, ticker).await.map_mm_err()?;
        match coin_enum {
            MmCoinEnum::EthCoin(eth_coin) => {
                let current_block = current_block_impl(eth_coin).await?;
                Ok((ticker, current_block))
            },
            _ => MmError::err(TransferConfirmationsError::CoinDoesntSupportNft {
                coin: coin_enum.ticker().to_owned(),
            }),
        }
    });
    let blocks_map = try_join_all(futures).await?.into_iter().collect::<HashMap<_, _>>();

    for transfer in history_list.transfer_history.iter_mut() {
        let current_block = match blocks_map.get(transfer.chain.to_ticker()) {
            Some(block) => *block,
            None => 0,
        };
        transfer.confirmations = if transfer.block_number > current_block {
            0
        } else {
            current_block + 1 - transfer.block_number
        };
    }
    Ok(())
}

/// Updates NFT transfer history and NFT list in the DB.
///
/// This function refreshes the NFT transfer history and NFT list cache based on new
/// data fetched from the provided `url`. The function ensures the local cache is in
/// sync with the latest data from the source, validates against spam contract addresses and phishing domains.
pub async fn update_nft(ctx: MmArc, req: UpdateNftReq) -> MmResult<(), UpdateNftError> {
    let nft_ctx = NftCtx::from_ctx(&ctx)
        .map_to_mm(GetNftInfoError::Internal)
        .map_mm_err()?;
    let p2p_ctx = P2PContext::fetch_from_mm_arc(&ctx);

    let storage = nft_ctx.lock_db().await.map_mm_err()?;
    for chain in req.chains.iter() {
        let transfer_history_initialized = NftTransferHistoryStorageOps::is_initialized(&storage, chain)
            .await
            .map_mm_err()?;

        let from_block = if transfer_history_initialized {
            #[cfg(not(target_arch = "wasm32"))]
            NftMigrationOps::migrate_tx_history_if_needed(&storage, chain)
                .await
                .map_mm_err()?;
            let last_transfer_block = NftTransferHistoryStorageOps::get_last_block_number(&storage, chain)
                .await
                .map_mm_err()?;
            last_transfer_block.map(|b| b + 1)
        } else {
            NftTransferHistoryStorageOps::init(&storage, chain).await.map_mm_err()?;
            None
        };
        let coin_enum = lp_coinfind_or_err(&ctx, chain.to_nft_ticker()).await.map_mm_err()?;
        let global_nft = match coin_enum {
            MmCoinEnum::EthCoin(eth_coin) => eth_coin,
            _ => {
                return MmError::err(UpdateNftError::CoinDoesntSupportNft {
                    coin: coin_enum.ticker().to_owned(),
                })
            },
        };
        let my_address = global_nft.derivation_method().single_addr_or_err().await.map_mm_err()?;
        let my_address_str = my_address.addr_to_string();
        let proxy_sign = if req.komodo_proxy {
            let uri = Uri::from_str(req.url.as_ref()).map_err(|e| UpdateNftError::Internal(e.to_string()))?;
            let proxy_sign = RawMessage::sign(p2p_ctx.keypair(), &uri, 0, common::PROXY_REQUEST_EXPIRATION_SEC)
                .map_err(|e| UpdateNftError::Internal(e.to_string()))?;
            Some(proxy_sign)
        } else {
            None
        };

        let wrapper = UrlSignWrapper {
            chain,
            orig_url: &req.url,
            url_antispam: &req.url_antispam,
            proxy_sign,
        };

        let nft_transfers = get_moralis_nft_transfers(from_block, global_nft, &my_address_str, &wrapper)
            .await
            .map_mm_err()?;
        storage
            .add_transfers_to_history(*chain, nft_transfers)
            .await
            .map_mm_err()?;

        let nft_block = match NftListStorageOps::get_last_block_number(&storage, chain).await {
            Ok(Some(block)) => block,
            Ok(None) => {
                // if there are no rows in NFT LIST table we can try to get nft list from moralis.
                let nft_list = cache_nfts_from_moralis(&my_address_str, &storage, &wrapper).await?;
                update_meta_in_transfers(&storage, chain, nft_list).await?;
                update_transfers_with_empty_meta(&storage, &wrapper).await?;
                update_spam(&storage, *chain, &req.url_antispam).await.map_mm_err()?;
                update_phishing(&storage, chain, &req.url_antispam).await.map_mm_err()?;
                continue;
            },
            Err(_) => {
                // if there is an error, then NFT LIST table doesn't exist, so we need to cache nft list from moralis.
                NftListStorageOps::init(&storage, chain).await.map_mm_err()?;
                let nft_list = cache_nfts_from_moralis(&my_address_str, &storage, &wrapper).await?;
                update_meta_in_transfers(&storage, chain, nft_list).await?;
                update_transfers_with_empty_meta(&storage, &wrapper).await?;
                update_spam(&storage, *chain, &req.url_antispam).await.map_mm_err()?;
                update_phishing(&storage, chain, &req.url_antispam).await.map_mm_err()?;
                continue;
            },
        };
        let scanned_block = storage
            .get_last_scanned_block(chain)
            .await
            .map_mm_err()?
            .ok_or_else(|| UpdateNftError::LastScannedBlockNotFound {
                last_nft_block: nft_block.to_string(),
            })?;
        // if both block numbers exist, last scanned block should be equal
        // or higher than last block number from NFT LIST table.
        if scanned_block < nft_block {
            return MmError::err(UpdateNftError::InvalidBlockOrder {
                last_scanned_block: scanned_block.to_string(),
                last_nft_block: nft_block.to_string(),
            });
        }
        update_nft_list(&storage, scanned_block + 1, &my_address_str, &wrapper).await?;
        update_nft_global_in_coins_ctx(&ctx, &storage, *chain).await?;
        update_transfers_with_empty_meta(&storage, &wrapper).await?;
        update_spam(&storage, *chain, &req.url_antispam).await.map_mm_err()?;
        update_phishing(&storage, chain, &req.url_antispam).await.map_mm_err()?;
    }
    Ok(())
}

/// Updates the global NFT information in the coins context.
///
/// This function uses the up-to-date NFT list for a given chain and updates the
/// corresponding global NFT information in the coins context.
async fn update_nft_global_in_coins_ctx<T>(ctx: &MmArc, storage: &T, chain: Chain) -> MmResult<(), UpdateNftError>
where
    T: NftListStorageOps + NftTransferHistoryStorageOps,
{
    let coins_ctx = CoinsContext::from_ctx(ctx).map_to_mm(UpdateNftError::Internal)?;
    let mut coins = coins_ctx.lock_coins().await;
    let ticker = chain.to_nft_ticker();

    if let Some(MmCoinStruct {
        inner: MmCoinEnum::EthCoin(nft_global),
        ..
    }) = coins.get_mut(ticker)
    {
        let nft_list = storage
            .get_nft_list(vec![chain], true, 1, None, None)
            .await
            .map_mm_err()?;
        update_nft_infos(nft_global, nft_list.nfts).await;
        return Ok(());
    }
    // if global NFT is None in CoinsContext, then it's just not activated
    Ok(())
}

/// Updates the global NFT information with the latest NFT list.
///
/// This function replaces the existing NFT information (`nfts_infos`) in the global NFT with the new data provided by `nft_list`.
/// The `nft_list` must be current, accurately reflecting the NFTs presently owned by the user.
/// This includes accounting for any changes such as NFTs that have been transferred away, so user is not owner anymore,
/// or changes in the amounts of ERC1155 tokens.
/// Ensuring the data's accuracy is vital for maintaining a correct representation of ownership in the global NFT.
///
/// # Warning
/// Using an outdated `nft_list` for this operation may result in incorrect NFT information persisting in the global NFT,
/// potentially leading to inconsistencies with the actual state of NFT ownership.
async fn update_nft_infos(nft_global: &mut EthCoin, nft_list: Vec<Nft>) {
    let new_nft_infos: HashMap<String, NftInfo> = nft_list
        .into_iter()
        .map(|nft| {
            let key = format!("{},{}", nft.common.token_address, nft.token_id);
            let nft_info = NftInfo {
                token_address: nft.common.token_address,
                token_id: nft.token_id,
                chain: nft.chain,
                contract_type: nft.contract_type,
                amount: nft.common.amount,
            };
            (key, nft_info)
        })
        .collect();

    let mut global_nft_infos = nft_global.nfts_infos.lock().await;
    // we can do this as some `global_nft_infos` keys may not present in `new_nft_infos`, so we will have to remove them anyway
    *global_nft_infos = new_nft_infos;
}

/// `update_spam` function updates spam contracts info in NFT list and NFT transfers.
async fn update_spam<T>(storage: &T, chain: Chain, url_antispam: &Url) -> MmResult<(), UpdateSpamPhishingError>
where
    T: NftListStorageOps + NftTransferHistoryStorageOps,
{
    let token_addresses = storage.get_token_addresses(chain).await.map_mm_err()?;
    if !token_addresses.is_empty() {
        let addresses = token_addresses
            .iter()
            .map(Address::addr_to_string)
            .collect::<Vec<_>>()
            .join(",");
        let spam_res = send_spam_request(&chain, url_antispam, addresses).await?;
        for (address, is_spam) in spam_res.result.into_iter() {
            if is_spam {
                let address_hex = address.addr_to_string();
                storage
                    .update_nft_spam_by_token_address(&chain, address_hex.clone(), is_spam)
                    .await
                    .map_mm_err()?;
                storage
                    .update_transfer_spam_by_token_address(&chain, address_hex, is_spam)
                    .await
                    .map_mm_err()?;
            }
        }
    }
    Ok(())
}

async fn update_phishing<T>(storage: &T, chain: &Chain, url_antispam: &Url) -> MmResult<(), UpdateSpamPhishingError>
where
    T: NftListStorageOps + NftTransferHistoryStorageOps,
{
    let transfer_domains = storage.get_domains(chain).await.map_mm_err()?;
    let nft_domains = storage.get_animation_external_domains(chain).await.map_mm_err()?;
    let domains: HashSet<String> = transfer_domains.union(&nft_domains).cloned().collect();
    if !domains.is_empty() {
        let domains = domains.into_iter().collect::<Vec<_>>().join(",");
        let domain_res = send_phishing_request(url_antispam, domains).await?;
        for (domain, is_phishing) in domain_res.result.into_iter() {
            if is_phishing {
                storage
                    .update_nft_phishing_by_domain(chain, domain.clone(), is_phishing)
                    .await
                    .map_mm_err()?;
                storage
                    .update_transfer_phishing_by_domain(chain, domain, is_phishing)
                    .await
                    .map_mm_err()?;
            }
        }
    }
    Ok(())
}

/// `send_spam_request` function sends request to antispam api to scan contract addresses for spam.
async fn send_spam_request(
    chain: &Chain,
    url_antispam: &Url,
    addresses: String,
) -> MmResult<SpamContractRes, UpdateSpamPhishingError> {
    let scan_contract_uri = prepare_uri_for_blocklist_endpoint(url_antispam, BLOCKLIST_CONTRACT, BLOCKLIST_SCAN)?;
    let req_spam = SpamContractReq {
        network: *chain,
        addresses,
    };
    let req_spam_json = serde_json::to_string(&req_spam)?;
    let scan_contract_res = send_post_request_to_uri(scan_contract_uri.as_str(), req_spam_json)
        .await
        .map_mm_err()?;
    let spam_res: SpamContractRes = serde_json::from_slice(&scan_contract_res)?;
    Ok(spam_res)
}

/// `send_spam_request` function sends request to antispam api to scan domains for phishing.
async fn send_phishing_request(
    url_antispam: &Url,
    domains: String,
) -> MmResult<PhishingDomainRes, UpdateSpamPhishingError> {
    let scan_contract_uri = prepare_uri_for_blocklist_endpoint(url_antispam, BLOCKLIST_DOMAIN, BLOCKLIST_SCAN)?;
    let req_phishing = PhishingDomainReq { domains };
    let req_phishing_json = serde_json::to_string(&req_phishing)?;
    let scan_domains_res = send_post_request_to_uri(scan_contract_uri.as_str(), req_phishing_json)
        .await
        .map_mm_err()?;
    let phishing_res: PhishingDomainRes = serde_json::from_slice(&scan_domains_res)?;
    Ok(phishing_res)
}

/// `prepare_uri_for_blocklist_endpoint` function constructs the URI required for the antispam API request.
/// It appends the required path segments to the given base URL and returns the completed URI.
fn prepare_uri_for_blocklist_endpoint(
    url_antispam: &Url,
    blocklist_type: &str,
    blocklist_action_or_network: &str,
) -> MmResult<Url, UpdateSpamPhishingError> {
    let mut uri = url_antispam.clone();
    uri.set_path(BLOCKLIST_ENDPOINT);
    uri.path_segments_mut()
        .map_to_mm(|_| UpdateSpamPhishingError::Internal("Invalid URI".to_string()))?
        .push(blocklist_type)
        .push(blocklist_action_or_network);
    Ok(uri)
}

/// Refreshes and updates metadata associated with a specific NFT.
///
/// The function obtains updated metadata for an NFT using its token address and token id.
/// It fetches the metadata from the provided `url` and validates it against possible spam and
/// phishing domains using the provided `url_antispam`. If the fetched metadata or its domain
/// is identified as spam or matches with any phishing domains, the NFT's `possible_spam` and/or
/// `possible_phishing` flags are set to true.
pub async fn refresh_nft_metadata(ctx: MmArc, req: RefreshMetadataReq) -> MmResult<(), UpdateNftError> {
    let nft_ctx = NftCtx::from_ctx(&ctx)
        .map_to_mm(GetNftInfoError::Internal)
        .map_mm_err()?;
    let p2p_ctx = P2PContext::fetch_from_mm_arc(&ctx);

    let storage = nft_ctx.lock_db().await.map_mm_err()?;

    let proxy_sign = if req.komodo_proxy {
        let uri = Uri::from_str(req.url.as_ref()).map_err(|e| UpdateNftError::Internal(e.to_string()))?;
        let proxy_sign = RawMessage::sign(p2p_ctx.keypair(), &uri, 0, common::PROXY_REQUEST_EXPIRATION_SEC)
            .map_err(|e| UpdateNftError::Internal(e.to_string()))?;
        Some(proxy_sign)
    } else {
        None
    };
    let wrapper = UrlSignWrapper {
        chain: &req.chain,
        orig_url: &req.url,
        url_antispam: &req.url_antispam,
        proxy_sign,
    };

    let token_address_str = req.token_address.addr_to_string();
    let mut moralis_meta = match get_moralis_metadata(token_address_str.clone(), req.token_id.clone(), &wrapper).await {
        Ok(moralis_meta) => moralis_meta,
        Err(_) => {
            storage
                .update_nft_spam_by_token_address(&req.chain, token_address_str.clone(), true)
                .await
                .map_mm_err()?;
            storage
                .update_transfer_spam_by_token_address(&req.chain, token_address_str.clone(), true)
                .await
                .map_mm_err()?;
            return Ok(());
        },
    };
    let mut nft_db = storage
        .get_nft(&req.chain, token_address_str.clone(), req.token_id.clone())
        .await
        .map_mm_err()?
        .ok_or_else(|| GetNftInfoError::TokenNotFoundInWallet {
            token_address: token_address_str,
            token_id: req.token_id.to_string(),
        })?;
    let token_uri = check_moralis_ipfs_bafy(moralis_meta.common.token_uri.as_deref());
    let token_domain = get_domain_from_url(token_uri.as_deref());
    check_token_uri(&mut moralis_meta.common.possible_spam, token_uri.as_deref()).map_mm_err()?;
    drop_mutability!(moralis_meta);
    let uri_meta = get_uri_meta(
        token_uri.as_deref(),
        moralis_meta.common.metadata.as_deref(),
        &req.url_antispam,
        moralis_meta.common.possible_spam,
        nft_db.possible_phishing,
    )
    .await;
    // Gather domains for phishing checks
    let domains = gather_domains(&token_domain, &uri_meta);
    nft_db.common.collection_name = moralis_meta.common.collection_name;
    nft_db.common.symbol = moralis_meta.common.symbol;
    nft_db.common.token_uri = token_uri;
    nft_db.common.token_domain = token_domain;
    nft_db.common.metadata = moralis_meta.common.metadata;
    nft_db.common.last_token_uri_sync = moralis_meta.common.last_token_uri_sync;
    nft_db.common.last_metadata_sync = moralis_meta.common.last_metadata_sync;
    nft_db.common.possible_spam = moralis_meta.common.possible_spam;
    nft_db.uri_meta = uri_meta;
    if !nft_db.common.possible_spam {
        refresh_possible_spam(&storage, &req.chain, &mut nft_db, &req.url_antispam).await?;
    };
    if !nft_db.possible_phishing {
        refresh_possible_phishing(&storage, &req.chain, domains, &mut nft_db, &req.url_antispam).await?;
    };
    storage
        .refresh_nft_metadata(&moralis_meta.chain, nft_db.clone())
        .await
        .map_mm_err()?;
    update_transfer_meta_using_nft(&storage, &req.chain, &mut nft_db).await?;
    Ok(())
}

/// The `update_transfer_meta_using_nft` function updates the transfer metadata associated with the given NFT.
/// If metadata info contains potential spam links, function sets `possible_spam` true.
async fn update_transfer_meta_using_nft<T>(storage: &T, chain: &Chain, nft: &mut Nft) -> MmResult<(), UpdateNftError>
where
    T: NftListStorageOps + NftTransferHistoryStorageOps,
{
    let transfer_meta = TransferMeta::from(nft.clone());
    storage
        .update_transfers_meta_by_token_addr_id(chain, transfer_meta, nft.common.possible_spam)
        .await
        .map_mm_err()?;
    Ok(())
}

/// Extracts domains from uri_meta and token_domain.
fn gather_domains(token_domain: &Option<String>, uri_meta: &UriMeta) -> HashSet<String> {
    let mut domains = HashSet::new();
    if let Some(domain) = token_domain {
        domains.insert(domain.clone());
    }
    if let Some(domain) = &uri_meta.image_domain {
        domains.insert(domain.clone());
    }
    if let Some(domain) = &uri_meta.animation_domain {
        domains.insert(domain.clone());
    }
    if let Some(domain) = &uri_meta.external_domain {
        domains.insert(domain.clone());
    }
    domains
}

/// Refreshes the `possible_spam` flag based on spam results.
async fn refresh_possible_spam<T>(
    storage: &T,
    chain: &Chain,
    nft_db: &mut Nft,
    url_antispam: &Url,
) -> MmResult<(), UpdateNftError>
where
    T: NftListStorageOps + NftTransferHistoryStorageOps,
{
    let address_hex = nft_db.common.token_address.addr_to_string();
    let spam_res = send_spam_request(chain, url_antispam, address_hex.clone())
        .await
        .map_mm_err()?;
    if let Some(true) = spam_res.result.get(&nft_db.common.token_address) {
        nft_db.common.possible_spam = true;
        storage
            .update_nft_spam_by_token_address(chain, address_hex.clone(), true)
            .await
            .map_mm_err()?;
        storage
            .update_transfer_spam_by_token_address(chain, address_hex, true)
            .await
            .map_mm_err()?;
    }
    Ok(())
}

/// Refreshes the `possible_phishing` flag based on phishing results.
async fn refresh_possible_phishing<T>(
    storage: &T,
    chain: &Chain,
    domains: HashSet<String>,
    nft_db: &mut Nft,
    url_antispam: &Url,
) -> MmResult<(), UpdateNftError>
where
    T: NftListStorageOps + NftTransferHistoryStorageOps,
{
    if !domains.is_empty() {
        let domain_list = domains.into_iter().collect::<Vec<_>>().join(",");
        let domain_res = send_phishing_request(url_antispam, domain_list).await.map_mm_err()?;
        for (domain, is_phishing) in domain_res.result.into_iter() {
            if is_phishing {
                nft_db.possible_phishing = true;
                storage
                    .update_transfer_phishing_by_domain(chain, domain.clone(), is_phishing)
                    .await
                    .map_mm_err()?;
                storage
                    .update_nft_phishing_by_domain(chain, domain, is_phishing)
                    .await
                    .map_mm_err()?;
            }
        }
    }
    Ok(())
}

async fn get_moralis_nft_list(
    wallet_address: &str,
    wrapper: &UrlSignWrapper<'_>,
) -> MmResult<Vec<Nft>, GetNftInfoError> {
    let mut res_list = Vec::new();
    let chain = wrapper.chain;
    let uri_without_cursor = construct_moralis_uri_for_nft(wrapper.orig_url, wallet_address, chain)?;

    // The cursor returned in the previous response (used for getting the next page).
    let mut cursor = String::new();
    loop {
        // Create a new URL instance from uri_without_cursor and modify its query to include the cursor if present
        let uri = format!("{uri_without_cursor}{cursor}");
        let response = build_and_send_request(uri.as_str(), &wrapper.proxy_sign).await?;
        if let Some(nfts_list) = response["result"].as_array() {
            for nft_json in nfts_list {
                let nft_moralis = NftFromMoralis::deserialize(nft_json)?;
                let contract_type = match nft_moralis.contract_type {
                    Some(contract_type) => contract_type,
                    None => continue,
                };
                let mut nft = build_nft_from_moralis(*chain, nft_moralis, contract_type, wrapper.url_antispam).await;
                protect_from_nft_spam_links(&mut nft, false).map_mm_err()?;
                // collect NFTs from the page
                res_list.push(nft);
            }
            // if cursor is not null, there are other NFTs on next page,
            // and we need to send new request with cursor to get info from the next page.
            if let Some(cursor_res) = response["cursor"].as_str() {
                cursor = format!("&cursor={cursor_res}");
                continue;
            } else {
                break;
            }
        } else {
            break;
        }
    }
    Ok(res_list)
}

pub(crate) async fn get_nfts_for_activation(
    chain: &Chain,
    my_address: &Address,
    orig_url: &Url,
    proxy_sign: Option<ProxySign>,
) -> MmResult<HashMap<String, NftInfo>, GetNftInfoError> {
    let mut nfts_map = HashMap::new();
    let uri_without_cursor = construct_moralis_uri_for_nft(orig_url, &my_address.addr_to_string(), chain)?;

    // The cursor returned in the previous response (used for getting the next page).
    let mut cursor = String::new();
    loop {
        // Create a new URL instance from uri_without_cursor and modify its query to include the cursor if present
        let uri = format!("{uri_without_cursor}{cursor}");
        let response = build_and_send_request(uri.as_str(), &proxy_sign).await?;
        if let Some(nfts_list) = response["result"].as_array() {
            process_nft_list_for_activation(nfts_list, chain, &mut nfts_map)?;
            // if cursor is not null, there are other NFTs on next page,
            // and we need to send new request with cursor to get info from the next page.
            if let Some(cursor_res) = response["cursor"].as_str() {
                cursor = format!("&cursor={cursor_res}");
                continue;
            } else {
                break;
            }
        } else {
            break;
        }
    }
    Ok(nfts_map)
}

fn process_nft_list_for_activation(
    nfts_list: &[Json],
    chain: &Chain,
    nfts_map: &mut HashMap<String, NftInfo>,
) -> MmResult<(), GetNftInfoError> {
    for nft_json in nfts_list {
        let nft_moralis = NftFromMoralis::deserialize(nft_json)?;
        let contract_type = match nft_moralis.contract_type {
            Some(contract_type) => contract_type,
            None => continue,
        };
        let token_address_str = nft_moralis.common.token_address.addr_to_string();
        let nft_info = NftInfo {
            token_address: nft_moralis.common.token_address,
            token_id: nft_moralis.token_id.0.clone(),
            chain: *chain,
            contract_type,
            amount: nft_moralis.common.amount,
        };
        let key = format!("{},{}", token_address_str, nft_moralis.token_id.0);
        nfts_map.insert(key, nft_info);
    }
    Ok(())
}

async fn get_moralis_nft_transfers(
    from_block: Option<u64>,
    global_nft: EthCoin,
    wallet_address: &str,
    wrapper: &UrlSignWrapper<'_>,
) -> MmResult<Vec<NftTransferHistory>, GetNftInfoError> {
    let chain = wrapper.chain;
    let mut res_list = Vec::new();

    let mut uri_without_cursor = wrapper.orig_url.clone();
    uri_without_cursor
        .path_segments_mut()
        .map_to_mm(|_| GetNftInfoError::Internal("Invalid URI".to_string()))?
        .push(MORALIS_API)
        .push(MORALIS_ENDPOINT_V)
        .push(wallet_address)
        .push("nft")
        .push("transfers");
    let from_block = match from_block {
        Some(block) => block.to_string(),
        None => "1".into(),
    };
    uri_without_cursor
        .query_pairs_mut()
        .append_pair("chain", &chain.to_string())
        .append_pair(MORALIS_FORMAT_QUERY_NAME, MORALIS_FORMAT_QUERY_VALUE)
        .append_pair(MORALIS_FROM_BLOCK_QUERY_NAME, &from_block);
    drop_mutability!(uri_without_cursor);

    // The cursor returned in the previous response (used for getting the next page).
    let mut cursor = String::new();
    loop {
        // Create a new URL instance from uri_without_cursor and modify its query to include the cursor if present
        let uri = format!("{uri_without_cursor}{cursor}");
        let response = build_and_send_request(uri.as_str(), &wrapper.proxy_sign).await?;
        if let Some(transfer_list) = response["result"].as_array() {
            process_transfer_list(transfer_list, chain, wallet_address, &global_nft, &mut res_list).await?;
            // if the cursor is not null, there are other NFTs transfers on next page,
            // and we need to send new request with cursor to get info from the next page.
            if let Some(cursor_res) = response["cursor"].as_str() {
                cursor = format!("&cursor={cursor_res}");
                continue;
            } else {
                break;
            }
        } else {
            break;
        }
    }
    Ok(res_list)
}

async fn process_transfer_list(
    transfer_list: &[Json],
    chain: &Chain,
    wallet_address: &str,
    global_nft: &EthCoin,
    res_list: &mut Vec<NftTransferHistory>,
) -> MmResult<(), GetNftInfoError> {
    for transfer in transfer_list {
        let transfer_moralis = NftTransferHistoryFromMoralis::deserialize(transfer)?;
        let contract_type = match transfer_moralis.contract_type {
            Some(contract_type) => contract_type,
            None => continue,
        };
        let status = get_transfer_status(wallet_address, &transfer_moralis.common.to_address.addr_to_string());
        let block_timestamp = parse_rfc3339_to_timestamp(&transfer_moralis.block_timestamp)?;
        let fee_details = get_fee_details(global_nft, &transfer_moralis.common.transaction_hash).await;
        let transfer_history = NftTransferHistory {
            common: NftTransferCommon {
                block_hash: transfer_moralis.common.block_hash,
                transaction_hash: transfer_moralis.common.transaction_hash,
                transaction_index: transfer_moralis.common.transaction_index,
                log_index: transfer_moralis.common.log_index,
                value: transfer_moralis.common.value,
                transaction_type: transfer_moralis.common.transaction_type,
                token_address: transfer_moralis.common.token_address,
                from_address: transfer_moralis.common.from_address,
                to_address: transfer_moralis.common.to_address,
                amount: transfer_moralis.common.amount,
                verified: transfer_moralis.common.verified,
                operator: transfer_moralis.common.operator,
                possible_spam: transfer_moralis.common.possible_spam,
            },
            chain: *chain,
            token_id: transfer_moralis.token_id.0,
            block_number: *transfer_moralis.block_number,
            block_timestamp,
            contract_type,
            token_uri: None,
            token_domain: None,
            collection_name: None,
            image_url: None,
            image_domain: None,
            token_name: None,
            status,
            possible_phishing: false,
            fee_details,
            confirmations: 0,
        };
        // collect NFTs transfers from the page
        res_list.push(transfer_history);
    }
    Ok(())
}

async fn get_fee_details(eth_coin: &EthCoin, transaction_hash: &str) -> Option<EthTxFeeDetails> {
    let hash = H256::from_str(transaction_hash).ok()?;
    let receipt = eth_coin.web3().await.ok()?.eth().transaction_receipt(hash).await.ok()?;
    let fee_coin = match eth_coin.coin_type {
        EthCoinType::Eth => eth_coin.ticker(),
        EthCoinType::Erc20 { .. } | EthCoinType::Nft { .. } => return None,
    };

    match receipt {
        Some(r) => {
            let gas_used = r.gas_used.unwrap_or_default();
            match r.effective_gas_price {
                Some(gas_price) => EthTxFeeDetails::new(
                    gas_used,
                    // TODO: is this always legacy?
                    PayForGasOption::Legacy { gas_price },
                    fee_coin,
                )
                .ok(),
                None => {
                    let web3_tx = eth_coin
                        .web3()
                        .await
                        .ok()?
                        .eth()
                        .transaction(TransactionId::Hash(hash))
                        .await
                        .ok()??;
                    let gas_price = web3_tx.gas_price.unwrap_or_default();
                    // TODO: is this always legacy?
                    EthTxFeeDetails::new(gas_used, PayForGasOption::Legacy { gas_price }, fee_coin).ok()
                },
            }
        },
        None => None,
    }
}

/// Implements request to the Moralis "Get NFT metadata" endpoint.
///
/// [Moralis Documentation Link](https://docs.moralis.io/web3-data-api/evm/reference/get-nft-metadata)
///
/// **Caution:**
///
/// ERC-1155 token can have a total supply more than 1, which means there could be several owners
/// of the same token. `get_nft_metadata` returns NFTs info with the most recent owner.
/// **Don't** use this function to get specific info about owner address, amount etc, you will get info not related to my_address.
async fn get_moralis_metadata(
    token_address: String,
    token_id: BigUint,
    wrapper: &UrlSignWrapper<'_>,
) -> MmResult<Nft, GetNftInfoError> {
    let mut uri = wrapper.orig_url.clone();
    let chain = wrapper.chain;
    uri.path_segments_mut()
        .map_to_mm(|_| GetNftInfoError::Internal("Invalid URI".to_string()))?
        .push(MORALIS_API)
        .push(MORALIS_ENDPOINT_V)
        .push("nft")
        .push(&token_address)
        .push(&token_id.to_string());
    uri.query_pairs_mut()
        .append_pair("chain", &chain.to_string())
        .append_pair(MORALIS_FORMAT_QUERY_NAME, MORALIS_FORMAT_QUERY_VALUE);
    drop_mutability!(uri);

    let response = build_and_send_request(uri.as_str(), &wrapper.proxy_sign).await?;
    let nft_moralis: NftFromMoralis = serde_json::from_str(&response.to_string())?;
    let contract_type = match nft_moralis.contract_type {
        Some(contract_type) => contract_type,
        None => return MmError::err(GetNftInfoError::ContractTypeIsNull),
    };
    let mut nft_metadata = build_nft_from_moralis(*chain, nft_moralis, contract_type, wrapper.url_antispam).await;
    protect_from_nft_spam_links(&mut nft_metadata, false).map_mm_err()?;
    Ok(nft_metadata)
}

/// `withdraw_nft` function generates, signs and returns a transaction that transfers NFT
/// from my address to recipient's address.
/// This method generates a raw transaction which should then be broadcast using `send_raw_transaction`.
pub async fn withdraw_nft(ctx: MmArc, req: WithdrawNftReq) -> WithdrawNftResult {
    match req {
        WithdrawNftReq::WithdrawErc1155(erc1155_withdraw) => withdraw_erc1155(ctx, erc1155_withdraw).await,
        WithdrawNftReq::WithdrawErc721(erc721_withdraw) => withdraw_erc721(ctx, erc721_withdraw).await,
    }
}

/// `check_moralis_ipfs_bafy` inspects a given token URI and modifies it if certain conditions are met.
///
/// It checks if the URI points to the Moralis IPFS domain `"ipfs.moralis.io"` and starts with a specific path prefix `"/ipfs/bafy"`.
/// If these conditions are satisfied, it modifies the URI to point to the `"ipfs.io"` domain.
/// This is due to certain "bafy"-prefixed hashes being banned on Moralis IPFS gateway due to abuse.
///
/// If the URI does not meet these conditions or cannot be parsed, it is returned unchanged.
fn check_moralis_ipfs_bafy(token_uri: Option<&str>) -> Option<String> {
    token_uri.map(|uri| {
        if let Ok(parsed_url) = Url::parse(uri) {
            if parsed_url.host_str() == Some("ipfs.moralis.io") && parsed_url.path().starts_with("/ipfs/bafy") {
                let parts: Vec<&str> = parsed_url.path().splitn(2, "/ipfs/").collect();
                format!("https://ipfs.io/ipfs/{}", parts[1])
            } else {
                uri.to_string()
            }
        } else {
            uri.to_string()
        }
    })
}

async fn get_uri_meta(
    token_uri: Option<&str>,
    metadata: Option<&str>,
    url_antispam: &Url,
    possible_spam: bool,
    possible_phishing: bool,
) -> UriMeta {
    let mut uri_meta = UriMeta::default();
    if !possible_spam && !possible_phishing {
        // Fetching data from the URL if token_uri is provided
        if let Some(token_uri) = token_uri {
            if let Some(url) = construct_camo_url_with_token(token_uri, url_antispam) {
                uri_meta = fetch_meta_from_url(url).await.unwrap_or_default();
            }
        }
    }

    // Filling fields from metadata if provided
    if let Some(metadata) = metadata {
        if let Ok(meta_from_meta) = serde_json::from_str::<UriMeta>(metadata) {
            uri_meta.try_to_fill_missing_fields_from(meta_from_meta);
        }
    }
    update_uri_moralis_ipfs_fields(&mut uri_meta);
    uri_meta
}

fn construct_camo_url_with_token(token_uri: &str, url_antispam: &Url) -> Option<Url> {
    let mut url = url_antispam.clone();
    url.set_path("url/decode");
    url.path_segments_mut().ok()?.push(hex::encode(token_uri).as_str());
    Some(url)
}

async fn fetch_meta_from_url(url: Url) -> MmResult<UriMeta, MetaFromUrlError> {
    let response_meta = send_request_to_uri(url.as_str(), None).await.map_mm_err()?;
    serde_json::from_value(response_meta).map_err(|e| e.into())
}

fn update_uri_moralis_ipfs_fields(uri_meta: &mut UriMeta) {
    uri_meta.image_url = check_moralis_ipfs_bafy(uri_meta.image_url.as_deref());
    uri_meta.image_domain = get_domain_from_url(uri_meta.image_url.as_deref());
    uri_meta.animation_url = check_moralis_ipfs_bafy(uri_meta.animation_url.as_deref());
    uri_meta.animation_domain = get_domain_from_url(uri_meta.animation_url.as_deref());
    uri_meta.external_url = check_moralis_ipfs_bafy(uri_meta.external_url.as_deref());
    uri_meta.external_domain = get_domain_from_url(uri_meta.external_url.as_deref());
}

fn get_transfer_status(my_wallet: &str, to_address: &str) -> TransferStatus {
    // if my_wallet == from_address && my_wallet == to_address it is incoming transfer, so we can check just to_address.
    if my_wallet.to_lowercase() == to_address.to_lowercase() {
        TransferStatus::Receive
    } else {
        TransferStatus::Send
    }
}

/// `update_nft_list` function gets nft transfers from NFT HISTORY table, iterates through them
/// and updates NFT LIST table info.
async fn update_nft_list<T: NftListStorageOps + NftTransferHistoryStorageOps>(
    storage: &T,
    scan_from_block: u64,
    wallet_address: &str,
    wrapper: &UrlSignWrapper<'_>,
) -> MmResult<(), UpdateNftError> {
    let chain = wrapper.chain;
    let transfers = storage
        .get_transfers_from_block(*chain, scan_from_block)
        .await
        .map_mm_err()?;
    for transfer in transfers.into_iter() {
        handle_nft_transfer(storage, wrapper, transfer, wallet_address).await?;
    }
    Ok(())
}

async fn handle_nft_transfer<T: NftListStorageOps + NftTransferHistoryStorageOps>(
    storage: &T,
    wrapper: &UrlSignWrapper<'_>,
    transfer: NftTransferHistory,
    my_address: &str,
) -> MmResult<(), UpdateNftError> {
    let chain = wrapper.chain;
    match (transfer.status, transfer.contract_type) {
        (TransferStatus::Send, ContractType::Erc721) => handle_send_erc721(storage, chain, transfer).await,
        (TransferStatus::Receive, ContractType::Erc721) => {
            handle_receive_erc721(storage, transfer, wrapper, my_address).await
        },
        (TransferStatus::Send, ContractType::Erc1155) => handle_send_erc1155(storage, chain, transfer).await,
        (TransferStatus::Receive, ContractType::Erc1155) => {
            handle_receive_erc1155(storage, transfer, wrapper, my_address).await
        },
    }
}

async fn handle_send_erc721<T: NftListStorageOps + NftTransferHistoryStorageOps>(
    storage: &T,
    chain: &Chain,
    transfer: NftTransferHistory,
) -> MmResult<(), UpdateNftError> {
    storage
        .get_nft(
            chain,
            transfer.common.token_address.addr_to_string(),
            transfer.token_id.clone(),
        )
        .await
        .map_mm_err()?
        .ok_or_else(|| UpdateNftError::TokenNotFoundInWallet {
            token_address: transfer.common.token_address.addr_to_string(),
            token_id: transfer.token_id.to_string(),
        })?;
    storage
        .remove_nft_from_list(
            chain,
            transfer.common.token_address.addr_to_string(),
            transfer.token_id,
            transfer.block_number,
        )
        .await
        .map_mm_err()?;
    Ok(())
}

async fn handle_receive_erc721<T: NftListStorageOps + NftTransferHistoryStorageOps>(
    storage: &T,
    transfer: NftTransferHistory,
    wrapper: &UrlSignWrapper<'_>,
    my_address: &str,
) -> MmResult<(), UpdateNftError> {
    let chain = wrapper.chain;
    let token_address_str = transfer.common.token_address.addr_to_string();
    match storage
        .get_nft(chain, token_address_str.clone(), transfer.token_id.clone())
        .await
        .map_mm_err()?
    {
        Some(mut nft_db) => {
            // An error is raised if user tries to receive an identical ERC-721 token they already own
            // and if owner address != from address
            if my_address != transfer.common.from_address.addr_to_string() {
                return MmError::err(UpdateNftError::AttemptToReceiveAlreadyOwnedErc721 {
                    tx_hash: transfer.common.transaction_hash,
                });
            }
            nft_db.block_number = transfer.block_number;
            storage
                .update_nft_amount_and_block_number(chain, nft_db.clone())
                .await
                .map_mm_err()?;
            update_transfer_meta_using_nft(storage, chain, &mut nft_db).await?;
        },
        None => {
            let mut nft = match get_moralis_metadata(token_address_str.clone(), transfer.token_id.clone(), wrapper)
                .await
            {
                Ok(mut moralis_meta) => {
                    // sometimes moralis updates Get All NFTs (which also affects Get Metadata) later
                    // than History by Wallet update
                    moralis_meta.common.owner_of =
                        Address::from_str(my_address).map_to_mm(|e| UpdateNftError::InvalidHexString(e.to_string()))?;
                    moralis_meta.block_number = transfer.block_number;
                    moralis_meta
                },
                Err(_) => {
                    mark_as_spam_and_build_empty_meta(storage, chain, token_address_str, &transfer, my_address).await?
                },
            };
            storage
                .add_nfts_to_list(*chain, vec![nft.clone()], transfer.block_number)
                .await
                .map_mm_err()?;
            update_transfer_meta_using_nft(storage, chain, &mut nft).await?;
        },
    }
    Ok(())
}

async fn handle_send_erc1155<T: NftListStorageOps + NftTransferHistoryStorageOps>(
    storage: &T,
    chain: &Chain,
    transfer: NftTransferHistory,
) -> MmResult<(), UpdateNftError> {
    let token_address_str = transfer.common.token_address.addr_to_string();
    let mut nft_db = storage
        .get_nft(chain, token_address_str.clone(), transfer.token_id.clone())
        .await
        .map_mm_err()?
        .ok_or_else(|| UpdateNftError::TokenNotFoundInWallet {
            token_address: token_address_str.clone(),
            token_id: transfer.token_id.to_string(),
        })?;
    match nft_db.common.amount.cmp(&transfer.common.amount) {
        Ordering::Equal => {
            storage
                .remove_nft_from_list(chain, token_address_str, transfer.token_id, transfer.block_number)
                .await
                .map_mm_err()?;
        },
        Ordering::Greater => {
            nft_db.common.amount -= transfer.common.amount;
            storage
                .update_nft_amount(chain, nft_db.clone(), transfer.block_number)
                .await
                .map_mm_err()?;
        },
        Ordering::Less => {
            return MmError::err(UpdateNftError::InsufficientAmountInCache {
                amount_list: nft_db.common.amount.to_string(),
                amount_history: transfer.common.amount.to_string(),
            });
        },
    }
    Ok(())
}

async fn handle_receive_erc1155<T: NftListStorageOps + NftTransferHistoryStorageOps>(
    storage: &T,
    transfer: NftTransferHistory,
    wrapper: &UrlSignWrapper<'_>,
    my_address: &str,
) -> MmResult<(), UpdateNftError> {
    let chain = wrapper.chain;
    let token_address_str = transfer.common.token_address.addr_to_string();
    let mut nft = match storage
        .get_nft(chain, token_address_str.clone(), transfer.token_id.clone())
        .await
        .map_mm_err()?
    {
        Some(mut nft_db) => {
            // if owner address == from address, then owner sent tokens to themself,
            // which means that the amount will not change.
            if my_address != transfer.common.from_address.addr_to_string() {
                nft_db.common.amount += transfer.common.amount;
            }
            nft_db.block_number = transfer.block_number;
            drop_mutability!(nft_db);
            storage
                .update_nft_amount_and_block_number(chain, nft_db.clone())
                .await
                .map_mm_err()?;
            nft_db
        },
        // If token isn't in NFT LIST table then add nft to the table.
        None => {
            let nft = match get_moralis_metadata(token_address_str.clone(), transfer.token_id.clone(), wrapper).await {
                Ok(moralis_meta) => {
                    create_nft_from_moralis_metadata(moralis_meta, &transfer, my_address, chain, wrapper.url_antispam)
                        .await?
                },
                Err(_) => {
                    mark_as_spam_and_build_empty_meta(storage, chain, token_address_str, &transfer, my_address).await?
                },
            };
            storage
                .add_nfts_to_list(*chain, [nft.clone()], transfer.block_number)
                .await
                .map_mm_err()?;
            nft
        },
    };
    update_transfer_meta_using_nft(storage, chain, &mut nft).await?;
    Ok(())
}

// as there is no warranty that if link matches `is_malicious` it is a phishing, so mark it as spam
fn check_token_uri(possible_spam: &mut bool, token_uri: Option<&str>) -> MmResult<(), regex::Error> {
    if let Some(uri) = token_uri {
        if is_malicious(uri)? {
            *possible_spam = true;
        }
    }
    Ok(())
}

async fn create_nft_from_moralis_metadata(
    mut moralis_meta: Nft,
    transfer: &NftTransferHistory,
    my_address: &str,
    chain: &Chain,
    url_antispam: &Url,
) -> MmResult<Nft, UpdateNftError> {
    let token_uri = check_moralis_ipfs_bafy(moralis_meta.common.token_uri.as_deref());
    let token_domain = get_domain_from_url(token_uri.as_deref());
    check_token_uri(&mut moralis_meta.common.possible_spam, token_uri.as_deref()).map_mm_err()?;
    let uri_meta = get_uri_meta(
        token_uri.as_deref(),
        moralis_meta.common.metadata.as_deref(),
        url_antispam,
        moralis_meta.common.possible_spam,
        moralis_meta.possible_phishing,
    )
    .await;
    let nft = Nft {
        common: NftCommon {
            token_address: moralis_meta.common.token_address,
            amount: transfer.common.amount.clone(),
            owner_of: Address::from_str(my_address).map_to_mm(|e| UpdateNftError::InvalidHexString(e.to_string()))?,
            token_hash: moralis_meta.common.token_hash,
            collection_name: moralis_meta.common.collection_name,
            symbol: moralis_meta.common.symbol,
            token_uri,
            token_domain,
            metadata: moralis_meta.common.metadata,
            last_token_uri_sync: moralis_meta.common.last_token_uri_sync,
            last_metadata_sync: moralis_meta.common.last_metadata_sync,
            minter_address: moralis_meta.common.minter_address,
            possible_spam: moralis_meta.common.possible_spam,
        },
        chain: *chain,
        token_id: moralis_meta.token_id,
        block_number_minted: moralis_meta.block_number_minted,
        block_number: transfer.block_number,
        contract_type: moralis_meta.contract_type,
        possible_phishing: false,
        uri_meta,
    };
    Ok(nft)
}

async fn mark_as_spam_and_build_empty_meta<T: NftListStorageOps + NftTransferHistoryStorageOps>(
    storage: &T,
    chain: &Chain,
    token_address_str: String,
    transfer: &NftTransferHistory,
    my_address: &str,
) -> MmResult<Nft, UpdateNftError> {
    storage
        .update_nft_spam_by_token_address(chain, token_address_str.clone(), true)
        .await
        .map_mm_err()?;
    storage
        .update_transfer_spam_by_token_address(chain, token_address_str, true)
        .await
        .map_mm_err()?;

    Ok(build_nft_with_empty_meta(BuildNftFields {
        token_address: transfer.common.token_address,
        token_id: transfer.token_id.clone(),
        amount: transfer.common.amount.clone(),
        owner_of: Address::from_str(my_address).map_to_mm(|e| UpdateNftError::InvalidHexString(e.to_string()))?,
        contract_type: transfer.contract_type,
        possible_spam: true,
        chain: transfer.chain,
        block_number: transfer.block_number,
    }))
}

async fn cache_nfts_from_moralis<T: NftListStorageOps + NftTransferHistoryStorageOps>(
    wallet_address: &str,
    storage: &T,
    wrapper: &UrlSignWrapper<'_>,
) -> MmResult<Vec<Nft>, UpdateNftError> {
    let nft_list = get_moralis_nft_list(wallet_address, wrapper).await.map_mm_err()?;
    let last_scanned_block = NftTransferHistoryStorageOps::get_last_block_number(storage, wrapper.chain)
        .await
        .map_mm_err()?
        .unwrap_or(0);
    storage
        .add_nfts_to_list(*wrapper.chain, nft_list.clone(), last_scanned_block)
        .await
        .map_mm_err()?;
    Ok(nft_list)
}

/// `update_meta_in_transfers` function updates only transfers related to current nfts in wallet.
async fn update_meta_in_transfers<T>(storage: &T, chain: &Chain, nfts: Vec<Nft>) -> MmResult<(), UpdateNftError>
where
    T: NftListStorageOps + NftTransferHistoryStorageOps,
{
    for mut nft in nfts.into_iter() {
        update_transfer_meta_using_nft(storage, chain, &mut nft).await?;
    }
    Ok(())
}

/// `update_transfers_with_empty_meta` function updates empty metadata in transfers.
async fn update_transfers_with_empty_meta<T>(storage: &T, wrapper: &UrlSignWrapper<'_>) -> MmResult<(), UpdateNftError>
where
    T: NftListStorageOps + NftTransferHistoryStorageOps,
{
    let chain = wrapper.chain;
    let token_addr_id = storage.get_transfers_with_empty_meta(*chain).await.map_mm_err()?;
    for addr_id_pair in token_addr_id.into_iter() {
        let mut nft_meta =
            match get_moralis_metadata(addr_id_pair.token_address.clone(), addr_id_pair.token_id, wrapper).await {
                Ok(nft_meta) => nft_meta,
                Err(_) => {
                    storage
                        .update_nft_spam_by_token_address(chain, addr_id_pair.token_address.clone(), true)
                        .await
                        .map_mm_err()?;
                    storage
                        .update_transfer_spam_by_token_address(chain, addr_id_pair.token_address, true)
                        .await
                        .map_mm_err()?;
                    continue;
                },
            };
        update_transfer_meta_using_nft(storage, chain, &mut nft_meta).await?;
    }
    Ok(())
}

/// Checks if the given URL is potentially malicious based on certain patterns.
fn is_malicious(token_uri: &str) -> MmResult<bool, regex::Error> {
    let patterns = vec![r"\.(xyz|gq|top)(/|$)", r"\.(json|xml|jpg|png)[%?]"];
    for pattern in patterns {
        let regex = Regex::new(pattern)?;
        if regex.is_match(token_uri) {
            return Ok(true);
        }
    }
    Ok(false)
}

/// `contains_disallowed_scheme` function checks if the text contains some link.
fn contains_disallowed_url(text: &str) -> Result<bool, regex::Error> {
    let url_regex = Regex::new(
        r"(?:(?:https?|ftp|file|[^:\s]+:)/?|[^:\s]+:/|\b(?:[a-z\d]+\.))(?:(?:[^\s()<>]+|\((?:[^\s()<>]+|(?:\([^\s()<>]+\)))?\))+(?:\((?:[^\s()<>]+|(?:\(?:[^\s()<>]+\)))?\)|[^\s`!()\[\]{};:'.,<>?«»“”‘’]))?",
    )?;
    Ok(url_regex.is_match(text))
}

/// `process_text_for_spam_link` checks if the text contains any links and optionally redacts it.
/// It doesn't matter if the link is valid or not, as this is a spam check.
/// If text contains some link, then function returns `true`.
fn process_text_for_spam_link(text: &mut Option<String>, redact: bool) -> Result<bool, regex::Error> {
    match text {
        Some(s) if contains_disallowed_url(s)? => {
            if redact {
                *text = Some("URL redacted for user protection".to_string());
            }
            Ok(true)
        },
        _ => Ok(false),
    }
}

/// `protect_from_history_spam_links` function checks and redact spam in `NftTransferHistory`.
///
/// `collection_name` and `token_name` in `NftTransferHistory` shouldn't contain any links,
/// they must be just an arbitrary text, which represents NFT names.
fn protect_from_history_spam_links(
    transfer: &mut NftTransferHistory,
    redact: bool,
) -> MmResult<(), ProtectFromSpamError> {
    let collection_name_spam = process_text_for_spam_link(&mut transfer.collection_name, redact)?;
    let token_name_spam = process_text_for_spam_link(&mut transfer.token_name, redact)?;

    if collection_name_spam || token_name_spam {
        transfer.common.possible_spam = true;
    }
    Ok(())
}

/// `protect_from_nft_spam_links` function checks and optionally redacts spam links in `Nft`.
///
/// `collection_name` and `token_name` in `Nft` shouldn't contain any links,
/// they must be just an arbitrary text, which represents NFT names.
/// `symbol` also must be a text or sign that represents a symbol.
/// This function also checks `metadata` field for spam.
fn protect_from_nft_spam_links(nft: &mut Nft, redact: bool) -> MmResult<(), ProtectFromSpamError> {
    let collection_name_spam = process_text_for_spam_link(&mut nft.common.collection_name, redact)?;
    let symbol_spam = process_text_for_spam_link(&mut nft.common.symbol, redact)?;
    let token_name_spam = process_text_for_spam_link(&mut nft.uri_meta.token_name, redact)?;
    let meta_spam = process_metadata_for_spam_link(nft, redact)?;

    if collection_name_spam || symbol_spam || token_name_spam || meta_spam {
        nft.common.possible_spam = true;
    }
    Ok(())
}

/// The `process_metadata_for_spam_link` function checks and optionally redacts spam link in the `metadata` field of `Nft`.
///
/// **note:** `token_name` is usually called `name` in `metadata`.
fn process_metadata_for_spam_link(nft: &mut Nft, redact: bool) -> MmResult<bool, ProtectFromSpamError> {
    if let Some(Ok(mut metadata)) = nft
        .common
        .metadata
        .as_ref()
        .map(|t| serde_json::from_str::<serde_json::Map<String, Json>>(t))
    {
        let spam_detected = process_metadata_field(&mut metadata, "name", redact)?;
        if redact && spam_detected {
            nft.common.metadata = Some(serde_json::to_string(&metadata)?);
        }
        return Ok(spam_detected);
    }
    Ok(false)
}

/// The `process_metadata_field` function scans a specified field in a JSON metadata object for potential spam.
///
/// This function checks the provided `metadata` map for a field matching the `field` parameter.
/// If this field is found and its value contains some link, it's considered to contain spam.
/// Depending on the `redact` flag, it will either redact the spam link or leave it as it is.
/// The function returns `true` if it detected a spam link, or `false` otherwise.
fn process_metadata_field(
    metadata: &mut serde_json::Map<String, Json>,
    field: &str,
    redact: bool,
) -> MmResult<bool, ProtectFromSpamError> {
    match metadata.get(field).and_then(|v| v.as_str()) {
        Some(text) if contains_disallowed_url(text)? => {
            if redact {
                metadata.insert(
                    field.to_string(),
                    serde_json::Value::String("URL redacted for user protection".to_string()),
                );
            }
            Ok(true)
        },
        _ => Ok(false),
    }
}

async fn build_nft_from_moralis(
    chain: Chain,
    mut nft_moralis: NftFromMoralis,
    contract_type: ContractType,
    url_antispam: &Url,
) -> Nft {
    let token_uri = check_moralis_ipfs_bafy(nft_moralis.common.token_uri.as_deref());
    if let Err(e) = check_token_uri(&mut nft_moralis.common.possible_spam, token_uri.as_deref()) {
        error!("Error checking token URI: {}", e);
    }
    let uri_meta = get_uri_meta(
        token_uri.as_deref(),
        nft_moralis.common.metadata.as_deref(),
        url_antispam,
        nft_moralis.common.possible_spam,
        false,
    )
    .await;
    let token_domain = get_domain_from_url(token_uri.as_deref());
    Nft {
        common: NftCommon {
            token_address: nft_moralis.common.token_address,
            amount: nft_moralis.common.amount,
            owner_of: nft_moralis.common.owner_of,
            token_hash: nft_moralis.common.token_hash,
            collection_name: nft_moralis.common.collection_name,
            symbol: nft_moralis.common.symbol,
            token_uri,
            token_domain,
            metadata: nft_moralis.common.metadata,
            last_token_uri_sync: nft_moralis.common.last_token_uri_sync,
            last_metadata_sync: nft_moralis.common.last_metadata_sync,
            minter_address: nft_moralis.common.minter_address,
            possible_spam: nft_moralis.common.possible_spam,
        },
        chain,
        token_id: nft_moralis.token_id.0,
        block_number_minted: nft_moralis.block_number_minted.map(|v| v.0),
        block_number: *nft_moralis.block_number,
        contract_type,
        possible_phishing: false,
        uri_meta,
    }
}

#[inline(always)]
pub(crate) fn get_domain_from_url(url: Option<&str>) -> Option<String> {
    url.and_then(|uri| Url::parse(uri).ok())
        .and_then(|url| url.domain().map(String::from))
}

/// Clears NFT data from the database for specified chains.
pub async fn clear_nft_db(ctx: MmArc, req: ClearNftDbReq) -> MmResult<(), ClearNftDbError> {
    if req.clear_all {
        let nft_ctx = NftCtx::from_ctx(&ctx).map_to_mm(ClearNftDbError::Internal)?;
        let storage = nft_ctx.lock_db().await.map_mm_err()?;
        storage.clear_all_nft_data().await.map_mm_err()?;
        storage.clear_all_history_data().await.map_mm_err()?;
        return Ok(());
    }

    if req.chains.is_empty() {
        return MmError::err(ClearNftDbError::InvalidRequest(
            "Nothing to clear was specified".to_string(),
        ));
    }

    let nft_ctx = NftCtx::from_ctx(&ctx).map_to_mm(ClearNftDbError::Internal)?;
    let storage = nft_ctx.lock_db().await.map_mm_err()?;
    let mut errors = Vec::new();
    for chain in req.chains.iter() {
        if let Err(e) = clear_data_for_chain(&storage, chain).await {
            errors.push(e);
        }
    }
    if !errors.is_empty() {
        return MmError::err(ClearNftDbError::DbError(format!("{errors:?}")));
    }

    Ok(())
}

async fn clear_data_for_chain<T>(storage: &T, chain: &Chain) -> MmResult<(), ClearNftDbError>
where
    T: NftListStorageOps + NftTransferHistoryStorageOps,
{
    let (is_nft_list_init, is_history_init) = (
        NftListStorageOps::is_initialized(storage, chain).await.map_mm_err()?,
        NftTransferHistoryStorageOps::is_initialized(storage, chain)
            .await
            .map_mm_err()?,
    );
    if is_nft_list_init {
        storage.clear_nft_data(chain).await.map_mm_err()?;
    }
    if is_history_init {
        storage.clear_history_data(chain).await.map_mm_err()?;
    }
    Ok(())
}

fn construct_moralis_uri_for_nft(orig_url: &Url, address: &str, chain: &Chain) -> MmResult<Url, GetNftInfoError> {
    let mut uri = orig_url.clone();
    uri.path_segments_mut()
        .map_to_mm(|_| GetNftInfoError::Internal("Invalid URI".to_string()))?
        .push(MORALIS_API)
        .push(MORALIS_ENDPOINT_V)
        .push(address)
        .push("nft");
    uri.query_pairs_mut()
        .append_pair("chain", &chain.to_string())
        .append_pair(MORALIS_FORMAT_QUERY_NAME, MORALIS_FORMAT_QUERY_VALUE);
    Ok(uri)
}

/// A wrapper struct for holding the chain identifier, original URL field from RPC, anti-spam URL and signed message.
struct UrlSignWrapper<'a> {
    chain: &'a Chain,
    orig_url: &'a Url,
    url_antispam: &'a Url,
    proxy_sign: Option<ProxySign>,
}

async fn build_and_send_request(uri: &str, proxy_sign: &Option<ProxySign>) -> MmResult<Json, GetNftInfoError> {
    let payload = proxy_sign.as_ref().map(|msg| serde_json::to_string(&msg)).transpose()?;
    let response = send_request_to_uri(uri, payload.as_deref()).await.map_mm_err()?;
    Ok(response)
}<|MERGE_RESOLUTION|>--- conflicted
+++ resolved
@@ -17,27 +17,13 @@
     lp_coinfind_or_err, CoinWithDerivationMethod, CoinsContext, MarketCoinOps, MmCoinEnum, MmCoinStruct, WithdrawError,
 };
 use nft_errors::{GetNftInfoError, UpdateNftError};
-<<<<<<< HEAD
-use nft_structs::{Chain, ContractType, ConvertChain, Nft, NftFromMoralis, NftList, NftListReq, NftMetadataReq,
-                  NftTransferHistory, NftTransferHistoryFromMoralis, NftTransfersReq, NftsTransferHistoryList,
-                  TransactionNftDetails, UpdateNftReq, WithdrawNftReq};
-
-use crate::eth::{withdraw_erc1155, withdraw_erc721, EthCoin, EthCoinType, EthTxFeeDetails, PayForGasOption};
-use crate::nft::nft_errors::{ClearNftDbError, MetaFromUrlError, ProtectFromSpamError, TransferConfirmationsError,
-                             UpdateSpamPhishingError};
-use crate::nft::nft_structs::{build_nft_with_empty_meta, BuildNftFields, ClearNftDbReq, NftCommon, NftCtx, NftInfo,
-                              NftTransferCommon, PhishingDomainReq, PhishingDomainRes, RefreshMetadataReq,
-                              SpamContractReq, SpamContractRes, TransferMeta, TransferStatus, UriMeta};
-=======
 use nft_structs::{
     Chain, ContractType, ConvertChain, Nft, NftFromMoralis, NftList, NftListReq, NftMetadataReq, NftTransferHistory,
     NftTransferHistoryFromMoralis, NftTransfersReq, NftsTransferHistoryList, TransactionNftDetails, UpdateNftReq,
     WithdrawNftReq,
 };
 
-use crate::eth::{
-    withdraw_erc1155, withdraw_erc721, EthCoin, EthCoinType, EthTxFeeDetails, LegacyGasPrice, PayForGasOption,
-};
+use crate::eth::{withdraw_erc1155, withdraw_erc721, EthCoin, EthCoinType, EthTxFeeDetails, PayForGasOption};
 use crate::nft::nft_errors::{
     ClearNftDbError, MetaFromUrlError, ProtectFromSpamError, TransferConfirmationsError, UpdateSpamPhishingError,
 };
@@ -46,7 +32,6 @@
     PhishingDomainReq, PhishingDomainRes, RefreshMetadataReq, SpamContractReq, SpamContractRes, TransferMeta,
     TransferStatus, UriMeta,
 };
->>>>>>> 68bc4ebf
 #[cfg(not(target_arch = "wasm32"))]
 use crate::nft::storage::NftMigrationOps;
 use crate::nft::storage::{NftListStorageOps, NftTransferHistoryStorageOps};
