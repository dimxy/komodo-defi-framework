use super::*;
use crate::coin_balance::{AddressBalanceStatus, HDAddressBalance, HDWalletBalanceOps};
use crate::coin_errors::{MyAddressError, ValidatePaymentError};
use crate::eth::EthCoinType;
use crate::hd_confirm_address::HDConfirmAddress;
use crate::hd_pubkey::{ExtractExtendedPubkey, HDExtractPubkeyError, HDXPubExtractor};
use crate::hd_wallet::{AccountUpdatingError, AddressDerivingResult, HDAccountMut, HDAccountsMap,
                       NewAccountCreatingError, NewAddressDeriveConfirmError, NewAddressDerivingError};
use crate::hd_wallet_storage::{HDWalletCoinWithStorageOps, HDWalletStorageResult};
use crate::lp_price::get_base_price_in_rel;
use crate::rpc_command::init_withdraw::WithdrawTaskHandleShared;
use crate::utxo::rpc_clients::{electrum_script_hash, BlockHashOrHeight, UnspentInfo, UnspentMap, UtxoRpcClientEnum,
                               UtxoRpcClientOps, UtxoRpcResult};
use crate::utxo::spv::SimplePaymentVerification;
use crate::utxo::tx_cache::TxCacheResult;
use crate::utxo::utxo_withdraw::{InitUtxoWithdraw, StandardUtxoWithdraw, UtxoWithdraw};
use crate::watcher_common::validate_watcher_reward;
use crate::{CanRefundHtlc, CoinBalance, CoinWithDerivationMethod, ConfirmPaymentInput, DexFee, GenPreimageResult,
            GenTakerFundingSpendArgs, GenTakerPaymentSpendArgs, GetWithdrawSenderAddress, HDAccountAddressId,
            RawTransactionError, RawTransactionRequest, RawTransactionRes, RawTransactionResult,
            RefundFundingSecretArgs, RefundPaymentArgs, RewardTarget, SearchForSwapTxSpendInput,
            SendMakerPaymentSpendPreimageInput, SendPaymentArgs, SendTakerFundingArgs, SignRawTransactionEnum,
            SignRawTransactionRequest, SignUtxoTransactionParams, SignatureError, SignatureResult, SpendPaymentArgs,
            SwapOps, TradePreimageValue, TransactionFut, TransactionResult, TxFeeDetails, TxGenError, TxMarshalingErr,
            TxPreimageWithSig, ValidateAddressResult, ValidateOtherPubKeyErr, ValidatePaymentFut,
            ValidatePaymentInput, ValidateTakerFundingArgs, ValidateTakerFundingError, ValidateTakerFundingResult,
            ValidateTakerFundingSpendPreimageError, ValidateTakerFundingSpendPreimageResult,
            ValidateTakerPaymentSpendPreimageError, ValidateTakerPaymentSpendPreimageResult,
            ValidateWatcherSpendInput, VerificationError, VerificationResult, WatcherSearchForSwapTxSpendInput,
            WatcherValidatePaymentInput, WatcherValidateTakerFeeInput, WithdrawResult, WithdrawSenderAddress,
            EARLY_CONFIRMATION_ERR_LOG, INVALID_RECEIVER_ERR_LOG, INVALID_REFUND_TX_ERR_LOG, INVALID_SCRIPT_ERR_LOG,
            INVALID_SENDER_ERR_LOG, OLD_TRANSACTION_ERR_LOG};
use crate::{MmCoinEnum, WatcherReward, WatcherRewardError};
pub use bitcrypto::{dhash160, sha256, ChecksumType};
use bitcrypto::{dhash256, ripemd160};
use chain::constants::SEQUENCE_FINAL;
use chain::{OutPoint, TransactionInput, TransactionOutput};
use common::executor::Timer;
use common::jsonrpc_client::JsonRpcErrorType;
use common::log::{debug, error, warn};
use crypto::{Bip32DerPathOps, Bip44Chain, RpcDerivationPath};
use futures::compat::Future01CompatExt;
use futures::future::{FutureExt, TryFutureExt};
use futures01::future::Either;
use itertools::Itertools;
use keys::bytes::Bytes;
#[cfg(test)] use keys::prefixes::{KMD_PREFIXES, T_QTUM_PREFIXES};
use keys::{Address, AddressBuilder, AddressBuilderOption, AddressFormat as UtxoAddressFormat, AddressHashEnum,
           AddressScriptType, CompactSignature, Public, SegwitAddress};
use mm2_core::mm_ctx::MmArc;
use mm2_err_handle::prelude::*;
use mm2_number::bigdecimal_custom::CheckedDivision;
use mm2_number::{BigDecimal, MmNumber};
use primitives::hash::H512;
use rpc::v1::types::{Bytes as BytesJson, ToTxHash, TransactionInputEnum, H256 as H256Json};
use script::{Builder, Opcode, Script, ScriptAddress, TransactionInputSigner, UnsignedTransactionInput};
use secp256k1::{PublicKey, Signature as SecpSignature};
use serde_json::{self as json};
use serialization::{deserialize, serialize, serialize_with_flags, CoinVariant, CompactInteger, Serializable, Stream,
                    SERIALIZE_TRANSACTION_WITNESS};
use std::cmp::Ordering;
use std::collections::hash_map::{Entry, HashMap};
use std::str::FromStr;
use std::sync::atomic::Ordering as AtomicOrdering;
use utxo_signer::with_key_pair::{calc_and_sign_sighash, p2sh_spend, signature_hash_to_sign, SIGHASH_ALL,
                                 SIGHASH_SINGLE};
use utxo_signer::UtxoSignerOps;

pub use chain::Transaction as UtxoTx;

pub mod utxo_tx_history_v2_common;

pub const DEFAULT_FEE_VOUT: usize = 0;
pub const DEFAULT_SWAP_TX_SPEND_SIZE: u64 = 305;
pub const DEFAULT_SWAP_VOUT: usize = 0;
pub const DEFAULT_SWAP_VIN: usize = 0;
const MIN_BTC_TRADING_VOL: &str = "0.00777";

macro_rules! true_or {
    ($cond: expr, $etype: expr) => {
        if !$cond {
            return Err(MmError::new($etype));
        }
    };
}

lazy_static! {
    pub static ref HISTORY_TOO_LARGE_ERROR: Json = json!({
        "code": 1,
        "message": "history too large"
    });
}

pub const HISTORY_TOO_LARGE_ERR_CODE: i64 = -1;

pub async fn get_tx_fee(coin: &UtxoCoinFields) -> UtxoRpcResult<ActualTxFee> {
    let conf = &coin.conf;
    match &coin.tx_fee {
        TxFee::Dynamic(method) => {
            let fee = coin
                .rpc_client
                .estimate_fee_sat(coin.decimals, method, &conf.estimate_fee_mode, conf.estimate_fee_blocks)
                .compat()
                .await?;
            Ok(ActualTxFee::Dynamic(fee))
        },
        TxFee::FixedPerKb(satoshis) => Ok(ActualTxFee::FixedPerKb(*satoshis)),
    }
}

fn derive_address_with_cache<T>(
    coin: &T,
    hd_account: &UtxoHDAccount,
    hd_addresses_cache: &mut HashMap<HDAddressId, UtxoHDAddress>,
    hd_address_id: HDAddressId,
) -> AddressDerivingResult<UtxoHDAddress>
where
    T: UtxoCommonOps,
{
    // Check if the given HD address has been derived already.
    if let Some(hd_address) = hd_addresses_cache.get(&hd_address_id) {
        return Ok(hd_address.clone());
    }

    let change_child = hd_address_id.chain.to_child_number();
    let address_id_child = ChildNumber::from(hd_address_id.address_id);

    let derived_pubkey = hd_account
        .extended_pubkey
        .derive_child(change_child)?
        .derive_child(address_id_child)?;
    let address = coin.address_from_extended_pubkey(&derived_pubkey);
    let pubkey = Public::Compressed(H264::from(derived_pubkey.public_key().serialize()));

    let mut derivation_path = hd_account.account_derivation_path.to_derivation_path();
    derivation_path.push(change_child);
    derivation_path.push(address_id_child);

    let hd_address = HDAddress {
        address,
        pubkey,
        derivation_path,
    };

    // Cache the derived `hd_address`.
    hd_addresses_cache.insert(hd_address_id, hd_address.clone());
    Ok(hd_address)
}

/// [`HDWalletCoinOps::derive_addresses`] native implementation.
///
/// # Important
///
/// The [`HDAddressesCache::cache`] mutex is locked once for the entire duration of this function.
#[cfg(not(target_arch = "wasm32"))]
pub async fn derive_addresses<T, Ids>(
    coin: &T,
    hd_account: &UtxoHDAccount,
    address_ids: Ids,
) -> AddressDerivingResult<Vec<UtxoHDAddress>>
where
    T: UtxoCommonOps,
    Ids: Iterator<Item = HDAddressId>,
{
    let mut hd_addresses_cache = hd_account.derived_addresses.lock().await;
    address_ids
        .map(|hd_address_id| derive_address_with_cache(coin, hd_account, &mut hd_addresses_cache, hd_address_id))
        .collect()
}

/// [`HDWalletCoinOps::derive_addresses`] WASM implementation.
///
/// # Important
///
/// This function locks [`HDAddressesCache::cache`] mutex at each iteration.
///
/// # Performance
///
/// Locking the [`HDAddressesCache::cache`] mutex at each iteration may significantly degrade performance.
/// But this is required at least for now due the facts that:
/// 1) mm2 runs in the same thread as `KomodoPlatform/air_dex` runs;
/// 2) [`ExtendedPublicKey::derive_child`] is a synchronous operation, and it takes a long time.
/// So we need to periodically invoke Javascript runtime to handle UI events and other asynchronous tasks.
#[cfg(target_arch = "wasm32")]
pub async fn derive_addresses<T, Ids>(
    coin: &T,
    hd_account: &UtxoHDAccount,
    address_ids: Ids,
) -> AddressDerivingResult<Vec<UtxoHDAddress>>
where
    T: UtxoCommonOps,
    Ids: Iterator<Item = HDAddressId>,
{
    let mut result = Vec::new();
    for hd_address_id in address_ids {
        let mut hd_addresses_cache = hd_account.derived_addresses.lock().await;

        let hd_address = derive_address_with_cache(coin, hd_account, &mut hd_addresses_cache, hd_address_id)?;
        result.push(hd_address);
    }

    Ok(result)
}

pub async fn generate_and_confirm_new_address<Coin, ConfirmAddress>(
    coin: &Coin,
    hd_wallet: &Coin::HDWallet,
    hd_account: &mut Coin::HDAccount,
    chain: Bip44Chain,
    confirm_address: &ConfirmAddress,
) -> MmResult<HDAddress<Coin::Address, Coin::Pubkey>, NewAddressDeriveConfirmError>
where
    Coin: HDWalletCoinWithStorageOps<Address = Address, HDWallet = UtxoHDWallet, HDAccount = UtxoHDAccount>
        + AsRef<UtxoCoinFields>
        + Sync,
    ConfirmAddress: HDConfirmAddress,
{
    use crate::hd_wallet::inner_impl;

    let inner_impl::NewAddress {
        address,
        new_known_addresses_number,
    } = inner_impl::generate_new_address_immutable(coin, hd_wallet, hd_account, chain).await?;

    let trezor_coin = coin.as_ref().conf.trezor_coin.clone().or_mm_err(|| {
        let ticker = &coin.as_ref().conf.ticker;
        let error = format!("'{ticker}' coin must contain the 'trezor_coin' field in the coins config");
        NewAddressDeriveConfirmError::DeriveError(NewAddressDerivingError::Internal(error))
    })?;
    let expected_address = address.address.to_string();
    // Ask the user to confirm if the given `expected_address` is the same as on the HW display.
    confirm_address
        .confirm_utxo_address(trezor_coin, address.derivation_path.clone(), expected_address)
        .await?;

    let actual_known_addresses_number = hd_account.known_addresses_number(chain)?;
    // Check if the actual `known_addresses_number` hasn't been changed while we waited for the user confirmation.
    // If the actual value is greater than the new one, we don't need to update.
    if actual_known_addresses_number < new_known_addresses_number {
        coin.set_known_addresses_number(hd_wallet, hd_account, chain, new_known_addresses_number)
            .await?;
    }

    Ok(address)
}

pub async fn create_new_account<'a, Coin, XPubExtractor>(
    coin: &Coin,
    hd_wallet: &'a UtxoHDWallet,
    xpub_extractor: Option<XPubExtractor>,
    account_id: Option<u32>,
) -> MmResult<HDAccountMut<'a, UtxoHDAccount>, NewAccountCreatingError>
where
    Coin: ExtractExtendedPubkey<ExtendedPublicKey = Secp256k1ExtendedPublicKey>
        + HDWalletCoinWithStorageOps<HDWallet = UtxoHDWallet, HDAccount = UtxoHDAccount>
        + Sync,
    XPubExtractor: HDXPubExtractor + Send,
{
    const INIT_ACCOUNT_ID: u32 = 0;
    let new_account_id = match account_id {
        Some(account_id) => account_id,
        None => {
            let accounts = hd_wallet.accounts.lock().await;
            let last_account_id = accounts.iter().last().map(|(account_id, _account)| *account_id);
            last_account_id.map_or(INIT_ACCOUNT_ID, |last_id| {
                (INIT_ACCOUNT_ID..=last_id)
                    .find(|id| !accounts.contains_key(id))
                    .unwrap_or(last_id + 1)
            })
        },
    };
    let max_accounts_number = hd_wallet.account_limit();
    if new_account_id >= max_accounts_number {
        return MmError::err(NewAccountCreatingError::AccountLimitReached { max_accounts_number });
    }

    let account_child_hardened = true;
    let account_child = ChildNumber::new(new_account_id, account_child_hardened)
        .map_to_mm(|e| NewAccountCreatingError::Internal(e.to_string()))?;

    let account_derivation_path: StandardHDPathToAccount = hd_wallet.derivation_path.derive(account_child)?;
    let account_pubkey = coin
        .extract_extended_pubkey(xpub_extractor, account_derivation_path.to_derivation_path())
        .await?;

    let new_account = UtxoHDAccount {
        account_id: new_account_id,
        extended_pubkey: account_pubkey,
        account_derivation_path,
        // We don't know how many addresses are used by the user at this moment.
        external_addresses_number: 0,
        internal_addresses_number: 0,
        derived_addresses: HDAddressesCache::default(),
    };

    let accounts = hd_wallet.accounts.lock().await;
    if accounts.contains_key(&new_account_id) {
        let error = format!(
            "Account '{}' has been activated while we proceed the 'create_new_account' function",
            new_account_id
        );
        return MmError::err(NewAccountCreatingError::Internal(error));
    }

    coin.upload_new_account(hd_wallet, new_account.to_storage_item())
        .await?;

    Ok(AsyncMutexGuard::map(accounts, |accounts| {
        accounts
            .entry(new_account_id)
            // the `entry` method should return [`Entry::Vacant`] due to the checks above
            .or_insert(new_account)
    }))
}

pub async fn set_known_addresses_number<T>(
    coin: &T,
    hd_wallet: &UtxoHDWallet,
    hd_account: &mut UtxoHDAccount,
    chain: Bip44Chain,
    new_known_addresses_number: u32,
) -> MmResult<(), AccountUpdatingError>
where
    T: HDWalletCoinWithStorageOps<HDWallet = UtxoHDWallet, HDAccount = UtxoHDAccount> + Sync,
{
    let max_addresses_number = hd_wallet.address_limit();
    if new_known_addresses_number >= max_addresses_number {
        return MmError::err(AccountUpdatingError::AddressLimitReached { max_addresses_number });
    }
    match chain {
        Bip44Chain::External => {
            coin.update_external_addresses_number(hd_wallet, hd_account.account_id, new_known_addresses_number)
                .await?;
            hd_account.external_addresses_number = new_known_addresses_number;
        },
        Bip44Chain::Internal => {
            coin.update_internal_addresses_number(hd_wallet, hd_account.account_id, new_known_addresses_number)
                .await?;
            hd_account.internal_addresses_number = new_known_addresses_number;
        },
    }
    Ok(())
}

pub async fn produce_hd_address_scanner<T>(coin: &T) -> BalanceResult<UtxoAddressScanner>
where
    T: AsRef<UtxoCoinFields>,
{
    Ok(UtxoAddressScanner::init(coin.as_ref().rpc_client.clone()).await?)
}

pub async fn scan_for_new_addresses<T>(
    coin: &T,
    hd_wallet: &T::HDWallet,
    hd_account: &mut T::HDAccount,
    address_scanner: &T::HDAddressScanner,
    gap_limit: u32,
) -> BalanceResult<Vec<HDAddressBalance>>
where
    T: HDWalletBalanceOps + Sync,
    T::Address: std::fmt::Display,
{
    let mut addresses = scan_for_new_addresses_impl(
        coin,
        hd_wallet,
        hd_account,
        address_scanner,
        Bip44Chain::External,
        gap_limit,
    )
    .await?;
    addresses.extend(
        scan_for_new_addresses_impl(
            coin,
            hd_wallet,
            hd_account,
            address_scanner,
            Bip44Chain::Internal,
            gap_limit,
        )
        .await?,
    );

    Ok(addresses)
}

/// Checks addresses that either had empty transaction history last time we checked or has not been checked before.
/// The checking stops at the moment when we find `gap_limit` consecutive empty addresses.
pub async fn scan_for_new_addresses_impl<T>(
    coin: &T,
    hd_wallet: &T::HDWallet,
    hd_account: &mut T::HDAccount,
    address_scanner: &T::HDAddressScanner,
    chain: Bip44Chain,
    gap_limit: u32,
) -> BalanceResult<Vec<HDAddressBalance>>
where
    T: HDWalletBalanceOps + Sync,
    T::Address: std::fmt::Display,
{
    let mut balances = Vec::with_capacity(gap_limit as usize);

    // Get the first unknown address id.
    let mut checking_address_id = hd_account
        .known_addresses_number(chain)
        // A UTXO coin should support both [`Bip44Chain::External`] and [`Bip44Chain::Internal`].
        .mm_err(|e| BalanceError::Internal(e.to_string()))?;

    let mut unused_addresses_counter = 0;
    let max_addresses_number = hd_wallet.address_limit();
    while checking_address_id < max_addresses_number && unused_addresses_counter <= gap_limit {
        let HDAddress {
            address: checking_address,
            derivation_path: checking_address_der_path,
            ..
        } = coin.derive_address(hd_account, chain, checking_address_id).await?;

        match coin.is_address_used(&checking_address, address_scanner).await? {
            // We found a non-empty address, so we have to fill up the balance list
            // with zeros starting from `last_non_empty_address_id = checking_address_id - unused_addresses_counter`.
            AddressBalanceStatus::Used(non_empty_balance) => {
                let last_non_empty_address_id = checking_address_id - unused_addresses_counter;

                // First, derive all empty addresses and put it into `balances` with default balance.
                let address_ids = (last_non_empty_address_id..checking_address_id)
                    .into_iter()
                    .map(|address_id| HDAddressId { chain, address_id });
                let empty_addresses =
                    coin.derive_addresses(hd_account, address_ids)
                        .await?
                        .into_iter()
                        .map(|empty_address| HDAddressBalance {
                            address: empty_address.address.to_string(),
                            derivation_path: RpcDerivationPath(empty_address.derivation_path),
                            chain,
                            balance: CoinBalance::default(),
                        });
                balances.extend(empty_addresses);

                // Then push this non-empty address.
                balances.push(HDAddressBalance {
                    address: checking_address.to_string(),
                    derivation_path: RpcDerivationPath(checking_address_der_path),
                    chain,
                    balance: non_empty_balance,
                });
                // Reset the counter of unused addresses to zero since we found a non-empty address.
                unused_addresses_counter = 0;
            },
            AddressBalanceStatus::NotUsed => unused_addresses_counter += 1,
        }

        checking_address_id += 1;
    }

    coin.set_known_addresses_number(
        hd_wallet,
        hd_account,
        chain,
        checking_address_id - unused_addresses_counter,
    )
    .await?;

    Ok(balances)
}

pub async fn all_known_addresses_balances<T>(
    coin: &T,
    hd_account: &T::HDAccount,
) -> BalanceResult<Vec<HDAddressBalance>>
where
    T: HDWalletBalanceOps + Sync,
    T::Address: std::fmt::Display + Clone,
{
    let external_addresses = hd_account
        .known_addresses_number(Bip44Chain::External)
        // A UTXO coin should support both [`Bip44Chain::External`] and [`Bip44Chain::Internal`].
        .mm_err(|e| BalanceError::Internal(e.to_string()))?;
    let internal_addresses = hd_account
        .known_addresses_number(Bip44Chain::Internal)
        // A UTXO coin should support both [`Bip44Chain::External`] and [`Bip44Chain::Internal`].
        .mm_err(|e| BalanceError::Internal(e.to_string()))?;

    let mut balances = coin
        .known_addresses_balances_with_ids(hd_account, Bip44Chain::External, 0..external_addresses)
        .await?;
    balances.extend(
        coin.known_addresses_balances_with_ids(hd_account, Bip44Chain::Internal, 0..internal_addresses)
            .await?,
    );

    Ok(balances)
}

pub async fn load_hd_accounts_from_storage(
    hd_wallet_storage: &HDWalletCoinStorage,
    derivation_path: &StandardHDPathToCoin,
) -> HDWalletStorageResult<HDAccountsMap<UtxoHDAccount>> {
    let accounts = hd_wallet_storage.load_all_accounts().await?;
    let res: HDWalletStorageResult<HDAccountsMap<UtxoHDAccount>> = accounts
        .iter()
        .map(|account_info| {
            let account = UtxoHDAccount::try_from_storage_item(derivation_path, account_info)?;
            Ok((account.account_id, account))
        })
        .collect();
    match res {
        Ok(accounts) => Ok(accounts),
        Err(e) if e.get_inner().is_deserializing_err() => {
            warn!("Error loading HD accounts from the storage: '{}'. Clear accounts", e);
            hd_wallet_storage.clear_accounts().await?;
            Ok(HDAccountsMap::new())
        },
        Err(e) => Err(e),
    }
}

/// Requests balance of the given `address`.
pub async fn address_balance<T>(coin: &T, address: &Address) -> BalanceResult<CoinBalance>
where
    T: UtxoCommonOps + GetUtxoListOps + MarketCoinOps,
{
    if coin.as_ref().check_utxo_maturity {
        let (unspents, _) = coin.get_mature_unspent_ordered_list(address).await?;
        return Ok(unspents.to_coin_balance(coin.as_ref().decimals));
    }

    let balance = coin
        .as_ref()
        .rpc_client
        .display_balance(address.clone(), coin.as_ref().decimals)
        .compat()
        .await?;

    Ok(CoinBalance {
        spendable: balance,
        unspendable: BigDecimal::from(0),
    })
}

/// Requests balances of the given `addresses`.
/// The pairs `(Address, CoinBalance)` are guaranteed to be in the same order in which they were requested.
pub async fn addresses_balances<T>(coin: &T, addresses: Vec<Address>) -> BalanceResult<Vec<(Address, CoinBalance)>>
where
    T: UtxoCommonOps + GetUtxoMapOps + MarketCoinOps,
{
    if coin.as_ref().check_utxo_maturity {
        let (unspents_map, _) = coin.get_mature_unspent_ordered_map(addresses.clone()).await?;
        addresses
            .into_iter()
            .map(|address| {
                let unspents = unspents_map.get(&address).or_mm_err(|| {
                    let error = format!("'get_mature_unspent_ordered_map' should have returned '{}'", address);
                    BalanceError::Internal(error)
                })?;
                let balance = unspents.to_coin_balance(coin.as_ref().decimals);
                Ok((address, balance))
            })
            .collect()
    } else {
        Ok(coin
            .as_ref()
            .rpc_client
            .display_balances(addresses.clone(), coin.as_ref().decimals)
            .compat()
            .await?
            .into_iter()
            .map(|(address, spendable)| {
                let unspendable = BigDecimal::from(0);
                let balance = CoinBalance { spendable, unspendable };
                (address, balance)
            })
            .collect())
    }
}

pub fn derivation_method(coin: &UtxoCoinFields) -> &DerivationMethod<Address, UtxoHDWallet> { &coin.derivation_method }

pub async fn extract_extended_pubkey<XPubExtractor>(
    coin: &UtxoCoinFields,
    xpub_extractor: Option<XPubExtractor>,
    derivation_path: DerivationPath,
) -> MmResult<Secp256k1ExtendedPublicKey, HDExtractPubkeyError>
where
    XPubExtractor: HDXPubExtractor + Send,
{
    match xpub_extractor {
        Some(xpub_extractor) => {
            let trezor_coin = coin
                .conf
                .trezor_coin
                .clone()
                .or_mm_err(|| HDExtractPubkeyError::CoinDoesntSupportTrezor)?;
            let xpub = xpub_extractor.extract_utxo_xpub(trezor_coin, derivation_path).await?;
            Secp256k1ExtendedPublicKey::from_str(&xpub).map_to_mm(|e| HDExtractPubkeyError::InvalidXpub(e.to_string()))
        },
        None => {
            let mut priv_key = coin
                .priv_key_policy
                .bip39_secp_priv_key_or_err()
                .mm_err(|e| HDExtractPubkeyError::Internal(e.to_string()))?
                .clone();
            for child in derivation_path {
                priv_key = priv_key
                    .derive_child(child)
                    .map_to_mm(|e| HDExtractPubkeyError::Internal(e.to_string()))?;
            }
            drop_mutability!(priv_key);
            Ok(priv_key.public_key())
        },
    }
}

/// returns the fee required to be paid for HTLC spend transaction
pub async fn get_htlc_spend_fee<T: UtxoCommonOps>(
    coin: &T,
    tx_size: u64,
    stage: &FeeApproxStage,
) -> UtxoRpcResult<u64> {
    let coin_fee = coin.get_tx_fee().await?;
    let mut fee = match coin_fee {
        // atomic swap payment spend transaction is slightly more than 300 bytes in average as of now
        ActualTxFee::Dynamic(fee_per_kb) => {
            let fee_per_kb = increase_dynamic_fee_by_stage(&coin, fee_per_kb, stage);
            (fee_per_kb * tx_size) / KILO_BYTE
        },
        // return satoshis here as swap spend transaction size is always less than 1 kb
        ActualTxFee::FixedPerKb(satoshis) => {
            let tx_size_kb = if tx_size % KILO_BYTE == 0 {
                tx_size / KILO_BYTE
            } else {
                tx_size / KILO_BYTE + 1
            };
            satoshis * tx_size_kb
        },
    };
    if coin.as_ref().conf.force_min_relay_fee {
        let relay_fee = coin.as_ref().rpc_client.get_relay_fee().compat().await?;
        let relay_fee_sat = sat_from_big_decimal(&relay_fee, coin.as_ref().decimals)?;
        if fee < relay_fee_sat {
            fee = relay_fee_sat;
        }
    }
    Ok(fee)
}

pub fn addresses_from_script<T: UtxoCommonOps>(coin: &T, script: &Script) -> Result<Vec<Address>, String> {
    let destinations: Vec<ScriptAddress> = try_s!(script.extract_destinations());

    let conf = &coin.as_ref().conf;

    let addresses = destinations
        .into_iter()
        .map(|dst| {
            let (addr_format, build_option) = match dst.kind {
                AddressScriptType::P2PKH => (
                    coin.addr_format_for_standard_scripts(),
                    AddressBuilderOption::BuildAsPubkeyHash,
                ),
                AddressScriptType::P2SH => (
                    coin.addr_format_for_standard_scripts(),
                    AddressBuilderOption::BuildAsScriptHash,
                ),
                AddressScriptType::P2WPKH => (UtxoAddressFormat::Segwit, AddressBuilderOption::BuildAsPubkeyHash),
                AddressScriptType::P2WSH => (UtxoAddressFormat::Segwit, AddressBuilderOption::BuildAsScriptHash),
            };

            AddressBuilder::new(
                addr_format,
                dst.hash,
                conf.checksum_type,
                conf.address_prefixes.clone(),
                conf.bech32_hrp.clone(),
            )
            .with_build_option(build_option)
            .build()
            .expect("valid address props")
        })
        .collect();

    Ok(addresses)
}

pub fn denominate_satoshis(coin: &UtxoCoinFields, satoshi: i64) -> f64 {
    satoshi as f64 / 10f64.powf(coin.decimals as f64)
}

pub fn base_coin_balance<T>(coin: &T) -> BalanceFut<BigDecimal>
where
    T: MarketCoinOps,
{
    coin.my_spendable_balance()
}

pub fn address_from_str_unchecked(coin: &UtxoCoinFields, address: &str) -> MmResult<Address, AddrFromStrError> {
    let mut errors = Vec::with_capacity(3);

    match Address::from_legacyaddress(address, &coin.conf.address_prefixes) {
        Ok(legacy) => return Ok(legacy),
        Err(e) => errors.push(e),
    };

    match Address::from_segwitaddress(address, coin.conf.checksum_type) {
        Ok(segwit) => return Ok(segwit),
        Err(e) => errors.push(e),
    }

    match Address::from_cashaddress(address, coin.conf.checksum_type, &coin.conf.address_prefixes) {
        Ok(cashaddress) => return Ok(cashaddress),
        Err(e) => errors.push(e),
    }

    MmError::err(AddrFromStrError::CannotDetermineFormat(errors))
}

pub fn my_public_key(coin: &UtxoCoinFields) -> Result<&Public, MmError<UnexpectedDerivationMethod>> {
    match coin.priv_key_policy {
        PrivKeyPolicy::Iguana(ref key_pair) => Ok(key_pair.public()),
        PrivKeyPolicy::HDWallet {
            activated_key: ref activated_key_pair,
            ..
        } => Ok(activated_key_pair.public()),
        // Hardware Wallets requires BIP32/BIP44 derivation path to extract a public key.
        PrivKeyPolicy::Trezor => MmError::err(UnexpectedDerivationMethod::Trezor),
        #[cfg(target_arch = "wasm32")]
        PrivKeyPolicy::Metamask(_) => MmError::err(UnexpectedDerivationMethod::UnsupportedError(
            "`PrivKeyPolicy::Metamask` is not supported in this context".to_string(),
        )),
    }
}

pub fn checked_address_from_str<T: UtxoCommonOps>(coin: &T, address: &str) -> MmResult<Address, AddrFromStrError> {
    let addr = address_from_str_unchecked(coin.as_ref(), address)?;
    check_withdraw_address_supported(coin, &addr)?;
    Ok(addr)
}

pub async fn get_current_mtp(coin: &UtxoCoinFields, coin_variant: CoinVariant) -> UtxoRpcResult<u32> {
    let current_block = coin.rpc_client.get_block_count().compat().await?;
    coin.rpc_client
        .get_median_time_past(current_block, coin.conf.mtp_block_count, coin_variant)
        .compat()
        .await
}

pub fn send_outputs_from_my_address<T>(coin: T, outputs: Vec<TransactionOutput>) -> TransactionFut
where
    T: UtxoCommonOps + GetUtxoListOps,
{
    let fut = send_outputs_from_my_address_impl(coin, outputs);
    Box::new(fut.boxed().compat().map(|tx| tx.into()))
}

pub fn tx_size_in_v_bytes(from_addr_format: &UtxoAddressFormat, tx: &UtxoTx) -> usize {
    let transaction_bytes = serialize(tx);
    // 2 bytes are used to indicate the length of signature and pubkey
    // total is 107
    let additional_len = 2 + MAX_DER_SIGNATURE_LEN + COMPRESSED_PUBKEY_LEN;
    // Virtual size of the transaction
    // https://bitcoin.stackexchange.com/questions/87275/how-to-calculate-segwit-transaction-fee-in-bytes/87276#87276
    match from_addr_format {
        UtxoAddressFormat::Segwit => {
            let base_size = transaction_bytes.len();
            // 4 additional bytes (2 for the marker and 2 for the flag) and 1 additional byte for every input in the witness for the SIGHASH flag
            let total_size = transaction_bytes.len() + 4 + tx.inputs().len() * (additional_len + 1);
            ((0.75 * base_size as f64) + (0.25 * total_size as f64)) as usize
        },
        _ => transaction_bytes.len() + tx.inputs().len() * additional_len,
    }
}

/// Implements building utxo script pubkey for an address with checking coin conf prefixes
pub fn output_script_checked(coin: &UtxoCoinFields, addr: &Address) -> MmResult<Script, UnsupportedAddr> {
    match addr.addr_format() {
        UtxoAddressFormat::Standard => {
            if addr.prefix() != &coin.conf.address_prefixes.p2pkh && addr.prefix() != &coin.conf.address_prefixes.p2sh {
                return MmError::err(UnsupportedAddr::PrefixError(coin.conf.ticker.clone()));
            }
        },
        UtxoAddressFormat::Segwit => match (coin.conf.bech32_hrp.as_ref(), addr.hrp().as_ref()) {
            (Some(conf_hrp), Some(addr_hrp)) => {
                if conf_hrp != addr_hrp {
                    return MmError::err(UnsupportedAddr::HrpError {
                        ticker: coin.conf.ticker.clone(),
                        hrp: addr_hrp.to_string(),
                    });
                }
            },
            (_, _) => {
                return MmError::err(UnsupportedAddr::HrpError {
                    ticker: coin.conf.ticker.clone(),
                    hrp: addr.hrp().clone().unwrap_or_else(|| "".to_owned()),
                });
            },
        },
        UtxoAddressFormat::CashAddress {
            network: _,
            pub_addr_prefix,
            p2sh_addr_prefix,
        } => {
            if AddressPrefix::from([*pub_addr_prefix]) != coin.conf.address_prefixes.p2pkh
                && AddressPrefix::from([*p2sh_addr_prefix]) != coin.conf.address_prefixes.p2sh
            {
                return MmError::err(UnsupportedAddr::PrefixError(coin.conf.ticker.clone()));
            }
        },
    }
    output_script(addr).map_to_mm(UnsupportedAddr::from)
}

pub struct UtxoTxBuilder<'a, T: AsRef<UtxoCoinFields> + UtxoTxGenerationOps> {
    coin: &'a T,
    from: Option<Address>,
    /// The available inputs that *can* be included in the resulting tx
    available_inputs: Vec<UnspentInfo>,
    fee_policy: FeePolicy,
    fee: Option<ActualTxFee>,
    gas_fee: Option<u64>,
    tx: TransactionInputSigner,
    change: u64,
    sum_inputs: u64,
    sum_outputs_value: u64,
    tx_fee: u64,
    min_relay_fee: Option<u64>,
    dust: Option<u64>,
}

impl<'a, T: AsRef<UtxoCoinFields> + UtxoTxGenerationOps> UtxoTxBuilder<'a, T> {
    pub async fn new(coin: &'a T) -> UtxoTxBuilder<'a, T> {
        UtxoTxBuilder {
            tx: coin.as_ref().transaction_preimage(),
            coin,
            from: coin.as_ref().derivation_method.single_addr().await,
            available_inputs: vec![],
            fee_policy: FeePolicy::SendExact,
            fee: None,
            gas_fee: None,
            change: 0,
            sum_inputs: 0,
            sum_outputs_value: 0,
            tx_fee: 0,
            min_relay_fee: None,
            dust: None,
        }
    }

    pub fn with_from_address(mut self, from: Address) -> Self {
        self.from = Some(from);
        self
    }

    pub fn with_dust(mut self, dust_amount: u64) -> Self {
        self.dust = Some(dust_amount);
        self
    }

    pub fn add_required_inputs(mut self, inputs: impl IntoIterator<Item = UnspentInfo>) -> Self {
        self.tx
            .inputs
            .extend(inputs.into_iter().map(|input| UnsignedTransactionInput {
                previous_output: input.outpoint,
                sequence: SEQUENCE_FINAL,
                amount: input.value,
                witness: Vec::new(),
            }));
        self
    }

    /// This function expects that utxos are sorted by amounts in ascending order
    /// Consider sorting before calling this function
    pub fn add_available_inputs(mut self, inputs: impl IntoIterator<Item = UnspentInfo>) -> Self {
        self.available_inputs.extend(inputs);
        self
    }

    pub fn add_outputs(mut self, outputs: impl IntoIterator<Item = TransactionOutput>) -> Self {
        self.tx.outputs.extend(outputs);
        self
    }

    pub fn with_fee_policy(mut self, new_policy: FeePolicy) -> Self {
        self.fee_policy = new_policy;
        self
    }

    pub fn with_fee(mut self, fee: ActualTxFee) -> Self {
        self.fee = Some(fee);
        self
    }

    /// Note `gas_fee` should be enough to execute all of the contract calls within UTXO outputs.
    /// QRC20 specific: `gas_fee` should be calculated by: gas_limit * gas_price * (count of contract calls),
    /// or should be sum of gas fee of all contract calls.
    pub fn with_gas_fee(mut self, gas_fee: u64) -> Self {
        self.gas_fee = Some(gas_fee);
        self
    }

    /// Recalculates fee and checks whether transaction is complete (inputs collected cover the outputs)
    fn update_fee_and_check_completeness(
        &mut self,
        from_addr_format: &UtxoAddressFormat,
        actual_tx_fee: &ActualTxFee,
    ) -> bool {
        self.tx_fee = match &actual_tx_fee {
            ActualTxFee::Dynamic(f) => {
                let transaction = UtxoTx::from(self.tx.clone());
                let v_size = tx_size_in_v_bytes(from_addr_format, &transaction);
                (f * v_size as u64) / KILO_BYTE
            },
            ActualTxFee::FixedPerKb(f) => {
                let transaction = UtxoTx::from(self.tx.clone());
                let v_size = tx_size_in_v_bytes(from_addr_format, &transaction) as u64;
                let v_size_kb = if v_size % KILO_BYTE == 0 {
                    v_size / KILO_BYTE
                } else {
                    v_size / KILO_BYTE + 1
                };
                f * v_size_kb
            },
        };

        match self.fee_policy {
            FeePolicy::SendExact => {
                let mut outputs_plus_fee = self.sum_outputs_value + self.tx_fee;
                if self.sum_inputs >= outputs_plus_fee {
                    self.change = self.sum_inputs - outputs_plus_fee;
                    if self.change > self.dust() {
                        // there will be change output
                        if let ActualTxFee::Dynamic(ref f) = actual_tx_fee {
                            self.tx_fee += (f * P2PKH_OUTPUT_LEN) / KILO_BYTE;
                            outputs_plus_fee += (f * P2PKH_OUTPUT_LEN) / KILO_BYTE;
                        }
                    }
                    if let Some(min_relay) = self.min_relay_fee {
                        if self.tx_fee < min_relay {
                            outputs_plus_fee -= self.tx_fee;
                            outputs_plus_fee += min_relay;
                            self.tx_fee = min_relay;
                        }
                    }
                    self.sum_inputs >= outputs_plus_fee
                } else {
                    false
                }
            },
            FeePolicy::DeductFromOutput(_) => {
                if self.sum_inputs >= self.sum_outputs_value {
                    self.change = self.sum_inputs - self.sum_outputs_value;
                    if self.change > self.dust() {
                        if let ActualTxFee::Dynamic(ref f) = actual_tx_fee {
                            self.tx_fee += (f * P2PKH_OUTPUT_LEN) / KILO_BYTE;
                        }
                    }
                    if let Some(min_relay) = self.min_relay_fee {
                        if self.tx_fee < min_relay {
                            self.tx_fee = min_relay;
                        }
                    }
                    true
                } else {
                    false
                }
            },
        }
    }

    fn dust(&self) -> u64 {
        match self.dust {
            Some(dust) => dust,
            None => self.coin.as_ref().dust_amount,
        }
    }

    /// Generates unsigned transaction (TransactionInputSigner) from specified utxos and outputs.
    /// sends the change (inputs amount - outputs amount) to the [`UtxoTxBuilder::from`] address.
    /// Also returns additional transaction data
    pub async fn build(mut self) -> GenerateTxResult {
        let coin = self.coin;
        let dust: u64 = self.dust();
        let from = self
            .from
            .clone()
            .or_mm_err(|| GenerateTxError::Internal("'from' address is not specified".to_owned()))?;
        let change_script_pubkey = output_script(&from).map(|script| script.to_bytes())?;

        let actual_tx_fee = match self.fee {
            Some(fee) => fee,
            None => coin.get_tx_fee().await?,
        };

        true_or!(!self.tx.outputs.is_empty(), GenerateTxError::EmptyOutputs);

        let mut received_by_me = 0;
        for output in self.tx.outputs.iter() {
            let script: Script = output.script_pubkey.clone().into();
            if script.opcodes().next() != Some(Ok(Opcode::OP_RETURN)) {
                true_or!(output.value >= dust, GenerateTxError::OutputValueLessThanDust {
                    value: output.value,
                    dust
                });
            }
            self.sum_outputs_value += output.value;
            if output.script_pubkey == change_script_pubkey {
                received_by_me += output.value;
            }
        }

        if let Some(gas_fee) = self.gas_fee {
            self.sum_outputs_value += gas_fee;
        }

        true_or!(
            !self.available_inputs.is_empty() || !self.tx.inputs.is_empty(),
            GenerateTxError::EmptyUtxoSet {
                required: self.sum_outputs_value
            }
        );

        self.min_relay_fee = if coin.as_ref().conf.force_min_relay_fee {
            let fee_dec = coin.as_ref().rpc_client.get_relay_fee().compat().await?;
            let min_relay_fee = sat_from_big_decimal(&fee_dec, coin.as_ref().decimals)?;
            Some(min_relay_fee)
        } else {
            None
        };

        for utxo in self.available_inputs.clone() {
            self.tx.inputs.push(UnsignedTransactionInput {
                previous_output: utxo.outpoint,
                sequence: SEQUENCE_FINAL,
                amount: utxo.value,
                witness: vec![],
            });
            self.sum_inputs += utxo.value;

            if self.update_fee_and_check_completeness(from.addr_format(), &actual_tx_fee) {
                break;
            }
        }

        match self.fee_policy {
            FeePolicy::SendExact => self.sum_outputs_value += self.tx_fee,
            FeePolicy::DeductFromOutput(i) => {
                let min_output = self.tx_fee + dust;
                let val = self.tx.outputs[i].value;
                true_or!(val >= min_output, GenerateTxError::DeductFeeFromOutputFailed {
                    output_idx: i,
                    output_value: val,
                    required: min_output,
                });
                self.tx.outputs[i].value -= self.tx_fee;
                if self.tx.outputs[i].script_pubkey == change_script_pubkey {
                    received_by_me -= self.tx_fee;
                }
            },
        };
        true_or!(
            self.sum_inputs >= self.sum_outputs_value,
            GenerateTxError::NotEnoughUtxos {
                sum_utxos: self.sum_inputs,
                required: self.sum_outputs_value
            }
        );

        let change = self.sum_inputs - self.sum_outputs_value;
        let unused_change = if change > dust {
            self.tx.outputs.push({
                TransactionOutput {
                    value: change,
                    script_pubkey: change_script_pubkey.clone(),
                }
            });
            received_by_me += change;
            0
        } else {
            change
        };

        let data = AdditionalTxData {
            fee_amount: self.tx_fee,
            received_by_me,
            spent_by_me: self.sum_inputs,
            unused_change,
            // will be changed if the ticker is KMD
            kmd_rewards: None,
        };

        Ok(coin
            .calc_interest_if_required(self.tx, data, change_script_pubkey, dust)
            .await?)
    }

    /// Generates unsigned transaction (TransactionInputSigner) from specified utxos and outputs.
    /// Adds or updates inputs with UnspentInfo
    /// Does not do any checks or add any outputs
    pub async fn build_unchecked(mut self) -> Result<TransactionInputSigner, MmError<GenerateTxError>> {
        for output in self.tx.outputs.iter() {
            self.sum_outputs_value += output.value;
        }

        true_or!(
            !self.available_inputs.is_empty() || !self.tx.inputs.is_empty(),
            GenerateTxError::EmptyUtxoSet {
                required: self.sum_outputs_value
            }
        );

        for utxo in self.available_inputs.clone() {
            if let Some(input) = self
                .tx
                .inputs
                .iter_mut()
                .find(|input| input.previous_output == utxo.outpoint)
            {
                input.amount = utxo.value;
            } else {
                self.tx.inputs.push(UnsignedTransactionInput {
                    previous_output: utxo.outpoint,
                    sequence: SEQUENCE_FINAL,
                    amount: utxo.value,
                    witness: vec![],
                });
            }
        }

        Ok(self.tx)
    }

    pub fn with_transaction_input_signer(mut self, tx_input_signer: TransactionInputSigner) -> Self {
        self.tx = tx_input_signer;
        self
    }
}

/// Calculates interest if the coin is KMD
/// Adds the value to existing output to my_script_pub or creates additional interest output
/// returns transaction and data as is if the coin is not KMD
pub async fn calc_interest_if_required<T: UtxoCommonOps>(
    coin: &T,
    mut unsigned: TransactionInputSigner,
    mut data: AdditionalTxData,
    my_script_pub: Bytes,
    dust: u64,
) -> UtxoRpcResult<(TransactionInputSigner, AdditionalTxData)> {
    if coin.as_ref().conf.ticker != "KMD" {
        return Ok((unsigned, data));
    }
    unsigned.lock_time = coin.get_current_mtp().await?;
    let mut interest = 0;
    for input in unsigned.inputs.iter() {
        let prev_hash = input.previous_output.hash.reversed().into();
        let tx = coin
            .as_ref()
            .rpc_client
            .get_verbose_transaction(&prev_hash)
            .compat()
            .await?;
        if let Ok(output_interest) =
            kmd_interest(tx.height, input.amount, tx.locktime as u64, unsigned.lock_time as u64)
        {
            interest += output_interest;
        };
    }
    if interest > 0 {
        data.received_by_me += interest;
        let mut output_to_me = unsigned
            .outputs
            .iter_mut()
            .find(|out| out.script_pubkey == my_script_pub);
        // add calculated interest to existing output to my address
        // or create the new one if it's not found
        match output_to_me {
            Some(ref mut output) => output.value += interest,
            None => {
                let maybe_change_output_value = interest + data.unused_change;
                if maybe_change_output_value > dust {
                    let change_output = TransactionOutput {
                        script_pubkey: my_script_pub,
                        value: maybe_change_output_value,
                    };
                    unsigned.outputs.push(change_output);
                    data.unused_change = 0;
                } else {
                    data.unused_change += interest;
                }
            },
        };
    } else {
        // if interest is zero attempt to set the lowest possible lock_time to claim it later
        unsigned.lock_time = now_sec_u32() - 3600 + 777 * 2;
    }
    let rewards_amount = big_decimal_from_sat_unsigned(interest, coin.as_ref().decimals);
    data.kmd_rewards = Some(KmdRewardsDetails::claimed_by_me(rewards_amount));
    Ok((unsigned, data))
}

pub struct P2SHSpendingTxInput<'a> {
    prev_transaction: UtxoTx,
    redeem_script: Bytes,
    outputs: Vec<TransactionOutput>,
    script_data: Script,
    sequence: u32,
    lock_time: u32,
    keypair: &'a KeyPair,
}

enum LocktimeSetting {
    CalcByHtlcLocktime(u32),
    UseExact(u32),
}

enum NTimeSetting {
    UseNow,
    UseValue(Option<u32>),
}

enum FundingSpendFeeSetting {
    GetFromCoin,
    UseExact(u64),
}

async fn p2sh_spending_tx_preimage<T: UtxoCommonOps>(
    coin: &T,
    prev_tx: &UtxoTx,
    lock_time: LocktimeSetting,
    set_n_time: NTimeSetting,
    sequence: u32,
    outputs: Vec<TransactionOutput>,
) -> Result<TransactionInputSigner, String> {
    let amount = try_s!(prev_tx.first_output()).value;
    let lock_time = match lock_time {
        LocktimeSetting::CalcByHtlcLocktime(lock) => try_s!(coin.p2sh_tx_locktime(lock).await),
        LocktimeSetting::UseExact(lock) => lock,
    };
    let n_time = if coin.as_ref().conf.is_pos {
        match set_n_time {
            NTimeSetting::UseNow => Some(now_sec_u32()),
            NTimeSetting::UseValue(value) => value,
        }
    } else {
        None
    };
    let str_d_zeel = if coin.as_ref().conf.ticker == "NAV" {
        Some("".into())
    } else {
        None
    };
    let hash_algo = coin.as_ref().tx_hash_algo.into();
    Ok(TransactionInputSigner {
        lock_time,
        version: coin.as_ref().conf.tx_version,
        n_time,
        overwintered: coin.as_ref().conf.overwintered,
        inputs: vec![UnsignedTransactionInput {
            sequence,
            previous_output: OutPoint {
                hash: prev_tx.hash(),
                index: DEFAULT_SWAP_VOUT as u32,
            },
            amount,
            witness: Vec::new(),
        }],
        outputs,
        expiry_height: 0,
        join_splits: vec![],
        shielded_spends: vec![],
        shielded_outputs: vec![],
        value_balance: 0,
        version_group_id: coin.as_ref().conf.version_group_id,
        consensus_branch_id: coin.as_ref().conf.consensus_branch_id,
        zcash: coin.as_ref().conf.zcash,
        posv: coin.as_ref().conf.is_posv,
        str_d_zeel,
        hash_algo,
    })
}

pub async fn p2sh_spending_tx<T: UtxoCommonOps>(coin: &T, input: P2SHSpendingTxInput<'_>) -> Result<UtxoTx, String> {
    let unsigned = try_s!(
        p2sh_spending_tx_preimage(
            coin,
            &input.prev_transaction,
            LocktimeSetting::CalcByHtlcLocktime(input.lock_time),
            NTimeSetting::UseNow,
            input.sequence,
            input.outputs
        )
        .await
    );
    let signed_input = try_s!(p2sh_spend(
        &unsigned,
        DEFAULT_SWAP_VOUT,
        input.keypair,
        input.script_data,
        input.redeem_script.into(),
        coin.as_ref().conf.signature_version,
        coin.as_ref().conf.fork_id
    ));
    Ok(UtxoTx {
        version: unsigned.version,
        n_time: unsigned.n_time,
        overwintered: unsigned.overwintered,
        lock_time: unsigned.lock_time,
        inputs: vec![signed_input],
        outputs: unsigned.outputs,
        expiry_height: unsigned.expiry_height,
        join_splits: vec![],
        shielded_spends: vec![],
        shielded_outputs: vec![],
        value_balance: 0,
        version_group_id: coin.as_ref().conf.version_group_id,
        binding_sig: H512::default(),
        join_split_sig: H512::default(),
        join_split_pubkey: H256::default(),
        zcash: coin.as_ref().conf.zcash,
        posv: coin.as_ref().conf.is_posv,
        str_d_zeel: unsigned.str_d_zeel,
        tx_hash_algo: unsigned.hash_algo.into(),
    })
}

type GenPreimageResInner = MmResult<TransactionInputSigner, TxGenError>;

async fn gen_taker_funding_spend_preimage<T: UtxoCommonOps>(
    coin: &T,
    args: &GenTakerFundingSpendArgs<'_, T>,
    n_time: NTimeSetting,
    fee: FundingSpendFeeSetting,
) -> GenPreimageResInner {
    let payment_time_lock = args
        .taker_payment_time_lock
        .try_into()
        .map_to_mm(|e: TryFromIntError| TxGenError::LocktimeOverflow(e.to_string()))?;

    let payment_redeem_script = swap_proto_v2_scripts::taker_payment_script(
        payment_time_lock,
        args.maker_secret_hash,
        args.taker_pub,
        args.maker_pub,
    );

    let funding_amount = args
        .funding_tx
        .first_output()
        .map_to_mm(|_| TxGenError::PrevTxIsNotValid("Funding tx has no outputs".into()))?
        .value;

    let fee = match fee {
        FundingSpendFeeSetting::GetFromCoin => {
            coin.get_htlc_spend_fee(DEFAULT_SWAP_TX_SPEND_SIZE, &FeeApproxStage::WithoutApprox)
                .await?
        },
        FundingSpendFeeSetting::UseExact(f) => f,
    };

    let fee_plus_dust = fee + coin.as_ref().dust_amount;
    if funding_amount < fee_plus_dust {
        return MmError::err(TxGenError::TxFeeTooHigh(format!(
            "Fee + dust {} is larger than funding amount {}",
            fee_plus_dust, funding_amount
        )));
    }

    let payment_output = TransactionOutput {
        value: funding_amount - fee,
        script_pubkey: Builder::build_p2sh(&AddressHashEnum::AddressHash(dhash160(&payment_redeem_script))).to_bytes(),
    };

    p2sh_spending_tx_preimage(
        coin,
        args.funding_tx,
        LocktimeSetting::UseExact(0),
        n_time,
        SEQUENCE_FINAL,
        vec![payment_output],
    )
    .await
    .map_to_mm(TxGenError::Legacy)
}

pub async fn gen_and_sign_taker_funding_spend_preimage<T: UtxoCommonOps>(
    coin: &T,
    args: &GenTakerFundingSpendArgs<'_, T>,
    htlc_keypair: &KeyPair,
) -> GenPreimageResult<T> {
    let funding_time_lock = args
        .funding_time_lock
        .try_into()
        .map_to_mm(|e: TryFromIntError| TxGenError::LocktimeOverflow(e.to_string()))?;

    let preimage =
        gen_taker_funding_spend_preimage(coin, args, NTimeSetting::UseNow, FundingSpendFeeSetting::GetFromCoin).await?;

    let redeem_script = swap_proto_v2_scripts::taker_funding_script(
        funding_time_lock,
        args.taker_secret_hash,
        args.taker_pub,
        args.maker_pub,
    );
    let signature = calc_and_sign_sighash(
        &preimage,
        DEFAULT_SWAP_VOUT,
        &redeem_script,
        htlc_keypair,
        coin.as_ref().conf.signature_version,
        SIGHASH_ALL,
        coin.as_ref().conf.fork_id,
    )?;
    Ok(TxPreimageWithSig {
        preimage: preimage.into(),
        signature: signature.take().into(),
    })
}

/// Common implementation of taker funding spend preimage validation for UTXO coins.
/// Checks maker's signature and compares received preimage with the expected tx.
pub async fn validate_taker_funding_spend_preimage<T: UtxoCommonOps + SwapOps>(
    coin: &T,
    gen_args: &GenTakerFundingSpendArgs<'_, T>,
    preimage: &TxPreimageWithSig<T>,
) -> ValidateTakerFundingSpendPreimageResult {
    let funding_amount = gen_args
        .funding_tx
        .first_output()
        .map_to_mm(|_| ValidateTakerFundingSpendPreimageError::FundingTxNoOutputs)?
        .value;

    let payment_amount = preimage
        .preimage
        .first_output()
        .map_to_mm(|_| ValidateTakerFundingSpendPreimageError::InvalidPreimage("Preimage has no outputs".into()))?
        .value;

    if payment_amount > funding_amount {
        return MmError::err(ValidateTakerFundingSpendPreimageError::InvalidPreimage(format!(
            "Preimage output {} larger than funding input {}",
            payment_amount, funding_amount
        )));
    }

    let expected_fee = coin
        .get_htlc_spend_fee(DEFAULT_SWAP_TX_SPEND_SIZE, &FeeApproxStage::WithoutApprox)
        .await?;

    let actual_fee = funding_amount - payment_amount;

    let fee_div = expected_fee as f64 / actual_fee as f64;

    if !(0.9..=1.1).contains(&fee_div) {
        return MmError::err(ValidateTakerFundingSpendPreimageError::UnexpectedPreimageFee(format!(
            "Too large difference between expected {} and actual {} fees",
            expected_fee, actual_fee
        )));
    }

    let expected_preimage = gen_taker_funding_spend_preimage(
        coin,
        gen_args,
        NTimeSetting::UseValue(preimage.preimage.n_time),
        FundingSpendFeeSetting::UseExact(actual_fee),
    )
    .await?;

    let funding_time_lock = gen_args
        .funding_time_lock
        .try_into()
        .map_to_mm(|e: TryFromIntError| ValidateTakerFundingSpendPreimageError::LocktimeOverflow(e.to_string()))?;
    let redeem_script = swap_proto_v2_scripts::taker_funding_script(
        funding_time_lock,
        gen_args.taker_secret_hash,
        gen_args.taker_pub,
        gen_args.maker_pub,
    );
    let sig_hash = signature_hash_to_sign(
        &expected_preimage,
        DEFAULT_SWAP_VOUT,
        &redeem_script,
        coin.as_ref().conf.signature_version,
        SIGHASH_ALL,
        coin.as_ref().conf.fork_id,
    )?;

    if !gen_args
        .maker_pub
        .verify(&sig_hash, &preimage.signature)
        .map_to_mm(|e| ValidateTakerFundingSpendPreimageError::SignatureVerificationFailure(e.to_string()))?
    {
        return MmError::err(ValidateTakerFundingSpendPreimageError::InvalidMakerSignature);
    };
    let expected_preimage_tx: UtxoTx = expected_preimage.into();
    if expected_preimage_tx != preimage.preimage {
        return MmError::err(ValidateTakerFundingSpendPreimageError::InvalidPreimage(
            "Preimage is not equal to expected".into(),
        ));
    }
    Ok(())
}

/// Common implementation of taker funding spend finalization and broadcast for UTXO coins.
pub async fn sign_and_send_taker_funding_spend<T: UtxoCommonOps>(
    coin: &T,
    preimage: &TxPreimageWithSig<T>,
    gen_args: &GenTakerFundingSpendArgs<'_, T>,
    htlc_keypair: &KeyPair,
) -> Result<UtxoTx, TransactionErr> {
    let redeem_script = swap_proto_v2_scripts::taker_funding_script(
        try_tx_s!(gen_args.funding_time_lock.try_into()),
        gen_args.taker_secret_hash,
        gen_args.taker_pub,
        gen_args.maker_pub,
    );

    let mut signer: TransactionInputSigner = preimage.preimage.clone().into();
    let payment_input = try_tx_s!(signer.inputs.first_mut().ok_or("Preimage doesn't have inputs"));
    let funding_output = try_tx_s!(gen_args.funding_tx.first_output());
    payment_input.amount = funding_output.value;
    signer.consensus_branch_id = coin.as_ref().conf.consensus_branch_id;

    let taker_signature = try_tx_s!(calc_and_sign_sighash(
        &signer,
        DEFAULT_SWAP_VOUT,
        &redeem_script,
        htlc_keypair,
        coin.as_ref().conf.signature_version,
        SIGHASH_ALL,
        coin.as_ref().conf.fork_id
    ));
    let sig_hash_all_fork_id = (SIGHASH_ALL | coin.as_ref().conf.fork_id) as u8;

    let mut maker_signature_with_sighash = preimage.signature.to_vec();
    maker_signature_with_sighash.push(sig_hash_all_fork_id);
    drop_mutability!(maker_signature_with_sighash);

    let mut taker_signature_with_sighash: Vec<u8> = taker_signature.take();
    taker_signature_with_sighash.push(sig_hash_all_fork_id);
    drop_mutability!(taker_signature_with_sighash);

    let script_sig = Builder::default()
        .push_data(&maker_signature_with_sighash)
        .push_data(&taker_signature_with_sighash)
        .push_opcode(Opcode::OP_1)
        .push_opcode(Opcode::OP_0)
        .push_data(&redeem_script)
        .into_bytes();
    let mut final_tx: UtxoTx = signer.into();
    let final_tx_input = try_tx_s!(final_tx.inputs.first_mut().ok_or("Final tx doesn't have inputs"));
    final_tx_input.script_sig = script_sig;
    drop_mutability!(final_tx);

    if let UtxoRpcClientEnum::Native(client) = &coin.as_ref().rpc_client {
        let payment_redeem_script = swap_proto_v2_scripts::taker_payment_script(
            try_tx_s!(gen_args.taker_payment_time_lock.try_into()),
            gen_args.maker_secret_hash,
            gen_args.taker_pub,
            gen_args.maker_pub,
        );
        let payment_address = AddressBuilder::new(
            UtxoAddressFormat::Standard,
            AddressHashEnum::AddressHash(dhash160(&payment_redeem_script)),
            coin.as_ref().conf.checksum_type,
            coin.as_ref().conf.address_prefixes.clone(),
            coin.as_ref().conf.bech32_hrp.clone(),
        )
        .as_sh()
        .build()
        .map_err(TransactionErr::Plain)?;
        let payment_address_str = payment_address.to_string();
        try_tx_s!(
            client
                .import_address(&payment_address_str, &payment_address_str, false)
                .compat()
                .await
        );
    }

    try_tx_s!(coin.broadcast_tx(&final_tx).await, final_tx);
    Ok(final_tx)
}

async fn gen_taker_payment_spend_preimage<T: UtxoCommonOps>(
    coin: &T,
    args: &GenTakerPaymentSpendArgs<'_, T>,
    n_time: NTimeSetting,
) -> GenPreimageResInner {
    let dex_fee_sat = sat_from_big_decimal(&args.dex_fee_amount, coin.as_ref().decimals)?;

    let dex_fee_address = address_from_raw_pubkey(
        args.dex_fee_pub,
        coin.as_ref().conf.address_prefixes.clone(),
        coin.as_ref().conf.checksum_type,
        coin.as_ref().conf.bech32_hrp.clone(),
        coin.addr_format().clone(),
    )
    .map_to_mm(|e| TxGenError::AddressDerivation(format!("Failed to derive dex_fee_address: {}", e)))?;
    let dex_fee_output = TransactionOutput {
        value: dex_fee_sat,
        script_pubkey: Builder::build_p2pkh(dex_fee_address.hash()).to_bytes(),
    };

    p2sh_spending_tx_preimage(
        coin,
        args.taker_tx,
        LocktimeSetting::UseExact(0),
        n_time,
        SEQUENCE_FINAL,
        vec![dex_fee_output],
    )
    .await
    .map_to_mm(TxGenError::Legacy)
}

pub async fn gen_and_sign_taker_payment_spend_preimage<T: UtxoCommonOps>(
    coin: &T,
    args: &GenTakerPaymentSpendArgs<'_, T>,
    htlc_keypair: &KeyPair,
) -> GenPreimageResult<T> {
    let time_lock = args
        .time_lock
        .try_into()
        .map_to_mm(|e: TryFromIntError| TxGenError::LocktimeOverflow(e.to_string()))?;

    let preimage = gen_taker_payment_spend_preimage(coin, args, NTimeSetting::UseNow).await?;

    let redeem_script =
        swap_proto_v2_scripts::taker_payment_script(time_lock, args.secret_hash, args.taker_pub, args.maker_pub);
    let signature = calc_and_sign_sighash(
        &preimage,
        DEFAULT_SWAP_VOUT,
        &redeem_script,
        htlc_keypair,
        coin.as_ref().conf.signature_version,
        SIGHASH_SINGLE,
        coin.as_ref().conf.fork_id,
    )?;
    Ok(TxPreimageWithSig {
        preimage: preimage.into(),
        signature: signature.take().into(),
    })
}

/// Common implementation of taker payment spend preimage validation for UTXO coins.
/// Checks taker's signature and compares received preimage with the expected tx.
pub async fn validate_taker_payment_spend_preimage<T: UtxoCommonOps + SwapOps>(
    coin: &T,
    gen_args: &GenTakerPaymentSpendArgs<'_, T>,
    preimage: &TxPreimageWithSig<T>,
) -> ValidateTakerPaymentSpendPreimageResult {
    // Here, we have to use the exact lock time from the preimage because maker
    // can get different values (e.g. if MTP advances during preimage exchange/fee rate changes)
    let expected_preimage =
        gen_taker_payment_spend_preimage(coin, gen_args, NTimeSetting::UseValue(preimage.preimage.n_time)).await?;

    let time_lock = gen_args
        .time_lock
        .try_into()
        .map_to_mm(|e: TryFromIntError| ValidateTakerPaymentSpendPreimageError::LocktimeOverflow(e.to_string()))?;
    let redeem_script = swap_proto_v2_scripts::taker_payment_script(
        time_lock,
        gen_args.secret_hash,
        gen_args.taker_pub,
        gen_args.maker_pub,
    );
    let sig_hash = signature_hash_to_sign(
        &expected_preimage,
        DEFAULT_SWAP_VOUT,
        &redeem_script,
        coin.as_ref().conf.signature_version,
        SIGHASH_SINGLE,
        coin.as_ref().conf.fork_id,
    )?;

    if !gen_args
        .taker_pub
        .verify(&sig_hash, &preimage.signature)
        .map_to_mm(|e| ValidateTakerPaymentSpendPreimageError::SignatureVerificationFailure(e.to_string()))?
    {
        return MmError::err(ValidateTakerPaymentSpendPreimageError::InvalidTakerSignature);
    };
    let expected_preimage_tx: UtxoTx = expected_preimage.into();
    if expected_preimage_tx != preimage.preimage {
        return MmError::err(ValidateTakerPaymentSpendPreimageError::InvalidPreimage(
            "Preimage is not equal to expected".into(),
        ));
    }
    Ok(())
}

/// Common implementation of taker payment spend finalization and broadcast for UTXO coins.
/// Appends maker output to the preimage, signs it with SIGHASH_ALL and submits the resulting tx to coin's RPC.
pub async fn sign_and_broadcast_taker_payment_spend<T: UtxoCommonOps>(
    coin: &T,
    preimage: &TxPreimageWithSig<T>,
    gen_args: &GenTakerPaymentSpendArgs<'_, T>,
    secret: &[u8],
    htlc_keypair: &KeyPair,
) -> TransactionResult {
    let secret_hash = dhash160(secret);
    let redeem_script = swap_proto_v2_scripts::taker_payment_script(
        try_tx_s!(gen_args.time_lock.try_into()),
        secret_hash.as_slice(),
        gen_args.taker_pub,
        htlc_keypair.public(),
    );

    let mut signer: TransactionInputSigner = preimage.preimage.clone().into();
    let payment_input = try_tx_s!(signer.inputs.first_mut().ok_or("Preimage doesn't have inputs"));
    let payment_output = try_tx_s!(gen_args.taker_tx.first_output());
    payment_input.amount = payment_output.value;
    signer.consensus_branch_id = coin.as_ref().conf.consensus_branch_id;

    let miner_fee = try_tx_s!(
        coin.get_htlc_spend_fee(DEFAULT_SWAP_TX_SPEND_SIZE, &FeeApproxStage::WithoutApprox)
            .await
    );

    let maker_amount = &gen_args.trading_amount + &gen_args.premium_amount;
    let maker_sat = try_tx_s!(sat_from_big_decimal(&maker_amount, coin.as_ref().decimals));
    if miner_fee + coin.as_ref().dust_amount > maker_sat {
        return TX_PLAIN_ERR!("Maker amount is too small to cover miner fee + dust");
    }

<<<<<<< HEAD
    let maker_address = try_tx_s!(coin.as_ref().derivation_method.single_addr_or_err().await);
    let maker_output = TransactionOutput {
        value: maker_sat - miner_fee,
        script_pubkey: output_script(&maker_address, ScriptType::P2PKH).to_bytes(),
=======
    let maker_address = try_tx_s!(coin.as_ref().derivation_method.single_addr_or_err());
    let script_pubkey = output_script(maker_address).map(|script| script.to_bytes())?;
    let maker_output = TransactionOutput {
        value: maker_sat - miner_fee,
        script_pubkey,
>>>>>>> a877acad
    };
    signer.outputs.push(maker_output);
    drop_mutability!(signer);

    let maker_signature = try_tx_s!(calc_and_sign_sighash(
        &signer,
        DEFAULT_SWAP_VOUT,
        &redeem_script,
        htlc_keypair,
        coin.as_ref().conf.signature_version,
        SIGHASH_ALL,
        coin.as_ref().conf.fork_id
    ));
    let sig_hash_single_fork_id = (SIGHASH_SINGLE | coin.as_ref().conf.fork_id) as u8;
    let mut taker_signature_with_sighash = preimage.signature.to_vec();
    taker_signature_with_sighash.push(sig_hash_single_fork_id);
    drop_mutability!(taker_signature_with_sighash);

    let sig_hash_all_fork_id = (SIGHASH_ALL | coin.as_ref().conf.fork_id) as u8;
    let mut maker_signature_with_sighash: Vec<u8> = maker_signature.take();
    maker_signature_with_sighash.push(sig_hash_all_fork_id);
    drop_mutability!(maker_signature_with_sighash);

    let script_sig = Builder::default()
        .push_data(&maker_signature_with_sighash)
        .push_data(&taker_signature_with_sighash)
        .push_data(secret)
        .push_opcode(Opcode::OP_0)
        .push_data(&redeem_script)
        .into_bytes();
    let mut final_tx: UtxoTx = signer.into();
    let final_tx_input = try_tx_s!(final_tx.inputs.first_mut().ok_or("Final tx doesn't have inputs"));
    final_tx_input.script_sig = script_sig;
    drop_mutability!(final_tx);

    try_tx_s!(coin.broadcast_tx(&final_tx).await, final_tx);
    Ok(final_tx.into())
}

pub fn send_taker_fee<T>(coin: T, fee_pub_key: &[u8], dex_fee: DexFee) -> TransactionFut
where
    T: UtxoCommonOps + GetUtxoListOps,
{
    let address = try_tx_fus!(address_from_raw_pubkey(
        fee_pub_key,
        coin.as_ref().conf.address_prefixes.clone(),
        coin.as_ref().conf.checksum_type,
        coin.as_ref().conf.bech32_hrp.clone(),
        coin.addr_format().clone(),
    ));

    let outputs = try_tx_fus!(generate_taker_fee_tx_outputs(
        coin.as_ref().decimals,
        address.hash(),
        dex_fee,
    ));

    send_outputs_from_my_address(coin, outputs)
}

fn generate_taker_fee_tx_outputs(
    decimals: u8,
    address_hash: &AddressHashEnum,
    dex_fee: DexFee,
) -> Result<Vec<TransactionOutput>, MmError<NumConversError>> {
    let fee_amount = dex_fee.fee_uamount(decimals)?;

    let mut outputs = vec![TransactionOutput {
        value: fee_amount,
        script_pubkey: Builder::build_p2pkh(address_hash).to_bytes(),
    }];

    if let Some(burn_amount) = dex_fee.burn_uamount(decimals)? {
        outputs.push(TransactionOutput {
            value: burn_amount,
            script_pubkey: Builder::default().push_opcode(Opcode::OP_RETURN).into_bytes(),
        });
    }

    Ok(outputs)
}

pub fn send_maker_payment<T>(coin: T, args: SendPaymentArgs) -> TransactionFut
where
    T: UtxoCommonOps + GetUtxoListOps + SwapOps,
{
    let maker_htlc_key_pair = coin.derive_htlc_key_pair(args.swap_unique_data);
    let SwapPaymentOutputsResult {
        payment_address,
        outputs,
    } = try_tx_fus!(generate_swap_payment_outputs(
        &coin,
        try_tx_fus!(args.time_lock.try_into()),
        maker_htlc_key_pair.public_slice(),
        args.other_pubkey,
        args.secret_hash,
        args.amount,
        SwapPaymentType::TakerOrMakerPayment,
    ));
    let send_fut = match &coin.as_ref().rpc_client {
        UtxoRpcClientEnum::Electrum(_) => Either::A(send_outputs_from_my_address(coin, outputs)),
        UtxoRpcClientEnum::Native(client) => {
            let addr_string = try_tx_fus!(payment_address.display_address());
            Either::B(
                client
                    .import_address(&addr_string, &addr_string, false)
                    .map_err(|e| TransactionErr::Plain(ERRL!("{}", e)))
                    .and_then(move |_| send_outputs_from_my_address(coin, outputs)),
            )
        },
    };
    Box::new(send_fut)
}

pub fn send_taker_payment<T>(coin: T, args: SendPaymentArgs) -> TransactionFut
where
    T: UtxoCommonOps + GetUtxoListOps + SwapOps,
{
    let total_amount = match args.watcher_reward {
        Some(reward) => args.amount + reward.amount,
        None => args.amount,
    };

    let taker_htlc_key_pair = coin.derive_htlc_key_pair(args.swap_unique_data);
    let SwapPaymentOutputsResult {
        payment_address,
        outputs,
    } = try_tx_fus!(generate_swap_payment_outputs(
        &coin,
        try_tx_fus!(args.time_lock.try_into()),
        taker_htlc_key_pair.public_slice(),
        args.other_pubkey,
        args.secret_hash,
        total_amount,
        SwapPaymentType::TakerOrMakerPayment,
    ));

    let send_fut = match &coin.as_ref().rpc_client {
        UtxoRpcClientEnum::Electrum(_) => Either::A(send_outputs_from_my_address(coin, outputs)),
        UtxoRpcClientEnum::Native(client) => {
            let addr_string = try_tx_fus!(payment_address.display_address());
            Either::B(
                client
                    .import_address(&addr_string, &addr_string, false)
                    .map_err(|e| TransactionErr::Plain(ERRL!("{}", e)))
                    .and_then(move |_| send_outputs_from_my_address(coin, outputs)),
            )
        },
    };
    Box::new(send_fut)
}

pub fn send_maker_spends_taker_payment<T: UtxoCommonOps + SwapOps>(coin: T, args: SpendPaymentArgs) -> TransactionFut {
    let mut prev_transaction: UtxoTx = try_tx_fus!(deserialize(args.other_payment_tx).map_err(|e| ERRL!("{:?}", e)));
    prev_transaction.tx_hash_algo = coin.as_ref().tx_hash_algo;
    drop_mutability!(prev_transaction);

    let payment_value = try_tx_fus!(prev_transaction.first_output()).value;

    let key_pair = coin.derive_htlc_key_pair(args.swap_unique_data);
    let script_data = Builder::default()
        .push_data(args.secret)
        .push_opcode(Opcode::OP_0)
        .into_script();

    let time_lock = try_tx_fus!(args.time_lock.try_into());
    let redeem_script = payment_script(
        time_lock,
        args.secret_hash,
        &try_tx_fus!(Public::from_slice(args.other_pubkey)),
        key_pair.public(),
    )
    .into();
    let fut = async move {
        let my_address = try_tx_s!(coin.as_ref().derivation_method.single_addr_or_err().await);
        let fee = try_tx_s!(
            coin.get_htlc_spend_fee(DEFAULT_SWAP_TX_SPEND_SIZE, &FeeApproxStage::WithoutApprox)
                .await
        );
        if fee >= payment_value {
            return TX_PLAIN_ERR!(
                "HTLC spend fee {} is greater than transaction output {}",
                fee,
                payment_value
            );
        }
        let script_pubkey = output_script(&my_address).map(|script| script.to_bytes())?;
        let output = TransactionOutput {
            value: payment_value - fee,
            script_pubkey,
        };

        let input = P2SHSpendingTxInput {
            prev_transaction,
            redeem_script,
            outputs: vec![output],
            script_data,
            sequence: SEQUENCE_FINAL,
            lock_time: time_lock,
            keypair: &key_pair,
        };
        let transaction = try_tx_s!(coin.p2sh_spending_tx(input).await);

        let tx_fut = coin.as_ref().rpc_client.send_transaction(&transaction).compat();
        try_tx_s!(tx_fut.await, transaction);

        Ok(transaction.into())
    };
    Box::new(fut.boxed().compat())
}

pub fn send_maker_payment_spend_preimage<T: UtxoCommonOps + SwapOps>(
    coin: &T,
    input: SendMakerPaymentSpendPreimageInput,
) -> TransactionFut {
    let mut transaction: UtxoTx = try_tx_fus!(deserialize(input.preimage).map_err(|e| ERRL!("{:?}", e)));
    if transaction.inputs.is_empty() {
        return try_tx_fus!(TX_PLAIN_ERR!("Transaction doesn't have any input"));
    }
    let script = Script::from(transaction.inputs[DEFAULT_SWAP_VIN].script_sig.clone());
    let mut instructions = script.iter();

    let instruction_1 = try_tx_fus!(try_tx_fus!(instructions.next().ok_or("Instruction not found")));
    let instruction_2 = try_tx_fus!(try_tx_fus!(instructions.next().ok_or("Instruction not found")));

    let script_sig = try_tx_fus!(instruction_1
        .data
        .ok_or("No script signature in the taker spends maker payment preimage"));
    let redeem_script = try_tx_fus!(instruction_2
        .data
        .ok_or("No redeem script in the taker spends maker payment preimage"));
    let script_data = Builder::default()
        .push_data(input.secret)
        .push_opcode(Opcode::OP_0)
        .into_script();

    let mut resulting_script = Builder::default().push_data(script_sig).into_bytes();
    resulting_script.extend_from_slice(&script_data);
    let redeem_part = Builder::default().push_data(redeem_script).into_bytes();
    resulting_script.extend_from_slice(&redeem_part);

    transaction.inputs[DEFAULT_SWAP_VIN].script_sig = resulting_script;

    let coin = coin.clone();
    let fut = async move {
        let tx_fut = coin.as_ref().rpc_client.send_transaction(&transaction).compat();
        try_tx_s!(tx_fut.await, transaction);

        Ok(transaction.into())
    };

    Box::new(fut.boxed().compat())
}

pub fn create_maker_payment_spend_preimage<T: UtxoCommonOps + SwapOps>(
    coin: &T,
    maker_payment_tx: &[u8],
    time_lock: u32,
    maker_pub: &[u8],
    secret_hash: &[u8],
    swap_unique_data: &[u8],
) -> TransactionFut {
    let mut prev_transaction: UtxoTx = try_tx_fus!(deserialize(maker_payment_tx).map_err(|e| ERRL!("{:?}", e)));
    prev_transaction.tx_hash_algo = coin.as_ref().tx_hash_algo;
    drop_mutability!(prev_transaction);
    let payment_value = try_tx_fus!(prev_transaction.first_output()).value;

    let key_pair = coin.derive_htlc_key_pair(swap_unique_data);

    let script_data = Builder::default().into_script();
    let redeem_script = payment_script(
        time_lock,
        secret_hash,
        &try_tx_fus!(Public::from_slice(maker_pub)),
        key_pair.public(),
    )
    .into();
    let coin = coin.clone();
    let fut = async move {
        let my_address = try_tx_s!(coin.as_ref().derivation_method.single_addr_or_err().await);
        let fee = try_tx_s!(
            coin.get_htlc_spend_fee(DEFAULT_SWAP_TX_SPEND_SIZE, &FeeApproxStage::WatcherPreimage)
                .await
        );

        if fee >= payment_value {
            return TX_PLAIN_ERR!(
                "HTLC spend fee {} is greater than transaction output {}",
                fee,
                payment_value
            );
        }
        let script_pubkey = output_script(&my_address).map(|script| script.to_bytes())?;
        let output = TransactionOutput {
            value: payment_value - fee,
            script_pubkey,
        };

        let input = P2SHSpendingTxInput {
            prev_transaction,
            redeem_script,
            outputs: vec![output],
            script_data,
            sequence: SEQUENCE_FINAL,
            lock_time: time_lock,
            keypair: &key_pair,
        };
        let transaction = try_tx_s!(coin.p2sh_spending_tx(input).await);

        Ok(transaction.into())
    };
    Box::new(fut.boxed().compat())
}

pub fn create_taker_payment_refund_preimage<T: UtxoCommonOps + SwapOps>(
    coin: &T,
    taker_payment_tx: &[u8],
    time_lock: u32,
    maker_pub: &[u8],
    secret_hash: &[u8],
    swap_unique_data: &[u8],
) -> TransactionFut {
    let coin = coin.clone();
    let mut prev_transaction: UtxoTx =
        try_tx_fus!(deserialize(taker_payment_tx).map_err(|e| TransactionErr::Plain(format!("{:?}", e))));
    prev_transaction.tx_hash_algo = coin.as_ref().tx_hash_algo;
    drop_mutability!(prev_transaction);
    let payment_value = try_tx_fus!(prev_transaction.first_output()).value;

    let key_pair = coin.derive_htlc_key_pair(swap_unique_data);
    let script_data = Builder::default().push_opcode(Opcode::OP_1).into_script();
    let redeem_script = payment_script(
        time_lock,
        secret_hash,
        key_pair.public(),
        &try_tx_fus!(Public::from_slice(maker_pub)),
    )
    .into();
    let fut = async move {
        let my_address = try_tx_s!(coin.as_ref().derivation_method.single_addr_or_err().await);
        let fee = try_tx_s!(
            coin.get_htlc_spend_fee(DEFAULT_SWAP_TX_SPEND_SIZE, &FeeApproxStage::WatcherPreimage)
                .await
        );
        if fee >= payment_value {
            return TX_PLAIN_ERR!(
                "HTLC spend fee {} is greater than transaction output {}",
                fee,
                payment_value
            );
        }
        let script_pubkey = output_script(&my_address).map(|script| script.to_bytes())?;
        let output = TransactionOutput {
            value: payment_value - fee,
            script_pubkey,
        };

        let input = P2SHSpendingTxInput {
            prev_transaction,
            redeem_script,
            outputs: vec![output],
            script_data,
            sequence: SEQUENCE_FINAL - 1,
            lock_time: time_lock,
            keypair: &key_pair,
        };
        let transaction = try_tx_s!(coin.p2sh_spending_tx(input).await);

        Ok(transaction.into())
    };
    Box::new(fut.boxed().compat())
}

pub fn send_taker_spends_maker_payment<T: UtxoCommonOps + SwapOps>(coin: T, args: SpendPaymentArgs) -> TransactionFut {
    let mut prev_transaction: UtxoTx = try_tx_fus!(deserialize(args.other_payment_tx).map_err(|e| ERRL!("{:?}", e)));
    prev_transaction.tx_hash_algo = coin.as_ref().tx_hash_algo;
    drop_mutability!(prev_transaction);
    let payment_value = try_tx_fus!(prev_transaction.first_output()).value;

    let key_pair = coin.derive_htlc_key_pair(args.swap_unique_data);

    let script_data = Builder::default()
        .push_data(args.secret)
        .push_opcode(Opcode::OP_0)
        .into_script();

    let time_lock = try_tx_fus!(args.time_lock.try_into());
    let redeem_script = payment_script(
        time_lock,
        args.secret_hash,
        &try_tx_fus!(Public::from_slice(args.other_pubkey)),
        key_pair.public(),
    )
    .into();

    let fut = async move {
        let my_address = try_tx_s!(coin.as_ref().derivation_method.single_addr_or_err().await);
        let fee = try_tx_s!(
            coin.get_htlc_spend_fee(DEFAULT_SWAP_TX_SPEND_SIZE, &FeeApproxStage::WithoutApprox)
                .await
        );
        if fee >= payment_value {
            return TX_PLAIN_ERR!(
                "HTLC spend fee {} is greater than transaction output {}",
                fee,
                payment_value
            );
        }
        let script_pubkey = output_script(&my_address).map(|script| script.to_bytes())?;
        let output = TransactionOutput {
            value: payment_value - fee,
            script_pubkey,
        };

        let input = P2SHSpendingTxInput {
            prev_transaction,
            redeem_script,
            outputs: vec![output],
            script_data,
            sequence: SEQUENCE_FINAL,
            lock_time: time_lock,
            keypair: &key_pair,
        };
        let transaction = try_tx_s!(coin.p2sh_spending_tx(input).await);

        let tx_fut = coin.as_ref().rpc_client.send_transaction(&transaction).compat();
        try_tx_s!(tx_fut.await, transaction);

        Ok(transaction.into())
    };
    Box::new(fut.boxed().compat())
}

async fn refund_htlc_payment<T: UtxoCommonOps + SwapOps>(
    coin: T,
    args: RefundPaymentArgs<'_>,
    payment_type: SwapPaymentType,
) -> TransactionResult {
    let my_address = try_tx_s!(coin.as_ref().derivation_method.single_addr_or_err().await);
    let mut prev_transaction: UtxoTx =
        try_tx_s!(deserialize(args.payment_tx).map_err(|e| TransactionErr::Plain(format!("{:?}", e))));
    prev_transaction.tx_hash_algo = coin.as_ref().tx_hash_algo;
    drop_mutability!(prev_transaction);
    let payment_value = try_tx_s!(prev_transaction.first_output()).value;
    let other_public = try_tx_s!(Public::from_slice(args.other_pubkey));

    let key_pair = coin.derive_htlc_key_pair(args.swap_unique_data);
    let script_data = Builder::default().push_opcode(Opcode::OP_1).into_script();
    let time_lock = try_tx_s!(args.time_lock.try_into());

    let redeem_script = match payment_type {
        SwapPaymentType::TakerOrMakerPayment => {
            payment_script(time_lock, args.secret_hash, key_pair.public(), &other_public).into()
        },
        SwapPaymentType::TakerFunding => {
            swap_proto_v2_scripts::taker_funding_script(time_lock, args.secret_hash, key_pair.public(), &other_public)
                .into()
        },
        SwapPaymentType::TakerPaymentV2 => {
            swap_proto_v2_scripts::taker_payment_script(time_lock, args.secret_hash, key_pair.public(), &other_public)
                .into()
        },
    };
    let fee = try_tx_s!(
        coin.get_htlc_spend_fee(DEFAULT_SWAP_TX_SPEND_SIZE, &FeeApproxStage::WithoutApprox)
            .await
    );
    if fee >= payment_value {
        return TX_PLAIN_ERR!(
            "HTLC spend fee {} is greater than transaction output {}",
            fee,
            payment_value
        );
    }
    let script_pubkey = output_script(&my_address).map(|script| script.to_bytes())?;
    let output = TransactionOutput {
        value: payment_value - fee,
        script_pubkey,
    };

    let input = P2SHSpendingTxInput {
        prev_transaction,
        redeem_script,
        outputs: vec![output],
        script_data,
        sequence: SEQUENCE_FINAL - 1,
        lock_time: time_lock,
        keypair: &key_pair,
    };
    let transaction = try_tx_s!(coin.p2sh_spending_tx(input).await);

    let tx_fut = coin.as_ref().rpc_client.send_transaction(&transaction).compat();
    try_tx_s!(tx_fut.await, transaction);

    Ok(transaction.into())
}

#[inline]
pub async fn send_taker_refunds_payment<T: UtxoCommonOps + SwapOps>(
    coin: T,
    args: RefundPaymentArgs<'_>,
) -> TransactionResult {
    refund_htlc_payment(coin, args, SwapPaymentType::TakerOrMakerPayment).await
}

pub fn send_taker_payment_refund_preimage<T: UtxoCommonOps + SwapOps>(
    coin: &T,
    watcher_refunds_payment_args: RefundPaymentArgs,
) -> TransactionFut {
    let coin = coin.clone();
    let transaction: UtxoTx = try_tx_fus!(
        deserialize(watcher_refunds_payment_args.payment_tx).map_err(|e| TransactionErr::Plain(format!("{:?}", e)))
    );

    let fut = async move {
        let tx_fut = coin.as_ref().rpc_client.send_transaction(&transaction).compat();
        try_tx_s!(tx_fut.await, transaction);

        Ok(transaction.into())
    };

    Box::new(fut.boxed().compat())
}

#[inline]
pub async fn send_maker_refunds_payment<T: UtxoCommonOps + SwapOps>(
    coin: T,
    args: RefundPaymentArgs<'_>,
) -> TransactionResult {
    refund_htlc_payment(coin, args, SwapPaymentType::TakerOrMakerPayment).await
}

/// Extracts pubkey from script sig
fn pubkey_from_script_sig(script: &Script) -> Result<H264, String> {
    match script.get_instruction(0) {
        Some(Ok(instruction)) => match instruction.opcode {
            Opcode::OP_PUSHBYTES_70 | Opcode::OP_PUSHBYTES_71 | Opcode::OP_PUSHBYTES_72 => match instruction.data {
                Some(bytes) => try_s!(SecpSignature::from_der(&bytes[..bytes.len() - 1])),
                None => return ERR!("No data at instruction 0 of script {:?}", script),
            },
            _ => return ERR!("Unexpected opcode {:?}", instruction.opcode),
        },
        Some(Err(e)) => return ERR!("Error {} on getting instruction 0 of script {:?}", e, script),
        None => return ERR!("None instruction 0 of script {:?}", script),
    };

    let pubkey = match script.get_instruction(1) {
        Some(Ok(instruction)) => match instruction.opcode {
            Opcode::OP_PUSHBYTES_33 => match instruction.data {
                Some(bytes) => try_s!(PublicKey::from_slice(bytes)),
                None => return ERR!("No data at instruction 1 of script {:?}", script),
            },
            _ => return ERR!("Unexpected opcode {:?}", instruction.opcode),
        },
        Some(Err(e)) => return ERR!("Error {} on getting instruction 1 of script {:?}", e, script),
        None => return ERR!("None instruction 1 of script {:?}", script),
    };

    if script.get_instruction(2).is_some() {
        return ERR!("Unexpected instruction at position 2 of script {:?}", script);
    }
    Ok(pubkey.serialize().into())
}

/// Extracts pubkey from witness script
fn pubkey_from_witness_script(witness_script: &[Bytes]) -> Result<H264, String> {
    if witness_script.len() != 2 {
        return ERR!("Invalid witness length {}", witness_script.len());
    }

    let signature = witness_script[0].clone().take();
    if signature.is_empty() {
        return ERR!("Empty signature data in witness script");
    }
    try_s!(SecpSignature::from_der(&signature[..signature.len() - 1]));

    let pubkey = try_s!(PublicKey::from_slice(&witness_script[1]));

    Ok(pubkey.serialize().into())
}

pub async fn is_tx_confirmed_before_block<T>(coin: &T, tx: &RpcTransaction, block_number: u64) -> Result<bool, String>
where
    T: UtxoCommonOps,
{
    match tx.height {
        Some(confirmed_at) => Ok(confirmed_at <= block_number),
        // fallback to a number of confirmations
        None => {
            if tx.confirmations > 0 {
                let current_block = try_s!(coin.as_ref().rpc_client.get_block_count().compat().await);
                let confirmed_at = current_block + 1 - tx.confirmations as u64;
                Ok(confirmed_at <= block_number)
            } else {
                Ok(false)
            }
        },
    }
}

pub fn check_all_inputs_signed_by_pub(tx: &[u8], expected_pub: &[u8]) -> Result<bool, MmError<ValidatePaymentError>> {
    let tx: UtxoTx = deserialize(tx)?;
    check_all_utxo_inputs_signed_by_pub(&tx, expected_pub)
}

pub fn check_all_utxo_inputs_signed_by_pub(
    tx: &UtxoTx,
    expected_pub: &[u8],
) -> Result<bool, MmError<ValidatePaymentError>> {
    for input in &tx.inputs {
        let pubkey = if input.has_witness() {
            pubkey_from_witness_script(&input.script_witness).map_to_mm(ValidatePaymentError::TxDeserializationError)?
        } else {
            let script: Script = input.script_sig.clone().into();
            pubkey_from_script_sig(&script).map_to_mm(ValidatePaymentError::TxDeserializationError)?
        };
        if *pubkey != expected_pub {
            return Ok(false);
        }
    }

    Ok(true)
}

pub fn watcher_validate_taker_fee<T: UtxoCommonOps>(
    coin: &T,
    input: WatcherValidateTakerFeeInput,
    output_index: usize,
) -> ValidatePaymentFut<()> {
    let coin = coin.clone();
    let sender_pubkey = input.sender_pubkey;
    let taker_fee_hash = input.taker_fee_hash;
    let min_block_number = input.min_block_number;
    let lock_duration = input.lock_duration;
    let fee_addr = input.fee_addr.to_vec();

    let fut = async move {
        let mut attempts = 0;
        loop {
            let tx_from_rpc = match coin
                .as_ref()
                .rpc_client
                .get_verbose_transaction(&H256Json::from(taker_fee_hash.as_slice()))
                .compat()
                .await
            {
                Ok(t) => t,
                Err(e) => {
                    if attempts > 2 {
                        return MmError::err(ValidatePaymentError::from(e.into_inner()));
                    };
                    attempts += 1;
                    error!("Error getting tx {:?} from rpc: {:?}", taker_fee_hash, e);
                    Timer::sleep(10.).await;
                    continue;
                },
            };

            let taker_fee_tx: UtxoTx = deserialize(tx_from_rpc.hex.0.as_slice())?;
            let inputs_signed_by_pub = check_all_utxo_inputs_signed_by_pub(&taker_fee_tx, &sender_pubkey)?;
            if !inputs_signed_by_pub {
                return MmError::err(ValidatePaymentError::WrongPaymentTx(format!(
                    "{}: Taker fee does not belong to the verified public key",
                    INVALID_SENDER_ERR_LOG
                )));
            }

            let tx_confirmed_before_block = is_tx_confirmed_before_block(&coin, &tx_from_rpc, min_block_number)
                .await
                .map_to_mm(ValidatePaymentError::InternalError)?;
            if tx_confirmed_before_block {
                return MmError::err(ValidatePaymentError::WrongPaymentTx(format!(
                    "{}: Fee tx {:?} confirmed before min_block {}",
                    EARLY_CONFIRMATION_ERR_LOG, taker_fee_tx, min_block_number
                )));
            }

            if now_sec_u32() - taker_fee_tx.lock_time > lock_duration as u32 {
                return MmError::err(ValidatePaymentError::WrongPaymentTx(format!(
                    "{}: Taker fee {:?} is too old",
                    OLD_TRANSACTION_ERR_LOG, taker_fee_tx
                )));
            }

            let address = address_from_raw_pubkey(
                &fee_addr,
                coin.as_ref().conf.address_prefixes.clone(),
                coin.as_ref().conf.checksum_type,
                coin.as_ref().conf.bech32_hrp.clone(),
                coin.addr_format().clone(),
            )
            .map_to_mm(ValidatePaymentError::TxDeserializationError)?;

            match taker_fee_tx.outputs.get(output_index) {
                Some(out) => {
                    let expected_script_pubkey = Builder::build_p2pkh(address.hash()).to_bytes();
                    if out.script_pubkey != expected_script_pubkey {
                        return MmError::err(ValidatePaymentError::WrongPaymentTx(format!(
                            "{}: Provided dex fee tx output script_pubkey doesn't match expected {:?} {:?}",
                            INVALID_RECEIVER_ERR_LOG, out.script_pubkey, expected_script_pubkey
                        )));
                    }
                },
                None => {
                    return MmError::err(ValidatePaymentError::WrongPaymentTx(format!(
                        "Provided dex fee tx {:?} does not have output {}",
                        taker_fee_tx, output_index
                    )))
                },
            }

            return Ok(());
        }
    };
    Box::new(fut.boxed().compat())
}

pub fn validate_fee<T: UtxoCommonOps>(
    coin: T,
    tx: UtxoTx,
    output_index: usize,
    sender_pubkey: &[u8],
    dex_amount: &DexFee,
    min_block_number: u64,
    fee_addr: &[u8],
) -> ValidatePaymentFut<()> {
    let address = try_f!(address_from_raw_pubkey(
        fee_addr,
        coin.as_ref().conf.address_prefixes.clone(),
        coin.as_ref().conf.checksum_type,
        coin.as_ref().conf.bech32_hrp.clone(),
        coin.addr_format().clone(),
    )
    .map_to_mm(ValidatePaymentError::TxDeserializationError));

    let inputs_signed_by_pub = try_f!(check_all_utxo_inputs_signed_by_pub(&tx, sender_pubkey));
    if !inputs_signed_by_pub {
        return Box::new(futures01::future::err(
            ValidatePaymentError::WrongPaymentTx(format!(
                "{INVALID_SENDER_ERR_LOG}: Taker payment does not belong to the verified public key"
            ))
            .into(),
        ));
    }

    let fee_amount = try_f!(dex_amount.fee_uamount(coin.as_ref().decimals));
    let burn_amount = try_f!(dex_amount.burn_uamount(coin.as_ref().decimals));

    let fut = async move {
        let tx_from_rpc = coin
            .as_ref()
            .rpc_client
            .get_verbose_transaction(&tx.hash().reversed().into())
            .compat()
            .await?;

        let tx_confirmed_before_block = is_tx_confirmed_before_block(&coin, &tx_from_rpc, min_block_number)
            .await
            .map_to_mm(ValidatePaymentError::InternalError)?;

        if tx_confirmed_before_block {
            return MmError::err(ValidatePaymentError::WrongPaymentTx(format!(
                "{}: Fee tx {:?} confirmed before min_block {}",
                EARLY_CONFIRMATION_ERR_LOG, tx_from_rpc, min_block_number
            )));
        }
        if tx_from_rpc.hex.0 != serialize(&tx).take()
            && tx_from_rpc.hex.0 != serialize_with_flags(&tx, SERIALIZE_TRANSACTION_WITNESS).take()
        {
            return MmError::err(ValidatePaymentError::WrongPaymentTx(format!(
                "Provided dex fee tx {:?} doesn't match tx data from rpc {:?}",
                tx, tx_from_rpc
            )));
        }

        match tx.outputs.get(output_index) {
            Some(out) => {
                let expected_script_pubkey = Builder::build_p2pkh(address.hash()).to_bytes();
                if out.script_pubkey != expected_script_pubkey {
                    return MmError::err(ValidatePaymentError::WrongPaymentTx(format!(
                        "{}: Provided dex fee tx output script_pubkey doesn't match expected {:?} {:?}",
                        INVALID_RECEIVER_ERR_LOG, out.script_pubkey, expected_script_pubkey
                    )));
                }
                if out.value < fee_amount {
                    return MmError::err(ValidatePaymentError::WrongPaymentTx(format!(
                        "Provided dex fee tx output value is less than expected {:?} {:?}",
                        out.value, fee_amount
                    )));
                }
            },
            None => {
                return MmError::err(ValidatePaymentError::WrongPaymentTx(format!(
                    "Provided dex fee tx {:?} does not have output {}",
                    tx, output_index
                )))
            },
        }

        if let Some(burn_amount) = burn_amount {
            match tx.outputs.get(output_index + 1) {
                Some(out) => {
                    let expected_script_pubkey = Builder::default().push_opcode(Opcode::OP_RETURN).into_bytes();

                    if out.script_pubkey != expected_script_pubkey {
                        return MmError::err(ValidatePaymentError::WrongPaymentTx(format!(
                            "{}: Provided burn tx output script_pubkey doesn't match expected {:?} {:?}",
                            INVALID_RECEIVER_ERR_LOG, out.script_pubkey, expected_script_pubkey
                        )));
                    }

                    if out.value < burn_amount {
                        return MmError::err(ValidatePaymentError::WrongPaymentTx(format!(
                            "Provided burn tx output value is less than expected {:?} {:?}",
                            out.value, burn_amount
                        )));
                    }
                },
                None => {
                    return MmError::err(ValidatePaymentError::WrongPaymentTx(format!(
                        "Provided burn tx output {:?} does not have output {}",
                        tx, output_index
                    )))
                },
            }
        }

        Ok(())
    };
    Box::new(fut.boxed().compat())
}

pub fn validate_maker_payment<T: UtxoCommonOps + SwapOps>(
    coin: &T,
    input: ValidatePaymentInput,
) -> ValidatePaymentFut<()> {
    let mut tx: UtxoTx = try_f!(deserialize(input.payment_tx.as_slice()));
    tx.tx_hash_algo = coin.as_ref().tx_hash_algo;

    let htlc_keypair = coin.derive_htlc_key_pair(&input.unique_swap_data);
    let other_pub =
        &try_f!(Public::from_slice(&input.other_pub)
            .map_to_mm(|err| ValidatePaymentError::InvalidParameter(err.to_string())));
    let time_lock = try_f!(input
        .time_lock
        .try_into()
        .map_to_mm(ValidatePaymentError::TimelockOverflow));
    validate_payment(
        coin.clone(),
        tx,
        DEFAULT_SWAP_VOUT,
        other_pub,
        htlc_keypair.public(),
        &input.secret_hash,
        input.amount,
        input.watcher_reward,
        time_lock,
        input.try_spv_proof_until,
        input.confirmations,
    )
}

pub fn watcher_validate_taker_payment<T: UtxoCommonOps + SwapOps>(
    coin: &T,
    input: WatcherValidatePaymentInput,
) -> ValidatePaymentFut<()> {
    let taker_payment_tx: UtxoTx = try_f!(deserialize(input.payment_tx.as_slice()));
    let taker_payment_refund_preimage: UtxoTx = try_f!(deserialize(input.taker_payment_refund_preimage.as_slice()));
    let taker_pub = &try_f!(
        Public::from_slice(&input.taker_pub).map_err(|err| ValidatePaymentError::InvalidParameter(err.to_string()))
    );
    let maker_pub = &try_f!(
        Public::from_slice(&input.maker_pub).map_err(|err| ValidatePaymentError::InvalidParameter(err.to_string()))
    );
    let time_lock = try_f!(input
        .time_lock
        .try_into()
        .map_to_mm(ValidatePaymentError::TimelockOverflow));
    let expected_redeem = payment_script(time_lock, &input.secret_hash, taker_pub, maker_pub);
    let coin = coin.clone();

    let fut = async move {
        let inputs_signed_by_pub = check_all_utxo_inputs_signed_by_pub(&taker_payment_tx, &input.taker_pub)?;
        if !inputs_signed_by_pub {
            return MmError::err(ValidatePaymentError::WrongPaymentTx(format!(
                "{INVALID_SENDER_ERR_LOG}: Taker payment does not belong to the verified public key"
            )));
        }

        let taker_payment_locking_script = match taker_payment_tx.outputs.get(DEFAULT_SWAP_VOUT) {
            Some(output) => output.script_pubkey.clone(),
            None => {
                return MmError::err(ValidatePaymentError::WrongPaymentTx(
                    "Payment tx has no outputs".to_string(),
                ))
            },
        };

        if taker_payment_locking_script != Builder::build_p2sh(&dhash160(&expected_redeem).into()).to_bytes() {
            return MmError::err(ValidatePaymentError::WrongPaymentTx(format!(
                "{INVALID_SCRIPT_ERR_LOG}: Payment tx locking script {taker_payment_locking_script:?} doesn't match expected"
            )));
        }

        let script_sig = match taker_payment_refund_preimage.inputs.get(DEFAULT_SWAP_VIN) {
            Some(input) => Script::from(input.script_sig.clone()),
            None => {
                return MmError::err(ValidatePaymentError::WrongPaymentTx(
                    "Taker payment refund tx has no inputs".to_string(),
                ))
            },
        };

        let instruction = script_sig
            .iter()
            .last()
            .or_mm_err(|| ValidatePaymentError::WrongPaymentTx(String::from("Instruction not found")))?
            .map_to_mm(|err| ValidatePaymentError::WrongPaymentTx(err.to_string()))?;

        let redeem_script = instruction.data.or_mm_err(|| {
            ValidatePaymentError::WrongPaymentTx(String::from("No redeem script in the taker payment refund preimage"))
        })?;

        if expected_redeem.as_slice() != redeem_script {
            return MmError::err(ValidatePaymentError::WrongPaymentTx(
                format!("{INVALID_REFUND_TX_ERR_LOG}: Taker payment tx locking script doesn't match with taker payment refund redeem script")
            ));
        }

        if let UtxoRpcClientEnum::Electrum(client) = &coin.as_ref().rpc_client {
            if coin.as_ref().conf.spv_conf.is_some() && input.confirmations != 0 {
                client.validate_spv_proof(&taker_payment_tx, input.wait_until).await?;
            }
        }
        Ok(())
    };
    Box::new(fut.boxed().compat())
}

pub fn validate_taker_payment<T: UtxoCommonOps + SwapOps>(
    coin: &T,
    input: ValidatePaymentInput,
) -> ValidatePaymentFut<()> {
    let mut tx: UtxoTx = try_f!(deserialize(input.payment_tx.as_slice()));
    tx.tx_hash_algo = coin.as_ref().tx_hash_algo;

    let htlc_keypair = coin.derive_htlc_key_pair(&input.unique_swap_data);
    let other_pub =
        &try_f!(Public::from_slice(&input.other_pub)
            .map_to_mm(|err| ValidatePaymentError::InvalidParameter(err.to_string())));
    let time_lock = try_f!(input
        .time_lock
        .try_into()
        .map_to_mm(ValidatePaymentError::TimelockOverflow));
    validate_payment(
        coin.clone(),
        tx,
        DEFAULT_SWAP_VOUT,
        other_pub,
        htlc_keypair.public(),
        &input.secret_hash,
        input.amount,
        input.watcher_reward,
        time_lock,
        input.try_spv_proof_until,
        input.confirmations,
    )
}

pub fn validate_payment_spend_or_refund<T: UtxoCommonOps + SwapOps>(
    coin: &T,
    input: ValidateWatcherSpendInput,
) -> ValidatePaymentFut<()> {
    let mut payment_spend_tx: UtxoTx = try_f!(deserialize(input.payment_tx.as_slice()));
    payment_spend_tx.tx_hash_algo = coin.as_ref().tx_hash_algo;

<<<<<<< HEAD
    let coin = coin.clone();
    let fut = async move {
        let my_address = coin.as_ref().derivation_method.single_addr_or_err().await?;
        let expected_script_pubkey = &output_script(&my_address, ScriptType::P2PKH).to_bytes();
        let output = payment_spend_tx
            .outputs
            .get(DEFAULT_SWAP_VOUT)
            .ok_or_else(|| ValidatePaymentError::WrongPaymentTx("Payment tx has no outputs".to_string()))?;

        if expected_script_pubkey != &output.script_pubkey {
            return MmError::err(ValidatePaymentError::WrongPaymentTx(format!(
=======
    let my_address = try_f!(coin.as_ref().derivation_method.single_addr_or_err());
    let expected_script_pubkey = try_f!(output_script(my_address).map(|script| script.to_bytes()));
    let output = try_f!(payment_spend_tx
        .outputs
        .get(DEFAULT_SWAP_VOUT)
        .ok_or_else(|| ValidatePaymentError::WrongPaymentTx("Payment tx has no outputs".to_string(),)));

    if expected_script_pubkey != output.script_pubkey {
        return Box::new(futures01::future::err(
            ValidatePaymentError::WrongPaymentTx(format!(
>>>>>>> a877acad
                "Provided payment tx script pubkey doesn't match expected {:?} {:?}",
                output.script_pubkey, expected_script_pubkey
            )));
        }

        Ok(())
    };

    Box::new(fut.boxed().compat())
}

pub fn check_if_my_payment_sent<T: UtxoCommonOps + SwapOps>(
    coin: T,
    time_lock: u32,
    other_pub: &[u8],
    secret_hash: &[u8],
    swap_unique_data: &[u8],
) -> Box<dyn Future<Item = Option<TransactionEnum>, Error = String> + Send> {
    let my_htlc_keypair = coin.derive_htlc_key_pair(swap_unique_data);
    let script = payment_script(
        time_lock,
        secret_hash,
        my_htlc_keypair.public(),
        &try_fus!(Public::from_slice(other_pub)),
    );
    let hash = dhash160(&script);
    let p2sh = Builder::build_p2sh(&hash.into());
    let script_hash = electrum_script_hash(&p2sh);
    let fut = async move {
        match &coin.as_ref().rpc_client {
            UtxoRpcClientEnum::Electrum(client) => {
                let history = try_s!(client.scripthash_get_history(&hex::encode(script_hash)).compat().await);
                match history.first() {
                    Some(item) => {
                        let tx_bytes = try_s!(client.get_transaction_bytes(&item.tx_hash).compat().await);
                        let mut tx: UtxoTx = try_s!(deserialize(tx_bytes.0.as_slice()).map_err(|e| ERRL!("{:?}", e)));
                        tx.tx_hash_algo = coin.as_ref().tx_hash_algo;
                        Ok(Some(tx.into()))
                    },
                    None => Ok(None),
                }
            },
            UtxoRpcClientEnum::Native(client) => {
                let target_addr = AddressBuilder::new(
                    coin.addr_format_for_standard_scripts(),
                    hash.into(),
                    coin.as_ref().conf.checksum_type,
                    coin.as_ref().conf.address_prefixes.clone(),
                    coin.as_ref().conf.bech32_hrp.clone(),
                )
                .as_sh()
                .build()?;
                let target_addr = target_addr.to_string();
                let is_imported = try_s!(client.is_address_imported(&target_addr).await);
                if !is_imported {
                    return Ok(None);
                }
                let received_by_addr = try_s!(client.list_received_by_address(0, true, true).compat().await);
                for item in received_by_addr {
                    if item.address == target_addr && !item.txids.is_empty() {
                        let tx_bytes = try_s!(client.get_transaction_bytes(&item.txids[0]).compat().await);
                        let mut tx: UtxoTx = try_s!(deserialize(tx_bytes.0.as_slice()).map_err(|e| ERRL!("{:?}", e)));
                        tx.tx_hash_algo = coin.as_ref().tx_hash_algo;
                        return Ok(Some(tx.into()));
                    }
                }
                Ok(None)
            },
        }
    };
    Box::new(fut.boxed().compat())
}

pub async fn watcher_search_for_swap_tx_spend<T: AsRef<UtxoCoinFields> + SwapOps>(
    coin: &T,
    input: WatcherSearchForSwapTxSpendInput<'_>,
    output_index: usize,
) -> Result<Option<FoundSwapTxSpend>, String> {
    search_for_swap_output_spend(
        coin.as_ref(),
        input.time_lock,
        &try_s!(Public::from_slice(input.taker_pub)),
        &try_s!(Public::from_slice(input.maker_pub)),
        input.secret_hash,
        input.tx,
        output_index,
        input.search_from_block,
    )
    .await
}

pub async fn search_for_swap_tx_spend_my<T: AsRef<UtxoCoinFields> + SwapOps>(
    coin: &T,
    input: SearchForSwapTxSpendInput<'_>,
    output_index: usize,
) -> Result<Option<FoundSwapTxSpend>, String> {
    search_for_swap_output_spend(
        coin.as_ref(),
        try_s!(input.time_lock.try_into()),
        coin.derive_htlc_key_pair(input.swap_unique_data).public(),
        &try_s!(Public::from_slice(input.other_pub)),
        input.secret_hash,
        input.tx,
        output_index,
        input.search_from_block,
    )
    .await
}

pub async fn search_for_swap_tx_spend_other<T: AsRef<UtxoCoinFields> + SwapOps>(
    coin: &T,
    input: SearchForSwapTxSpendInput<'_>,
    output_index: usize,
) -> Result<Option<FoundSwapTxSpend>, String> {
    search_for_swap_output_spend(
        coin.as_ref(),
        try_s!(input.time_lock.try_into()),
        &try_s!(Public::from_slice(input.other_pub)),
        coin.derive_htlc_key_pair(input.swap_unique_data).public(),
        input.secret_hash,
        input.tx,
        output_index,
        input.search_from_block,
    )
    .await
}

pub async fn get_taker_watcher_reward<T: UtxoCommonOps + SwapOps + MarketCoinOps>(
    coin: &T,
    other_coin: &MmCoinEnum,
    coin_amount: Option<BigDecimal>,
    other_coin_amount: Option<BigDecimal>,
    reward_amount: Option<BigDecimal>,
    wait_until: u64,
) -> Result<WatcherReward, MmError<WatcherRewardError>> {
    let reward_target = RewardTarget::PaymentReceiver;
    let is_exact_amount = reward_amount.is_some();

    let other_coin = match other_coin {
        MmCoinEnum::EthCoin(coin) => coin,
        _ => {
            return Err(WatcherRewardError::InvalidCoinType(
                "At least one coin must be Ethereum to use watcher rewards".to_string(),
            )
            .into())
        },
    };

    let amount = match reward_amount {
        Some(amount) => amount,
        None => {
            let gas_cost_eth = other_coin.get_watcher_reward_amount(wait_until).await?;
            let price_in_eth = if let (EthCoinType::Eth, Some(coin_amount), Some(other_coin_amount)) =
                (&other_coin.coin_type, coin_amount, other_coin_amount)
            {
                other_coin_amount.checked_div(coin_amount)
            } else {
                get_base_price_in_rel(Some(coin.ticker().to_string()), Some("ETH".to_string())).await
            };

            price_in_eth
                .and_then(|price_in_eth| gas_cost_eth.checked_div(price_in_eth))
                .ok_or_else(|| {
                    WatcherRewardError::RPCError(format!("Price of coin {} in ETH could not be found", coin.ticker()))
                })?
        },
    };

    let send_contract_reward_on_spend = false;

    Ok(WatcherReward {
        amount,
        is_exact_amount,
        reward_target,
        send_contract_reward_on_spend,
    })
}

/// Extract a secret from the `spend_tx`.
/// Note spender could generate the spend with several inputs where the only one input is the p2sh script.
pub fn extract_secret(secret_hash: &[u8], spend_tx: &[u8]) -> Result<Vec<u8>, String> {
    let spend_tx: UtxoTx = try_s!(deserialize(spend_tx).map_err(|e| ERRL!("{:?}", e)));
    let expected_secret_hash = if secret_hash.len() == 32 {
        ripemd160(secret_hash)
    } else {
        H160::from(secret_hash)
    };
    for input in spend_tx.inputs.into_iter() {
        let script: Script = input.script_sig.clone().into();
        for instruction in script.iter().flatten() {
            if instruction.opcode == Opcode::OP_PUSHBYTES_32 {
                if let Some(secret) = instruction.data {
                    let actual_secret_hash = dhash160(secret);
                    if actual_secret_hash == expected_secret_hash {
                        return Ok(secret.to_vec());
                    }
                }
            }
        }
    }
    ERR!("Couldn't extract secret")
}

pub fn my_address<T: UtxoCommonOps>(coin: &T) -> MmResult<String, MyAddressError> {
    match coin.as_ref().derivation_method {
        DerivationMethod::SingleAddress(ref my_address) => {
            my_address.display_address().map_to_mm(MyAddressError::InternalError)
        },
        DerivationMethod::HDWallet(_) => MmError::err(MyAddressError::UnexpectedDerivationMethod(
            "'my_address' is deprecated for HD wallets".to_string(),
        )),
    }
}

/// Hash message for signature using Bitcoin's message signing format.
/// sha256(sha256(PREFIX_LENGTH + PREFIX + MESSAGE_LENGTH + MESSAGE))
pub fn sign_message_hash(coin: &UtxoCoinFields, message: &str) -> Option<[u8; 32]> {
    let message_prefix = coin.conf.sign_message_prefix.clone()?;
    let mut stream = Stream::new();
    let prefix_len = CompactInteger::from(message_prefix.len());
    prefix_len.serialize(&mut stream);
    stream.append_slice(message_prefix.as_bytes());
    let msg_len = CompactInteger::from(message.len());
    msg_len.serialize(&mut stream);
    stream.append_slice(message.as_bytes());
    Some(dhash256(&stream.out()).take())
}

pub fn sign_message(coin: &UtxoCoinFields, message: &str) -> SignatureResult<String> {
    let message_hash = sign_message_hash(coin, message).ok_or(SignatureError::PrefixNotFound)?;
    let private_key = coin.priv_key_policy.activated_key_or_err()?.private();
    let signature = private_key.sign_compact(&H256::from(message_hash))?;
    Ok(base64::encode(&*signature))
}

pub fn verify_message<T: UtxoCommonOps>(
    coin: &T,
    signature_base64: &str,
    message: &str,
    address: &str,
) -> VerificationResult<bool> {
    let message_hash = sign_message_hash(coin.as_ref(), message).ok_or(VerificationError::PrefixNotFound)?;
    let signature = CompactSignature::from(base64::decode(signature_base64)?);
    let recovered_pubkey = Public::recover_compact(&H256::from(message_hash), &signature)?;
    let received_address = checked_address_from_str(coin, address)?;
    Ok(AddressHashEnum::from(recovered_pubkey.address_hash()) == *received_address.hash())
}

pub fn my_balance<T>(coin: T) -> BalanceFut<CoinBalance>
where
    T: UtxoCommonOps + GetUtxoListOps + MarketCoinOps,
{
    let fut = async move {
        let my_address = coin
            .as_ref()
            .derivation_method
            .single_addr_or_err()
            .await
            .mm_err(BalanceError::from)?;
        address_balance(&coin, &my_address).await
    };
    Box::new(fut.boxed().compat())
}

/// Takes raw transaction as input and returns tx hash in hexadecimal format
pub fn send_raw_tx(coin: &UtxoCoinFields, tx: &str) -> Box<dyn Future<Item = String, Error = String> + Send> {
    let bytes = try_fus!(hex::decode(tx));
    Box::new(
        coin.rpc_client
            .send_raw_transaction(bytes.into())
            .map_err(|e| ERRL!("{}", e))
            .map(|hash| format!("{:?}", hash)),
    )
}

/// Takes raw transaction bytes as input and returns tx hash in hexadecimal format
pub fn send_raw_tx_bytes(
    coin: &UtxoCoinFields,
    tx_bytes: &[u8],
) -> Box<dyn Future<Item = String, Error = String> + Send> {
    Box::new(
        coin.rpc_client
            .send_raw_transaction(tx_bytes.into())
            .map_err(|e| ERRL!("{}", e))
            .map(|hash| format!("{:?}", hash)),
    )
}

/// Helper to load unspent outputs from cache or rpc
/// also returns first previous scriptpubkey
async fn get_unspents_for_inputs(
    coin: &UtxoCoinFields,
    inputs: &Vec<TransactionInput>,
) -> Result<(Option<Script>, Vec<UnspentInfo>), RawTransactionError> {
    let txids_reversed = inputs
        .iter()
        .map(|input| input.previous_output.hash.reversed().into()) // reverse hashes to send to electrum
        .collect::<HashSet<H256Json>>();

    if txids_reversed.is_empty() {
        return Ok((None, vec![]));
    }

    let prev_txns_loaded = utxo_common::get_verbose_transactions_from_cache_or_rpc(coin, txids_reversed)
        .await
        .map_err(|err| RawTransactionError::InvalidParam(err.to_string()))?;

    let mut prev_script = None;
    let mut unspents_loaded = vec![];

    for input in inputs {
        let prev_tx = prev_txns_loaded
            .iter()
            .find(|prev_tx| (*prev_tx.0).reversed() == input.previous_output.hash.into())
            .ok_or_else(|| {
                RawTransactionError::NonExistentPrevOutputError(format!(
                    "{}/{}",
                    input.previous_output.hash, input.previous_output.index
                ))
            });
        let prev_tx = prev_tx?.1.to_inner();
        if (input.previous_output.index as usize) >= prev_tx.vout.len() {
            return Err(RawTransactionError::NonExistentPrevOutputError(format!(
                "{}/{}",
                input.previous_output.hash, input.previous_output.index
            )));
        }
        if prev_script.is_none() {
            // get first previous script pubkey
            let script_bytes: Vec<u8> = prev_tx.vout[input.previous_output.index as usize]
                .clone()
                .script
                .hex
                .into();
            prev_script = Some(Script::from(script_bytes));
        }
        let prev_amount = prev_tx.vout[input.previous_output.index as usize]
            .value
            .ok_or_else(|| {
                RawTransactionError::NonExistentPrevOutputError(String::from("No amount in transaction vout"))
            })?;
        let prev_amount = prev_amount.try_into().expect("Amount conversion must succeed");

        unspents_loaded.push(UnspentInfo {
            outpoint: OutPoint {
                hash: input.previous_output.hash,
                index: input.previous_output.index,
            },
            value: sat_from_big_decimal(&prev_amount, coin.decimals)
                .expect("Conversion to satoshi from bigdecimal must be valid"),
            height: None,
        });
    }
    Ok((prev_script, unspents_loaded))
}

/// Takes args with a raw transaction in hexadecimal format and previous transactions data as input
/// Returns signed tx in hexadecimal format
pub async fn sign_raw_tx<T: AsRef<UtxoCoinFields> + UtxoTxGenerationOps>(
    coin: &T,
    args: &SignRawTransactionRequest,
) -> RawTransactionResult {
    if let SignRawTransactionEnum::UTXO(utxo_args) = &args.tx {
        sign_raw_utxo_tx(coin, utxo_args).await
    } else {
        MmError::err(RawTransactionError::InvalidParam("utxo type expected".to_string()))
    }
}

/// Takes args with a raw transaction in hexadecimal format and previous transactions data as input
/// Returns signed tx in hexadecimal format
async fn sign_raw_utxo_tx<T: AsRef<UtxoCoinFields> + UtxoTxGenerationOps>(
    coin: &T,
    args: &SignUtxoTransactionParams,
) -> RawTransactionResult {
    let tx_bytes =
        hex::decode(args.tx_hex.as_bytes()).map_to_mm(|e| RawTransactionError::DecodeError(e.to_string()))?;
    let tx: UtxoTx = deserialize(tx_bytes.as_slice()).map_to_mm(|e| RawTransactionError::DecodeError(e.to_string()))?;

    let mut prev_script = HashSet::new();
    let mut unspents = vec![];

    if let Some(prev_txns) = &args.prev_txns {
        for prev_utxo in prev_txns.iter() {
            // get first previous utxo script assuming all are the same
            let script_bytes = hex::decode(prev_utxo.clone().script_pub_key)
                .map_to_mm(|e| RawTransactionError::DecodeError(e.to_string()))?;
            prev_script.insert(Script::from(script_bytes));

            let prev_hash = hex::decode(prev_utxo.tx_hash.as_bytes())
                .map_to_mm(|e| RawTransactionError::DecodeError(e.to_string()))?;

            unspents.push(UnspentInfo {
                outpoint: OutPoint {
                    hash: prev_hash.as_slice().into(),
                    index: prev_utxo.index,
                },
                value: sat_from_big_decimal(&prev_utxo.amount, coin.as_ref().decimals)
                    .expect("conversion satoshi from bigdecimal must be valid"),
                height: None,
            });
        }
    }

    let inputs_to_load = tx
        .inputs()
        .iter()
        .cloned()
        .filter(|input| {
            !unspents.iter().any(|u| {
                u.outpoint.hash == input.previous_output.hash && u.outpoint.index == input.previous_output.index
            })
        })
        .collect::<Vec<TransactionInput>>();

    // If some previous utxos are not provided in the params load them from the chain
    if !inputs_to_load.is_empty() {
        let (loaded_script, loaded_unspents) = get_unspents_for_inputs(coin.as_ref(), &inputs_to_load).await?;
        unspents.extend(loaded_unspents.into_iter());
        if let Some(loaded_script) = loaded_script {
            prev_script.insert(loaded_script);
        }
    }

    // TODO: use zeroise for privkey
    let key_pair = coin.as_ref().priv_key_policy.activated_key_or_err().unwrap();

    let mut input_signer_incomplete = TransactionInputSigner::from(tx);
    input_signer_incomplete.consensus_branch_id = coin.as_ref().conf.consensus_branch_id;

    let builder = UtxoTxBuilder::new(coin)
        .await
        .with_transaction_input_signer(input_signer_incomplete)
        .add_available_inputs(unspents);
    let unsigned = builder
        .build_unchecked()
        .await
        .map_err(|e| RawTransactionError::InvalidParam(e.to_string()))?;
    debug!("Unsigned tx = {:?} for signing", unsigned);

    let prev_script = match prev_script.len() {
        0 => {
            return MmError::err(RawTransactionError::NonExistentPrevOutputError(String::from(
                "no previous script",
            )))
        },
        1 => prev_script.into_iter().next().unwrap(),
        _ => {
            return MmError::err(RawTransactionError::InvalidParam(String::from(
                "spends are from same address only",
            )))
        },
    };
    let signature_version = match prev_script.is_pay_to_witness_key_hash() {
        true => SignatureVersion::WitnessV0,
        _ => coin.as_ref().conf.signature_version,
    };
    let tx_signed = sign_tx(
        unsigned,
        key_pair,
        prev_script,
        signature_version,
        coin.as_ref().conf.fork_id,
    )
    .map_err(|err| RawTransactionError::SigningError(err.to_string()))?;

    let tx_signed_bytes = serialize_with_flags(&tx_signed, SERIALIZE_TRANSACTION_WITNESS);
    Ok(RawTransactionRes {
        tx_hex: tx_signed_bytes.into(),
    })
}

pub fn wait_for_confirmations(
    coin: &UtxoCoinFields,
    input: ConfirmPaymentInput,
) -> Box<dyn Future<Item = (), Error = String> + Send> {
    let mut tx: UtxoTx = try_fus!(deserialize(input.payment_tx.as_slice()).map_err(|e| ERRL!("{:?}", e)));
    tx.tx_hash_algo = coin.tx_hash_algo;
    coin.rpc_client.wait_for_confirmations(
        tx.hash().reversed().into(),
        tx.expiry_height,
        input.confirmations as u32,
        input.requires_nota,
        input.wait_until,
        input.check_every,
    )
}

pub fn wait_for_output_spend(
    coin: &UtxoCoinFields,
    tx_bytes: &[u8],
    output_index: usize,
    from_block: u64,
    wait_until: u64,
    check_every: f64,
) -> TransactionFut {
    let mut tx: UtxoTx = try_tx_fus!(deserialize(tx_bytes).map_err(|e| ERRL!("{:?}", e)));
    tx.tx_hash_algo = coin.tx_hash_algo;
    let client = coin.rpc_client.clone();
    let tx_hash_algo = coin.tx_hash_algo;
    let fut = async move {
        loop {
            let script_pubkey = &try_tx_s!(tx
                .outputs
                .get(output_index)
                .ok_or(ERRL!("No output with index {}", output_index)))
            .script_pubkey;

            match client
                .find_output_spend(
                    tx.hash(),
                    script_pubkey,
                    output_index,
                    BlockHashOrHeight::Height(from_block as i64),
                )
                .compat()
                .await
            {
                Ok(Some(spent_output_info)) => {
                    let mut tx = spent_output_info.spending_tx;
                    tx.tx_hash_algo = tx_hash_algo;
                    return Ok(tx.into());
                },
                Ok(None) => (),
                Err(e) => error!("Error on find_output_spend_of_tx: {}", e),
            };

            if now_sec() > wait_until {
                return TX_PLAIN_ERR!(
                    "Waited too long until {} for transaction {:?} {} to be spent ",
                    wait_until,
                    tx,
                    output_index,
                );
            }
            Timer::sleep(check_every).await;
        }
    };
    Box::new(fut.boxed().compat())
}

pub fn tx_enum_from_bytes(coin: &UtxoCoinFields, bytes: &[u8]) -> Result<TransactionEnum, MmError<TxMarshalingErr>> {
    let mut transaction: UtxoTx = deserialize(bytes).map_to_mm(|e| TxMarshalingErr::InvalidInput(e.to_string()))?;

    let serialized_length = transaction.tx_hex().len();
    if bytes.len() != serialized_length {
        return MmError::err(TxMarshalingErr::CrossCheckFailed(format!(
            "Expected '{}' lenght of the serialized transaction, found '{}'",
            bytes.len(),
            serialized_length
        )));
    }

    transaction.tx_hash_algo = coin.tx_hash_algo;
    Ok(transaction.into())
}

pub fn current_block(coin: &UtxoCoinFields) -> Box<dyn Future<Item = u64, Error = String> + Send> {
    Box::new(coin.rpc_client.get_block_count().map_err(|e| ERRL!("{}", e)))
}

pub fn display_priv_key(coin: &UtxoCoinFields) -> Result<String, String> {
    match coin.priv_key_policy {
        PrivKeyPolicy::Iguana(ref key_pair) => Ok(key_pair.private().to_string()),
        PrivKeyPolicy::HDWallet {
            activated_key: ref activated_key_pair,
            ..
        } => Ok(activated_key_pair.private().to_string()),
        PrivKeyPolicy::Trezor => ERR!("'display_priv_key' doesn't support Hardware Wallets"),
        #[cfg(target_arch = "wasm32")]
        PrivKeyPolicy::Metamask(_) => ERR!("'display_priv_key' doesn't support Metamask"),
    }
}

pub fn min_tx_amount(coin: &UtxoCoinFields) -> BigDecimal {
    big_decimal_from_sat(coin.dust_amount as i64, coin.decimals)
}

pub fn min_trading_vol(coin: &UtxoCoinFields) -> MmNumber {
    if coin.conf.ticker == "BTC" {
        return MmNumber::from(MIN_BTC_TRADING_VOL);
    }
    let dust_multiplier = MmNumber::from(10);
    dust_multiplier * min_tx_amount(coin).into()
}

pub fn is_asset_chain(coin: &UtxoCoinFields) -> bool { coin.conf.asset_chain }

pub async fn get_raw_transaction(coin: &UtxoCoinFields, req: RawTransactionRequest) -> RawTransactionResult {
    let hash = H256Json::from_str(&req.tx_hash).map_to_mm(|e| RawTransactionError::InvalidHashError(e.to_string()))?;
    let hex = coin
        .rpc_client
        .get_transaction_bytes(&hash)
        .compat()
        .await
        .map_err(|e| RawTransactionError::Transport(e.to_string()))?;
    Ok(RawTransactionRes { tx_hex: hex })
}

pub async fn get_tx_hex_by_hash(coin: &UtxoCoinFields, tx_hash: Vec<u8>) -> RawTransactionResult {
    let hex = coin
        .rpc_client
        .get_transaction_bytes(&H256Json::from(tx_hash.as_slice()))
        .compat()
        .await
        .map_err(|e| RawTransactionError::Transport(e.to_string()))?;
    Ok(RawTransactionRes { tx_hex: hex })
}

pub async fn withdraw<T>(coin: T, req: WithdrawRequest) -> WithdrawResult
where
    T: UtxoCommonOps
        + GetUtxoListOps
        + MarketCoinOps
        + CoinWithDerivationMethod
        + GetWithdrawSenderAddress<Address = Address, Pubkey = Public>,
{
    StandardUtxoWithdraw::new(coin, req).await?.build().await
}

pub async fn init_withdraw<T>(
    ctx: MmArc,
    coin: T,
    req: WithdrawRequest,
    task_handle: WithdrawTaskHandleShared,
) -> WithdrawResult
where
    T: UtxoCommonOps
        + GetUtxoListOps
        + UtxoSignerOps
        + CoinWithDerivationMethod
        + GetWithdrawSenderAddress<Address = Address, Pubkey = Public>,
{
    InitUtxoWithdraw::new(ctx, coin, req, task_handle).await?.build().await
}

pub async fn get_withdraw_from_address<T>(
    coin: &T,
    req: &WithdrawRequest,
) -> MmResult<WithdrawSenderAddress<Address, Public>, WithdrawError>
where
    T: CoinWithDerivationMethod + HDWalletCoinOps<Address = Address, Pubkey = Public> + UtxoCommonOps,
{
    match coin.derivation_method() {
        DerivationMethod::SingleAddress(my_address) => get_withdraw_iguana_sender(coin, req, my_address),
        DerivationMethod::HDWallet(hd_wallet) => get_withdraw_hd_sender(coin, req, hd_wallet).await,
    }
}

#[allow(clippy::result_large_err)]
pub fn get_withdraw_iguana_sender<T: UtxoCommonOps>(
    coin: &T,
    req: &WithdrawRequest,
    my_address: &Address,
) -> MmResult<WithdrawSenderAddress<Address, Public>, WithdrawError> {
    if req.from.is_some() {
        let error = "'from' is not supported if the coin is initialized with an Iguana private key";
        return MmError::err(WithdrawError::UnexpectedFromAddress(error.to_owned()));
    }
    let pubkey = coin
        .my_public_key()
        .mm_err(|e| WithdrawError::InternalError(e.to_string()))?;
    Ok(WithdrawSenderAddress {
        address: my_address.clone(),
        pubkey: *pubkey,
        derivation_path: None,
    })
}

pub async fn get_withdraw_hd_sender<T>(
    coin: &T,
    req: &WithdrawRequest,
    hd_wallet: &T::HDWallet,
) -> MmResult<WithdrawSenderAddress<Address, Public>, WithdrawError>
where
    T: HDWalletCoinOps<Address = Address, Pubkey = Public> + Sync,
{
    let HDAccountAddressId {
        account_id,
        chain,
        address_id,
    } = req
        .from
        .clone()
        .or_mm_err(|| WithdrawError::FromAddressNotFound)?
        .to_address_path(hd_wallet.coin_type())?;

    let hd_account = hd_wallet
        .get_account(account_id)
        .await
        .or_mm_err(|| WithdrawError::UnknownAccount { account_id })?;
    let hd_address = coin.derive_address(&hd_account, chain, address_id).await?;

    let is_address_activated = hd_account
        .is_address_activated(chain, address_id)
        // If [`HDWalletCoinOps::derive_address`] succeeds, [`HDAccountOps::is_address_activated`] shouldn't fails with an `InvalidBip44ChainError`.
        .mm_err(|e| WithdrawError::InternalError(e.to_string()))?;
    if !is_address_activated {
        let error = format!("'{}' address is not activated", hd_address.address);
        return MmError::err(WithdrawError::UnexpectedFromAddress(error));
    }

    Ok(WithdrawSenderAddress::from(hd_address))
}

pub fn decimals(coin: &UtxoCoinFields) -> u8 { coin.decimals }

pub fn convert_to_address<T: UtxoCommonOps>(coin: &T, from: &str, to_address_format: Json) -> Result<String, String> {
    let to_address_format: UtxoAddressFormat =
        json::from_value(to_address_format).map_err(|e| ERRL!("Error on parse UTXO address format {:?}", e))?;
    let from_address = try_s!(coin.address_from_str(from));
    match to_address_format {
        UtxoAddressFormat::Standard => {
            // assuming convertion to p2pkh
            Ok(LegacyAddress::new(
                from_address.hash(),
                coin.as_ref().conf.address_prefixes.p2pkh.clone(),
                coin.as_ref().conf.checksum_type,
            )
            .to_string())
        },
        UtxoAddressFormat::Segwit => {
            let bech32_hrp = &coin.as_ref().conf.bech32_hrp;
            match bech32_hrp {
                Some(hrp) => Ok(SegwitAddress::new(from_address.hash(), hrp.clone()).to_string()),
                None => ERR!("Cannot convert to a segwit address for a coin with no bech32_hrp in config"),
            }
        },
        UtxoAddressFormat::CashAddress { network, .. } => Ok(try_s!(from_address
            .to_cashaddress(&network, &coin.as_ref().conf.address_prefixes)
            .and_then(|cashaddress| cashaddress.encode()))),
    }
}

pub fn validate_address<T: UtxoCommonOps>(coin: &T, address: &str) -> ValidateAddressResult {
    let result = coin.address_from_str(address);
    let address = match result {
        Ok(addr) => addr,
        Err(e) => {
            return ValidateAddressResult {
                is_valid: false,
                reason: Some(e.to_string()),
            }
        },
    };

    let is_p2pkh = address.prefix() == &coin.as_ref().conf.address_prefixes.p2pkh;
    let is_p2sh = address.prefix() == &coin.as_ref().conf.address_prefixes.p2sh;
    let is_segwit =
        address.hrp().is_some() && address.hrp() == &coin.as_ref().conf.bech32_hrp && coin.as_ref().conf.segwit;

    if is_p2pkh || is_p2sh || is_segwit {
        ValidateAddressResult {
            is_valid: true,
            reason: None,
        }
    } else {
        ValidateAddressResult {
            is_valid: false,
            reason: Some(ERRL!("Address {} has invalid prefix", address)),
        }
    }
}

// Quick fix for null valued coin fields in fee details of old tx history entries
#[cfg(not(target_arch = "wasm32"))]
async fn tx_history_migration_1<T>(coin: &T, ctx: &MmArc)
where
    T: UtxoStandardOps + UtxoCommonOps + MmCoin + MarketCoinOps,
{
    const MIGRATION_NUMBER: u64 = 1;
    let history = match coin.load_history_from_file(ctx).compat().await {
        Ok(history) => history,
        Err(e) => {
            log_tag!(
                ctx,
                "",
                "tx_history",
                "coin" => coin.as_ref().conf.ticker;
                fmt = "Error {} on 'load_history_from_file', stop the history loop", e
            );
            return;
        },
    };

    let mut updated = false;
    let to_write: Vec<TransactionDetails> = history
        .into_iter()
        .filter_map(|mut tx| match tx.fee_details {
            Some(TxFeeDetails::Utxo(ref mut fee_details)) => {
                if fee_details.coin.is_none() {
                    fee_details.coin = Some(String::from(&tx.coin));
                    updated = true;
                }
                Some(tx)
            },
            Some(_) => None,
            None => Some(tx),
        })
        .collect();

    if updated {
        if let Err(e) = coin.save_history_to_file(ctx, to_write).compat().await {
            log_tag!(
                ctx,
                "",
                "tx_history",
                "coin" => coin.as_ref().conf.ticker;
                fmt = "Error {} on 'save_history_to_file'", e
            );
            return;
        };
    }
    if let Err(e) = coin.update_migration_file(ctx, MIGRATION_NUMBER).compat().await {
        log_tag!(
            ctx,
            "",
            "tx_history",
            "coin" => coin.as_ref().conf.ticker;
            fmt = "Error {} on 'update_migration_file'", e
        );
    };
}

#[cfg(not(target_arch = "wasm32"))]
async fn migrate_tx_history<T>(coin: &T, ctx: &MmArc)
where
    T: UtxoStandardOps + UtxoCommonOps + MmCoin + MarketCoinOps,
{
    let current_migration = coin.get_tx_history_migration(ctx).compat().await.unwrap_or(0);
    if current_migration < 1 {
        tx_history_migration_1(coin, ctx).await;
    }
}

#[allow(clippy::cognitive_complexity)]
pub async fn process_history_loop<T>(coin: T, ctx: MmArc)
where
    T: UtxoStandardOps + UtxoCommonOps + MmCoin + MarketCoinOps,
{
    #[cfg(not(target_arch = "wasm32"))]
    migrate_tx_history(&coin, &ctx).await;

    let mut my_balance: Option<CoinBalance> = None;
    let history = match coin.load_history_from_file(&ctx).compat().await {
        Ok(history) => history,
        Err(e) => {
            log_tag!(
                ctx,
                "",
                "tx_history",
                "coin" => coin.as_ref().conf.ticker;
                fmt = "Error {} on 'load_history_from_file', stop the history loop", e
            );
            return;
        },
    };

    let mut history_map: HashMap<H256Json, TransactionDetails> = history
        .into_iter()
        .filter_map(|tx| {
            let tx_hash = H256Json::from_str(&tx.tx_hash).ok()?;
            Some((tx_hash, tx))
        })
        .collect();

    let mut success_iteration = 0i32;
    loop {
        if ctx.is_stopping() {
            break;
        };
        {
            let coins_ctx = CoinsContext::from_ctx(&ctx).unwrap();
            let coins = coins_ctx.coins.lock().await;
            if !coins.contains_key(&coin.as_ref().conf.ticker) {
                log_tag!(ctx, "", "tx_history", "coin" => coin.as_ref().conf.ticker; fmt = "Loop stopped");
                break;
            };
        }

        let actual_balance = match coin.my_balance().compat().await {
            Ok(actual_balance) => Some(actual_balance),
            Err(err) => {
                log_tag!(
                    ctx,
                    "",
                    "tx_history",
                    "coin" => coin.as_ref().conf.ticker;
                    fmt = "Error {:?} on getting balance", err
                );
                None
            },
        };

        let need_update = history_map.iter().any(|(_, tx)| tx.should_update());
        match (&my_balance, &actual_balance) {
            (Some(prev_balance), Some(actual_balance)) if prev_balance == actual_balance && !need_update => {
                // my balance hasn't been changed, there is no need to reload tx_history
                Timer::sleep(30.).await;
                continue;
            },
            _ => (),
        }

        let metrics = ctx.metrics.clone();
        let tx_ids = match coin.request_tx_history(metrics).await {
            RequestTxHistoryResult::Ok(tx_ids) => tx_ids,
            RequestTxHistoryResult::Retry { error } => {
                log_tag!(
                    ctx,
                    "",
                    "tx_history",
                    "coin" => coin.as_ref().conf.ticker;
                    fmt = "{}, retrying", error
                );
                Timer::sleep(10.).await;
                continue;
            },
            RequestTxHistoryResult::HistoryTooLarge => {
                log_tag!(
                    ctx,
                    "",
                    "tx_history",
                    "coin" => coin.as_ref().conf.ticker;
                    fmt = "Got `history too large`, stopping further attempts to retrieve it"
                );
                *coin.as_ref().history_sync_state.lock().unwrap() = HistorySyncState::Error(json!({
                    "code": HISTORY_TOO_LARGE_ERR_CODE,
                    "message": "Got `history too large` error from Electrum server. History is not available",
                }));
                break;
            },
            RequestTxHistoryResult::CriticalError(e) => {
                log_tag!(
                    ctx,
                    "",
                    "tx_history",
                    "coin" => coin.as_ref().conf.ticker;
                    fmt = "{}, stopping futher attempts to retreive it", e
                );
                break;
            },
        };

        // Remove transactions in the history_map that are not in the requested transaction list anymore
        let history_length = history_map.len();
        let requested_ids: HashSet<H256Json> = tx_ids.iter().map(|x| x.0).collect();
        history_map.retain(|hash, _| requested_ids.contains(hash));

        if history_map.len() < history_length {
            let to_write: Vec<TransactionDetails> = history_map.values().cloned().collect();
            if let Err(e) = coin.save_history_to_file(&ctx, to_write).compat().await {
                log_tag!(
                    ctx,
                    "",
                    "tx_history",
                    "coin" => coin.as_ref().conf.ticker;
                    fmt = "Error {} on 'save_history_to_file', stop the history loop", e
                );
                return;
            };
        }

        let mut transactions_left = if tx_ids.len() > history_map.len() {
            *coin.as_ref().history_sync_state.lock().unwrap() = HistorySyncState::InProgress(json!({
                "transactions_left": tx_ids.len() - history_map.len()
            }));
            tx_ids.len() - history_map.len()
        } else {
            *coin.as_ref().history_sync_state.lock().unwrap() = HistorySyncState::InProgress(json!({
                "transactions_left": 0
            }));
            0
        };

        // This is the cache of the already requested transactions.
        let mut input_transactions = HistoryUtxoTxMap::default();
        for (txid, height) in tx_ids {
            let mut updated = false;
            match history_map.entry(txid) {
                Entry::Vacant(e) => {
                    mm_counter!(ctx.metrics, "tx.history.request.count", 1, "coin" => coin.as_ref().conf.ticker.clone(), "method" => "tx_detail_by_hash");

                    match coin.tx_details_by_hash(&txid.0, &mut input_transactions).await {
                        Ok(mut tx_details) => {
                            mm_counter!(ctx.metrics, "tx.history.response.count", 1, "coin" => coin.as_ref().conf.ticker.clone(), "method" => "tx_detail_by_hash");

                            if tx_details.block_height == 0 && height > 0 {
                                tx_details.block_height = height;
                            }

                            e.insert(tx_details);
                            if transactions_left > 0 {
                                transactions_left -= 1;
                                *coin.as_ref().history_sync_state.lock().unwrap() =
                                    HistorySyncState::InProgress(json!({ "transactions_left": transactions_left }));
                            }
                            updated = true;
                        },
                        Err(e) => log_tag!(
                            ctx,
                            "",
                            "tx_history",
                            "coin" => coin.as_ref().conf.ticker;
                            fmt = "Error {:?} on getting the details of {:?}, skipping the tx", e, txid
                        ),
                    }
                },
                Entry::Occupied(mut e) => {
                    // update block height for previously unconfirmed transaction
                    if e.get().should_update_block_height() && height > 0 {
                        e.get_mut().block_height = height;
                        updated = true;
                    }
                    if e.get().should_update_timestamp() || e.get().firo_negative_fee() {
                        mm_counter!(ctx.metrics, "tx.history.request.count", 1, "coin" => coin.as_ref().conf.ticker.clone(), "method" => "tx_detail_by_hash");

                        match coin.tx_details_by_hash(&txid.0, &mut input_transactions).await {
                            Ok(tx_details) => {
                                mm_counter!(ctx.metrics, "tx.history.response.count", 1, "coin" => coin.as_ref().conf.ticker.clone(), "method" => "tx_detail_by_hash");
                                // replace with new tx details in case we need to update any data
                                e.insert(tx_details);
                                updated = true;
                            },
                            Err(e) => log_tag!(
                                ctx,
                                "",
                                "tx_history",
                                "coin" => coin.as_ref().conf.ticker;
                                fmt = "Error {:?} on getting the details of {:?}, skipping the tx", e, txid
                            ),
                        }
                    }
                },
            }
            if updated {
                let to_write: Vec<TransactionDetails> = history_map.values().cloned().collect();
                if let Err(e) = coin.save_history_to_file(&ctx, to_write).compat().await {
                    log_tag!(
                        ctx,
                        "",
                        "tx_history",
                        "coin" => coin.as_ref().conf.ticker;
                        fmt = "Error {} on 'save_history_to_file', stop the history loop", e
                    );
                    return;
                };
            }
        }
        *coin.as_ref().history_sync_state.lock().unwrap() = HistorySyncState::Finished;

        if success_iteration == 0 {
            log_tag!(
                ctx,
                "😅",
                "tx_history",
                "coin" => coin.as_ref().conf.ticker;
                fmt = "history has been loaded successfully"
            );
        }

        my_balance = actual_balance;
        success_iteration += 1;
        Timer::sleep(30.).await;
    }
}

pub async fn request_tx_history<T>(coin: &T, metrics: MetricsArc) -> RequestTxHistoryResult
where
    T: UtxoCommonOps + MmCoin + MarketCoinOps,
{
    let my_address = match coin.my_address() {
        Ok(addr) => addr,
        Err(e) => {
            return RequestTxHistoryResult::CriticalError(ERRL!(
                "Error on getting self address: {}. Stop tx history",
                e
            ))
        },
    };

    let tx_ids = match &coin.as_ref().rpc_client {
        UtxoRpcClientEnum::Native(client) => {
            let mut from = 0;
            let mut all_transactions = vec![];
            loop {
                mm_counter!(metrics, "tx.history.request.count", 1,
                    "coin" => coin.as_ref().conf.ticker.clone(), "client" => "native", "method" => "listtransactions");

                let transactions = match client.list_transactions(100, from).compat().await {
                    Ok(value) => value,
                    Err(e) => {
                        return RequestTxHistoryResult::Retry {
                            error: ERRL!("Error {} on list transactions", e),
                        };
                    },
                };

                mm_counter!(metrics, "tx.history.response.count", 1,
                    "coin" => coin.as_ref().conf.ticker.clone(), "client" => "native", "method" => "listtransactions");

                if transactions.is_empty() {
                    break;
                }
                from += 100;
                all_transactions.extend(transactions);
            }

            mm_counter!(metrics, "tx.history.response.total_length", all_transactions.len() as u64,
                "coin" => coin.as_ref().conf.ticker.clone(), "client" => "native", "method" => "listtransactions");

            all_transactions
                .into_iter()
                .filter_map(|item| {
                    if item.address == my_address {
                        Some((item.txid, item.blockindex))
                    } else {
                        None
                    }
                })
                .collect()
        },
        UtxoRpcClientEnum::Electrum(client) => {
            let my_address = match coin.as_ref().derivation_method.single_addr_or_err().await {
                Ok(my_address) => my_address,
                Err(e) => return RequestTxHistoryResult::CriticalError(e.to_string()),
            };
<<<<<<< HEAD
            let script = output_script(&my_address, ScriptType::P2PKH);
=======
            let script = match output_script(my_address) {
                Ok(script) => script,
                Err(err) => return RequestTxHistoryResult::CriticalError(err.to_string()),
            };
>>>>>>> a877acad
            let script_hash = electrum_script_hash(&script);

            mm_counter!(metrics, "tx.history.request.count", 1,
                "coin" => coin.as_ref().conf.ticker.clone(), "client" => "electrum", "method" => "blockchain.scripthash.get_history");

            let electrum_history = match client.scripthash_get_history(&hex::encode(script_hash)).compat().await {
                Ok(value) => value,
                Err(e) => match &e.error {
                    JsonRpcErrorType::InvalidRequest(e)
                    | JsonRpcErrorType::Parse(_, e)
                    | JsonRpcErrorType::Transport(e)
                    | JsonRpcErrorType::Internal(e) => {
                        return RequestTxHistoryResult::Retry {
                            error: ERRL!("Error {} on scripthash_get_history", e),
                        };
                    },
                    JsonRpcErrorType::Response(_addr, err) => {
                        if HISTORY_TOO_LARGE_ERROR.eq(err) {
                            return RequestTxHistoryResult::HistoryTooLarge;
                        } else {
                            return RequestTxHistoryResult::Retry {
                                error: ERRL!("Error {:?} on scripthash_get_history", e),
                            };
                        }
                    },
                },
            };
            mm_counter!(metrics, "tx.history.response.count", 1,
                "coin" => coin.as_ref().conf.ticker.clone(), "client" => "electrum", "method" => "blockchain.scripthash.get_history");

            mm_counter!(metrics, "tx.history.response.total_length", electrum_history.len() as u64,
                "coin" => coin.as_ref().conf.ticker.clone(), "client" => "electrum", "method" => "blockchain.scripthash.get_history");

            // electrum returns the most recent transactions in the end but we need to
            // process them first so rev is required
            electrum_history
                .into_iter()
                .rev()
                .map(|item| {
                    let height = if item.height < 0 { 0 } else { item.height as u64 };
                    (item.tx_hash, height)
                })
                .collect()
        },
    };
    RequestTxHistoryResult::Ok(tx_ids)
}

pub async fn tx_details_by_hash<T: UtxoCommonOps>(
    coin: &T,
    hash: &[u8],
    input_transactions: &mut HistoryUtxoTxMap,
) -> Result<TransactionDetails, String> {
    let ticker = &coin.as_ref().conf.ticker;
    let hash = H256Json::from(hash);
    let verbose_tx = try_s!(coin.as_ref().rpc_client.get_verbose_transaction(&hash).compat().await);
    let mut tx: UtxoTx = try_s!(deserialize(verbose_tx.hex.as_slice()).map_err(|e| ERRL!("{:?}", e)));
    tx.tx_hash_algo = coin.as_ref().tx_hash_algo;
    let my_address = try_s!(coin.as_ref().derivation_method.single_addr_or_err().await);

    input_transactions.insert(hash, HistoryUtxoTx {
        tx: tx.clone(),
        height: verbose_tx.height,
    });

    let mut input_amount = 0;
    let mut output_amount = 0;
    let mut from_addresses = Vec::new();
    let mut to_addresses = Vec::new();
    let mut spent_by_me = 0;
    let mut received_by_me = 0;

    for input in tx.inputs.iter() {
        // input transaction is zero if the tx is the coinbase transaction
        if input.previous_output.hash.is_zero() {
            continue;
        }

        let prev_tx_hash: H256Json = input.previous_output.hash.reversed().into();
        let prev_tx = try_s!(
            coin.get_mut_verbose_transaction_from_map_or_rpc(prev_tx_hash, input_transactions)
                .await
        );
        let prev_tx = &mut prev_tx.tx;
        prev_tx.tx_hash_algo = coin.as_ref().tx_hash_algo;

        let prev_output_index: usize = try_s!(input.previous_output.index.try_into());
        let prev_tx_output = prev_tx.outputs.get(prev_output_index).ok_or(ERRL!(
            "Previous output index is out of bound: coin={}, prev_output_index={}, prev_tx_hash={}, tx_hash={}, tx_hex={:02x}",
            ticker,
            prev_output_index,
            prev_tx_hash,
            hash,
            verbose_tx.hex,
        ))?;
        input_amount += prev_tx_output.value;
        let from: Vec<Address> = try_s!(coin.addresses_from_script(&prev_tx_output.script_pubkey.clone().into()));
        if from.contains(&my_address) {
            spent_by_me += prev_tx_output.value;
        }
        from_addresses.extend(from.into_iter());
    }

    for output in tx.outputs.iter() {
        output_amount += output.value;
        let to = try_s!(coin.addresses_from_script(&output.script_pubkey.clone().into()));
        if to.contains(&my_address) {
            received_by_me += output.value;
        }
        to_addresses.extend(to.into_iter());
    }

    // TODO uncomment this when `calc_interest_of_tx` works fine
    // let (fee, kmd_rewards) = if ticker == "KMD" {
    //     let kmd_rewards = try_s!(coin.calc_interest_of_tx(&tx, input_transactions).await);
    //     // `input_amount = output_amount + fee`, where `output_amount = actual_output_amount + kmd_rewards`,
    //     // so to calculate an actual transaction fee, we have to subtract the `kmd_rewards` from the total `output_amount`:
    //     // `fee = input_amount - actual_output_amount` or simplified `fee = input_amount - output_amount + kmd_rewards`
    //     let fee = input_amount as i64 - output_amount as i64 + kmd_rewards as i64;
    //
    //     let my_address = &coin.as_ref().my_address;
    //     let claimed_by_me = from_addresses.iter().all(|from| from == my_address) && to_addresses.contains(my_address);
    //     let kmd_rewards_details = KmdRewardsDetails {
    //         amount: big_decimal_from_sat_unsigned(kmd_rewards, coin.as_ref().decimals),
    //         claimed_by_me,
    //     };
    //     (
    //         big_decimal_from_sat(fee, coin.as_ref().decimals),
    //         Some(kmd_rewards_details),
    //     )
    // } else if input_amount == 0 {
    //     let fee = verbose_tx.vin.iter().fold(0., |cur, input| {
    //         let fee = match input {
    //             TransactionInputEnum::Lelantus(lelantus) => lelantus.n_fees,
    //             _ => 0.,
    //         };
    //         cur + fee
    //     });
    //     (fee.into(), None)
    // } else {
    //     let fee = input_amount as i64 - output_amount as i64;
    //     (big_decimal_from_sat(fee, coin.as_ref().decimals), None)
    // };

    let (fee, kmd_rewards) = if input_amount == 0 {
        let fee = verbose_tx.vin.iter().fold(0., |cur, input| {
            let fee = match input {
                TransactionInputEnum::Lelantus(lelantus) => lelantus.n_fees,
                _ => 0.,
            };
            cur + fee
        });
        (try_s!(fee.try_into()), None)
    } else {
        let fee = input_amount as i64 - output_amount as i64;
        (big_decimal_from_sat(fee, coin.as_ref().decimals), None)
    };

    // remove address duplicates in case several inputs were spent from same address
    // or several outputs are sent to same address
    let mut from_addresses: Vec<String> =
        try_s!(from_addresses.into_iter().map(|addr| addr.display_address()).collect());
    from_addresses.sort();
    from_addresses.dedup();
    let mut to_addresses: Vec<String> = try_s!(to_addresses.into_iter().map(|addr| addr.display_address()).collect());
    to_addresses.sort();
    to_addresses.dedup();

    let fee_details = UtxoFeeDetails {
        coin: Some(coin.as_ref().conf.ticker.clone()),
        amount: fee,
    };

    Ok(TransactionDetails {
        from: from_addresses,
        to: to_addresses,
        received_by_me: big_decimal_from_sat_unsigned(received_by_me, coin.as_ref().decimals),
        spent_by_me: big_decimal_from_sat_unsigned(spent_by_me, coin.as_ref().decimals),
        my_balance_change: big_decimal_from_sat(received_by_me as i64 - spent_by_me as i64, coin.as_ref().decimals),
        total_amount: big_decimal_from_sat_unsigned(input_amount, coin.as_ref().decimals),
        tx_hash: tx.hash().reversed().to_vec().to_tx_hash(),
        tx_hex: verbose_tx.hex,
        fee_details: Some(fee_details.into()),
        block_height: verbose_tx.height.unwrap_or(0),
        coin: ticker.clone(),
        internal_id: tx.hash().reversed().to_vec().into(),
        timestamp: verbose_tx.time.into(),
        kmd_rewards,
        transaction_type: Default::default(),
        memo: None,
    })
}

pub async fn get_mut_verbose_transaction_from_map_or_rpc<'a, 'b, T>(
    coin: &'a T,
    tx_hash: H256Json,
    utxo_tx_map: &'b mut HistoryUtxoTxMap,
) -> UtxoRpcResult<&'b mut HistoryUtxoTx>
where
    T: AsRef<UtxoCoinFields>,
{
    let tx = match utxo_tx_map.entry(tx_hash) {
        Entry::Vacant(e) => {
            let verbose = coin
                .as_ref()
                .rpc_client
                .get_verbose_transaction(&tx_hash)
                .compat()
                .await?;
            let tx = HistoryUtxoTx {
                tx: deserialize(verbose.hex.as_slice())
                    .map_to_mm(|e| UtxoRpcError::InvalidResponse(format!("{:?}, tx: {:?}", e, tx_hash)))?,
                height: verbose.height,
            };
            e.insert(tx)
        },
        Entry::Occupied(e) => e.into_mut(),
    };
    Ok(tx)
}

/// This function is used when the transaction details were calculated without considering the KMD rewards.
/// We know that [`TransactionDetails::fee`] was calculated by `fee = input_amount - output_amount`,
/// where `output_amount = actual_output_amount + kmd_rewards` or `actual_output_amount = output_amount - kmd_rewards`.
/// To calculate an actual fee amount, we have to replace `output_amount` with `actual_output_amount`:
/// `actual_fee = input_amount - actual_output_amount` or `actual_fee = input_amount - output_amount + kmd_rewards`.
/// Substitute [`TransactionDetails::fee`] to the last equation:
/// `actual_fee = TransactionDetails::fee + kmd_rewards`
pub async fn update_kmd_rewards<T>(
    coin: &T,
    tx_details: &mut TransactionDetails,
    input_transactions: &mut HistoryUtxoTxMap,
) -> UtxoRpcResult<()>
where
    T: UtxoCommonOps + UtxoStandardOps + MarketCoinOps,
{
    if !tx_details.should_update_kmd_rewards() {
        let error = "There is no need to update KMD rewards".to_owned();
        return MmError::err(UtxoRpcError::Internal(error));
    }
    let tx: UtxoTx = deserialize(tx_details.tx_hex.as_slice()).map_to_mm(|e| {
        UtxoRpcError::Internal(format!(
            "Error deserializing the {:?} transaction hex: {:?}",
            tx_details.tx_hash, e
        ))
    })?;
    let kmd_rewards = coin.calc_interest_of_tx(&tx, input_transactions).await?;
    let kmd_rewards = big_decimal_from_sat_unsigned(kmd_rewards, coin.as_ref().decimals);

    if let Some(TxFeeDetails::Utxo(UtxoFeeDetails { ref amount, .. })) = tx_details.fee_details {
        let actual_fee_amount = amount + &kmd_rewards;
        tx_details.fee_details = Some(TxFeeDetails::Utxo(UtxoFeeDetails {
            coin: Some(coin.as_ref().conf.ticker.clone()),
            amount: actual_fee_amount,
        }));
    }

    let my_address = &coin.my_address()?;
    let claimed_by_me = tx_details.from.iter().all(|from| from == my_address) && tx_details.to.contains(my_address);

    tx_details.kmd_rewards = Some(KmdRewardsDetails {
        amount: kmd_rewards,
        claimed_by_me,
    });
    Ok(())
}

pub async fn calc_interest_of_tx<T: UtxoCommonOps>(
    coin: &T,
    tx: &UtxoTx,
    input_transactions: &mut HistoryUtxoTxMap,
) -> UtxoRpcResult<u64> {
    if coin.as_ref().conf.ticker != "KMD" {
        let error = format!("Expected KMD ticker, found {}", coin.as_ref().conf.ticker);
        return MmError::err(UtxoRpcError::Internal(error));
    }

    let mut kmd_rewards = 0;
    for input in tx.inputs.iter() {
        // input transaction is zero if the tx is the coinbase transaction
        if input.previous_output.hash.is_zero() {
            continue;
        }

        let prev_tx_hash: H256Json = input.previous_output.hash.reversed().into();
        let prev_tx = coin
            .get_mut_verbose_transaction_from_map_or_rpc(prev_tx_hash, input_transactions)
            .await?;

        let prev_tx_value = prev_tx.tx.outputs[input.previous_output.index as usize].value;
        let prev_tx_locktime = prev_tx.tx.lock_time as u64;
        let this_tx_locktime = tx.lock_time as u64;
        if let Ok(interest) = kmd_interest(prev_tx.height, prev_tx_value, prev_tx_locktime, this_tx_locktime) {
            kmd_rewards += interest;
        }
    }
    Ok(kmd_rewards)
}

pub fn history_sync_status(coin: &UtxoCoinFields) -> HistorySyncState {
    coin.history_sync_state.lock().unwrap().clone()
}

pub fn get_trade_fee<T: UtxoCommonOps>(coin: T) -> Box<dyn Future<Item = TradeFee, Error = String> + Send> {
    let ticker = coin.as_ref().conf.ticker.clone();
    let decimals = coin.as_ref().decimals;
    let fut = async move {
        let fee = try_s!(coin.get_tx_fee().await);
        let amount = match fee {
            ActualTxFee::Dynamic(f) => f,
            ActualTxFee::FixedPerKb(f) => f,
        };
        Ok(TradeFee {
            coin: ticker,
            amount: big_decimal_from_sat(amount as i64, decimals).into(),
            paid_from_trading_vol: false,
        })
    };
    Box::new(fut.boxed().compat())
}

/// To ensure the `get_sender_trade_fee(x) <= get_sender_trade_fee(y)` condition is satisfied for any `x < y`,
/// we should include a `change` output into the result fee. Imagine this case:
/// Let `sum_inputs = 11000` and `total_tx_fee: { 200, if there is no the change output; 230, if there is the change output }`.
///
/// If `value = TradePreimageValue::Exact(10000)`, therefore `sum_outputs = 10000`.
/// then `change = sum_inputs - sum_outputs - total_tx_fee = 800`, so `change < dust` and `total_tx_fee = 200` (including the change output).
///
/// But if `value = TradePreimageValue::Exact(9000)`, therefore `sum_outputs = 9000`. Let `sum_inputs = 11000`, `total_tx_fee = 230`
/// where `change = sum_inputs - sum_outputs - total_tx_fee = 1770`, so `change > dust` and `total_tx_fee = 230` (including the change output).
///
/// To sum up, `get_sender_trade_fee(TradePreimageValue::Exact(9000)) > get_sender_trade_fee(TradePreimageValue::Exact(10000))`.
/// So we should always return a fee as if a transaction includes the change output.
pub async fn preimage_trade_fee_required_to_send_outputs<T>(
    coin: &T,
    ticker: &str,
    outputs: Vec<TransactionOutput>,
    fee_policy: FeePolicy,
    gas_fee: Option<u64>,
    stage: &FeeApproxStage,
) -> TradePreimageResult<BigDecimal>
where
    T: UtxoCommonOps + GetUtxoListOps,
{
    let decimals = coin.as_ref().decimals;
    let tx_fee = coin.get_tx_fee().await?;
    // [`FeePolicy::DeductFromOutput`] is used if the value is [`TradePreimageValue::UpperBound`] only
    let is_amount_upper_bound = matches!(fee_policy, FeePolicy::DeductFromOutput(_));
    let my_address = coin.as_ref().derivation_method.single_addr_or_err().await?;

    match tx_fee {
        // if it's a dynamic fee, we should generate a swap transaction to get an actual trade fee
        ActualTxFee::Dynamic(fee) => {
            // take into account that the dynamic tx fee may increase during the swap
            let dynamic_fee = coin.increase_dynamic_fee_by_stage(fee, stage);

            let outputs_count = outputs.len();
            let (unspents, _recently_sent_txs) = coin.get_unspent_ordered_list(&my_address).await?;

            let actual_tx_fee = ActualTxFee::Dynamic(dynamic_fee);

            let mut tx_builder = UtxoTxBuilder::new(coin)
                .await
                .add_available_inputs(unspents)
                .add_outputs(outputs)
                .with_fee_policy(fee_policy)
                .with_fee(actual_tx_fee);
            if let Some(gas) = gas_fee {
                tx_builder = tx_builder.with_gas_fee(gas);
            }
            let (tx, data) = tx_builder.build().await.mm_err(|e| {
                TradePreimageError::from_generate_tx_error(e, ticker.to_owned(), decimals, is_amount_upper_bound)
            })?;

            let total_fee = if tx.outputs.len() == outputs_count {
                // take into account the change output
                data.fee_amount + (dynamic_fee * P2PKH_OUTPUT_LEN) / KILO_BYTE
            } else {
                // the change output is included already
                data.fee_amount
            };

            Ok(big_decimal_from_sat(total_fee as i64, decimals))
        },
        ActualTxFee::FixedPerKb(fee) => {
            let outputs_count = outputs.len();
            let (unspents, _recently_sent_txs) = coin.get_unspent_ordered_list(&my_address).await?;

            let mut tx_builder = UtxoTxBuilder::new(coin)
                .await
                .add_available_inputs(unspents)
                .add_outputs(outputs)
                .with_fee_policy(fee_policy)
                .with_fee(tx_fee);
            if let Some(gas) = gas_fee {
                tx_builder = tx_builder.with_gas_fee(gas);
            }
            let (tx, data) = tx_builder.build().await.mm_err(|e| {
                TradePreimageError::from_generate_tx_error(e, ticker.to_string(), decimals, is_amount_upper_bound)
            })?;

            let total_fee = if tx.outputs.len() == outputs_count {
                // take into account the change output if tx_size_kb(tx with change) > tx_size_kb(tx without change)
                let tx = UtxoTx::from(tx);
                let tx_bytes = serialize(&tx);
                if tx_bytes.len() as u64 % KILO_BYTE + P2PKH_OUTPUT_LEN > KILO_BYTE {
                    data.fee_amount + fee
                } else {
                    data.fee_amount
                }
            } else {
                // the change output is included already
                data.fee_amount
            };

            Ok(big_decimal_from_sat(total_fee as i64, decimals))
        },
    }
}

/// Maker or Taker should pay fee only for sending his payment.
/// Even if refund will be required the fee will be deducted from P2SH input.
/// Please note the `get_sender_trade_fee` satisfies the following condition:
/// `get_sender_trade_fee(x) <= get_sender_trade_fee(y)` for any `x < y`.
pub async fn get_sender_trade_fee<T>(
    coin: &T,
    value: TradePreimageValue,
    stage: FeeApproxStage,
) -> TradePreimageResult<TradeFee>
where
    T: MarketCoinOps + UtxoCommonOps,
{
    let (amount, fee_policy) = match value {
        TradePreimageValue::UpperBound(upper_bound) => (upper_bound, FeePolicy::DeductFromOutput(0)),
        TradePreimageValue::Exact(amount) => (amount, FeePolicy::SendExact),
    };

    // pass the dummy params
    let time_lock = now_sec_u32();
    let my_pub = &[0; 33]; // H264 is 33 bytes
    let other_pub = &[0; 33]; // H264 is 33 bytes
    let secret_hash = &[0; 20]; // H160 is 20 bytes

    // `generate_swap_payment_outputs` may fail due to either invalid `other_pub` or a number conversation error
    let SwapPaymentOutputsResult { outputs, .. } = generate_swap_payment_outputs(
        coin,
        time_lock,
        my_pub,
        other_pub,
        secret_hash,
        amount,
        SwapPaymentType::TakerOrMakerPayment,
    )
    .map_to_mm(TradePreimageError::InternalError)?;
    let gas_fee = None;
    let fee_amount = coin
        .preimage_trade_fee_required_to_send_outputs(outputs, fee_policy, gas_fee, &stage)
        .await?;
    Ok(TradeFee {
        coin: coin.as_ref().conf.ticker.clone(),
        amount: fee_amount.into(),
        paid_from_trading_vol: false,
    })
}

/// The fee to spend (receive) other payment is deducted from the trading amount so we should display it
pub fn get_receiver_trade_fee<T: UtxoCommonOps>(coin: T) -> TradePreimageFut<TradeFee> {
    let fut = async move {
        let amount_sat = get_htlc_spend_fee(&coin, DEFAULT_SWAP_TX_SPEND_SIZE, &FeeApproxStage::WithoutApprox).await?;
        let amount = big_decimal_from_sat_unsigned(amount_sat, coin.as_ref().decimals).into();
        Ok(TradeFee {
            coin: coin.as_ref().conf.ticker.clone(),
            amount,
            paid_from_trading_vol: true,
        })
    };
    Box::new(fut.boxed().compat())
}

pub async fn get_fee_to_send_taker_fee<T>(
    coin: &T,
    dex_fee: DexFee,
    stage: FeeApproxStage,
) -> TradePreimageResult<TradeFee>
where
    T: MarketCoinOps + UtxoCommonOps,
{
    let decimals = coin.as_ref().decimals;

    let outputs = generate_taker_fee_tx_outputs(decimals, &AddressHashEnum::default_address_hash(), dex_fee)?;

    let gas_fee = None;
    let fee_amount = coin
        .preimage_trade_fee_required_to_send_outputs(outputs, FeePolicy::SendExact, gas_fee, &stage)
        .await?;
    Ok(TradeFee {
        coin: coin.ticker().to_owned(),
        amount: fee_amount.into(),
        paid_from_trading_vol: false,
    })
}

pub fn required_confirmations(coin: &UtxoCoinFields) -> u64 {
    coin.conf.required_confirmations.load(AtomicOrdering::Relaxed)
}

pub fn requires_notarization(coin: &UtxoCoinFields) -> bool {
    coin.conf.requires_notarization.load(AtomicOrdering::Relaxed)
}

pub fn set_required_confirmations(coin: &UtxoCoinFields, confirmations: u64) {
    coin.conf
        .required_confirmations
        .store(confirmations, AtomicOrdering::Relaxed);
}

pub fn set_requires_notarization(coin: &UtxoCoinFields, requires_nota: bool) {
    coin.conf
        .requires_notarization
        .store(requires_nota, AtomicOrdering::Relaxed);
}

pub fn coin_protocol_info<T: UtxoCommonOps>(coin: &T) -> Vec<u8> {
    rmp_serde::to_vec(coin.addr_format()).expect("Serialization should not fail")
}

pub fn is_coin_protocol_supported<T: UtxoCommonOps>(coin: &T, info: &Option<Vec<u8>>) -> bool {
    match info {
        Some(format) => rmp_serde::from_slice::<UtxoAddressFormat>(format).is_ok(),
        None => !coin.addr_format().is_segwit(),
    }
}

/// [`GetUtxoListOps::get_mature_unspent_ordered_list`] implementation.
/// Returns available mature and immature unspents in ascending order
/// + `RecentlySpentOutPoints` MutexGuard for further interaction (e.g. to add new transaction to it).
pub async fn get_mature_unspent_ordered_list<'a, T>(
    coin: &'a T,
    address: &Address,
) -> UtxoRpcResult<(MatureUnspentList, RecentlySpentOutPointsGuard<'a>)>
where
    T: UtxoCommonOps + GetUtxoListOps,
{
    let (unspents, recently_spent) = coin.get_all_unspent_ordered_list(address).await?;
    let mature_unspents = identify_mature_unspents(coin, unspents).await?;
    Ok((mature_unspents, recently_spent))
}

/// [`GetUtxoMapOps::get_mature_unspent_ordered_map`] implementation.
/// Returns available mature and immature unspents in ascending order for every given `addresses`
/// + `RecentlySpentOutPoints` MutexGuard for further interaction (e.g. to add new transaction to it).
pub async fn get_mature_unspent_ordered_map<T>(
    coin: &T,
    addresses: Vec<Address>,
) -> UtxoRpcResult<(MatureUnspentMap, RecentlySpentOutPointsGuard<'_>)>
where
    T: UtxoCommonOps + GetUtxoMapOps,
{
    let (unspents_map, recently_spent) = coin.get_all_unspent_ordered_map(addresses).await?;
    // Get an iterator of futures: `Future<Output=UtxoRpcResult<(Address, MatureUnspentList)>>`
    let fut_it = unspents_map.into_iter().map(|(address, unspents)| {
        identify_mature_unspents(coin, unspents).map(|res| -> UtxoRpcResult<(Address, MatureUnspentList)> {
            let mature_unspents = res?;
            Ok((address, mature_unspents))
        })
    });
    // Poll the `fut_it` futures concurrently.
    let result_map = futures::future::try_join_all(fut_it).await?.into_iter().collect();
    Ok((result_map, recently_spent))
}

/// Splits the given `unspents` outputs into mature and immature.
pub async fn identify_mature_unspents<T>(coin: &T, unspents: Vec<UnspentInfo>) -> UtxoRpcResult<MatureUnspentList>
where
    T: UtxoCommonOps,
{
    /// Returns `true` if the given transaction has a known non-zero height.
    fn can_tx_be_cached(tx: &RpcTransaction) -> bool { tx.height > Some(0) }

    /// Calculates actual confirmations number of the given `tx` transaction loaded from cache.
    fn calc_actual_cached_tx_confirmations(tx: &RpcTransaction, block_count: u64) -> UtxoRpcResult<u32> {
        let tx_height = tx.height.or_mm_err(|| {
            UtxoRpcError::Internal(format!(r#"Warning, height of cached "{:?}" tx is unknown"#, tx.txid))
        })?;
        // There shouldn't be cached transactions with height == 0
        if tx_height == 0 {
            let error = format!(
                r#"Warning, height of cached "{:?}" tx is expected to be non-zero"#,
                tx.txid
            );
            return MmError::err(UtxoRpcError::Internal(error));
        }
        if block_count < tx_height {
            let error = format!(
                r#"Warning, actual block_count {} less than cached tx_height {} of {:?}"#,
                block_count, tx_height, tx.txid
            );
            return MmError::err(UtxoRpcError::Internal(error));
        }

        let confirmations = block_count - tx_height + 1;
        Ok(confirmations as u32)
    }

    let block_count = coin.as_ref().rpc_client.get_block_count().compat().await?;

    let to_verbose: HashSet<H256Json> = unspents
        .iter()
        .map(|unspent| unspent.outpoint.hash.reversed().into())
        .collect();
    let verbose_txs = coin
        .get_verbose_transactions_from_cache_or_rpc(to_verbose)
        .compat()
        .await?;
    // Transactions that should be cached.
    let mut txs_to_cache = HashMap::with_capacity(verbose_txs.len());

    let mut result = MatureUnspentList::with_capacity(unspents.len());
    for unspent in unspents {
        let tx_hash: H256Json = unspent.outpoint.hash.reversed().into();
        let tx_info = verbose_txs
            .get(&tx_hash)
            .or_mm_err(|| {
                UtxoRpcError::Internal(format!(
                    "'get_verbose_transactions_from_cache_or_rpc' should have returned '{:?}'",
                    tx_hash
                ))
            })?
            .clone();
        let tx_info = match tx_info {
            VerboseTransactionFrom::Cache(mut tx) => {
                if unspent.height.is_some() {
                    tx.height = unspent.height;
                }
                match calc_actual_cached_tx_confirmations(&tx, block_count) {
                    Ok(conf) => tx.confirmations = conf,
                    // do not skip the transaction with unknown confirmations,
                    // because the transaction can be matured
                    Err(e) => error!("{}", e),
                }
                tx
            },
            VerboseTransactionFrom::Rpc(mut tx) => {
                if tx.height.is_none() {
                    tx.height = unspent.height;
                }
                if can_tx_be_cached(&tx) {
                    txs_to_cache.insert(tx_hash, tx.clone());
                }
                tx
            },
        };

        if coin.is_unspent_mature(&tx_info) {
            result.mature.push(unspent);
        } else {
            result.immature.push(unspent);
        }
    }

    coin.as_ref()
        .tx_cache
        .cache_transactions_concurrently(&txs_to_cache)
        .await;
    Ok(result)
}

pub fn is_unspent_mature(mature_confirmations: u32, output: &RpcTransaction) -> bool {
    // don't skip outputs with confirmations == 0, because we can spend them
    !output.is_coinbase() || output.confirmations >= mature_confirmations
}

/// [`UtxoCommonOps::get_verbose_transactions_from_cache_or_rpc`] implementation.
/// Loads verbose transactions from cache or requests it using RPC client.
pub async fn get_verbose_transactions_from_cache_or_rpc(
    coin: &UtxoCoinFields,
    tx_ids: HashSet<H256Json>,
) -> UtxoRpcResult<HashMap<H256Json, VerboseTransactionFrom>> {
    /// Determines whether the transaction is needed to be requested through RPC or not.
    /// Puts the inner `RpcTransaction` transaction into `result_map` if it has been loaded successfully,
    /// otherwise puts `txid` into `to_request`.
    fn on_cached_transaction_result(
        result_map: &mut HashMap<H256Json, VerboseTransactionFrom>,
        to_request: &mut Vec<H256Json>,
        txid: H256Json,
        res: TxCacheResult<Option<RpcTransaction>>,
    ) {
        match res {
            Ok(Some(tx)) => {
                result_map.insert(txid, VerboseTransactionFrom::Cache(tx));
            },
            // txid not found
            Ok(None) => {
                to_request.push(txid);
            },
            Err(err) => {
                error!(
                    "Error loading the {:?} transaction: {:?}. Trying to request tx using RPC client",
                    err, txid
                );
                to_request.push(txid);
            },
        }
    }

    let mut result_map = HashMap::with_capacity(tx_ids.len());
    let mut to_request = Vec::with_capacity(tx_ids.len());

    coin.tx_cache
        .load_transactions_from_cache_concurrently(tx_ids)
        .await
        .into_iter()
        .for_each(|(txid, res)| on_cached_transaction_result(&mut result_map, &mut to_request, txid, res));

    result_map.extend(
        coin.rpc_client
            .get_verbose_transactions(&to_request)
            .compat()
            .await?
            .into_iter()
            .map(|tx| (tx.txid, VerboseTransactionFrom::Rpc(tx))),
    );
    Ok(result_map)
}

/// Swap contract address is not used by standard UTXO coins.
#[inline]
pub fn swap_contract_address() -> Option<BytesJson> { None }

/// Fallback swap contract address is not used by standard UTXO coins.
#[inline]
pub fn fallback_swap_contract() -> Option<BytesJson> { None }

/// Convert satoshis to BigDecimal amount of coin units
#[inline]
pub fn big_decimal_from_sat(satoshis: i64, decimals: u8) -> BigDecimal {
    BigDecimal::from(satoshis) / BigDecimal::from(10u64.pow(decimals as u32))
}

#[inline]
pub fn big_decimal_from_sat_unsigned(satoshis: u64, decimals: u8) -> BigDecimal {
    BigDecimal::from(satoshis) / BigDecimal::from(10u64.pow(decimals as u32))
}

pub fn address_from_raw_pubkey(
    pub_key: &[u8],
    prefixes: NetworkAddressPrefixes,
    checksum_type: ChecksumType,
    hrp: Option<String>,
    addr_format: UtxoAddressFormat,
) -> Result<Address, String> {
    AddressBuilder::new(
        addr_format,
        try_s!(Public::from_slice(pub_key)).address_hash().into(),
        checksum_type,
        prefixes,
        hrp,
    )
    .as_pkh()
    .build()
}

pub fn address_from_pubkey(
    pub_key: &Public,
    prefixes: NetworkAddressPrefixes,
    checksum_type: ChecksumType,
    hrp: Option<String>,
    addr_format: UtxoAddressFormat,
) -> Address {
    AddressBuilder::new(addr_format, pub_key.address_hash().into(), checksum_type, prefixes, hrp)
        .as_pkh()
        .build()
        .expect("valid address props")
}

#[allow(clippy::too_many_arguments)]
#[cfg_attr(test, mockable)]
pub fn validate_payment<T: UtxoCommonOps>(
    coin: T,
    tx: UtxoTx,
    output_index: usize,
    first_pub0: &Public,
    second_pub0: &Public,
    priv_bn_hash: &[u8],
    amount: BigDecimal,
    watcher_reward: Option<WatcherReward>,
    time_lock: u32,
    try_spv_proof_until: u64,
    confirmations: u64,
) -> ValidatePaymentFut<()> {
    let amount = try_f!(sat_from_big_decimal(&amount, coin.as_ref().decimals));

    let expected_redeem = payment_script(time_lock, priv_bn_hash, first_pub0, second_pub0);
    let fut = async move {
        let tx_hash = tx.tx_hash();

        let tx_from_rpc = retry_on_err!(coin
            .as_ref()
            .rpc_client
            .get_transaction_bytes(&tx.hash().reversed().into())
            .compat())
        .repeat_every_secs(10.)
        .attempts(4)
        .inspect_err(move |e| error!("Error getting tx {tx_hash:?} from rpc: {e:?}"))
        .await
        .map_err(|repeat_err| repeat_err.into_error().map(ValidatePaymentError::from))?;

        if serialize(&tx).take() != tx_from_rpc.0
            && serialize_with_flags(&tx, SERIALIZE_TRANSACTION_WITNESS).take() != tx_from_rpc.0
        {
            return MmError::err(ValidatePaymentError::WrongPaymentTx(format!(
                "Provided payment tx {:?} doesn't match tx data from rpc {:?}",
                tx, tx_from_rpc
            )));
        }

        let expected_script_pubkey: Bytes = Builder::build_p2sh(&dhash160(&expected_redeem).into()).into();

        let actual_output = match tx.outputs.get(output_index) {
            Some(output) => output,
            None => {
                return MmError::err(ValidatePaymentError::WrongPaymentTx(
                    "Payment tx has no outputs".to_string(),
                ))
            },
        };

        if expected_script_pubkey != actual_output.script_pubkey {
            return MmError::err(ValidatePaymentError::WrongPaymentTx(format!(
                "Provided payment tx script pubkey doesn't match expected {:?} {:?}",
                actual_output.script_pubkey, expected_script_pubkey
            )));
        }

        if let Some(watcher_reward) = watcher_reward {
            let expected_reward = sat_from_big_decimal(&watcher_reward.amount, coin.as_ref().decimals)?;
            let actual_reward = actual_output.value - amount;
            validate_watcher_reward(expected_reward, actual_reward, false)?;
        } else if actual_output.value != amount {
            return MmError::err(ValidatePaymentError::WrongPaymentTx(format!(
                "Provided payment tx output value doesn't match expected {:?} {:?}",
                actual_output.value, amount
            )));
        }

        if let UtxoRpcClientEnum::Electrum(client) = &coin.as_ref().rpc_client {
            if coin.as_ref().conf.spv_conf.is_some() && confirmations != 0 {
                client.validate_spv_proof(&tx, try_spv_proof_until).await?;
            }
        }

        Ok(())
    };
    Box::new(fut.boxed().compat())
}

#[allow(clippy::too_many_arguments)]
async fn search_for_swap_output_spend(
    coin: &UtxoCoinFields,
    time_lock: u32,
    first_pub: &Public,
    second_pub: &Public,
    secret_hash: &[u8],
    tx: &[u8],
    output_index: usize,
    search_from_block: u64,
) -> Result<Option<FoundSwapTxSpend>, String> {
    let mut tx: UtxoTx = try_s!(deserialize(tx).map_err(|e| ERRL!("{:?}", e)));
    tx.tx_hash_algo = coin.tx_hash_algo;
    drop_mutability!(tx);
    if tx.outputs.is_empty() {
        return ERR!("Transaction doesn't have any output");
    }
    let script = payment_script(time_lock, secret_hash, first_pub, second_pub);
    let expected_script_pubkey = Builder::build_p2sh(&dhash160(&script).into()).to_bytes();
    let script_pubkey = &tx
        .outputs
        .get(output_index)
        .ok_or(ERRL!("No output with index {}", output_index))?
        .script_pubkey;

    if *script_pubkey != expected_script_pubkey {
        return ERR!(
            "Transaction {:?} output {} script_pubkey doesn't match expected {:?}",
            tx,
            output_index,
            expected_script_pubkey
        );
    }

    let spend = try_s!(
        coin.rpc_client
            .find_output_spend(
                tx.hash(),
                script_pubkey,
                output_index,
                BlockHashOrHeight::Height(search_from_block as i64)
            )
            .compat()
            .await
    );
    match spend {
        Some(spent_output_info) => {
            let mut tx = spent_output_info.spending_tx;
            tx.tx_hash_algo = coin.tx_hash_algo;
            let script: Script = tx.inputs[DEFAULT_SWAP_VIN].script_sig.clone().into();
            if let Some(Ok(ref i)) = script.iter().nth(2) {
                if i.opcode == Opcode::OP_0 {
                    return Ok(Some(FoundSwapTxSpend::Spent(tx.into())));
                }
            }

            if let Some(Ok(ref i)) = script.iter().nth(1) {
                if i.opcode == Opcode::OP_1 {
                    return Ok(Some(FoundSwapTxSpend::Refunded(tx.into())));
                }
            }

            ERR!(
                "Couldn't find required instruction in script_sig of input 0 of tx {:?}",
                tx
            )
        },
        None => Ok(None),
    }
}

struct SwapPaymentOutputsResult {
    payment_address: Address,
    outputs: Vec<TransactionOutput>,
}

enum SwapPaymentType {
    TakerOrMakerPayment,
    TakerFunding,
    TakerPaymentV2,
}

fn generate_swap_payment_outputs<T>(
    coin: T,
    time_lock: u32,
    my_pub: &[u8],
    other_pub: &[u8],
    secret_hash: &[u8],
    amount: BigDecimal,
    payment_type: SwapPaymentType,
) -> Result<SwapPaymentOutputsResult, String>
where
    T: AsRef<UtxoCoinFields>,
{
    let my_public = try_s!(Public::from_slice(my_pub));
    let other_public = try_s!(Public::from_slice(other_pub));
    let redeem_script = match payment_type {
        SwapPaymentType::TakerOrMakerPayment => payment_script(time_lock, secret_hash, &my_public, &other_public),
        SwapPaymentType::TakerFunding => {
            swap_proto_v2_scripts::taker_funding_script(time_lock, secret_hash, &my_public, &other_public)
        },
        SwapPaymentType::TakerPaymentV2 => {
            swap_proto_v2_scripts::taker_payment_script(time_lock, secret_hash, &my_public, &other_public)
        },
    };
    let redeem_script_hash = dhash160(&redeem_script);
    let amount = try_s!(sat_from_big_decimal(&amount, coin.as_ref().decimals));
    let htlc_out = TransactionOutput {
        value: amount,
        script_pubkey: Builder::build_p2sh(&redeem_script_hash.into()).into(),
    };
    // record secret hash to blockchain too making it impossible to lose
    // lock time may be easily brute forced so it is not mandatory to record it
    let mut op_return_builder = Builder::default().push_opcode(Opcode::OP_RETURN);

    // add the full redeem script to the OP_RETURN for ARRR to simplify the validation for the daemon
    op_return_builder = if coin.as_ref().conf.ticker == "ARRR" {
        op_return_builder.push_data(&redeem_script)
    } else {
        op_return_builder.push_bytes(secret_hash)
    };

    let op_return_script = op_return_builder.into_bytes();

    let op_return_out = TransactionOutput {
        value: 0,
        script_pubkey: op_return_script,
    };

    let payment_address = AddressBuilder::new(
        UtxoAddressFormat::Standard,
        redeem_script_hash.into(),
        coin.as_ref().conf.checksum_type,
        coin.as_ref().conf.address_prefixes.clone(),
        coin.as_ref().conf.bech32_hrp.clone(),
    )
    .as_sh()
    .build()?;
    let result = SwapPaymentOutputsResult {
        payment_address,
        outputs: vec![htlc_out, op_return_out],
    };
    Ok(result)
}

pub fn payment_script(time_lock: u32, secret_hash: &[u8], pub_0: &Public, pub_1: &Public) -> Script {
    let mut builder = Builder::default()
        .push_opcode(Opcode::OP_IF)
        .push_bytes(&time_lock.to_le_bytes())
        .push_opcode(Opcode::OP_CHECKLOCKTIMEVERIFY)
        .push_opcode(Opcode::OP_DROP)
        .push_bytes(pub_0)
        .push_opcode(Opcode::OP_CHECKSIG)
        .push_opcode(Opcode::OP_ELSE)
        .push_opcode(Opcode::OP_SIZE)
        .push_bytes(&[32])
        .push_opcode(Opcode::OP_EQUALVERIFY)
        .push_opcode(Opcode::OP_HASH160);

    if secret_hash.len() == 32 {
        builder = builder.push_bytes(ripemd160(secret_hash).as_slice());
    } else {
        builder = builder.push_bytes(secret_hash);
    }

    builder
        .push_opcode(Opcode::OP_EQUALVERIFY)
        .push_bytes(pub_1)
        .push_opcode(Opcode::OP_CHECKSIG)
        .push_opcode(Opcode::OP_ENDIF)
        .into_script()
}

pub fn dex_fee_script(uuid: [u8; 16], time_lock: u32, watcher_pub: &Public, sender_pub: &Public) -> Script {
    let builder = Builder::default();
    builder
        .push_bytes(&uuid)
        .push_opcode(Opcode::OP_DROP)
        .push_opcode(Opcode::OP_IF)
        .push_bytes(&time_lock.to_le_bytes())
        .push_opcode(Opcode::OP_CHECKLOCKTIMEVERIFY)
        .push_opcode(Opcode::OP_DROP)
        .push_bytes(sender_pub)
        .push_opcode(Opcode::OP_CHECKSIG)
        .push_opcode(Opcode::OP_ELSE)
        .push_bytes(watcher_pub)
        .push_opcode(Opcode::OP_CHECKSIG)
        .push_opcode(Opcode::OP_ENDIF)
        .into_script()
}

/// [`GetUtxoListOps::get_unspent_ordered_list`] implementation.
/// Returns available unspents in ascending order
/// + `RecentlySpentOutPoints` MutexGuard for further interaction (e.g. to add new transaction to it).
pub async fn get_unspent_ordered_list<'a, T>(
    coin: &'a T,
    address: &Address,
) -> UtxoRpcResult<(Vec<UnspentInfo>, RecentlySpentOutPointsGuard<'a>)>
where
    T: UtxoCommonOps + GetUtxoListOps,
{
    if coin.as_ref().check_utxo_maturity {
        coin.get_mature_unspent_ordered_list(address)
            .await
            // Convert `MatureUnspentList` into `Vec<UnspentInfo>` by discarding immature unspents.
            .map(|(mature_unspents, recently_spent)| (mature_unspents.only_mature(), recently_spent))
    } else {
        coin.get_all_unspent_ordered_list(address).await
    }
}

/// [`GetUtxoMapOps::get_unspent_ordered_map`] implementation.
/// Returns available unspents in ascending order + `RecentlySpentOutPoints` MutexGuard for further interaction
/// (e.g. to add new transaction to it).
pub async fn get_unspent_ordered_map<T>(
    coin: &T,
    addresses: Vec<Address>,
) -> UtxoRpcResult<(UnspentMap, RecentlySpentOutPointsGuard<'_>)>
where
    T: UtxoCommonOps + GetUtxoMapOps,
{
    if coin.as_ref().check_utxo_maturity {
        coin.get_mature_unspent_ordered_map(addresses)
            .await
            // Convert `MatureUnspentMap` into `UnspentMap` by discarding immature unspents.
            .map(|(mature_unspents_map, recently_spent)| {
                let unspents_map = mature_unspents_map
                    .into_iter()
                    .map(|(address, unspents)| (address, unspents.only_mature()))
                    .collect();
                (unspents_map, recently_spent)
            })
    } else {
        coin.get_all_unspent_ordered_map(addresses).await
    }
}

/// [`GetUtxoListOps::get_all_unspent_ordered_list`] implementation.
/// Returns available mature and immature unspents in ascending
/// + `RecentlySpentOutPoints` MutexGuard for further interaction (e.g. to add new transaction to it).
pub async fn get_all_unspent_ordered_list<'a, T: UtxoCommonOps>(
    coin: &'a T,
    address: &Address,
) -> UtxoRpcResult<(Vec<UnspentInfo>, RecentlySpentOutPointsGuard<'a>)> {
    let decimals = coin.as_ref().decimals;
    let unspents = coin
        .as_ref()
        .rpc_client
        .list_unspent(address, decimals)
        .compat()
        .await?;
    let recently_spent = coin.as_ref().recently_spent_outpoints.lock().await;
    let unordered_unspents = recently_spent.replace_spent_outputs_with_cache(unspents.into_iter().collect());
    let ordered_unspents = sort_dedup_unspents(unordered_unspents);
    Ok((ordered_unspents, recently_spent))
}

/// [`GetUtxoMapOps::get_all_unspent_ordered_map`] implementation.
/// Returns available mature and immature unspents in ascending order for every given `addresses`
/// + `RecentlySpentOutPoints` MutexGuard for further interaction (e.g. to add new transaction to it).
pub async fn get_all_unspent_ordered_map<T: UtxoCommonOps>(
    coin: &T,
    addresses: Vec<Address>,
) -> UtxoRpcResult<(UnspentMap, RecentlySpentOutPointsGuard<'_>)> {
    let decimals = coin.as_ref().decimals;
    let mut unspents_map = coin
        .as_ref()
        .rpc_client
        .list_unspent_group(addresses, decimals)
        .compat()
        .await?;
    let recently_spent = coin.as_ref().recently_spent_outpoints.lock().await;
    for (_address, unspents) in unspents_map.iter_mut() {
        let unordered_unspents = recently_spent.replace_spent_outputs_with_cache(unspents.iter().cloned().collect());
        *unspents = sort_dedup_unspents(unordered_unspents);
    }
    Ok((unspents_map, recently_spent))
}

/// Increase the given `dynamic_fee` according to the fee approximation `stage` using the [`UtxoCoinFields::tx_fee_volatility_percent`].
pub fn increase_dynamic_fee_by_stage<T>(coin: &T, dynamic_fee: u64, stage: &FeeApproxStage) -> u64
where
    T: AsRef<UtxoCoinFields>,
{
    let base_percent = coin.as_ref().conf.tx_fee_volatility_percent;
    let percent = match stage {
        FeeApproxStage::WithoutApprox => return dynamic_fee,
        // Take into account that the dynamic fee may increase during the swap by [`UtxoCoinFields::tx_fee_volatility_percent`].
        FeeApproxStage::StartSwap => base_percent,
        // Take into account that the dynamic fee may increase until the watcher can spend it [`UtxoCoinFields::tx_fee_volatility_percent`].
        FeeApproxStage::WatcherPreimage => base_percent, //This needs discussion
        // Take into account that the dynamic fee may increase at each of the following stages up to [`UtxoCoinFields::tx_fee_volatility_percent`]:
        // - until a swap is started;
        // - during the swap.
        FeeApproxStage::OrderIssue => base_percent * 2.,
        // Take into account that the dynamic fee may increase at each of the following stages up to [`UtxoCoinFields::tx_fee_volatility_percent`]:
        // - until an order is issued;
        // - until a swap is started;
        // - during the swap.
        FeeApproxStage::TradePreimage => base_percent * 2.5,
    };
    increase_by_percent(dynamic_fee, percent)
}

fn increase_by_percent(num: u64, percent: f64) -> u64 {
    let percent = num as f64 / 100. * percent;
    num + (percent.round() as u64)
}

pub async fn can_refund_htlc<T>(coin: &T, locktime: u64) -> Result<CanRefundHtlc, MmError<UtxoRpcError>>
where
    T: UtxoCommonOps,
{
    let now = now_sec();
    if now < locktime {
        let to_wait = locktime - now + 1;
        return Ok(CanRefundHtlc::HaveToWait(to_wait.min(3600)));
    }

    let mtp = coin.get_current_mtp().await?;
    let locktime = coin.p2sh_tx_locktime(locktime as u32).await?;

    if locktime < mtp {
        Ok(CanRefundHtlc::CanRefundNow)
    } else {
        let to_wait = (locktime - mtp + 1) as u64;
        Ok(CanRefundHtlc::HaveToWait(to_wait.min(3600)))
    }
}

pub async fn p2sh_tx_locktime<T>(coin: &T, ticker: &str, htlc_locktime: u32) -> Result<u32, MmError<UtxoRpcError>>
where
    T: UtxoCommonOps,
{
    let lock_time = if ticker == "KMD" {
        now_sec_u32() - 3600 + 2 * 777
    } else {
        coin.get_current_mtp().await? - 1
    };
    Ok(lock_time.max(htlc_locktime))
}

pub fn addr_format(coin: &dyn AsRef<UtxoCoinFields>) -> &UtxoAddressFormat {
    match coin.as_ref().derivation_method {
        DerivationMethod::SingleAddress(ref my_address) => my_address.addr_format(),
        DerivationMethod::HDWallet(UtxoHDWallet { ref address_format, .. }) => address_format,
    }
}

pub fn addr_format_for_standard_scripts(coin: &dyn AsRef<UtxoCoinFields>) -> UtxoAddressFormat {
    match &coin.as_ref().conf.default_address_format {
        UtxoAddressFormat::Segwit => UtxoAddressFormat::Standard,
        format @ (UtxoAddressFormat::Standard | UtxoAddressFormat::CashAddress { .. }) => format.clone(),
    }
}

fn check_withdraw_address_supported<T>(coin: &T, addr: &Address) -> MmResult<(), UnsupportedAddr>
where
    T: UtxoCommonOps,
{
    let conf = &coin.as_ref().conf;

    match addr.addr_format() {
        // Considering that legacy is supported with any configured formats
        // This can be changed depending on the coins implementation
        UtxoAddressFormat::Standard => {
            let is_p2pkh = addr.prefix() == &conf.address_prefixes.p2pkh;
            let is_p2sh = addr.prefix() == &conf.address_prefixes.p2sh;
            if !is_p2pkh && !is_p2sh {
                MmError::err(UnsupportedAddr::PrefixError(conf.ticker.clone()))
            } else {
                Ok(())
            }
        },
        UtxoAddressFormat::Segwit => {
            if !conf.segwit {
                return MmError::err(UnsupportedAddr::SegwitNotActivated(conf.ticker.clone()));
            }

            if addr.hrp() != &conf.bech32_hrp {
                MmError::err(UnsupportedAddr::HrpError {
                    ticker: conf.ticker.clone(),
                    hrp: addr.hrp().clone().unwrap_or_default(),
                })
            } else {
                Ok(())
            }
        },
        UtxoAddressFormat::CashAddress { .. } => {
            if addr.addr_format() == &conf.default_address_format || addr.addr_format() == coin.addr_format() {
                Ok(())
            } else {
                MmError::err(UnsupportedAddr::FormatMismatch {
                    ticker: conf.ticker.clone(),
                    activated_format: coin.addr_format().to_string(),
                    used_format: addr.addr_format().to_string(),
                })
            }
        },
    }
}

pub async fn broadcast_tx<T>(coin: &T, tx: &UtxoTx) -> Result<H256Json, MmError<BroadcastTxErr>>
where
    T: AsRef<UtxoCoinFields>,
{
    coin.as_ref()
        .rpc_client
        .send_transaction(tx)
        .compat()
        .await
        .mm_err(From::from)
}

#[inline]
pub fn derive_htlc_key_pair(coin: &UtxoCoinFields, _swap_unique_data: &[u8]) -> KeyPair {
    match coin.priv_key_policy {
        PrivKeyPolicy::Iguana(k) => k,
        PrivKeyPolicy::HDWallet {
            activated_key: activated_key_pair,
            ..
        } => activated_key_pair,
        PrivKeyPolicy::Trezor => todo!(),
        #[cfg(target_arch = "wasm32")]
        PrivKeyPolicy::Metamask(_) => panic!("`PrivKeyPolicy::Metamask` is not supported for UTXO coins"),
    }
}

#[inline]
pub fn derive_htlc_pubkey(coin: &dyn SwapOps, swap_unique_data: &[u8]) -> Vec<u8> {
    coin.derive_htlc_key_pair(swap_unique_data).public_slice().to_vec()
}

pub fn validate_other_pubkey(raw_pubkey: &[u8]) -> MmResult<(), ValidateOtherPubKeyErr> {
    if let Err(err) = Public::from_slice(raw_pubkey) {
        return MmError::err(ValidateOtherPubKeyErr::InvalidPubKey(err.to_string()));
    };
    Ok(())
}

/// Sorts and deduplicates the given `unspents` in ascending order.
fn sort_dedup_unspents<I>(unspents: I) -> Vec<UnspentInfo>
where
    I: IntoIterator<Item = UnspentInfo>,
{
    unspents
        .into_iter()
        // dedup just in case we add duplicates of same unspent out
        .unique_by(|unspent| unspent.outpoint)
        .sorted_unstable_by(|a, b| {
            if a.value < b.value {
                Ordering::Less
            } else {
                Ordering::Greater
            }
        })
        .collect()
}

/// Common implementation of taker funding generation and broadcast for UTXO coins.
pub async fn send_taker_funding<T>(coin: T, args: SendTakerFundingArgs<'_>) -> Result<UtxoTx, TransactionErr>
where
    T: UtxoCommonOps + GetUtxoListOps + SwapOps,
{
    let taker_htlc_key_pair = coin.derive_htlc_key_pair(args.swap_unique_data);
    let total_amount = &args.dex_fee_amount + &args.premium_amount + &args.trading_amount;

    let SwapPaymentOutputsResult {
        payment_address,
        outputs,
    } = try_tx_s!(generate_swap_payment_outputs(
        &coin,
        try_tx_s!(args.time_lock.try_into()),
        taker_htlc_key_pair.public_slice(),
        args.maker_pub,
        args.taker_secret_hash,
        total_amount,
        SwapPaymentType::TakerFunding,
    ));
    if let UtxoRpcClientEnum::Native(client) = &coin.as_ref().rpc_client {
        let addr_string = try_tx_s!(payment_address.display_address());
        client
            .import_address(&addr_string, &addr_string, false)
            .map_err(|e| TransactionErr::Plain(ERRL!("{}", e)))
            .compat()
            .await?;
    }
    send_outputs_from_my_address_impl(coin, outputs).await
}

/// Common implementation of taker funding reclaim for UTXO coins using time-locked path.
pub async fn refund_taker_funding_timelock<T>(coin: T, args: RefundPaymentArgs<'_>) -> TransactionResult
where
    T: UtxoCommonOps + GetUtxoListOps + SwapOps,
{
    refund_htlc_payment(coin, args, SwapPaymentType::TakerFunding).await
}

/// Common implementation of taker funding reclaim for UTXO coins using immediate refund path with secret reveal.
pub async fn refund_taker_funding_secret<T>(
    coin: T,
    args: RefundFundingSecretArgs<'_, T>,
) -> Result<UtxoTx, TransactionErr>
where
    T: UtxoCommonOps + GetUtxoListOps + SwapOps,
{
    let my_address = try_tx_s!(coin.as_ref().derivation_method.single_addr_or_err().await).clone();
    let payment_value = try_tx_s!(args.funding_tx.first_output()).value;

    let key_pair = coin.derive_htlc_key_pair(args.swap_unique_data);
    let script_data = Builder::default()
        .push_data(args.taker_secret)
        .push_opcode(Opcode::OP_0)
        .push_opcode(Opcode::OP_0)
        .into_script();
    let time_lock = try_tx_s!(args.time_lock.try_into());

    let redeem_script = swap_proto_v2_scripts::taker_funding_script(
        time_lock,
        args.taker_secret_hash,
        key_pair.public(),
        args.maker_pubkey,
    )
    .into();
    let fee = try_tx_s!(
        coin.get_htlc_spend_fee(DEFAULT_SWAP_TX_SPEND_SIZE, &FeeApproxStage::WithoutApprox)
            .await
    );
    if fee >= payment_value {
        return TX_PLAIN_ERR!(
            "HTLC spend fee {} is greater than transaction output {}",
            fee,
            payment_value
        );
    }
    let script_pubkey = output_script(&my_address).map(|script| script.to_bytes())?;
    let output = TransactionOutput {
        value: payment_value - fee,
        script_pubkey,
    };

    let input = P2SHSpendingTxInput {
        prev_transaction: args.funding_tx.clone(),
        redeem_script,
        outputs: vec![output],
        script_data,
        sequence: SEQUENCE_FINAL,
        lock_time: time_lock,
        keypair: &key_pair,
    };
    let transaction = try_tx_s!(coin.p2sh_spending_tx(input).await);

    let tx_fut = coin.as_ref().rpc_client.send_transaction(&transaction).compat();
    try_tx_s!(tx_fut.await, transaction);

    Ok(transaction)
}

/// Common implementation of taker funding validation for UTXO coins.
pub async fn validate_taker_funding<T>(coin: &T, args: ValidateTakerFundingArgs<'_, T>) -> ValidateTakerFundingResult
where
    T: UtxoCommonOps + SwapOps,
{
    let maker_htlc_key_pair = coin.derive_htlc_key_pair(args.swap_unique_data);
    let total_expected_amount = &args.dex_fee_amount + &args.premium_amount + &args.trading_amount;

    let expected_amount_sat = sat_from_big_decimal(&total_expected_amount, coin.as_ref().decimals)?;

    let time_lock = args
        .time_lock
        .try_into()
        .map_to_mm(|e: TryFromIntError| ValidateTakerFundingError::LocktimeOverflow(e.to_string()))?;

    let redeem_script = swap_proto_v2_scripts::taker_funding_script(
        time_lock,
        args.taker_secret_hash,
        args.other_pub,
        maker_htlc_key_pair.public(),
    );
    let expected_output = TransactionOutput {
        value: expected_amount_sat,
        script_pubkey: Builder::build_p2sh(&AddressHashEnum::AddressHash(dhash160(&redeem_script))).into(),
    };

    if args.funding_tx.outputs.get(0) != Some(&expected_output) {
        return MmError::err(ValidateTakerFundingError::InvalidDestinationOrAmount(format!(
            "Expected {:?}, got {:?}",
            expected_output,
            args.funding_tx.outputs.get(0)
        )));
    }

    let tx_bytes_from_rpc = coin
        .as_ref()
        .rpc_client
        .get_transaction_bytes(&args.funding_tx.hash().reversed().into())
        .compat()
        .await?;
    let actual_tx_bytes = serialize(args.funding_tx).take();
    if tx_bytes_from_rpc.0 != actual_tx_bytes {
        return MmError::err(ValidateTakerFundingError::TxBytesMismatch {
            from_rpc: tx_bytes_from_rpc,
            actual: actual_tx_bytes.into(),
        });
    }
    Ok(())
}

/// Common implementation of combined taker payment refund for UTXO coins.
pub async fn refund_combined_taker_payment<T>(coin: T, args: RefundPaymentArgs<'_>) -> TransactionResult
where
    T: UtxoCommonOps + GetUtxoListOps + SwapOps,
{
    refund_htlc_payment(coin, args, SwapPaymentType::TakerPaymentV2).await
}

pub fn address_to_scripthash(address: &Address) -> Result<String, keys::Error> {
    let script = output_script(address)?;
    let script_hash = electrum_script_hash(&script);
    Ok(hex::encode(script_hash))
}

pub async fn utxo_prepare_addresses_for_balance_stream_if_enabled<T>(
    coin: &T,
    addresses: HashSet<Address>,
) -> MmResult<(), String>
where
    T: UtxoCommonOps,
{
    if let UtxoRpcClientEnum::Electrum(electrum_client) = &coin.as_ref().rpc_client {
        if let Some(sender) = &electrum_client.scripthash_notification_sender {
            sender
                .unbounded_send(ScripthashNotification::SubscribeToAddresses(addresses))
                .map_err(|e| ERRL!("Failed sending scripthash message. {}", e))?;
        }
    };

    Ok(())
}

#[test]
fn test_increase_by_percent() {
    assert_eq!(increase_by_percent(4300, 1.), 4343);
    assert_eq!(increase_by_percent(30, 6.9), 32);
    assert_eq!(increase_by_percent(30, 6.), 32);
    assert_eq!(increase_by_percent(10, 6.), 11);
    assert_eq!(increase_by_percent(1000, 0.1), 1001);
    assert_eq!(increase_by_percent(0, 20.), 0);
    assert_eq!(increase_by_percent(20, 0.), 20);
    assert_eq!(increase_by_percent(23, 100.), 46);
    assert_eq!(increase_by_percent(100, 2.4), 102);
    assert_eq!(increase_by_percent(100, 2.5), 103);
}

#[test]
fn test_pubkey_from_script_sig() {
    let script_sig = Script::from("473044022071edae37cf518e98db3f7637b9073a7a980b957b0c7b871415dbb4898ec3ebdc022031b402a6b98e64ffdf752266449ca979a9f70144dba77ed7a6a25bfab11648f6012103ad6f89abc2e5beaa8a3ac28e22170659b3209fe2ddf439681b4b8f31508c36fa");
    let expected_pub = H264::from("03ad6f89abc2e5beaa8a3ac28e22170659b3209fe2ddf439681b4b8f31508c36fa");
    let actual_pub = pubkey_from_script_sig(&script_sig).unwrap();
    assert_eq!(expected_pub, actual_pub);

    let script_sig_err = Script::from("473044022071edae37cf518e98db3f7637b9073a7a980b957b0c7b871415dbb4898ec3ebdc022031b402a6b98e64ffdf752266449ca979a9f70144dba77ed7a6a25bfab11648f6012103ad6f89abc2e5beaa8a3ac28e22170659b3209fe2ddf439681b4b8f31508c36fa21");
    pubkey_from_script_sig(&script_sig_err).unwrap_err();

    let script_sig_err = Script::from("493044022071edae37cf518e98db3f7637b9073a7a980b957b0c7b871415dbb4898ec3ebdc022031b402a6b98e64ffdf752266449ca979a9f70144dba77ed7a6a25bfab11648f6012103ad6f89abc2e5beaa8a3ac28e22170659b3209fe2ddf439681b4b8f31508c36fa");
    pubkey_from_script_sig(&script_sig_err).unwrap_err();
}

#[test]
fn test_tx_v_size() {
    // Multiple legacy inputs with P2SH and P2PKH output
    // https://live.blockcypher.com/btc-testnet/tx/ac6218b33d02e069c4055af709bbb6ca92ce11e55450cde96bc17411e281e5e7/
    let mut tx: UtxoTx = "0100000002440f1a2929eb08c350cc8d2385c77c40411560c3b43b65efb5b06f997fc67672020000006b483045022100f82e88af256d2487afe0c30a166c9ecf6b7013e764e1407317c712d47f7731bd0220358a4d7987bfde2271599b5c4376d26f9ce9f1df2e04f5de8f89593352607110012103c6a78589e18b482aea046975e6d0acbdea7bf7dbf04d9d5bd67fda917815e3edfffffffffb9c2fd7a19b55a4ffbda2ce5065d988a4f4efcf1ae567b4ddb6d97529c8fb0c000000006b483045022100dd75291db32dc859657a5eead13b85c340b4d508e57d2450ebfad76484f254130220727fcd65dda046ea62b449ab217da264dbf7c7ca7e63b39c8835973a152752c1012103c6a78589e18b482aea046975e6d0acbdea7bf7dbf04d9d5bd67fda917815e3edffffffff03102700000000000017a9148d0ad41545dea44e914c419d33d422148c35a274870000000000000000166a149c0a919d4e9a23f0234df916a7dd21f9e2fdaa8f931d0000000000001976a9146d9d2b554d768232320587df75c4338ecc8bf37d88acbd8ff160".into();
    // Removing inputs script_sig as it's not included in UnsignedTransactionInput when fees are calculated
    tx.inputs[0].script_sig = Bytes::new();
    tx.inputs[1].script_sig = Bytes::new();
    let v_size = tx_size_in_v_bytes(&UtxoAddressFormat::Standard, &tx);
    assert_eq!(v_size, 403);
    // Segwit input with 2 P2WPKH outputs
    // https://live.blockcypher.com/btc-testnet/tx/8a32e794b2a8a0356bb3b2717279d118b4010bf8bb3229abb5a2b4fb86541bb2/
    // the transaction is deserialized without the witnesses which makes the calculation of v_size similar to how
    // it's calculated in generate_transaction
    let tx: UtxoTx = "0200000000010192a4497268107d7999e9551be733f5e0eab479be7d995a061a7bbdc43ef0e5ed0000000000feffffff02cd857a00000000001600145cb39bfcd68d520e29cadc990bceb5cd1562c507a0860100000000001600149a85cc05e9a722575feb770a217c73fd6145cf01024730440220030e0fb58889ab939c701f12d950f00b64836a1a33ec0d6697fd3053d469d244022053e33d72ef53b37b86eea8dfebbafffb0f919ef952dcb6ea6058b81576d8dc86012102225de6aed071dc29d0ca10b9f64a4b502e33e55b3c0759eedd8e333834c6a7d07a1f2000".into();
    let v_size = tx_size_in_v_bytes(&UtxoAddressFormat::Segwit, &tx);
    assert_eq!(v_size, 141);
    // Segwit input with 1 P2WSH output
    // https://live.blockcypher.com/btc-testnet/tx/f8c1fed6f307eb131040965bd11018787567413e6437c907b1fd15de6517ad16/
    let tx: UtxoTx = "010000000001017996e77b2b1f4e66da606cfc2f16e3f52e1eac4a294168985bd4dbd54442e61f0100000000ffffffff01ab36010000000000220020693090c0e291752d448826a9dc72c9045b34ed4f7bd77e6e8e62645c23d69ac502483045022100d0800719239d646e69171ede7f02af916ac778ffe384fa0a5928645b23826c9f022044072622de2b47cfc81ac5172b646160b0c48d69d881a0ce77be06dbd6f6e5ac0121031ac6d25833a5961e2a8822b2e8b0ac1fd55d90cbbbb18a780552cbd66fc02bb3735a9e61".into();
    let v_size = tx_size_in_v_bytes(&UtxoAddressFormat::Segwit, &tx);
    assert_eq!(v_size, 122);
    // Multipl segwit inputs with P2PKH output
    // https://live.blockcypher.com/btc-testnet/tx/649d514d76702a0925a917d830e407f4f1b52d78832520e486c140ce8d0b879f/
    let tx: UtxoTx = "0100000000010250c434acbad252481564d56b41990577c55d247aedf4bb853dca3567c4404c8f0000000000ffffffff55baf016f0628ecf0f0ec228e24d8029879b0491ab18bac61865afaa9d16e8bb0000000000ffffffff01e8030000000000001976a9146d9d2b554d768232320587df75c4338ecc8bf37d88ac0247304402202611c05dd0e748f7c9955ed94a172af7ed56a0cdf773e8c919bef6e70b13ec1c02202fd7407891c857d95cdad1038dcc333186815f50da2fc9a334f814dd8d0a2d63012103c6a78589e18b482aea046975e6d0acbdea7bf7dbf04d9d5bd67fda917815e3ed02483045022100bb9d483f6b2b46f8e70d62d65b33b6de056e1878c9c2a1beed69005daef2f89502201690cd44cf6b114fa0d494258f427e1ed11a21d897e407d8a1ff3b7e09b9a426012103c6a78589e18b482aea046975e6d0acbdea7bf7dbf04d9d5bd67fda917815e3ed9cf7bd60".into();
    let v_size = tx_size_in_v_bytes(&UtxoAddressFormat::Segwit, &tx);
    assert_eq!(v_size, 181);
    // Multiple segwit inputs
    // https://live.blockcypher.com/btc-testnet/tx/a7bb128703b57058955d555ed48b65c2c9bdefab6d3acbb4243c56e430533def/
    let tx: UtxoTx = "010000000001023b7308e5ca5d02000b743441f7653c1110e07275b7ab0e983f489e92bfdd2b360100000000ffffffffd6c4f22e9b1090b2584a82cf4cb6f85595dd13c16ad065711a7585cc373ae2e50000000000ffffffff02947b2a00000000001600148474e72f396d44504cd30b1e7b992b65344240c609050700000000001600141b891309c8fe1338786fa3476d5d1a9718d43a0202483045022100bfae465fcd8d2636b2513f68618eb4996334c94d47e285cb538e3416eaf4521b02201b953f46ff21c8715a0997888445ca814dfdb834ef373a29e304bee8b32454d901210226bde3bca3fe7c91e4afb22c4bc58951c60b9bd73514081b6bd35f5c09b8c9a602483045022100ba48839f7becbf8f91266140f9727edd08974fcc18017661477af1d19603ed31022042fd35af1b393eeb818b420e3a5922079776cc73f006d26dd67be932e1b4f9000121034b6a54040ad2175e4c198370ac36b70d0b0ab515b59becf100c4cd310afbfd0c00000000".into();
    let v_size = tx_size_in_v_bytes(&UtxoAddressFormat::Segwit, &tx);
    assert_eq!(v_size, 209)
}

#[test]
fn test_generate_taker_fee_tx_outputs() {
    let amount = BigDecimal::from(6150);
    let fee_amount = sat_from_big_decimal(&amount, 8).unwrap();

    let outputs = generate_taker_fee_tx_outputs(
        8,
        &AddressHashEnum::default_address_hash(),
        DexFee::Standard(amount.into()),
    )
    .unwrap();

    assert_eq!(outputs.len(), 1);

    assert_eq!(outputs[0].value, fee_amount);
}

#[test]
fn test_generate_taker_fee_tx_outputs_with_burn() {
    let fee_amount = BigDecimal::from(6150);
    let burn_amount = &(&fee_amount / &BigDecimal::from_str("0.75").unwrap()) - &fee_amount;

    let fee_uamount = sat_from_big_decimal(&fee_amount, 8).unwrap();
    let burn_uamount = sat_from_big_decimal(&burn_amount, 8).unwrap();

    let outputs = generate_taker_fee_tx_outputs(
        8,
        &AddressHashEnum::default_address_hash(),
        DexFee::with_burn(fee_amount.into(), burn_amount.into()),
    )
    .unwrap();

    assert_eq!(outputs.len(), 2);

    assert_eq!(outputs[0].value, fee_uamount);

    assert_eq!(outputs[1].value, burn_uamount);
}

#[test]
fn test_address_to_scripthash() {
    let address = Address::from_legacyaddress("RMGJ9tRST45RnwEKHPGgBLuY3moSYP7Mhk", &KMD_PREFIXES).unwrap();
    let actual = address_to_scripthash(&address).expect("valid script hash to be built");
    let expected = "e850499408c6ebcf6b3340282747e540fb23748429fca5f2b36cdeef54ddf5b1".to_owned();
    assert_eq!(expected, actual);

    let address = Address::from_legacyaddress("R9o9xTocqr6CeEDGDH6mEYpwLoMz6jNjMW", &KMD_PREFIXES).unwrap();
    let actual = address_to_scripthash(&address).expect("valid script hash to be built");
    let expected = "a70a7a7041ef172ce4b5f8208aabed44c81e2af75493540f50af7bd9afa9955d".to_owned();
    assert_eq!(expected, actual);

    let address = Address::from_legacyaddress("qcyBHeSct7Wr4mAw18iuQ1zW5mMFYmtmBE", &T_QTUM_PREFIXES).unwrap();
    let actual = address_to_scripthash(&address).expect("valid script hash to be built");
    let expected = "c5b5922c86830289231539d1681d8ce621aac8326c96d6ac55400b4d1485f769".to_owned();
    assert_eq!(expected, actual);
}<|MERGE_RESOLUTION|>--- conflicted
+++ resolved
@@ -1720,18 +1720,11 @@
         return TX_PLAIN_ERR!("Maker amount is too small to cover miner fee + dust");
     }
 
-<<<<<<< HEAD
     let maker_address = try_tx_s!(coin.as_ref().derivation_method.single_addr_or_err().await);
-    let maker_output = TransactionOutput {
-        value: maker_sat - miner_fee,
-        script_pubkey: output_script(&maker_address, ScriptType::P2PKH).to_bytes(),
-=======
-    let maker_address = try_tx_s!(coin.as_ref().derivation_method.single_addr_or_err());
-    let script_pubkey = output_script(maker_address).map(|script| script.to_bytes())?;
+    let script_pubkey = output_script(&maker_address).map(|script| script.to_bytes())?;
     let maker_output = TransactionOutput {
         value: maker_sat - miner_fee,
         script_pubkey,
->>>>>>> a877acad
     };
     signer.outputs.push(maker_output);
     drop_mutability!(signer);
@@ -2708,30 +2701,17 @@
     let mut payment_spend_tx: UtxoTx = try_f!(deserialize(input.payment_tx.as_slice()));
     payment_spend_tx.tx_hash_algo = coin.as_ref().tx_hash_algo;
 
-<<<<<<< HEAD
     let coin = coin.clone();
     let fut = async move {
         let my_address = coin.as_ref().derivation_method.single_addr_or_err().await?;
-        let expected_script_pubkey = &output_script(&my_address, ScriptType::P2PKH).to_bytes();
+        let expected_script_pubkey = output_script(&my_address).map(|script| script.to_bytes())?;
         let output = payment_spend_tx
             .outputs
             .get(DEFAULT_SWAP_VOUT)
             .ok_or_else(|| ValidatePaymentError::WrongPaymentTx("Payment tx has no outputs".to_string()))?;
 
-        if expected_script_pubkey != &output.script_pubkey {
+        if expected_script_pubkey != output.script_pubkey {
             return MmError::err(ValidatePaymentError::WrongPaymentTx(format!(
-=======
-    let my_address = try_f!(coin.as_ref().derivation_method.single_addr_or_err());
-    let expected_script_pubkey = try_f!(output_script(my_address).map(|script| script.to_bytes()));
-    let output = try_f!(payment_spend_tx
-        .outputs
-        .get(DEFAULT_SWAP_VOUT)
-        .ok_or_else(|| ValidatePaymentError::WrongPaymentTx("Payment tx has no outputs".to_string(),)));
-
-    if expected_script_pubkey != output.script_pubkey {
-        return Box::new(futures01::future::err(
-            ValidatePaymentError::WrongPaymentTx(format!(
->>>>>>> a877acad
                 "Provided payment tx script pubkey doesn't match expected {:?} {:?}",
                 output.script_pubkey, expected_script_pubkey
             )));
@@ -3859,14 +3839,10 @@
                 Ok(my_address) => my_address,
                 Err(e) => return RequestTxHistoryResult::CriticalError(e.to_string()),
             };
-<<<<<<< HEAD
-            let script = output_script(&my_address, ScriptType::P2PKH);
-=======
-            let script = match output_script(my_address) {
+            let script = match output_script(&my_address) {
                 Ok(script) => script,
                 Err(err) => return RequestTxHistoryResult::CriticalError(err.to_string()),
             };
->>>>>>> a877acad
             let script_hash = electrum_script_hash(&script);
 
             mm_counter!(metrics, "tx.history.request.count", 1,
