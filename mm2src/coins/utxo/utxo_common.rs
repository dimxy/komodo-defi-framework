use super::*;
use crate::coin_balance::{HDAddressBalance, HDWalletBalanceOps};
use crate::coin_errors::{MyAddressError, ValidatePaymentError};
use crate::eth::EthCoinType;
use crate::hd_wallet::{HDCoinAddress, HDCoinHDAccount, HDCoinWithdrawOps, TrezorCoinError, WithdrawSenderAddress};
use crate::lp_price::get_base_price_in_rel;
use crate::rpc_command::init_withdraw::WithdrawTaskHandle;
use crate::utxo::rpc_clients::{electrum_script_hash, BlockHashOrHeight, UnspentInfo, UnspentMap, UtxoRpcClientEnum,
                               UtxoRpcClientOps, UtxoRpcResult};
use crate::utxo::spv::SimplePaymentVerification;
use crate::utxo::tx_cache::TxCacheResult;
use crate::utxo::utxo_hd_wallet::UtxoHDAddress;
use crate::utxo::utxo_withdraw::{InitUtxoWithdraw, StandardUtxoWithdraw, UtxoWithdraw};
use crate::watcher_common::validate_watcher_reward;
<<<<<<< HEAD
use crate::{scan_for_new_addresses_impl, MmCoinEnum, WatcherReward, WatcherRewardError};
use crate::{CanRefundHtlc, CoinBalance, CoinWithDerivationMethod, ConfirmPaymentInput, GenTakerPaymentSpendArgs,
            GenTakerPaymentSpendResult, GetWithdrawSenderAddress, RawTransactionError, RawTransactionRequest,
            RawTransactionRes, RefundPaymentArgs, RewardTarget, SearchForSwapTxSpendInput,
            SendCombinedTakerPaymentArgs, SendMakerPaymentSpendPreimageInput, SendPaymentArgs, SignatureError,
            SignatureResult, SpendPaymentArgs, SwapOps, TradePreimageValue, TransactionFut, TransactionResult,
            TxFeeDetails, TxGenError, TxMarshalingErr, TxPreimageWithSig, ValidateAddressResult,
            ValidateOtherPubKeyErr, ValidatePaymentFut, ValidatePaymentInput, ValidateTakerPaymentArgs,
            ValidateTakerPaymentError, ValidateTakerPaymentResult, ValidateTakerPaymentSpendPreimageError,
            ValidateTakerPaymentSpendPreimageResult, ValidateWatcherSpendInput, VerificationError, VerificationResult,
            WatcherSearchForSwapTxSpendInput, WatcherValidatePaymentInput, WatcherValidateTakerFeeInput,
            WithdrawResult, EARLY_CONFIRMATION_ERR_LOG, INVALID_RECEIVER_ERR_LOG, INVALID_REFUND_TX_ERR_LOG,
            INVALID_SCRIPT_ERR_LOG, INVALID_SENDER_ERR_LOG, OLD_TRANSACTION_ERR_LOG};
=======
use crate::{CanRefundHtlc, CoinBalance, CoinWithDerivationMethod, ConfirmPaymentInput, DexFee, GenPreimageResult,
            GenTakerFundingSpendArgs, GenTakerPaymentSpendArgs, GetWithdrawSenderAddress, HDAccountAddressId,
            RawTransactionError, RawTransactionRequest, RawTransactionRes, RefundFundingSecretArgs, RefundPaymentArgs,
            RewardTarget, SearchForSwapTxSpendInput, SendMakerPaymentSpendPreimageInput, SendPaymentArgs,
            SendTakerFundingArgs, SignatureError, SignatureResult, SpendPaymentArgs, SwapOps, TradePreimageValue,
            TransactionFut, TransactionResult, TxFeeDetails, TxGenError, TxMarshalingErr, TxPreimageWithSig,
            ValidateAddressResult, ValidateOtherPubKeyErr, ValidatePaymentFut, ValidatePaymentInput,
            ValidateTakerFundingArgs, ValidateTakerFundingError, ValidateTakerFundingResult,
            ValidateTakerFundingSpendPreimageError, ValidateTakerFundingSpendPreimageResult,
            ValidateTakerPaymentSpendPreimageError, ValidateTakerPaymentSpendPreimageResult,
            ValidateWatcherSpendInput, VerificationError, VerificationResult, WatcherSearchForSwapTxSpendInput,
            WatcherValidatePaymentInput, WatcherValidateTakerFeeInput, WithdrawResult, WithdrawSenderAddress,
            EARLY_CONFIRMATION_ERR_LOG, INVALID_RECEIVER_ERR_LOG, INVALID_REFUND_TX_ERR_LOG, INVALID_SCRIPT_ERR_LOG,
            INVALID_SENDER_ERR_LOG, OLD_TRANSACTION_ERR_LOG};
use crate::{MmCoinEnum, WatcherReward, WatcherRewardError};
>>>>>>> bdd71bb3
pub use bitcrypto::{dhash160, sha256, ChecksumType};
use bitcrypto::{dhash256, ripemd160};
use chain::constants::SEQUENCE_FINAL;
pub use chain::Transaction as UtxoTx;
use chain::{OutPoint, TransactionOutput};
use common::executor::Timer;
use common::jsonrpc_client::JsonRpcErrorType;
use common::log::error;
use crypto::Bip44Chain;
use futures::compat::Future01CompatExt;
use futures::future::{FutureExt, TryFutureExt};
use futures01::future::Either;
use itertools::Itertools;
use keys::bytes::Bytes;
use keys::{Address, AddressFormat as UtxoAddressFormat, AddressHashEnum, CompactSignature, Public, SegwitAddress,
           Type as ScriptType};
use mm2_core::mm_ctx::MmArc;
use mm2_err_handle::prelude::*;
use mm2_number::bigdecimal_custom::CheckedDivision;
use mm2_number::{BigDecimal, MmNumber};
use primitives::hash::H512;
use rpc::v1::types::{Bytes as BytesJson, ToTxHash, TransactionInputEnum, H256 as H256Json};
use script::{Builder, Opcode, Script, ScriptAddress, TransactionInputSigner, UnsignedTransactionInput};
use secp256k1::{PublicKey, Signature as SecpSignature};
use serde_json::{self as json};
use serialization::{deserialize, serialize, serialize_with_flags, CoinVariant, CompactInteger, Serializable, Stream,
                    SERIALIZE_TRANSACTION_WITNESS};
use std::cmp::Ordering;
use std::collections::hash_map::{Entry, HashMap};
use std::str::FromStr;
use std::sync::atomic::Ordering as AtomicOrdering;
use utxo_signer::with_key_pair::{calc_and_sign_sighash, p2sh_spend, signature_hash_to_sign, SIGHASH_ALL,
                                 SIGHASH_SINGLE};
use utxo_signer::UtxoSignerOps;

pub mod utxo_tx_history_v2_common;

pub const DEFAULT_FEE_VOUT: usize = 0;
pub const DEFAULT_SWAP_TX_SPEND_SIZE: u64 = 305;
pub const DEFAULT_SWAP_VOUT: usize = 0;
pub const DEFAULT_SWAP_VIN: usize = 0;
const MIN_BTC_TRADING_VOL: &str = "0.00777";

macro_rules! true_or {
    ($cond: expr, $etype: expr) => {
        if !$cond {
            return Err(MmError::new($etype));
        }
    };
}

lazy_static! {
    pub static ref HISTORY_TOO_LARGE_ERROR: Json = json!({
        "code": 1,
        "message": "history too large"
    });
}

pub const HISTORY_TOO_LARGE_ERR_CODE: i64 = -1;

pub async fn get_tx_fee(coin: &UtxoCoinFields) -> UtxoRpcResult<ActualTxFee> {
    let conf = &coin.conf;
    match &coin.tx_fee {
        TxFee::Dynamic(method) => {
            let fee = coin
                .rpc_client
                .estimate_fee_sat(coin.decimals, method, &conf.estimate_fee_mode, conf.estimate_fee_blocks)
                .compat()
                .await?;
            Ok(ActualTxFee::Dynamic(fee))
        },
        TxFee::FixedPerKb(satoshis) => Ok(ActualTxFee::FixedPerKb(*satoshis)),
    }
}

pub(crate) fn address_from_extended_pubkey<T>(
    coin: &T,
    extended_pubkey: &Secp256k1ExtendedPublicKey,
    derivation_path: DerivationPath,
) -> UtxoHDAddress
where
    T: UtxoCommonOps,
{
    let pubkey = Public::Compressed(H264::from(extended_pubkey.public_key().serialize()));
    let address = coin.address_from_pubkey(&pubkey);

    UtxoHDAddress {
        address,
        pubkey,
        derivation_path,
    }
}

pub(crate) fn trezor_coin<Coin>(coin: &Coin) -> MmResult<String, TrezorCoinError>
where
    Coin: AsRef<UtxoCoinFields>,
{
    coin.as_ref().conf.trezor_coin.clone().or_mm_err(|| {
        let ticker = &coin.as_ref().conf.ticker;
        let error = format!("'{ticker}' coin has 'trezor_coin' field as `None` in the coins config");
        TrezorCoinError::Internal(error)
    })
}

pub async fn produce_hd_address_scanner<T>(coin: &T) -> BalanceResult<UtxoAddressScanner>
where
    T: AsRef<UtxoCoinFields>,
{
    Ok(UtxoAddressScanner::init(coin.as_ref().rpc_client.clone()).await?)
}

pub async fn scan_for_new_addresses<T>(
    coin: &T,
    hd_wallet: &T::HDWallet,
    hd_account: &mut HDCoinHDAccount<T>,
    address_scanner: &T::HDAddressScanner,
    gap_limit: u32,
) -> BalanceResult<Vec<HDAddressBalance>>
where
    T: HDWalletBalanceOps + Sync,
    HDCoinAddress<T>: std::fmt::Display,
{
    let mut addresses = scan_for_new_addresses_impl(
        coin,
        hd_wallet,
        hd_account,
        address_scanner,
        Bip44Chain::External,
        gap_limit,
    )
    .await?;
    addresses.extend(
        scan_for_new_addresses_impl(
            coin,
            hd_wallet,
            hd_account,
            address_scanner,
            Bip44Chain::Internal,
            gap_limit,
        )
        .await?,
    );

    Ok(addresses)
}

pub async fn all_known_addresses_balances<T>(
    coin: &T,
    hd_account: &HDCoinHDAccount<T>,
) -> BalanceResult<Vec<HDAddressBalance>>
where
    T: HDWalletBalanceOps + Sync,
    HDCoinAddress<T>: std::fmt::Display + Clone,
{
    let external_addresses = hd_account
        .known_addresses_number(Bip44Chain::External)
        // A UTXO coin should support both [`Bip44Chain::External`] and [`Bip44Chain::Internal`].
        .mm_err(|e| BalanceError::Internal(e.to_string()))?;
    let internal_addresses = hd_account
        .known_addresses_number(Bip44Chain::Internal)
        // A UTXO coin should support both [`Bip44Chain::External`] and [`Bip44Chain::Internal`].
        .mm_err(|e| BalanceError::Internal(e.to_string()))?;

    let mut balances = coin
        .known_addresses_balances_with_ids(hd_account, Bip44Chain::External, 0..external_addresses)
        .await?;
    balances.extend(
        coin.known_addresses_balances_with_ids(hd_account, Bip44Chain::Internal, 0..internal_addresses)
            .await?,
    );

    Ok(balances)
}

/// Requests balance of the given `address`.
pub async fn address_balance<T>(coin: &T, address: &Address) -> BalanceResult<CoinBalance>
where
    T: UtxoCommonOps + GetUtxoListOps + MarketCoinOps,
{
    if coin.as_ref().check_utxo_maturity {
        let (unspents, _) = coin.get_mature_unspent_ordered_list(address).await?;
        return Ok(unspents.to_coin_balance(coin.as_ref().decimals));
    }

    let balance = coin
        .as_ref()
        .rpc_client
        .display_balance(address.clone(), coin.as_ref().decimals)
        .compat()
        .await?;

    Ok(CoinBalance {
        spendable: balance,
        unspendable: BigDecimal::from(0),
    })
}

/// Requests balances of the given `addresses`.
/// The pairs `(Address, CoinBalance)` are guaranteed to be in the same order in which they were requested.
pub async fn addresses_balances<T>(coin: &T, addresses: Vec<Address>) -> BalanceResult<Vec<(Address, CoinBalance)>>
where
    T: UtxoCommonOps + GetUtxoMapOps + MarketCoinOps,
{
    if coin.as_ref().check_utxo_maturity {
        let (unspents_map, _) = coin.get_mature_unspent_ordered_map(addresses.clone()).await?;
        addresses
            .into_iter()
            .map(|address| {
                let unspents = unspents_map.get(&address).or_mm_err(|| {
                    let error = format!("'get_mature_unspent_ordered_map' should have returned '{}'", address);
                    BalanceError::Internal(error)
                })?;
                let balance = unspents.to_coin_balance(coin.as_ref().decimals);
                Ok((address, balance))
            })
            .collect()
    } else {
        Ok(coin
            .as_ref()
            .rpc_client
            .display_balances(addresses.clone(), coin.as_ref().decimals)
            .compat()
            .await?
            .into_iter()
            .map(|(address, spendable)| {
                let unspendable = BigDecimal::from(0);
                let balance = CoinBalance { spendable, unspendable };
                (address, balance)
            })
            .collect())
    }
}

pub fn derivation_method(coin: &UtxoCoinFields) -> &DerivationMethod<Address, UtxoHDWallet> { &coin.derivation_method }

/// returns the fee required to be paid for HTLC spend transaction
pub async fn get_htlc_spend_fee<T: UtxoCommonOps>(
    coin: &T,
    tx_size: u64,
    stage: &FeeApproxStage,
) -> UtxoRpcResult<u64> {
    let coin_fee = coin.get_tx_fee().await?;
    let mut fee = match coin_fee {
        // atomic swap payment spend transaction is slightly more than 300 bytes in average as of now
        ActualTxFee::Dynamic(fee_per_kb) => {
            let fee_per_kb = increase_dynamic_fee_by_stage(&coin, fee_per_kb, stage);
            (fee_per_kb * tx_size) / KILO_BYTE
        },
        // return satoshis here as swap spend transaction size is always less than 1 kb
        ActualTxFee::FixedPerKb(satoshis) => {
            let tx_size_kb = if tx_size % KILO_BYTE == 0 {
                tx_size / KILO_BYTE
            } else {
                tx_size / KILO_BYTE + 1
            };
            satoshis * tx_size_kb
        },
    };
    if coin.as_ref().conf.force_min_relay_fee {
        let relay_fee = coin.as_ref().rpc_client.get_relay_fee().compat().await?;
        let relay_fee_sat = sat_from_big_decimal(&relay_fee, coin.as_ref().decimals)?;
        if fee < relay_fee_sat {
            fee = relay_fee_sat;
        }
    }
    Ok(fee)
}

pub fn addresses_from_script<T: UtxoCommonOps>(coin: &T, script: &Script) -> Result<Vec<Address>, String> {
    let destinations: Vec<ScriptAddress> = try_s!(script.extract_destinations());

    let conf = &coin.as_ref().conf;

    let addresses = destinations
        .into_iter()
        .map(|dst| {
            let (prefix, t_addr_prefix, addr_format) = match dst.kind {
                ScriptType::P2PKH => (
                    conf.pub_addr_prefix,
                    conf.pub_t_addr_prefix,
                    coin.addr_format_for_standard_scripts(),
                ),
                ScriptType::P2SH => (
                    conf.p2sh_addr_prefix,
                    conf.p2sh_t_addr_prefix,
                    coin.addr_format_for_standard_scripts(),
                ),
                ScriptType::P2WPKH => (conf.pub_addr_prefix, conf.pub_t_addr_prefix, UtxoAddressFormat::Segwit),
                ScriptType::P2WSH => (conf.pub_addr_prefix, conf.pub_t_addr_prefix, UtxoAddressFormat::Segwit),
            };

            Address {
                hash: dst.hash,
                checksum_type: conf.checksum_type,
                prefix,
                t_addr_prefix,
                hrp: conf.bech32_hrp.clone(),
                addr_format,
            }
        })
        .collect();

    Ok(addresses)
}

pub fn denominate_satoshis(coin: &UtxoCoinFields, satoshi: i64) -> f64 {
    satoshi as f64 / 10f64.powf(coin.decimals as f64)
}

pub fn base_coin_balance<T>(coin: &T) -> BalanceFut<BigDecimal>
where
    T: MarketCoinOps,
{
    coin.my_spendable_balance()
}

pub fn address_from_str_unchecked(coin: &UtxoCoinFields, address: &str) -> MmResult<Address, AddrFromStrError> {
    let mut errors = Vec::with_capacity(3);

    match Address::from_str(address) {
        Ok(legacy) => return Ok(legacy),
        Err(e) => errors.push(e.to_string()),
    };

    match Address::from_segwitaddress(
        address,
        coin.conf.checksum_type,
        coin.conf.pub_addr_prefix,
        coin.conf.pub_t_addr_prefix,
    ) {
        Ok(segwit) => return Ok(segwit),
        Err(e) => errors.push(e),
    }

    match Address::from_cashaddress(
        address,
        coin.conf.checksum_type,
        coin.conf.pub_addr_prefix,
        coin.conf.p2sh_addr_prefix,
        coin.conf.pub_t_addr_prefix,
    ) {
        Ok(cashaddress) => return Ok(cashaddress),
        Err(e) => errors.push(e),
    }

    MmError::err(AddrFromStrError::CannotDetermineFormat(errors))
}

pub fn my_public_key(coin: &UtxoCoinFields) -> Result<&Public, MmError<UnexpectedDerivationMethod>> {
    match coin.priv_key_policy {
        PrivKeyPolicy::Iguana(ref key_pair) => Ok(key_pair.public()),
        PrivKeyPolicy::HDWallet {
            activated_key: ref activated_key_pair,
            ..
        } => Ok(activated_key_pair.public()),
        // Hardware Wallets requires BIP32/BIP44 derivation path to extract a public key.
        PrivKeyPolicy::Trezor => MmError::err(UnexpectedDerivationMethod::Trezor),
        #[cfg(target_arch = "wasm32")]
        PrivKeyPolicy::Metamask(_) => MmError::err(UnexpectedDerivationMethod::UnsupportedError(
            "`PrivKeyPolicy::Metamask` is not supported in this context".to_string(),
        )),
    }
}

pub fn checked_address_from_str<T: UtxoCommonOps>(coin: &T, address: &str) -> MmResult<Address, AddrFromStrError> {
    let addr = address_from_str_unchecked(coin.as_ref(), address)?;
    check_withdraw_address_supported(coin, &addr)?;
    Ok(addr)
}

pub async fn get_current_mtp(coin: &UtxoCoinFields, coin_variant: CoinVariant) -> UtxoRpcResult<u32> {
    let current_block = coin.rpc_client.get_block_count().compat().await?;
    coin.rpc_client
        .get_median_time_past(current_block, coin.conf.mtp_block_count, coin_variant)
        .compat()
        .await
}

pub fn send_outputs_from_my_address<T>(coin: T, outputs: Vec<TransactionOutput>) -> TransactionFut
where
    T: UtxoCommonOps + GetUtxoListOps,
{
    let fut = send_outputs_from_my_address_impl(coin, outputs);
    Box::new(fut.boxed().compat().map(|tx| tx.into()))
}

pub fn tx_size_in_v_bytes(from_addr_format: &UtxoAddressFormat, tx: &UtxoTx) -> usize {
    let transaction_bytes = serialize(tx);
    // 2 bytes are used to indicate the length of signature and pubkey
    // total is 107
    let additional_len = 2 + MAX_DER_SIGNATURE_LEN + COMPRESSED_PUBKEY_LEN;
    // Virtual size of the transaction
    // https://bitcoin.stackexchange.com/questions/87275/how-to-calculate-segwit-transaction-fee-in-bytes/87276#87276
    match from_addr_format {
        UtxoAddressFormat::Segwit => {
            let base_size = transaction_bytes.len();
            // 4 additional bytes (2 for the marker and 2 for the flag) and 1 additional byte for every input in the witness for the SIGHASH flag
            let total_size = transaction_bytes.len() + 4 + tx.inputs().len() * (additional_len + 1);
            ((0.75 * base_size as f64) + (0.25 * total_size as f64)) as usize
        },
        _ => transaction_bytes.len() + tx.inputs().len() * additional_len,
    }
}

pub struct UtxoTxBuilder<'a, T: AsRef<UtxoCoinFields> + UtxoTxGenerationOps> {
    coin: &'a T,
    from: Option<Address>,
    /// The available inputs that *can* be included in the resulting tx
    available_inputs: Vec<UnspentInfo>,
    fee_policy: FeePolicy,
    fee: Option<ActualTxFee>,
    gas_fee: Option<u64>,
    tx: TransactionInputSigner,
    change: u64,
    sum_inputs: u64,
    sum_outputs_value: u64,
    tx_fee: u64,
    min_relay_fee: Option<u64>,
    dust: Option<u64>,
}

impl<'a, T: AsRef<UtxoCoinFields> + UtxoTxGenerationOps> UtxoTxBuilder<'a, T> {
    pub async fn new(coin: &'a T) -> UtxoTxBuilder<'a, T> {
        UtxoTxBuilder {
            tx: coin.as_ref().transaction_preimage(),
            coin,
            from: coin.as_ref().derivation_method.single_addr().await,
            available_inputs: vec![],
            fee_policy: FeePolicy::SendExact,
            fee: None,
            gas_fee: None,
            change: 0,
            sum_inputs: 0,
            sum_outputs_value: 0,
            tx_fee: 0,
            min_relay_fee: None,
            dust: None,
        }
    }

    pub fn with_from_address(mut self, from: Address) -> Self {
        self.from = Some(from);
        self
    }

    pub fn with_dust(mut self, dust_amount: u64) -> Self {
        self.dust = Some(dust_amount);
        self
    }

    pub fn add_required_inputs(mut self, inputs: impl IntoIterator<Item = UnspentInfo>) -> Self {
        self.tx
            .inputs
            .extend(inputs.into_iter().map(|input| UnsignedTransactionInput {
                previous_output: input.outpoint,
                sequence: SEQUENCE_FINAL,
                amount: input.value,
                witness: Vec::new(),
            }));
        self
    }

    /// This function expects that utxos are sorted by amounts in ascending order
    /// Consider sorting before calling this function
    pub fn add_available_inputs(mut self, inputs: impl IntoIterator<Item = UnspentInfo>) -> Self {
        self.available_inputs.extend(inputs);
        self
    }

    pub fn add_outputs(mut self, outputs: impl IntoIterator<Item = TransactionOutput>) -> Self {
        self.tx.outputs.extend(outputs);
        self
    }

    pub fn with_fee_policy(mut self, new_policy: FeePolicy) -> Self {
        self.fee_policy = new_policy;
        self
    }

    pub fn with_fee(mut self, fee: ActualTxFee) -> Self {
        self.fee = Some(fee);
        self
    }

    /// Note `gas_fee` should be enough to execute all of the contract calls within UTXO outputs.
    /// QRC20 specific: `gas_fee` should be calculated by: gas_limit * gas_price * (count of contract calls),
    /// or should be sum of gas fee of all contract calls.
    pub fn with_gas_fee(mut self, gas_fee: u64) -> Self {
        self.gas_fee = Some(gas_fee);
        self
    }

    /// Recalculates fee and checks whether transaction is complete (inputs collected cover the outputs)
    fn update_fee_and_check_completeness(
        &mut self,
        from_addr_format: &UtxoAddressFormat,
        actual_tx_fee: &ActualTxFee,
    ) -> bool {
        self.tx_fee = match &actual_tx_fee {
            ActualTxFee::Dynamic(f) => {
                let transaction = UtxoTx::from(self.tx.clone());
                let v_size = tx_size_in_v_bytes(from_addr_format, &transaction);
                (f * v_size as u64) / KILO_BYTE
            },
            ActualTxFee::FixedPerKb(f) => {
                let transaction = UtxoTx::from(self.tx.clone());
                let v_size = tx_size_in_v_bytes(from_addr_format, &transaction) as u64;
                let v_size_kb = if v_size % KILO_BYTE == 0 {
                    v_size / KILO_BYTE
                } else {
                    v_size / KILO_BYTE + 1
                };
                f * v_size_kb
            },
        };

        match self.fee_policy {
            FeePolicy::SendExact => {
                let mut outputs_plus_fee = self.sum_outputs_value + self.tx_fee;
                if self.sum_inputs >= outputs_plus_fee {
                    self.change = self.sum_inputs - outputs_plus_fee;
                    if self.change > self.dust() {
                        // there will be change output
                        if let ActualTxFee::Dynamic(ref f) = actual_tx_fee {
                            self.tx_fee += (f * P2PKH_OUTPUT_LEN) / KILO_BYTE;
                            outputs_plus_fee += (f * P2PKH_OUTPUT_LEN) / KILO_BYTE;
                        }
                    }
                    if let Some(min_relay) = self.min_relay_fee {
                        if self.tx_fee < min_relay {
                            outputs_plus_fee -= self.tx_fee;
                            outputs_plus_fee += min_relay;
                            self.tx_fee = min_relay;
                        }
                    }
                    self.sum_inputs >= outputs_plus_fee
                } else {
                    false
                }
            },
            FeePolicy::DeductFromOutput(_) => {
                if self.sum_inputs >= self.sum_outputs_value {
                    self.change = self.sum_inputs - self.sum_outputs_value;
                    if self.change > self.dust() {
                        if let ActualTxFee::Dynamic(ref f) = actual_tx_fee {
                            self.tx_fee += (f * P2PKH_OUTPUT_LEN) / KILO_BYTE;
                        }
                    }
                    if let Some(min_relay) = self.min_relay_fee {
                        if self.tx_fee < min_relay {
                            self.tx_fee = min_relay;
                        }
                    }
                    true
                } else {
                    false
                }
            },
        }
    }

    fn dust(&self) -> u64 {
        match self.dust {
            Some(dust) => dust,
            None => self.coin.as_ref().dust_amount,
        }
    }

    /// Generates unsigned transaction (TransactionInputSigner) from specified utxos and outputs.
    /// Sends the change (inputs amount - outputs amount) to the [`UtxoTxBuilder::from`] address.
    /// Also returns additional transaction data
    pub async fn build(mut self) -> GenerateTxResult {
        let coin = self.coin;
        let dust: u64 = self.dust();
        let from = self
            .from
            .clone()
            .or_mm_err(|| GenerateTxError::Internal("'from' address is not specified".to_owned()))?;
        let change_script_pubkey = output_script(&from, ScriptType::P2PKH).to_bytes();

        let actual_tx_fee = match self.fee {
            Some(fee) => fee,
            None => coin.get_tx_fee().await?,
        };

        true_or!(!self.tx.outputs.is_empty(), GenerateTxError::EmptyOutputs);

        let mut received_by_me = 0;
        for output in self.tx.outputs.iter() {
            let script: Script = output.script_pubkey.clone().into();
            if script.opcodes().next() != Some(Ok(Opcode::OP_RETURN)) {
                true_or!(output.value >= dust, GenerateTxError::OutputValueLessThanDust {
                    value: output.value,
                    dust
                });
            }
            self.sum_outputs_value += output.value;
            if output.script_pubkey == change_script_pubkey {
                received_by_me += output.value;
            }
        }

        if let Some(gas_fee) = self.gas_fee {
            self.sum_outputs_value += gas_fee;
        }

        true_or!(
            !self.available_inputs.is_empty() || !self.tx.inputs.is_empty(),
            GenerateTxError::EmptyUtxoSet {
                required: self.sum_outputs_value
            }
        );

        self.min_relay_fee = if coin.as_ref().conf.force_min_relay_fee {
            let fee_dec = coin.as_ref().rpc_client.get_relay_fee().compat().await?;
            let min_relay_fee = sat_from_big_decimal(&fee_dec, coin.as_ref().decimals)?;
            Some(min_relay_fee)
        } else {
            None
        };

        for utxo in self.available_inputs.clone() {
            self.tx.inputs.push(UnsignedTransactionInput {
                previous_output: utxo.outpoint,
                sequence: SEQUENCE_FINAL,
                amount: utxo.value,
                witness: vec![],
            });
            self.sum_inputs += utxo.value;

            if self.update_fee_and_check_completeness(&from.addr_format, &actual_tx_fee) {
                break;
            }
        }

        match self.fee_policy {
            FeePolicy::SendExact => self.sum_outputs_value += self.tx_fee,
            FeePolicy::DeductFromOutput(i) => {
                let min_output = self.tx_fee + dust;
                let val = self.tx.outputs[i].value;
                true_or!(val >= min_output, GenerateTxError::DeductFeeFromOutputFailed {
                    output_idx: i,
                    output_value: val,
                    required: min_output,
                });
                self.tx.outputs[i].value -= self.tx_fee;
                if self.tx.outputs[i].script_pubkey == change_script_pubkey {
                    received_by_me -= self.tx_fee;
                }
            },
        };
        true_or!(
            self.sum_inputs >= self.sum_outputs_value,
            GenerateTxError::NotEnoughUtxos {
                sum_utxos: self.sum_inputs,
                required: self.sum_outputs_value
            }
        );

        let change = self.sum_inputs - self.sum_outputs_value;
        let unused_change = if change > dust {
            self.tx.outputs.push({
                TransactionOutput {
                    value: change,
                    script_pubkey: change_script_pubkey.clone(),
                }
            });
            received_by_me += change;
            0
        } else {
            change
        };

        let data = AdditionalTxData {
            fee_amount: self.tx_fee,
            received_by_me,
            spent_by_me: self.sum_inputs,
            unused_change,
            // will be changed if the ticker is KMD
            kmd_rewards: None,
        };

        Ok(coin
            .calc_interest_if_required(self.tx, data, change_script_pubkey, dust)
            .await?)
    }
}

/// Calculates interest if the coin is KMD
/// Adds the value to existing output to my_script_pub or creates additional interest output
/// returns transaction and data as is if the coin is not KMD
pub async fn calc_interest_if_required<T: UtxoCommonOps>(
    coin: &T,
    mut unsigned: TransactionInputSigner,
    mut data: AdditionalTxData,
    my_script_pub: Bytes,
    dust: u64,
) -> UtxoRpcResult<(TransactionInputSigner, AdditionalTxData)> {
    if coin.as_ref().conf.ticker != "KMD" {
        return Ok((unsigned, data));
    }
    unsigned.lock_time = coin.get_current_mtp().await?;
    let mut interest = 0;
    for input in unsigned.inputs.iter() {
        let prev_hash = input.previous_output.hash.reversed().into();
        let tx = coin
            .as_ref()
            .rpc_client
            .get_verbose_transaction(&prev_hash)
            .compat()
            .await?;
        if let Ok(output_interest) =
            kmd_interest(tx.height, input.amount, tx.locktime as u64, unsigned.lock_time as u64)
        {
            interest += output_interest;
        };
    }
    if interest > 0 {
        data.received_by_me += interest;
        let mut output_to_me = unsigned
            .outputs
            .iter_mut()
            .find(|out| out.script_pubkey == my_script_pub);
        // add calculated interest to existing output to my address
        // or create the new one if it's not found
        match output_to_me {
            Some(ref mut output) => output.value += interest,
            None => {
                let maybe_change_output_value = interest + data.unused_change;
                if maybe_change_output_value > dust {
                    let change_output = TransactionOutput {
                        script_pubkey: my_script_pub,
                        value: maybe_change_output_value,
                    };
                    unsigned.outputs.push(change_output);
                    data.unused_change = 0;
                } else {
                    data.unused_change += interest;
                }
            },
        };
    } else {
        // if interest is zero attempt to set the lowest possible lock_time to claim it later
        unsigned.lock_time = now_sec_u32() - 3600 + 777 * 2;
    }
    let rewards_amount = big_decimal_from_sat_unsigned(interest, coin.as_ref().decimals);
    data.kmd_rewards = Some(KmdRewardsDetails::claimed_by_me(rewards_amount));
    Ok((unsigned, data))
}

pub struct P2SHSpendingTxInput<'a> {
    prev_transaction: UtxoTx,
    redeem_script: Bytes,
    outputs: Vec<TransactionOutput>,
    script_data: Script,
    sequence: u32,
    lock_time: u32,
    keypair: &'a KeyPair,
}

enum LocktimeSetting {
    CalcByHtlcLocktime(u32),
    UseExact(u32),
}

enum NTimeSetting {
    UseNow,
    UseValue(Option<u32>),
}

enum FundingSpendFeeSetting {
    GetFromCoin,
    UseExact(u64),
}

async fn p2sh_spending_tx_preimage<T: UtxoCommonOps>(
    coin: &T,
    prev_tx: &UtxoTx,
    lock_time: LocktimeSetting,
    set_n_time: NTimeSetting,
    sequence: u32,
    outputs: Vec<TransactionOutput>,
) -> Result<TransactionInputSigner, String> {
    let amount = try_s!(prev_tx.first_output()).value;
    let lock_time = match lock_time {
        LocktimeSetting::CalcByHtlcLocktime(lock) => try_s!(coin.p2sh_tx_locktime(lock).await),
        LocktimeSetting::UseExact(lock) => lock,
    };
    let n_time = if coin.as_ref().conf.is_pos {
        match set_n_time {
            NTimeSetting::UseNow => Some(now_sec_u32()),
            NTimeSetting::UseValue(value) => value,
        }
    } else {
        None
    };
    let str_d_zeel = if coin.as_ref().conf.ticker == "NAV" {
        Some("".into())
    } else {
        None
    };
    let hash_algo = coin.as_ref().tx_hash_algo.into();
    Ok(TransactionInputSigner {
        lock_time,
        version: coin.as_ref().conf.tx_version,
        n_time,
        overwintered: coin.as_ref().conf.overwintered,
        inputs: vec![UnsignedTransactionInput {
            sequence,
            previous_output: OutPoint {
                hash: prev_tx.hash(),
                index: DEFAULT_SWAP_VOUT as u32,
            },
            amount,
            witness: Vec::new(),
        }],
        outputs,
        expiry_height: 0,
        join_splits: vec![],
        shielded_spends: vec![],
        shielded_outputs: vec![],
        value_balance: 0,
        version_group_id: coin.as_ref().conf.version_group_id,
        consensus_branch_id: coin.as_ref().conf.consensus_branch_id,
        zcash: coin.as_ref().conf.zcash,
        posv: coin.as_ref().conf.is_posv,
        str_d_zeel,
        hash_algo,
    })
}

pub async fn p2sh_spending_tx<T: UtxoCommonOps>(coin: &T, input: P2SHSpendingTxInput<'_>) -> Result<UtxoTx, String> {
    let unsigned = try_s!(
        p2sh_spending_tx_preimage(
            coin,
            &input.prev_transaction,
            LocktimeSetting::CalcByHtlcLocktime(input.lock_time),
            NTimeSetting::UseNow,
            input.sequence,
            input.outputs
        )
        .await
    );
    let signed_input = try_s!(p2sh_spend(
        &unsigned,
        DEFAULT_SWAP_VOUT,
        input.keypair,
        input.script_data,
        input.redeem_script.into(),
        coin.as_ref().conf.signature_version,
        coin.as_ref().conf.fork_id
    ));
    Ok(UtxoTx {
        version: unsigned.version,
        n_time: unsigned.n_time,
        overwintered: unsigned.overwintered,
        lock_time: unsigned.lock_time,
        inputs: vec![signed_input],
        outputs: unsigned.outputs,
        expiry_height: unsigned.expiry_height,
        join_splits: vec![],
        shielded_spends: vec![],
        shielded_outputs: vec![],
        value_balance: 0,
        version_group_id: coin.as_ref().conf.version_group_id,
        binding_sig: H512::default(),
        join_split_sig: H512::default(),
        join_split_pubkey: H256::default(),
        zcash: coin.as_ref().conf.zcash,
        posv: coin.as_ref().conf.is_posv,
        str_d_zeel: unsigned.str_d_zeel,
        tx_hash_algo: unsigned.hash_algo.into(),
    })
}

type GenPreimageResInner = MmResult<TransactionInputSigner, TxGenError>;

async fn gen_taker_funding_spend_preimage<T: UtxoCommonOps>(
    coin: &T,
    args: &GenTakerFundingSpendArgs<'_, T>,
    n_time: NTimeSetting,
    fee: FundingSpendFeeSetting,
) -> GenPreimageResInner {
    let payment_time_lock = args
        .taker_payment_time_lock
        .try_into()
        .map_to_mm(|e: TryFromIntError| TxGenError::LocktimeOverflow(e.to_string()))?;

    let payment_redeem_script = swap_proto_v2_scripts::taker_payment_script(
        payment_time_lock,
        args.maker_secret_hash,
        args.taker_pub,
        args.maker_pub,
    );

    let funding_amount = args
        .funding_tx
        .first_output()
        .map_to_mm(|_| TxGenError::PrevTxIsNotValid("Funding tx has no outputs".into()))?
        .value;

    let fee = match fee {
        FundingSpendFeeSetting::GetFromCoin => {
            coin.get_htlc_spend_fee(DEFAULT_SWAP_TX_SPEND_SIZE, &FeeApproxStage::WithoutApprox)
                .await?
        },
        FundingSpendFeeSetting::UseExact(f) => f,
    };

    let fee_plus_dust = fee + coin.as_ref().dust_amount;
    if funding_amount < fee_plus_dust {
        return MmError::err(TxGenError::TxFeeTooHigh(format!(
            "Fee + dust {} is larger than funding amount {}",
            fee_plus_dust, funding_amount
        )));
    }

    let payment_output = TransactionOutput {
        value: funding_amount - fee,
        script_pubkey: Builder::build_p2sh(&AddressHashEnum::AddressHash(dhash160(&payment_redeem_script))).to_bytes(),
    };

    p2sh_spending_tx_preimage(
        coin,
        args.funding_tx,
        LocktimeSetting::UseExact(0),
        n_time,
        SEQUENCE_FINAL,
        vec![payment_output],
    )
    .await
    .map_to_mm(TxGenError::Legacy)
}

pub async fn gen_and_sign_taker_funding_spend_preimage<T: UtxoCommonOps>(
    coin: &T,
    args: &GenTakerFundingSpendArgs<'_, T>,
    htlc_keypair: &KeyPair,
) -> GenPreimageResult<T> {
    let funding_time_lock = args
        .funding_time_lock
        .try_into()
        .map_to_mm(|e: TryFromIntError| TxGenError::LocktimeOverflow(e.to_string()))?;

    let preimage =
        gen_taker_funding_spend_preimage(coin, args, NTimeSetting::UseNow, FundingSpendFeeSetting::GetFromCoin).await?;

    let redeem_script = swap_proto_v2_scripts::taker_funding_script(
        funding_time_lock,
        args.taker_secret_hash,
        args.taker_pub,
        args.maker_pub,
    );
    let signature = calc_and_sign_sighash(
        &preimage,
        DEFAULT_SWAP_VOUT,
        &redeem_script,
        htlc_keypair,
        coin.as_ref().conf.signature_version,
        SIGHASH_ALL,
        coin.as_ref().conf.fork_id,
    )?;
    Ok(TxPreimageWithSig {
        preimage: preimage.into(),
        signature: signature.take().into(),
    })
}

/// Common implementation of taker funding spend preimage validation for UTXO coins.
/// Checks maker's signature and compares received preimage with the expected tx.
pub async fn validate_taker_funding_spend_preimage<T: UtxoCommonOps + SwapOps>(
    coin: &T,
    gen_args: &GenTakerFundingSpendArgs<'_, T>,
    preimage: &TxPreimageWithSig<T>,
) -> ValidateTakerFundingSpendPreimageResult {
    let funding_amount = gen_args
        .funding_tx
        .first_output()
        .map_to_mm(|_| ValidateTakerFundingSpendPreimageError::FundingTxNoOutputs)?
        .value;

    let payment_amount = preimage
        .preimage
        .first_output()
        .map_to_mm(|_| ValidateTakerFundingSpendPreimageError::InvalidPreimage("Preimage has no outputs".into()))?
        .value;

    if payment_amount > funding_amount {
        return MmError::err(ValidateTakerFundingSpendPreimageError::InvalidPreimage(format!(
            "Preimage output {} larger than funding input {}",
            payment_amount, funding_amount
        )));
    }

    let expected_fee = coin
        .get_htlc_spend_fee(DEFAULT_SWAP_TX_SPEND_SIZE, &FeeApproxStage::WithoutApprox)
        .await?;

    let actual_fee = funding_amount - payment_amount;

    let fee_div = expected_fee as f64 / actual_fee as f64;

    if !(0.9..=1.1).contains(&fee_div) {
        return MmError::err(ValidateTakerFundingSpendPreimageError::UnexpectedPreimageFee(format!(
            "Too large difference between expected {} and actual {} fees",
            expected_fee, actual_fee
        )));
    }

    let expected_preimage = gen_taker_funding_spend_preimage(
        coin,
        gen_args,
        NTimeSetting::UseValue(preimage.preimage.n_time),
        FundingSpendFeeSetting::UseExact(actual_fee),
    )
    .await?;

    let funding_time_lock = gen_args
        .funding_time_lock
        .try_into()
        .map_to_mm(|e: TryFromIntError| ValidateTakerFundingSpendPreimageError::LocktimeOverflow(e.to_string()))?;
    let redeem_script = swap_proto_v2_scripts::taker_funding_script(
        funding_time_lock,
        gen_args.taker_secret_hash,
        gen_args.taker_pub,
        gen_args.maker_pub,
    );
    let sig_hash = signature_hash_to_sign(
        &expected_preimage,
        DEFAULT_SWAP_VOUT,
        &redeem_script,
        coin.as_ref().conf.signature_version,
        SIGHASH_ALL,
        coin.as_ref().conf.fork_id,
    )?;

    if !gen_args
        .maker_pub
        .verify(&sig_hash, &preimage.signature)
        .map_to_mm(|e| ValidateTakerFundingSpendPreimageError::SignatureVerificationFailure(e.to_string()))?
    {
        return MmError::err(ValidateTakerFundingSpendPreimageError::InvalidMakerSignature);
    };
    let expected_preimage_tx: UtxoTx = expected_preimage.into();
    if expected_preimage_tx != preimage.preimage {
        return MmError::err(ValidateTakerFundingSpendPreimageError::InvalidPreimage(
            "Preimage is not equal to expected".into(),
        ));
    }
    Ok(())
}

/// Common implementation of taker funding spend finalization and broadcast for UTXO coins.
pub async fn sign_and_send_taker_funding_spend<T: UtxoCommonOps>(
    coin: &T,
    preimage: &TxPreimageWithSig<T>,
    gen_args: &GenTakerFundingSpendArgs<'_, T>,
    htlc_keypair: &KeyPair,
) -> Result<UtxoTx, TransactionErr> {
    let redeem_script = swap_proto_v2_scripts::taker_funding_script(
        try_tx_s!(gen_args.funding_time_lock.try_into()),
        gen_args.taker_secret_hash,
        gen_args.taker_pub,
        gen_args.maker_pub,
    );

    let mut signer: TransactionInputSigner = preimage.preimage.clone().into();
    let payment_input = try_tx_s!(signer.inputs.first_mut().ok_or("Preimage doesn't have inputs"));
    let funding_output = try_tx_s!(gen_args.funding_tx.first_output());
    payment_input.amount = funding_output.value;
    signer.consensus_branch_id = coin.as_ref().conf.consensus_branch_id;

    let taker_signature = try_tx_s!(calc_and_sign_sighash(
        &signer,
        DEFAULT_SWAP_VOUT,
        &redeem_script,
        htlc_keypair,
        coin.as_ref().conf.signature_version,
        SIGHASH_ALL,
        coin.as_ref().conf.fork_id
    ));
    let sig_hash_all_fork_id = (SIGHASH_ALL | coin.as_ref().conf.fork_id) as u8;

    let mut maker_signature_with_sighash = preimage.signature.to_vec();
    maker_signature_with_sighash.push(sig_hash_all_fork_id);
    drop_mutability!(maker_signature_with_sighash);

    let mut taker_signature_with_sighash: Vec<u8> = taker_signature.take();
    taker_signature_with_sighash.push(sig_hash_all_fork_id);
    drop_mutability!(taker_signature_with_sighash);

    let script_sig = Builder::default()
        .push_data(&maker_signature_with_sighash)
        .push_data(&taker_signature_with_sighash)
        .push_opcode(Opcode::OP_1)
        .push_opcode(Opcode::OP_0)
        .push_data(&redeem_script)
        .into_bytes();
    let mut final_tx: UtxoTx = signer.into();
    let final_tx_input = try_tx_s!(final_tx.inputs.first_mut().ok_or("Final tx doesn't have inputs"));
    final_tx_input.script_sig = script_sig;
    drop_mutability!(final_tx);

    if let UtxoRpcClientEnum::Native(client) = &coin.as_ref().rpc_client {
        let payment_redeem_script = swap_proto_v2_scripts::taker_payment_script(
            try_tx_s!(gen_args.taker_payment_time_lock.try_into()),
            gen_args.maker_secret_hash,
            gen_args.taker_pub,
            gen_args.maker_pub,
        );
        let payment_address = Address {
            checksum_type: coin.as_ref().conf.checksum_type,
            hash: AddressHashEnum::AddressHash(dhash160(&payment_redeem_script)),
            prefix: coin.as_ref().conf.p2sh_addr_prefix,
            t_addr_prefix: coin.as_ref().conf.p2sh_t_addr_prefix,
            hrp: coin.as_ref().conf.bech32_hrp.clone(),
            addr_format: UtxoAddressFormat::Standard,
        };
        let payment_address_str = payment_address.to_string();
        try_tx_s!(
            client
                .import_address(&payment_address_str, &payment_address_str, false)
                .compat()
                .await
        );
    }

    try_tx_s!(coin.broadcast_tx(&final_tx).await, final_tx);
    Ok(final_tx)
}

async fn gen_taker_payment_spend_preimage<T: UtxoCommonOps>(
    coin: &T,
    args: &GenTakerPaymentSpendArgs<'_, T>,
    n_time: NTimeSetting,
) -> GenPreimageResInner {
    let dex_fee_sat = sat_from_big_decimal(&args.dex_fee_amount, coin.as_ref().decimals)?;

    let dex_fee_address = address_from_raw_pubkey(
        args.dex_fee_pub,
        coin.as_ref().conf.pub_addr_prefix,
        coin.as_ref().conf.pub_t_addr_prefix,
        coin.as_ref().conf.checksum_type,
        coin.as_ref().conf.bech32_hrp.clone(),
        coin.addr_format().clone(),
    )
    .map_to_mm(|e| TxGenError::AddressDerivation(format!("Failed to derive dex_fee_address: {}", e)))?;
    let dex_fee_output = TransactionOutput {
        value: dex_fee_sat,
        script_pubkey: Builder::build_p2pkh(&dex_fee_address.hash).to_bytes(),
    };

    p2sh_spending_tx_preimage(
        coin,
        args.taker_tx,
        LocktimeSetting::UseExact(0),
        n_time,
        SEQUENCE_FINAL,
        vec![dex_fee_output],
    )
    .await
    .map_to_mm(TxGenError::Legacy)
}

pub async fn gen_and_sign_taker_payment_spend_preimage<T: UtxoCommonOps>(
    coin: &T,
    args: &GenTakerPaymentSpendArgs<'_, T>,
    htlc_keypair: &KeyPair,
) -> GenPreimageResult<T> {
    let time_lock = args
        .time_lock
        .try_into()
        .map_to_mm(|e: TryFromIntError| TxGenError::LocktimeOverflow(e.to_string()))?;

    let preimage = gen_taker_payment_spend_preimage(coin, args, NTimeSetting::UseNow).await?;

    let redeem_script =
        swap_proto_v2_scripts::taker_payment_script(time_lock, args.secret_hash, args.taker_pub, args.maker_pub);
    let signature = calc_and_sign_sighash(
        &preimage,
        DEFAULT_SWAP_VOUT,
        &redeem_script,
        htlc_keypair,
        coin.as_ref().conf.signature_version,
        SIGHASH_SINGLE,
        coin.as_ref().conf.fork_id,
    )?;
    Ok(TxPreimageWithSig {
        preimage: preimage.into(),
        signature: signature.take().into(),
    })
}

/// Common implementation of taker payment spend preimage validation for UTXO coins.
/// Checks taker's signature and compares received preimage with the expected tx.
pub async fn validate_taker_payment_spend_preimage<T: UtxoCommonOps + SwapOps>(
    coin: &T,
    gen_args: &GenTakerPaymentSpendArgs<'_, T>,
    preimage: &TxPreimageWithSig<T>,
) -> ValidateTakerPaymentSpendPreimageResult {
    // Here, we have to use the exact lock time from the preimage because maker
    // can get different values (e.g. if MTP advances during preimage exchange/fee rate changes)
    let expected_preimage =
        gen_taker_payment_spend_preimage(coin, gen_args, NTimeSetting::UseValue(preimage.preimage.n_time)).await?;

    let time_lock = gen_args
        .time_lock
        .try_into()
        .map_to_mm(|e: TryFromIntError| ValidateTakerPaymentSpendPreimageError::LocktimeOverflow(e.to_string()))?;
    let redeem_script = swap_proto_v2_scripts::taker_payment_script(
        time_lock,
        gen_args.secret_hash,
        gen_args.taker_pub,
        gen_args.maker_pub,
    );
    let sig_hash = signature_hash_to_sign(
        &expected_preimage,
        DEFAULT_SWAP_VOUT,
        &redeem_script,
        coin.as_ref().conf.signature_version,
        SIGHASH_SINGLE,
        coin.as_ref().conf.fork_id,
    )?;

    if !gen_args
        .taker_pub
        .verify(&sig_hash, &preimage.signature)
        .map_to_mm(|e| ValidateTakerPaymentSpendPreimageError::SignatureVerificationFailure(e.to_string()))?
    {
        return MmError::err(ValidateTakerPaymentSpendPreimageError::InvalidTakerSignature);
    };
    let expected_preimage_tx: UtxoTx = expected_preimage.into();
    if expected_preimage_tx != preimage.preimage {
        return MmError::err(ValidateTakerPaymentSpendPreimageError::InvalidPreimage(
            "Preimage is not equal to expected".into(),
        ));
    }
    Ok(())
}

/// Common implementation of taker payment spend finalization and broadcast for UTXO coins.
/// Appends maker output to the preimage, signs it with SIGHASH_ALL and submits the resulting tx to coin's RPC.
pub async fn sign_and_broadcast_taker_payment_spend<T: UtxoCommonOps>(
    coin: &T,
    preimage: &TxPreimageWithSig<T>,
    gen_args: &GenTakerPaymentSpendArgs<'_, T>,
    secret: &[u8],
    htlc_keypair: &KeyPair,
) -> TransactionResult {
    let secret_hash = dhash160(secret);
    let redeem_script = swap_proto_v2_scripts::taker_payment_script(
        try_tx_s!(gen_args.time_lock.try_into()),
        secret_hash.as_slice(),
        gen_args.taker_pub,
        htlc_keypair.public(),
    );

    let mut signer: TransactionInputSigner = preimage.preimage.clone().into();
    let payment_input = try_tx_s!(signer.inputs.first_mut().ok_or("Preimage doesn't have inputs"));
    let payment_output = try_tx_s!(gen_args.taker_tx.first_output());
    payment_input.amount = payment_output.value;
    signer.consensus_branch_id = coin.as_ref().conf.consensus_branch_id;

    let miner_fee = try_tx_s!(
        coin.get_htlc_spend_fee(DEFAULT_SWAP_TX_SPEND_SIZE, &FeeApproxStage::WithoutApprox)
            .await
    );

    let maker_amount = &gen_args.trading_amount + &gen_args.premium_amount;
    let maker_sat = try_tx_s!(sat_from_big_decimal(&maker_amount, coin.as_ref().decimals));
    if miner_fee + coin.as_ref().dust_amount > maker_sat {
        return TX_PLAIN_ERR!("Maker amount is too small to cover miner fee + dust");
    }

    let maker_address = try_tx_s!(coin.as_ref().derivation_method.single_addr_or_err().await);
    let maker_output = TransactionOutput {
        value: maker_sat - miner_fee,
        script_pubkey: output_script(&maker_address, ScriptType::P2PKH).to_bytes(),
    };
    signer.outputs.push(maker_output);
    drop_mutability!(signer);

    let maker_signature = try_tx_s!(calc_and_sign_sighash(
        &signer,
        DEFAULT_SWAP_VOUT,
        &redeem_script,
        htlc_keypair,
        coin.as_ref().conf.signature_version,
        SIGHASH_ALL,
        coin.as_ref().conf.fork_id
    ));
    let sig_hash_single_fork_id = (SIGHASH_SINGLE | coin.as_ref().conf.fork_id) as u8;
    let mut taker_signature_with_sighash = preimage.signature.to_vec();
    taker_signature_with_sighash.push(sig_hash_single_fork_id);
    drop_mutability!(taker_signature_with_sighash);

    let sig_hash_all_fork_id = (SIGHASH_ALL | coin.as_ref().conf.fork_id) as u8;
    let mut maker_signature_with_sighash: Vec<u8> = maker_signature.take();
    maker_signature_with_sighash.push(sig_hash_all_fork_id);
    drop_mutability!(maker_signature_with_sighash);

    let script_sig = Builder::default()
        .push_data(&maker_signature_with_sighash)
        .push_data(&taker_signature_with_sighash)
        .push_data(secret)
        .push_opcode(Opcode::OP_0)
        .push_data(&redeem_script)
        .into_bytes();
    let mut final_tx: UtxoTx = signer.into();
    let final_tx_input = try_tx_s!(final_tx.inputs.first_mut().ok_or("Final tx doesn't have inputs"));
    final_tx_input.script_sig = script_sig;
    drop_mutability!(final_tx);

    try_tx_s!(coin.broadcast_tx(&final_tx).await, final_tx);
    Ok(final_tx.into())
}

pub fn send_taker_fee<T>(coin: T, fee_pub_key: &[u8], dex_fee: DexFee) -> TransactionFut
where
    T: UtxoCommonOps + GetUtxoListOps,
{
    let address = try_tx_fus!(address_from_raw_pubkey(
        fee_pub_key,
        coin.as_ref().conf.pub_addr_prefix,
        coin.as_ref().conf.pub_t_addr_prefix,
        coin.as_ref().conf.checksum_type,
        coin.as_ref().conf.bech32_hrp.clone(),
        coin.addr_format().clone(),
    ));

    let outputs = try_tx_fus!(generate_taker_fee_tx_outputs(
        coin.as_ref().decimals,
        &address.hash,
        dex_fee,
    ));

    send_outputs_from_my_address(coin, outputs)
}

fn generate_taker_fee_tx_outputs(
    decimals: u8,
    address_hash: &AddressHashEnum,
    dex_fee: DexFee,
) -> Result<Vec<TransactionOutput>, MmError<NumConversError>> {
    let fee_amount = dex_fee.fee_uamount(decimals)?;

    let mut outputs = vec![TransactionOutput {
        value: fee_amount,
        script_pubkey: Builder::build_p2pkh(address_hash).to_bytes(),
    }];

    if let Some(burn_amount) = dex_fee.burn_uamount(decimals)? {
        outputs.push(TransactionOutput {
            value: burn_amount,
            script_pubkey: Builder::default().push_opcode(Opcode::OP_RETURN).into_bytes(),
        });
    }

    Ok(outputs)
}

pub fn send_maker_payment<T>(coin: T, args: SendPaymentArgs) -> TransactionFut
where
    T: UtxoCommonOps + GetUtxoListOps + SwapOps,
{
    let maker_htlc_key_pair = coin.derive_htlc_key_pair(args.swap_unique_data);
    let SwapPaymentOutputsResult {
        payment_address,
        outputs,
    } = try_tx_fus!(generate_swap_payment_outputs(
        &coin,
        try_tx_fus!(args.time_lock.try_into()),
        maker_htlc_key_pair.public_slice(),
        args.other_pubkey,
        args.secret_hash,
        args.amount,
        SwapPaymentType::TakerOrMakerPayment,
    ));
    let send_fut = match &coin.as_ref().rpc_client {
        UtxoRpcClientEnum::Electrum(_) => Either::A(send_outputs_from_my_address(coin, outputs)),
        UtxoRpcClientEnum::Native(client) => {
            let addr_string = try_tx_fus!(payment_address.display_address());
            Either::B(
                client
                    .import_address(&addr_string, &addr_string, false)
                    .map_err(|e| TransactionErr::Plain(ERRL!("{}", e)))
                    .and_then(move |_| send_outputs_from_my_address(coin, outputs)),
            )
        },
    };
    Box::new(send_fut)
}

pub fn send_taker_payment<T>(coin: T, args: SendPaymentArgs) -> TransactionFut
where
    T: UtxoCommonOps + GetUtxoListOps + SwapOps,
{
    let total_amount = match args.watcher_reward {
        Some(reward) => args.amount + reward.amount,
        None => args.amount,
    };

    let taker_htlc_key_pair = coin.derive_htlc_key_pair(args.swap_unique_data);
    let SwapPaymentOutputsResult {
        payment_address,
        outputs,
    } = try_tx_fus!(generate_swap_payment_outputs(
        &coin,
        try_tx_fus!(args.time_lock.try_into()),
        taker_htlc_key_pair.public_slice(),
        args.other_pubkey,
        args.secret_hash,
        total_amount,
        SwapPaymentType::TakerOrMakerPayment,
    ));

    let send_fut = match &coin.as_ref().rpc_client {
        UtxoRpcClientEnum::Electrum(_) => Either::A(send_outputs_from_my_address(coin, outputs)),
        UtxoRpcClientEnum::Native(client) => {
            let addr_string = try_tx_fus!(payment_address.display_address());
            Either::B(
                client
                    .import_address(&addr_string, &addr_string, false)
                    .map_err(|e| TransactionErr::Plain(ERRL!("{}", e)))
                    .and_then(move |_| send_outputs_from_my_address(coin, outputs)),
            )
        },
    };
    Box::new(send_fut)
}

pub async fn send_maker_spends_taker_payment<T: UtxoCommonOps + SwapOps>(
    coin: T,
    args: SpendPaymentArgs<'_>,
) -> TransactionResult {
    let mut prev_transaction: UtxoTx = try_tx_s!(deserialize(args.other_payment_tx).map_err(|e| ERRL!("{:?}", e)));
    prev_transaction.tx_hash_algo = coin.as_ref().tx_hash_algo;
    drop_mutability!(prev_transaction);
<<<<<<< HEAD
    if prev_transaction.outputs.is_empty() {
        return try_tx_s!(TX_PLAIN_ERR!("Transaction doesn't have any output"));
    }
=======

    let payment_value = try_tx_fus!(prev_transaction.first_output()).value;
>>>>>>> bdd71bb3

    let key_pair = coin.derive_htlc_key_pair(args.swap_unique_data);
    let script_data = Builder::default()
        .push_data(args.secret)
        .push_opcode(Opcode::OP_0)
        .into_script();

    let time_lock = try_tx_s!(args.time_lock.try_into());
    let redeem_script = payment_script(
        time_lock,
        args.secret_hash,
        &try_tx_s!(Public::from_slice(args.other_pubkey)),
        key_pair.public(),
    )
    .into();
    let my_address = try_tx_s!(coin.as_ref().derivation_method.single_addr_or_err().await);
    let fee = try_tx_s!(
        coin.get_htlc_spend_fee(DEFAULT_SWAP_TX_SPEND_SIZE, &FeeApproxStage::WithoutApprox)
            .await
    );
    if fee >= prev_transaction.outputs[0].value {
        return TX_PLAIN_ERR!(
            "HTLC spend fee {} is greater than transaction output {}",
            fee,
            prev_transaction.outputs[0].value
        );
<<<<<<< HEAD
    }
    let script_pubkey = output_script(&my_address, ScriptType::P2PKH).to_bytes();
    let output = TransactionOutput {
        value: prev_transaction.outputs[0].value - fee,
        script_pubkey,
    };
=======
        if fee >= payment_value {
            return TX_PLAIN_ERR!(
                "HTLC spend fee {} is greater than transaction output {}",
                fee,
                payment_value
            );
        }
        let script_pubkey = output_script(&my_address, ScriptType::P2PKH).to_bytes();
        let output = TransactionOutput {
            value: payment_value - fee,
            script_pubkey,
        };
>>>>>>> bdd71bb3

    let input = P2SHSpendingTxInput {
        prev_transaction,
        redeem_script,
        outputs: vec![output],
        script_data,
        sequence: SEQUENCE_FINAL,
        lock_time: time_lock,
        keypair: &key_pair,
    };
    let transaction = try_tx_s!(coin.p2sh_spending_tx(input).await);

    let tx_fut = coin.as_ref().rpc_client.send_transaction(&transaction).compat();
    try_tx_s!(tx_fut.await, transaction);

    Ok(transaction.into())
}

pub fn send_maker_payment_spend_preimage<T: UtxoCommonOps + SwapOps>(
    coin: &T,
    input: SendMakerPaymentSpendPreimageInput,
) -> TransactionFut {
    let mut transaction: UtxoTx = try_tx_fus!(deserialize(input.preimage).map_err(|e| ERRL!("{:?}", e)));
    if transaction.inputs.is_empty() {
        return try_tx_fus!(TX_PLAIN_ERR!("Transaction doesn't have any input"));
    }
    let script = Script::from(transaction.inputs[DEFAULT_SWAP_VIN].script_sig.clone());
    let mut instructions = script.iter();

    let instruction_1 = try_tx_fus!(try_tx_fus!(instructions.next().ok_or("Instruction not found")));
    let instruction_2 = try_tx_fus!(try_tx_fus!(instructions.next().ok_or("Instruction not found")));

    let script_sig = try_tx_fus!(instruction_1
        .data
        .ok_or("No script signature in the taker spends maker payment preimage"));
    let redeem_script = try_tx_fus!(instruction_2
        .data
        .ok_or("No redeem script in the taker spends maker payment preimage"));
    let script_data = Builder::default()
        .push_data(input.secret)
        .push_opcode(Opcode::OP_0)
        .into_script();

    let mut resulting_script = Builder::default().push_data(script_sig).into_bytes();
    resulting_script.extend_from_slice(&script_data);
    let redeem_part = Builder::default().push_data(redeem_script).into_bytes();
    resulting_script.extend_from_slice(&redeem_part);

    transaction.inputs[DEFAULT_SWAP_VIN].script_sig = resulting_script;

    let coin = coin.clone();
    let fut = async move {
        let tx_fut = coin.as_ref().rpc_client.send_transaction(&transaction).compat();
        try_tx_s!(tx_fut.await, transaction);

        Ok(transaction.into())
    };

    Box::new(fut.boxed().compat())
}

pub fn create_maker_payment_spend_preimage<T: UtxoCommonOps + SwapOps>(
    coin: &T,
    maker_payment_tx: &[u8],
    time_lock: u32,
    maker_pub: &[u8],
    secret_hash: &[u8],
    swap_unique_data: &[u8],
) -> TransactionFut {
    let mut prev_transaction: UtxoTx = try_tx_fus!(deserialize(maker_payment_tx).map_err(|e| ERRL!("{:?}", e)));
    prev_transaction.tx_hash_algo = coin.as_ref().tx_hash_algo;
    drop_mutability!(prev_transaction);
    let payment_value = try_tx_fus!(prev_transaction.first_output()).value;

    let key_pair = coin.derive_htlc_key_pair(swap_unique_data);

    let script_data = Builder::default().into_script();
    let redeem_script = payment_script(
        time_lock,
        secret_hash,
        &try_tx_fus!(Public::from_slice(maker_pub)),
        key_pair.public(),
    )
    .into();
    let coin = coin.clone();
    let fut = async move {
        let my_address = try_tx_s!(coin.as_ref().derivation_method.single_addr_or_err().await);
        let fee = try_tx_s!(
            coin.get_htlc_spend_fee(DEFAULT_SWAP_TX_SPEND_SIZE, &FeeApproxStage::WatcherPreimage)
                .await
        );

        if fee >= payment_value {
            return TX_PLAIN_ERR!(
                "HTLC spend fee {} is greater than transaction output {}",
                fee,
                payment_value
            );
        }
        let script_pubkey = output_script(&my_address, ScriptType::P2PKH).to_bytes();
        let output = TransactionOutput {
            value: payment_value - fee,
            script_pubkey,
        };

        let input = P2SHSpendingTxInput {
            prev_transaction,
            redeem_script,
            outputs: vec![output],
            script_data,
            sequence: SEQUENCE_FINAL,
            lock_time: time_lock,
            keypair: &key_pair,
        };
        let transaction = try_tx_s!(coin.p2sh_spending_tx(input).await);

        Ok(transaction.into())
    };
    Box::new(fut.boxed().compat())
}

pub fn create_taker_payment_refund_preimage<T: UtxoCommonOps + SwapOps>(
    coin: &T,
    taker_payment_tx: &[u8],
    time_lock: u32,
    maker_pub: &[u8],
    secret_hash: &[u8],
    swap_unique_data: &[u8],
) -> TransactionFut {
    let coin = coin.clone();
    let mut prev_transaction: UtxoTx =
        try_tx_fus!(deserialize(taker_payment_tx).map_err(|e| TransactionErr::Plain(format!("{:?}", e))));
    prev_transaction.tx_hash_algo = coin.as_ref().tx_hash_algo;
    drop_mutability!(prev_transaction);
    let payment_value = try_tx_fus!(prev_transaction.first_output()).value;

    let key_pair = coin.derive_htlc_key_pair(swap_unique_data);
    let script_data = Builder::default().push_opcode(Opcode::OP_1).into_script();
    let redeem_script = payment_script(
        time_lock,
        secret_hash,
        key_pair.public(),
        &try_tx_fus!(Public::from_slice(maker_pub)),
    )
    .into();
    let fut = async move {
        let my_address = try_tx_s!(coin.as_ref().derivation_method.single_addr_or_err().await);
        let fee = try_tx_s!(
            coin.get_htlc_spend_fee(DEFAULT_SWAP_TX_SPEND_SIZE, &FeeApproxStage::WatcherPreimage)
                .await
        );
        if fee >= payment_value {
            return TX_PLAIN_ERR!(
                "HTLC spend fee {} is greater than transaction output {}",
                fee,
                payment_value
            );
        }
        let script_pubkey = output_script(&my_address, ScriptType::P2PKH).to_bytes();
        let output = TransactionOutput {
            value: payment_value - fee,
            script_pubkey,
        };

        let input = P2SHSpendingTxInput {
            prev_transaction,
            redeem_script,
            outputs: vec![output],
            script_data,
            sequence: SEQUENCE_FINAL - 1,
            lock_time: time_lock,
            keypair: &key_pair,
        };
        let transaction = try_tx_s!(coin.p2sh_spending_tx(input).await);

        Ok(transaction.into())
    };
    Box::new(fut.boxed().compat())
}

pub async fn send_taker_spends_maker_payment<T: UtxoCommonOps + SwapOps>(
    coin: T,
    args: SpendPaymentArgs<'_>,
) -> TransactionResult {
    let mut prev_transaction: UtxoTx = try_tx_s!(deserialize(args.other_payment_tx).map_err(|e| ERRL!("{:?}", e)));
    prev_transaction.tx_hash_algo = coin.as_ref().tx_hash_algo;
    drop_mutability!(prev_transaction);
<<<<<<< HEAD
    if prev_transaction.outputs.is_empty() {
        return try_tx_s!(TX_PLAIN_ERR!("Transaction doesn't have any output"));
    }
=======
    let payment_value = try_tx_fus!(prev_transaction.first_output()).value;
>>>>>>> bdd71bb3

    let key_pair = coin.derive_htlc_key_pair(args.swap_unique_data);

    let script_data = Builder::default()
        .push_data(args.secret)
        .push_opcode(Opcode::OP_0)
        .into_script();

    let time_lock = try_tx_s!(args.time_lock.try_into());
    let redeem_script = payment_script(
        time_lock,
        args.secret_hash,
        &try_tx_s!(Public::from_slice(args.other_pubkey)),
        key_pair.public(),
    )
    .into();

    let my_address = try_tx_s!(coin.as_ref().derivation_method.single_addr_or_err().await);
    let fee = try_tx_s!(
        coin.get_htlc_spend_fee(DEFAULT_SWAP_TX_SPEND_SIZE, &FeeApproxStage::WithoutApprox)
            .await
    );
    if fee >= prev_transaction.outputs[0].value {
        return TX_PLAIN_ERR!(
            "HTLC spend fee {} is greater than transaction output {}",
            fee,
            prev_transaction.outputs[0].value
        );
<<<<<<< HEAD
    }
    let script_pubkey = output_script(&my_address, ScriptType::P2PKH).to_bytes();
    let output = TransactionOutput {
        value: prev_transaction.outputs[0].value - fee,
        script_pubkey,
    };
=======
        if fee >= payment_value {
            return TX_PLAIN_ERR!(
                "HTLC spend fee {} is greater than transaction output {}",
                fee,
                payment_value
            );
        }
        let script_pubkey = output_script(&my_address, ScriptType::P2PKH).to_bytes();
        let output = TransactionOutput {
            value: payment_value - fee,
            script_pubkey,
        };
>>>>>>> bdd71bb3

    let input = P2SHSpendingTxInput {
        prev_transaction,
        redeem_script,
        outputs: vec![output],
        script_data,
        sequence: SEQUENCE_FINAL,
        lock_time: time_lock,
        keypair: &key_pair,
    };
    let transaction = try_tx_s!(coin.p2sh_spending_tx(input).await);

    let tx_fut = coin.as_ref().rpc_client.send_transaction(&transaction).compat();
    try_tx_s!(tx_fut.await, transaction);

    Ok(transaction.into())
}

async fn refund_htlc_payment<T: UtxoCommonOps + SwapOps>(
    coin: T,
    args: RefundPaymentArgs<'_>,
    payment_type: SwapPaymentType,
) -> TransactionResult {
    let my_address = try_tx_s!(coin.as_ref().derivation_method.single_addr_or_err().await);
    let mut prev_transaction: UtxoTx =
        try_tx_s!(deserialize(args.payment_tx).map_err(|e| TransactionErr::Plain(format!("{:?}", e))));
    prev_transaction.tx_hash_algo = coin.as_ref().tx_hash_algo;
    drop_mutability!(prev_transaction);
    let payment_value = try_tx_s!(prev_transaction.first_output()).value;
    let other_public = try_tx_s!(Public::from_slice(args.other_pubkey));

    let key_pair = coin.derive_htlc_key_pair(args.swap_unique_data);
    let script_data = Builder::default().push_opcode(Opcode::OP_1).into_script();
    let time_lock = try_tx_s!(args.time_lock.try_into());

    let redeem_script = match payment_type {
        SwapPaymentType::TakerOrMakerPayment => {
            payment_script(time_lock, args.secret_hash, key_pair.public(), &other_public).into()
        },
        SwapPaymentType::TakerFunding => {
            swap_proto_v2_scripts::taker_funding_script(time_lock, args.secret_hash, key_pair.public(), &other_public)
                .into()
        },
        SwapPaymentType::TakerPaymentV2 => {
            swap_proto_v2_scripts::taker_payment_script(time_lock, args.secret_hash, key_pair.public(), &other_public)
                .into()
        },
    };
    let fee = try_tx_s!(
        coin.get_htlc_spend_fee(DEFAULT_SWAP_TX_SPEND_SIZE, &FeeApproxStage::WithoutApprox)
            .await
    );
    if fee >= payment_value {
        return TX_PLAIN_ERR!(
            "HTLC spend fee {} is greater than transaction output {}",
            fee,
            payment_value
        );
    }
    let script_pubkey = output_script(&my_address, ScriptType::P2PKH).to_bytes();
    let output = TransactionOutput {
        value: payment_value - fee,
        script_pubkey,
    };

    let input = P2SHSpendingTxInput {
        prev_transaction,
        redeem_script,
        outputs: vec![output],
        script_data,
        sequence: SEQUENCE_FINAL - 1,
        lock_time: time_lock,
        keypair: &key_pair,
    };
    let transaction = try_tx_s!(coin.p2sh_spending_tx(input).await);

    let tx_fut = coin.as_ref().rpc_client.send_transaction(&transaction).compat();
    try_tx_s!(tx_fut.await, transaction);

    Ok(transaction.into())
}

#[inline]
pub async fn send_taker_refunds_payment<T: UtxoCommonOps + SwapOps>(
    coin: T,
    args: RefundPaymentArgs<'_>,
) -> TransactionResult {
    refund_htlc_payment(coin, args, SwapPaymentType::TakerOrMakerPayment).await
}

pub fn send_taker_payment_refund_preimage<T: UtxoCommonOps + SwapOps>(
    coin: &T,
    watcher_refunds_payment_args: RefundPaymentArgs,
) -> TransactionFut {
    let coin = coin.clone();
    let transaction: UtxoTx = try_tx_fus!(
        deserialize(watcher_refunds_payment_args.payment_tx).map_err(|e| TransactionErr::Plain(format!("{:?}", e)))
    );

    let fut = async move {
        let tx_fut = coin.as_ref().rpc_client.send_transaction(&transaction).compat();
        try_tx_s!(tx_fut.await, transaction);

        Ok(transaction.into())
    };

    Box::new(fut.boxed().compat())
}

#[inline]
pub async fn send_maker_refunds_payment<T: UtxoCommonOps + SwapOps>(
    coin: T,
    args: RefundPaymentArgs<'_>,
) -> TransactionResult {
    refund_htlc_payment(coin, args, SwapPaymentType::TakerOrMakerPayment).await
}

/// Extracts pubkey from script sig
fn pubkey_from_script_sig(script: &Script) -> Result<H264, String> {
    match script.get_instruction(0) {
        Some(Ok(instruction)) => match instruction.opcode {
            Opcode::OP_PUSHBYTES_70 | Opcode::OP_PUSHBYTES_71 | Opcode::OP_PUSHBYTES_72 => match instruction.data {
                Some(bytes) => try_s!(SecpSignature::from_der(&bytes[..bytes.len() - 1])),
                None => return ERR!("No data at instruction 0 of script {:?}", script),
            },
            _ => return ERR!("Unexpected opcode {:?}", instruction.opcode),
        },
        Some(Err(e)) => return ERR!("Error {} on getting instruction 0 of script {:?}", e, script),
        None => return ERR!("None instruction 0 of script {:?}", script),
    };

    let pubkey = match script.get_instruction(1) {
        Some(Ok(instruction)) => match instruction.opcode {
            Opcode::OP_PUSHBYTES_33 => match instruction.data {
                Some(bytes) => try_s!(PublicKey::from_slice(bytes)),
                None => return ERR!("No data at instruction 1 of script {:?}", script),
            },
            _ => return ERR!("Unexpected opcode {:?}", instruction.opcode),
        },
        Some(Err(e)) => return ERR!("Error {} on getting instruction 1 of script {:?}", e, script),
        None => return ERR!("None instruction 1 of script {:?}", script),
    };

    if script.get_instruction(2).is_some() {
        return ERR!("Unexpected instruction at position 2 of script {:?}", script);
    }
    Ok(pubkey.serialize().into())
}

/// Extracts pubkey from witness script
fn pubkey_from_witness_script(witness_script: &[Bytes]) -> Result<H264, String> {
    if witness_script.len() != 2 {
        return ERR!("Invalid witness length {}", witness_script.len());
    }

    let signature = witness_script[0].clone().take();
    if signature.is_empty() {
        return ERR!("Empty signature data in witness script");
    }
    try_s!(SecpSignature::from_der(&signature[..signature.len() - 1]));

    let pubkey = try_s!(PublicKey::from_slice(&witness_script[1]));

    Ok(pubkey.serialize().into())
}

pub async fn is_tx_confirmed_before_block<T>(coin: &T, tx: &RpcTransaction, block_number: u64) -> Result<bool, String>
where
    T: UtxoCommonOps,
{
    match tx.height {
        Some(confirmed_at) => Ok(confirmed_at <= block_number),
        // fallback to a number of confirmations
        None => {
            if tx.confirmations > 0 {
                let current_block = try_s!(coin.as_ref().rpc_client.get_block_count().compat().await);
                let confirmed_at = current_block + 1 - tx.confirmations as u64;
                Ok(confirmed_at <= block_number)
            } else {
                Ok(false)
            }
        },
    }
}

pub fn check_all_inputs_signed_by_pub(tx: &[u8], expected_pub: &[u8]) -> Result<bool, MmError<ValidatePaymentError>> {
    let tx: UtxoTx = deserialize(tx)?;
    check_all_utxo_inputs_signed_by_pub(&tx, expected_pub)
}

pub fn check_all_utxo_inputs_signed_by_pub(
    tx: &UtxoTx,
    expected_pub: &[u8],
) -> Result<bool, MmError<ValidatePaymentError>> {
    for input in &tx.inputs {
        let pubkey = if input.has_witness() {
            pubkey_from_witness_script(&input.script_witness).map_to_mm(ValidatePaymentError::TxDeserializationError)?
        } else {
            let script: Script = input.script_sig.clone().into();
            pubkey_from_script_sig(&script).map_to_mm(ValidatePaymentError::TxDeserializationError)?
        };
        if *pubkey != expected_pub {
            return Ok(false);
        }
    }

    Ok(true)
}

pub fn watcher_validate_taker_fee<T: UtxoCommonOps>(
    coin: &T,
    input: WatcherValidateTakerFeeInput,
    output_index: usize,
) -> ValidatePaymentFut<()> {
    let coin = coin.clone();
    let sender_pubkey = input.sender_pubkey;
    let taker_fee_hash = input.taker_fee_hash;
    let min_block_number = input.min_block_number;
    let lock_duration = input.lock_duration;
    let fee_addr = input.fee_addr.to_vec();

    let fut = async move {
        let mut attempts = 0;
        loop {
            let tx_from_rpc = match coin
                .as_ref()
                .rpc_client
                .get_verbose_transaction(&H256Json::from(taker_fee_hash.as_slice()))
                .compat()
                .await
            {
                Ok(t) => t,
                Err(e) => {
                    if attempts > 2 {
                        return MmError::err(ValidatePaymentError::from(e.into_inner()));
                    };
                    attempts += 1;
                    error!("Error getting tx {:?} from rpc: {:?}", taker_fee_hash, e);
                    Timer::sleep(10.).await;
                    continue;
                },
            };

            let taker_fee_tx: UtxoTx = deserialize(tx_from_rpc.hex.0.as_slice())?;
            let inputs_signed_by_pub = check_all_utxo_inputs_signed_by_pub(&taker_fee_tx, &sender_pubkey)?;
            if !inputs_signed_by_pub {
                return MmError::err(ValidatePaymentError::WrongPaymentTx(format!(
                    "{}: Taker fee does not belong to the verified public key",
                    INVALID_SENDER_ERR_LOG
                )));
            }

            let tx_confirmed_before_block = is_tx_confirmed_before_block(&coin, &tx_from_rpc, min_block_number)
                .await
                .map_to_mm(ValidatePaymentError::InternalError)?;
            if tx_confirmed_before_block {
                return MmError::err(ValidatePaymentError::WrongPaymentTx(format!(
                    "{}: Fee tx {:?} confirmed before min_block {}",
                    EARLY_CONFIRMATION_ERR_LOG, taker_fee_tx, min_block_number
                )));
            }

            if now_sec_u32() - taker_fee_tx.lock_time > lock_duration as u32 {
                return MmError::err(ValidatePaymentError::WrongPaymentTx(format!(
                    "{}: Taker fee {:?} is too old",
                    OLD_TRANSACTION_ERR_LOG, taker_fee_tx
                )));
            }

            let address = address_from_raw_pubkey(
                &fee_addr,
                coin.as_ref().conf.pub_addr_prefix,
                coin.as_ref().conf.pub_t_addr_prefix,
                coin.as_ref().conf.checksum_type,
                coin.as_ref().conf.bech32_hrp.clone(),
                coin.addr_format().clone(),
            )
            .map_to_mm(ValidatePaymentError::TxDeserializationError)?;

            match taker_fee_tx.outputs.get(output_index) {
                Some(out) => {
                    let expected_script_pubkey = Builder::build_p2pkh(&address.hash).to_bytes();
                    if out.script_pubkey != expected_script_pubkey {
                        return MmError::err(ValidatePaymentError::WrongPaymentTx(format!(
                            "{}: Provided dex fee tx output script_pubkey doesn't match expected {:?} {:?}",
                            INVALID_RECEIVER_ERR_LOG, out.script_pubkey, expected_script_pubkey
                        )));
                    }
                },
                None => {
                    return MmError::err(ValidatePaymentError::WrongPaymentTx(format!(
                        "Provided dex fee tx {:?} does not have output {}",
                        taker_fee_tx, output_index
                    )))
                },
            }

            return Ok(());
        }
    };
    Box::new(fut.boxed().compat())
}

pub fn validate_fee<T: UtxoCommonOps>(
    coin: T,
    tx: UtxoTx,
    output_index: usize,
    sender_pubkey: &[u8],
    dex_amount: &DexFee,
    min_block_number: u64,
    fee_addr: &[u8],
) -> ValidatePaymentFut<()> {
    let address = try_f!(address_from_raw_pubkey(
        fee_addr,
        coin.as_ref().conf.pub_addr_prefix,
        coin.as_ref().conf.pub_t_addr_prefix,
        coin.as_ref().conf.checksum_type,
        coin.as_ref().conf.bech32_hrp.clone(),
        coin.addr_format().clone(),
    )
    .map_to_mm(ValidatePaymentError::TxDeserializationError));

    let inputs_signed_by_pub = try_f!(check_all_utxo_inputs_signed_by_pub(&tx, sender_pubkey));
    if !inputs_signed_by_pub {
        return Box::new(futures01::future::err(
            ValidatePaymentError::WrongPaymentTx(format!(
                "{INVALID_SENDER_ERR_LOG}: Taker payment does not belong to the verified public key"
            ))
            .into(),
        ));
    }

    let fee_amount = try_f!(dex_amount.fee_uamount(coin.as_ref().decimals));
    let burn_amount = try_f!(dex_amount.burn_uamount(coin.as_ref().decimals));

    let fut = async move {
        let tx_from_rpc = coin
            .as_ref()
            .rpc_client
            .get_verbose_transaction(&tx.hash().reversed().into())
            .compat()
            .await?;

        let tx_confirmed_before_block = is_tx_confirmed_before_block(&coin, &tx_from_rpc, min_block_number)
            .await
            .map_to_mm(ValidatePaymentError::InternalError)?;

        if tx_confirmed_before_block {
            return MmError::err(ValidatePaymentError::WrongPaymentTx(format!(
                "{}: Fee tx {:?} confirmed before min_block {}",
                EARLY_CONFIRMATION_ERR_LOG, tx_from_rpc, min_block_number
            )));
        }
        if tx_from_rpc.hex.0 != serialize(&tx).take()
            && tx_from_rpc.hex.0 != serialize_with_flags(&tx, SERIALIZE_TRANSACTION_WITNESS).take()
        {
            return MmError::err(ValidatePaymentError::WrongPaymentTx(format!(
                "Provided dex fee tx {:?} doesn't match tx data from rpc {:?}",
                tx, tx_from_rpc
            )));
        }

        match tx.outputs.get(output_index) {
            Some(out) => {
                let expected_script_pubkey = Builder::build_p2pkh(&address.hash).to_bytes();
                if out.script_pubkey != expected_script_pubkey {
                    return MmError::err(ValidatePaymentError::WrongPaymentTx(format!(
                        "{}: Provided dex fee tx output script_pubkey doesn't match expected {:?} {:?}",
                        INVALID_RECEIVER_ERR_LOG, out.script_pubkey, expected_script_pubkey
                    )));
                }
                if out.value < fee_amount {
                    return MmError::err(ValidatePaymentError::WrongPaymentTx(format!(
                        "Provided dex fee tx output value is less than expected {:?} {:?}",
                        out.value, fee_amount
                    )));
                }
            },
            None => {
                return MmError::err(ValidatePaymentError::WrongPaymentTx(format!(
                    "Provided dex fee tx {:?} does not have output {}",
                    tx, output_index
                )))
            },
        }

        if let Some(burn_amount) = burn_amount {
            match tx.outputs.get(output_index + 1) {
                Some(out) => {
                    let expected_script_pubkey = Builder::default().push_opcode(Opcode::OP_RETURN).into_bytes();

                    if out.script_pubkey != expected_script_pubkey {
                        return MmError::err(ValidatePaymentError::WrongPaymentTx(format!(
                            "{}: Provided burn tx output script_pubkey doesn't match expected {:?} {:?}",
                            INVALID_RECEIVER_ERR_LOG, out.script_pubkey, expected_script_pubkey
                        )));
                    }

                    if out.value < burn_amount {
                        return MmError::err(ValidatePaymentError::WrongPaymentTx(format!(
                            "Provided burn tx output value is less than expected {:?} {:?}",
                            out.value, burn_amount
                        )));
                    }
                },
                None => {
                    return MmError::err(ValidatePaymentError::WrongPaymentTx(format!(
                        "Provided burn tx output {:?} does not have output {}",
                        tx, output_index
                    )))
                },
            }
        }

        Ok(())
    };
    Box::new(fut.boxed().compat())
}

pub fn validate_maker_payment<T: UtxoCommonOps + SwapOps>(
    coin: &T,
    input: ValidatePaymentInput,
) -> ValidatePaymentFut<()> {
    let mut tx: UtxoTx = try_f!(deserialize(input.payment_tx.as_slice()));
    tx.tx_hash_algo = coin.as_ref().tx_hash_algo;

    let htlc_keypair = coin.derive_htlc_key_pair(&input.unique_swap_data);
    let other_pub =
        &try_f!(Public::from_slice(&input.other_pub)
            .map_to_mm(|err| ValidatePaymentError::InvalidParameter(err.to_string())));
    let time_lock = try_f!(input
        .time_lock
        .try_into()
        .map_to_mm(ValidatePaymentError::TimelockOverflow));
    validate_payment(
        coin.clone(),
        tx,
        DEFAULT_SWAP_VOUT,
        other_pub,
        htlc_keypair.public(),
        &input.secret_hash,
        input.amount,
        input.watcher_reward,
        time_lock,
        input.try_spv_proof_until,
        input.confirmations,
    )
}

pub fn watcher_validate_taker_payment<T: UtxoCommonOps + SwapOps>(
    coin: &T,
    input: WatcherValidatePaymentInput,
) -> ValidatePaymentFut<()> {
    let taker_payment_tx: UtxoTx = try_f!(deserialize(input.payment_tx.as_slice()));
    let taker_payment_refund_preimage: UtxoTx = try_f!(deserialize(input.taker_payment_refund_preimage.as_slice()));
    let taker_pub = &try_f!(
        Public::from_slice(&input.taker_pub).map_err(|err| ValidatePaymentError::InvalidParameter(err.to_string()))
    );
    let maker_pub = &try_f!(
        Public::from_slice(&input.maker_pub).map_err(|err| ValidatePaymentError::InvalidParameter(err.to_string()))
    );
    let time_lock = try_f!(input
        .time_lock
        .try_into()
        .map_to_mm(ValidatePaymentError::TimelockOverflow));
    let expected_redeem = payment_script(time_lock, &input.secret_hash, taker_pub, maker_pub);
    let coin = coin.clone();

    let fut = async move {
        let inputs_signed_by_pub = check_all_utxo_inputs_signed_by_pub(&taker_payment_tx, &input.taker_pub)?;
        if !inputs_signed_by_pub {
            return MmError::err(ValidatePaymentError::WrongPaymentTx(format!(
                "{INVALID_SENDER_ERR_LOG}: Taker payment does not belong to the verified public key"
            )));
        }

        let taker_payment_locking_script = match taker_payment_tx.outputs.get(DEFAULT_SWAP_VOUT) {
            Some(output) => output.script_pubkey.clone(),
            None => {
                return MmError::err(ValidatePaymentError::WrongPaymentTx(
                    "Payment tx has no outputs".to_string(),
                ))
            },
        };

        if taker_payment_locking_script != Builder::build_p2sh(&dhash160(&expected_redeem).into()).to_bytes() {
            return MmError::err(ValidatePaymentError::WrongPaymentTx(format!(
                "{INVALID_SCRIPT_ERR_LOG}: Payment tx locking script {taker_payment_locking_script:?} doesn't match expected"
            )));
        }

        let script_sig = match taker_payment_refund_preimage.inputs.get(DEFAULT_SWAP_VIN) {
            Some(input) => Script::from(input.script_sig.clone()),
            None => {
                return MmError::err(ValidatePaymentError::WrongPaymentTx(
                    "Taker payment refund tx has no inputs".to_string(),
                ))
            },
        };

        let instruction = script_sig
            .iter()
            .last()
            .or_mm_err(|| ValidatePaymentError::WrongPaymentTx(String::from("Instruction not found")))?
            .map_to_mm(|err| ValidatePaymentError::WrongPaymentTx(err.to_string()))?;

        let redeem_script = instruction.data.or_mm_err(|| {
            ValidatePaymentError::WrongPaymentTx(String::from("No redeem script in the taker payment refund preimage"))
        })?;

        if expected_redeem.as_slice() != redeem_script {
            return MmError::err(ValidatePaymentError::WrongPaymentTx(
                format!("{INVALID_REFUND_TX_ERR_LOG}: Taker payment tx locking script doesn't match with taker payment refund redeem script")
            ));
        }

        if let UtxoRpcClientEnum::Electrum(client) = &coin.as_ref().rpc_client {
            if coin.as_ref().conf.spv_conf.is_some() && input.confirmations != 0 {
                client.validate_spv_proof(&taker_payment_tx, input.wait_until).await?;
            }
        }
        Ok(())
    };
    Box::new(fut.boxed().compat())
}

pub fn validate_taker_payment<T: UtxoCommonOps + SwapOps>(
    coin: &T,
    input: ValidatePaymentInput,
) -> ValidatePaymentFut<()> {
    let mut tx: UtxoTx = try_f!(deserialize(input.payment_tx.as_slice()));
    tx.tx_hash_algo = coin.as_ref().tx_hash_algo;

    let htlc_keypair = coin.derive_htlc_key_pair(&input.unique_swap_data);
    let other_pub =
        &try_f!(Public::from_slice(&input.other_pub)
            .map_to_mm(|err| ValidatePaymentError::InvalidParameter(err.to_string())));
    let time_lock = try_f!(input
        .time_lock
        .try_into()
        .map_to_mm(ValidatePaymentError::TimelockOverflow));
    validate_payment(
        coin.clone(),
        tx,
        DEFAULT_SWAP_VOUT,
        other_pub,
        htlc_keypair.public(),
        &input.secret_hash,
        input.amount,
        input.watcher_reward,
        time_lock,
        input.try_spv_proof_until,
        input.confirmations,
    )
}

pub fn validate_payment_spend_or_refund<T: UtxoCommonOps + SwapOps>(
    coin: &T,
    input: ValidateWatcherSpendInput,
) -> ValidatePaymentFut<()> {
    let mut payment_spend_tx: UtxoTx = try_f!(deserialize(input.payment_tx.as_slice()));
    payment_spend_tx.tx_hash_algo = coin.as_ref().tx_hash_algo;

    let coin = coin.clone();
    let fut = async move {
        let my_address = coin.as_ref().derivation_method.single_addr_or_err().await?;
        let expected_script_pubkey = &output_script(&my_address, ScriptType::P2PKH).to_bytes();
        let output = payment_spend_tx
            .outputs
            .get(DEFAULT_SWAP_VOUT)
            .ok_or_else(|| ValidatePaymentError::WrongPaymentTx("Payment tx has no outputs".to_string()))?;

        if expected_script_pubkey != &output.script_pubkey {
            return MmError::err(ValidatePaymentError::WrongPaymentTx(format!(
                "Provided payment tx script pubkey doesn't match expected {:?} {:?}",
                output.script_pubkey, expected_script_pubkey
            )));
        }

        Ok(())
    };

    Box::new(fut.boxed().compat())
}

pub fn check_if_my_payment_sent<T: UtxoCommonOps + SwapOps>(
    coin: T,
    time_lock: u32,
    other_pub: &[u8],
    secret_hash: &[u8],
    swap_unique_data: &[u8],
) -> Box<dyn Future<Item = Option<TransactionEnum>, Error = String> + Send> {
    let my_htlc_keypair = coin.derive_htlc_key_pair(swap_unique_data);
    let script = payment_script(
        time_lock,
        secret_hash,
        my_htlc_keypair.public(),
        &try_fus!(Public::from_slice(other_pub)),
    );
    let hash = dhash160(&script);
    let p2sh = Builder::build_p2sh(&hash.into());
    let script_hash = electrum_script_hash(&p2sh);
    let fut = async move {
        match &coin.as_ref().rpc_client {
            UtxoRpcClientEnum::Electrum(client) => {
                let history = try_s!(client.scripthash_get_history(&hex::encode(script_hash)).compat().await);
                match history.first() {
                    Some(item) => {
                        let tx_bytes = try_s!(client.get_transaction_bytes(&item.tx_hash).compat().await);
                        let mut tx: UtxoTx = try_s!(deserialize(tx_bytes.0.as_slice()).map_err(|e| ERRL!("{:?}", e)));
                        tx.tx_hash_algo = coin.as_ref().tx_hash_algo;
                        Ok(Some(tx.into()))
                    },
                    None => Ok(None),
                }
            },
            UtxoRpcClientEnum::Native(client) => {
                let target_addr = Address {
                    t_addr_prefix: coin.as_ref().conf.p2sh_t_addr_prefix,
                    prefix: coin.as_ref().conf.p2sh_addr_prefix,
                    hash: hash.into(),
                    checksum_type: coin.as_ref().conf.checksum_type,
                    hrp: coin.as_ref().conf.bech32_hrp.clone(),
                    addr_format: coin.addr_format().clone(),
                };
                let target_addr = target_addr.to_string();
                let is_imported = try_s!(client.is_address_imported(&target_addr).await);
                if !is_imported {
                    return Ok(None);
                }
                let received_by_addr = try_s!(client.list_received_by_address(0, true, true).compat().await);
                for item in received_by_addr {
                    if item.address == target_addr && !item.txids.is_empty() {
                        let tx_bytes = try_s!(client.get_transaction_bytes(&item.txids[0]).compat().await);
                        let mut tx: UtxoTx = try_s!(deserialize(tx_bytes.0.as_slice()).map_err(|e| ERRL!("{:?}", e)));
                        tx.tx_hash_algo = coin.as_ref().tx_hash_algo;
                        return Ok(Some(tx.into()));
                    }
                }
                Ok(None)
            },
        }
    };
    Box::new(fut.boxed().compat())
}

pub async fn watcher_search_for_swap_tx_spend<T: AsRef<UtxoCoinFields> + SwapOps>(
    coin: &T,
    input: WatcherSearchForSwapTxSpendInput<'_>,
    output_index: usize,
) -> Result<Option<FoundSwapTxSpend>, String> {
    search_for_swap_output_spend(
        coin.as_ref(),
        input.time_lock,
        &try_s!(Public::from_slice(input.taker_pub)),
        &try_s!(Public::from_slice(input.maker_pub)),
        input.secret_hash,
        input.tx,
        output_index,
        input.search_from_block,
    )
    .await
}

pub async fn search_for_swap_tx_spend_my<T: AsRef<UtxoCoinFields> + SwapOps>(
    coin: &T,
    input: SearchForSwapTxSpendInput<'_>,
    output_index: usize,
) -> Result<Option<FoundSwapTxSpend>, String> {
    search_for_swap_output_spend(
        coin.as_ref(),
        try_s!(input.time_lock.try_into()),
        coin.derive_htlc_key_pair(input.swap_unique_data).public(),
        &try_s!(Public::from_slice(input.other_pub)),
        input.secret_hash,
        input.tx,
        output_index,
        input.search_from_block,
    )
    .await
}

pub async fn search_for_swap_tx_spend_other<T: AsRef<UtxoCoinFields> + SwapOps>(
    coin: &T,
    input: SearchForSwapTxSpendInput<'_>,
    output_index: usize,
) -> Result<Option<FoundSwapTxSpend>, String> {
    search_for_swap_output_spend(
        coin.as_ref(),
        try_s!(input.time_lock.try_into()),
        &try_s!(Public::from_slice(input.other_pub)),
        coin.derive_htlc_key_pair(input.swap_unique_data).public(),
        input.secret_hash,
        input.tx,
        output_index,
        input.search_from_block,
    )
    .await
}

pub async fn get_taker_watcher_reward<T: UtxoCommonOps + SwapOps + MarketCoinOps>(
    coin: &T,
    other_coin: &MmCoinEnum,
    coin_amount: Option<BigDecimal>,
    other_coin_amount: Option<BigDecimal>,
    reward_amount: Option<BigDecimal>,
    wait_until: u64,
) -> Result<WatcherReward, MmError<WatcherRewardError>> {
    let reward_target = RewardTarget::PaymentReceiver;
    let is_exact_amount = reward_amount.is_some();

    let other_coin = match other_coin {
        MmCoinEnum::EthCoin(coin) => coin,
        _ => {
            return Err(WatcherRewardError::InvalidCoinType(
                "At least one coin must be Ethereum to use watcher rewards".to_string(),
            )
            .into())
        },
    };

    let amount = match reward_amount {
        Some(amount) => amount,
        None => {
            let gas_cost_eth = other_coin.get_watcher_reward_amount(wait_until).await?;
            let price_in_eth = if let (EthCoinType::Eth, Some(coin_amount), Some(other_coin_amount)) =
                (&other_coin.coin_type, coin_amount, other_coin_amount)
            {
                other_coin_amount.checked_div(coin_amount)
            } else {
                get_base_price_in_rel(Some(coin.ticker().to_string()), Some("ETH".to_string())).await
            };

            price_in_eth
                .and_then(|price_in_eth| gas_cost_eth.checked_div(price_in_eth))
                .ok_or_else(|| {
                    WatcherRewardError::RPCError(format!("Price of coin {} in ETH could not be found", coin.ticker()))
                })?
        },
    };

    let send_contract_reward_on_spend = false;

    Ok(WatcherReward {
        amount,
        is_exact_amount,
        reward_target,
        send_contract_reward_on_spend,
    })
}

/// Extract a secret from the `spend_tx`.
/// Note spender could generate the spend with several inputs where the only one input is the p2sh script.
pub fn extract_secret(secret_hash: &[u8], spend_tx: &[u8]) -> Result<Vec<u8>, String> {
    let spend_tx: UtxoTx = try_s!(deserialize(spend_tx).map_err(|e| ERRL!("{:?}", e)));
    let expected_secret_hash = if secret_hash.len() == 32 {
        ripemd160(secret_hash)
    } else {
        H160::from(secret_hash)
    };
    for input in spend_tx.inputs.into_iter() {
        let script: Script = input.script_sig.clone().into();
        for instruction in script.iter().flatten() {
            if instruction.opcode == Opcode::OP_PUSHBYTES_32 {
                if let Some(secret) = instruction.data {
                    let actual_secret_hash = dhash160(secret);
                    if actual_secret_hash == expected_secret_hash {
                        return Ok(secret.to_vec());
                    }
                }
            }
        }
    }
    ERR!("Couldn't extract secret")
}

pub fn my_address<T: UtxoCommonOps>(coin: &T) -> MmResult<String, MyAddressError> {
    match coin.as_ref().derivation_method {
        DerivationMethod::SingleAddress(ref my_address) => {
            my_address.display_address().map_to_mm(MyAddressError::InternalError)
        },
        DerivationMethod::HDWallet(_) => MmError::err(MyAddressError::UnexpectedDerivationMethod(
            "'my_address' is deprecated for HD wallets".to_string(),
        )),
    }
}

/// Hash message for signature using Bitcoin's message signing format.
/// sha256(sha256(PREFIX_LENGTH + PREFIX + MESSAGE_LENGTH + MESSAGE))
pub fn sign_message_hash(coin: &UtxoCoinFields, message: &str) -> Option<[u8; 32]> {
    let message_prefix = coin.conf.sign_message_prefix.clone()?;
    let mut stream = Stream::new();
    let prefix_len = CompactInteger::from(message_prefix.len());
    prefix_len.serialize(&mut stream);
    stream.append_slice(message_prefix.as_bytes());
    let msg_len = CompactInteger::from(message.len());
    msg_len.serialize(&mut stream);
    stream.append_slice(message.as_bytes());
    Some(dhash256(&stream.out()).take())
}

pub fn sign_message(coin: &UtxoCoinFields, message: &str) -> SignatureResult<String> {
    let message_hash = sign_message_hash(coin, message).ok_or(SignatureError::PrefixNotFound)?;
    let private_key = coin.priv_key_policy.activated_key_or_err()?.private();
    let signature = private_key.sign_compact(&H256::from(message_hash))?;
    Ok(base64::encode(&*signature))
}

pub fn verify_message<T: UtxoCommonOps>(
    coin: &T,
    signature_base64: &str,
    message: &str,
    address: &str,
) -> VerificationResult<bool> {
    let message_hash = sign_message_hash(coin.as_ref(), message).ok_or(VerificationError::PrefixNotFound)?;
    let signature = CompactSignature::from(base64::decode(signature_base64)?);
    let recovered_pubkey = Public::recover_compact(&H256::from(message_hash), &signature)?;
    let received_address = checked_address_from_str(coin, address)?;
    Ok(AddressHashEnum::from(recovered_pubkey.address_hash()) == received_address.hash)
}

pub fn my_balance<T>(coin: T) -> BalanceFut<CoinBalance>
where
    T: UtxoCommonOps + GetUtxoListOps + MarketCoinOps,
{
    let fut = async move {
        let my_address = coin
            .as_ref()
            .derivation_method
            .single_addr_or_err()
            .await
            .mm_err(BalanceError::from)?;
        address_balance(&coin, &my_address).await
    };
    Box::new(fut.boxed().compat())
}

/// Takes raw transaction as input and returns tx hash in hexadecimal format
pub fn send_raw_tx(coin: &UtxoCoinFields, tx: &str) -> Box<dyn Future<Item = String, Error = String> + Send> {
    let bytes = try_fus!(hex::decode(tx));
    Box::new(
        coin.rpc_client
            .send_raw_transaction(bytes.into())
            .map_err(|e| ERRL!("{}", e))
            .map(|hash| format!("{:?}", hash)),
    )
}

/// Takes raw transaction bytes as input and returns tx hash in hexadecimal format
pub fn send_raw_tx_bytes(
    coin: &UtxoCoinFields,
    tx_bytes: &[u8],
) -> Box<dyn Future<Item = String, Error = String> + Send> {
    Box::new(
        coin.rpc_client
            .send_raw_transaction(tx_bytes.into())
            .map_err(|e| ERRL!("{}", e))
            .map(|hash| format!("{:?}", hash)),
    )
}

pub fn wait_for_confirmations(
    coin: &UtxoCoinFields,
    input: ConfirmPaymentInput,
) -> Box<dyn Future<Item = (), Error = String> + Send> {
    let mut tx: UtxoTx = try_fus!(deserialize(input.payment_tx.as_slice()).map_err(|e| ERRL!("{:?}", e)));
    tx.tx_hash_algo = coin.tx_hash_algo;
    coin.rpc_client.wait_for_confirmations(
        tx.hash().reversed().into(),
        tx.expiry_height,
        input.confirmations as u32,
        input.requires_nota,
        input.wait_until,
        input.check_every,
    )
}

pub fn wait_for_output_spend(
    coin: &UtxoCoinFields,
    tx_bytes: &[u8],
    output_index: usize,
    from_block: u64,
    wait_until: u64,
    check_every: f64,
) -> TransactionFut {
    let mut tx: UtxoTx = try_tx_fus!(deserialize(tx_bytes).map_err(|e| ERRL!("{:?}", e)));
    tx.tx_hash_algo = coin.tx_hash_algo;
    let client = coin.rpc_client.clone();
    let tx_hash_algo = coin.tx_hash_algo;
    let fut = async move {
        loop {
            let script_pubkey = &try_tx_s!(tx
                .outputs
                .get(output_index)
                .ok_or(ERRL!("No output with index {}", output_index)))
            .script_pubkey;

            match client
                .find_output_spend(
                    tx.hash(),
                    script_pubkey,
                    output_index,
                    BlockHashOrHeight::Height(from_block as i64),
                )
                .compat()
                .await
            {
                Ok(Some(spent_output_info)) => {
                    let mut tx = spent_output_info.spending_tx;
                    tx.tx_hash_algo = tx_hash_algo;
                    return Ok(tx.into());
                },
                Ok(None) => (),
                Err(e) => error!("Error on find_output_spend_of_tx: {}", e),
            };

            if now_sec() > wait_until {
                return TX_PLAIN_ERR!(
                    "Waited too long until {} for transaction {:?} {} to be spent ",
                    wait_until,
                    tx,
                    output_index,
                );
            }
            Timer::sleep(check_every).await;
        }
    };
    Box::new(fut.boxed().compat())
}

pub fn tx_enum_from_bytes(coin: &UtxoCoinFields, bytes: &[u8]) -> Result<TransactionEnum, MmError<TxMarshalingErr>> {
    let mut transaction: UtxoTx = deserialize(bytes).map_to_mm(|e| TxMarshalingErr::InvalidInput(e.to_string()))?;

    let serialized_length = transaction.tx_hex().len();
    if bytes.len() != serialized_length {
        return MmError::err(TxMarshalingErr::CrossCheckFailed(format!(
            "Expected '{}' lenght of the serialized transaction, found '{}'",
            bytes.len(),
            serialized_length
        )));
    }

    transaction.tx_hash_algo = coin.tx_hash_algo;
    Ok(transaction.into())
}

pub fn current_block(coin: &UtxoCoinFields) -> Box<dyn Future<Item = u64, Error = String> + Send> {
    Box::new(coin.rpc_client.get_block_count().map_err(|e| ERRL!("{}", e)))
}

pub fn display_priv_key(coin: &UtxoCoinFields) -> Result<String, String> {
    match coin.priv_key_policy {
        PrivKeyPolicy::Iguana(ref key_pair) => Ok(key_pair.private().to_string()),
        PrivKeyPolicy::HDWallet {
            activated_key: ref activated_key_pair,
            ..
        } => Ok(activated_key_pair.private().to_string()),
        PrivKeyPolicy::Trezor => ERR!("'display_priv_key' doesn't support Hardware Wallets"),
        #[cfg(target_arch = "wasm32")]
        PrivKeyPolicy::Metamask(_) => ERR!("'display_priv_key' doesn't support Metamask"),
    }
}

pub fn min_tx_amount(coin: &UtxoCoinFields) -> BigDecimal {
    big_decimal_from_sat(coin.dust_amount as i64, coin.decimals)
}

pub fn min_trading_vol(coin: &UtxoCoinFields) -> MmNumber {
    if coin.conf.ticker == "BTC" {
        return MmNumber::from(MIN_BTC_TRADING_VOL);
    }
    let dust_multiplier = MmNumber::from(10);
    dust_multiplier * min_tx_amount(coin).into()
}

pub fn is_asset_chain(coin: &UtxoCoinFields) -> bool { coin.conf.asset_chain }

pub async fn get_raw_transaction(coin: &UtxoCoinFields, req: RawTransactionRequest) -> RawTransactionResult {
    let hash = H256Json::from_str(&req.tx_hash).map_to_mm(|e| RawTransactionError::InvalidHashError(e.to_string()))?;
    let hex = coin
        .rpc_client
        .get_transaction_bytes(&hash)
        .compat()
        .await
        .map_err(|e| RawTransactionError::Transport(e.to_string()))?;
    Ok(RawTransactionRes { tx_hex: hex })
}

pub async fn get_tx_hex_by_hash(coin: &UtxoCoinFields, tx_hash: Vec<u8>) -> RawTransactionResult {
    let hex = coin
        .rpc_client
        .get_transaction_bytes(&H256Json::from(tx_hash.as_slice()))
        .compat()
        .await
        .map_err(|e| RawTransactionError::Transport(e.to_string()))?;
    Ok(RawTransactionRes { tx_hex: hex })
}

pub async fn withdraw<T>(coin: T, req: WithdrawRequest) -> WithdrawResult
where
    T: UtxoCommonOps
        + GetUtxoListOps
        + MarketCoinOps
        + CoinWithDerivationMethod
        + GetWithdrawSenderAddress<Address = Address, Pubkey = Public>,
{
    StandardUtxoWithdraw::new(coin, req).await?.build().await
}

pub async fn init_withdraw<T>(
    ctx: MmArc,
    coin: T,
    req: WithdrawRequest,
    task_handle: &WithdrawTaskHandle,
) -> WithdrawResult
where
    T: UtxoCommonOps
        + GetUtxoListOps
        + UtxoSignerOps
        + CoinWithDerivationMethod
        + GetWithdrawSenderAddress<Address = Address, Pubkey = Public>,
{
    InitUtxoWithdraw::new(ctx, coin, req, task_handle).await?.build().await
}

pub async fn get_withdraw_from_address<T>(
    coin: &T,
    req: &WithdrawRequest,
) -> MmResult<WithdrawSenderAddress<Address, Public>, WithdrawError>
where
    T: CoinWithDerivationMethod + HDWalletCoinOps<HDWallet = UtxoHDWallet> + HDCoinWithdrawOps + UtxoCommonOps,
{
    match coin.derivation_method() {
        DerivationMethod::SingleAddress(my_address) => get_withdraw_iguana_sender(coin, req, my_address),
        DerivationMethod::HDWallet(hd_wallet) => {
            let from = req.from.clone().or_mm_err(|| WithdrawError::FromAddressNotFound)?;
            coin.get_withdraw_hd_sender(hd_wallet, &from)
                .await
                .mm_err(WithdrawError::from)
        },
    }
}

#[allow(clippy::result_large_err)]
pub fn get_withdraw_iguana_sender<T: UtxoCommonOps>(
    coin: &T,
    req: &WithdrawRequest,
    my_address: &Address,
) -> MmResult<WithdrawSenderAddress<Address, Public>, WithdrawError> {
    if req.from.is_some() {
        let error = "'from' is not supported if the coin is initialized with an Iguana private key";
        return MmError::err(WithdrawError::UnexpectedFromAddress(error.to_owned()));
    }
    let pubkey = coin
        .my_public_key()
        .mm_err(|e| WithdrawError::InternalError(e.to_string()))?;
    Ok(WithdrawSenderAddress {
        address: my_address.clone(),
        pubkey: *pubkey,
        derivation_path: None,
    })
}

pub fn decimals(coin: &UtxoCoinFields) -> u8 { coin.decimals }

pub fn convert_to_address<T: UtxoCommonOps>(coin: &T, from: &str, to_address_format: Json) -> Result<String, String> {
    let to_address_format: UtxoAddressFormat =
        json::from_value(to_address_format).map_err(|e| ERRL!("Error on parse UTXO address format {:?}", e))?;
    let mut from_address = try_s!(coin.address_from_str(from));
    match to_address_format {
        UtxoAddressFormat::Standard => {
            from_address.addr_format = UtxoAddressFormat::Standard;
            Ok(from_address.to_string())
        },
        UtxoAddressFormat::Segwit => {
            let bech32_hrp = &coin.as_ref().conf.bech32_hrp;
            match bech32_hrp {
                Some(hrp) => Ok(SegwitAddress::new(&from_address.hash, hrp.clone()).to_string()),
                None => ERR!("Cannot convert to a segwit address for a coin with no bech32_hrp in config"),
            }
        },
        UtxoAddressFormat::CashAddress { network, .. } => Ok(try_s!(from_address
            .to_cashaddress(
                &network,
                coin.as_ref().conf.pub_addr_prefix,
                coin.as_ref().conf.p2sh_addr_prefix
            )
            .and_then(|cashaddress| cashaddress.encode()))),
    }
}

pub fn validate_address<T: UtxoCommonOps>(coin: &T, address: &str) -> ValidateAddressResult {
    let result = coin.address_from_str(address);
    let address = match result {
        Ok(addr) => addr,
        Err(e) => {
            return ValidateAddressResult {
                is_valid: false,
                reason: Some(e.to_string()),
            }
        },
    };

    let is_p2pkh = address.prefix == coin.as_ref().conf.pub_addr_prefix
        && address.t_addr_prefix == coin.as_ref().conf.pub_t_addr_prefix;
    let is_p2sh = address.prefix == coin.as_ref().conf.p2sh_addr_prefix
        && address.t_addr_prefix == coin.as_ref().conf.p2sh_t_addr_prefix;
    let is_segwit = address.hrp.is_some() && address.hrp == coin.as_ref().conf.bech32_hrp && coin.as_ref().conf.segwit;

    if is_p2pkh || is_p2sh || is_segwit {
        ValidateAddressResult {
            is_valid: true,
            reason: None,
        }
    } else {
        ValidateAddressResult {
            is_valid: false,
            reason: Some(ERRL!("Address {} has invalid prefixes", address)),
        }
    }
}

// Quick fix for null valued coin fields in fee details of old tx history entries
#[cfg(not(target_arch = "wasm32"))]
async fn tx_history_migration_1<T>(coin: &T, ctx: &MmArc)
where
    T: UtxoStandardOps + UtxoCommonOps + MmCoin + MarketCoinOps,
{
    const MIGRATION_NUMBER: u64 = 1;
    let history = match coin.load_history_from_file(ctx).compat().await {
        Ok(history) => history,
        Err(e) => {
            log_tag!(
                ctx,
                "",
                "tx_history",
                "coin" => coin.as_ref().conf.ticker;
                fmt = "Error {} on 'load_history_from_file', stop the history loop", e
            );
            return;
        },
    };

    let mut updated = false;
    let to_write: Vec<TransactionDetails> = history
        .into_iter()
        .filter_map(|mut tx| match tx.fee_details {
            Some(TxFeeDetails::Utxo(ref mut fee_details)) => {
                if fee_details.coin.is_none() {
                    fee_details.coin = Some(String::from(&tx.coin));
                    updated = true;
                }
                Some(tx)
            },
            Some(_) => None,
            None => Some(tx),
        })
        .collect();

    if updated {
        if let Err(e) = coin.save_history_to_file(ctx, to_write).compat().await {
            log_tag!(
                ctx,
                "",
                "tx_history",
                "coin" => coin.as_ref().conf.ticker;
                fmt = "Error {} on 'save_history_to_file'", e
            );
            return;
        };
    }
    if let Err(e) = coin.update_migration_file(ctx, MIGRATION_NUMBER).compat().await {
        log_tag!(
            ctx,
            "",
            "tx_history",
            "coin" => coin.as_ref().conf.ticker;
            fmt = "Error {} on 'update_migration_file'", e
        );
    };
}

#[cfg(not(target_arch = "wasm32"))]
async fn migrate_tx_history<T>(coin: &T, ctx: &MmArc)
where
    T: UtxoStandardOps + UtxoCommonOps + MmCoin + MarketCoinOps,
{
    let current_migration = coin.get_tx_history_migration(ctx).compat().await.unwrap_or(0);
    if current_migration < 1 {
        tx_history_migration_1(coin, ctx).await;
    }
}

#[allow(clippy::cognitive_complexity)]
pub async fn process_history_loop<T>(coin: T, ctx: MmArc)
where
    T: UtxoStandardOps + UtxoCommonOps + MmCoin + MarketCoinOps,
{
    #[cfg(not(target_arch = "wasm32"))]
    migrate_tx_history(&coin, &ctx).await;

    let mut my_balance: Option<CoinBalance> = None;
    let history = match coin.load_history_from_file(&ctx).compat().await {
        Ok(history) => history,
        Err(e) => {
            log_tag!(
                ctx,
                "",
                "tx_history",
                "coin" => coin.as_ref().conf.ticker;
                fmt = "Error {} on 'load_history_from_file', stop the history loop", e
            );
            return;
        },
    };

    let mut history_map: HashMap<H256Json, TransactionDetails> = history
        .into_iter()
        .filter_map(|tx| {
            let tx_hash = H256Json::from_str(&tx.tx_hash).ok()?;
            Some((tx_hash, tx))
        })
        .collect();

    let mut success_iteration = 0i32;
    loop {
        if ctx.is_stopping() {
            break;
        };
        {
            let coins_ctx = CoinsContext::from_ctx(&ctx).unwrap();
            let coins = coins_ctx.coins.lock().await;
            if !coins.contains_key(&coin.as_ref().conf.ticker) {
                log_tag!(ctx, "", "tx_history", "coin" => coin.as_ref().conf.ticker; fmt = "Loop stopped");
                break;
            };
        }

        let actual_balance = match coin.my_balance().compat().await {
            Ok(actual_balance) => Some(actual_balance),
            Err(err) => {
                log_tag!(
                    ctx,
                    "",
                    "tx_history",
                    "coin" => coin.as_ref().conf.ticker;
                    fmt = "Error {:?} on getting balance", err
                );
                None
            },
        };

        let need_update = history_map.iter().any(|(_, tx)| tx.should_update());
        match (&my_balance, &actual_balance) {
            (Some(prev_balance), Some(actual_balance)) if prev_balance == actual_balance && !need_update => {
                // my balance hasn't been changed, there is no need to reload tx_history
                Timer::sleep(30.).await;
                continue;
            },
            _ => (),
        }

        let metrics = ctx.metrics.clone();
        let tx_ids = match coin.request_tx_history(metrics).await {
            RequestTxHistoryResult::Ok(tx_ids) => tx_ids,
            RequestTxHistoryResult::Retry { error } => {
                log_tag!(
                    ctx,
                    "",
                    "tx_history",
                    "coin" => coin.as_ref().conf.ticker;
                    fmt = "{}, retrying", error
                );
                Timer::sleep(10.).await;
                continue;
            },
            RequestTxHistoryResult::HistoryTooLarge => {
                log_tag!(
                    ctx,
                    "",
                    "tx_history",
                    "coin" => coin.as_ref().conf.ticker;
                    fmt = "Got `history too large`, stopping further attempts to retrieve it"
                );
                *coin.as_ref().history_sync_state.lock().unwrap() = HistorySyncState::Error(json!({
                    "code": HISTORY_TOO_LARGE_ERR_CODE,
                    "message": "Got `history too large` error from Electrum server. History is not available",
                }));
                break;
            },
            RequestTxHistoryResult::CriticalError(e) => {
                log_tag!(
                    ctx,
                    "",
                    "tx_history",
                    "coin" => coin.as_ref().conf.ticker;
                    fmt = "{}, stopping futher attempts to retreive it", e
                );
                break;
            },
        };

        // Remove transactions in the history_map that are not in the requested transaction list anymore
        let history_length = history_map.len();
        let requested_ids: HashSet<H256Json> = tx_ids.iter().map(|x| x.0).collect();
        history_map.retain(|hash, _| requested_ids.contains(hash));

        if history_map.len() < history_length {
            let to_write: Vec<TransactionDetails> = history_map.values().cloned().collect();
            if let Err(e) = coin.save_history_to_file(&ctx, to_write).compat().await {
                log_tag!(
                    ctx,
                    "",
                    "tx_history",
                    "coin" => coin.as_ref().conf.ticker;
                    fmt = "Error {} on 'save_history_to_file', stop the history loop", e
                );
                return;
            };
        }

        let mut transactions_left = if tx_ids.len() > history_map.len() {
            *coin.as_ref().history_sync_state.lock().unwrap() = HistorySyncState::InProgress(json!({
                "transactions_left": tx_ids.len() - history_map.len()
            }));
            tx_ids.len() - history_map.len()
        } else {
            *coin.as_ref().history_sync_state.lock().unwrap() = HistorySyncState::InProgress(json!({
                "transactions_left": 0
            }));
            0
        };

        // This is the cache of the already requested transactions.
        let mut input_transactions = HistoryUtxoTxMap::default();
        for (txid, height) in tx_ids {
            let mut updated = false;
            match history_map.entry(txid) {
                Entry::Vacant(e) => {
                    mm_counter!(ctx.metrics, "tx.history.request.count", 1, "coin" => coin.as_ref().conf.ticker.clone(), "method" => "tx_detail_by_hash");

                    match coin.tx_details_by_hash(&txid.0, &mut input_transactions).await {
                        Ok(mut tx_details) => {
                            mm_counter!(ctx.metrics, "tx.history.response.count", 1, "coin" => coin.as_ref().conf.ticker.clone(), "method" => "tx_detail_by_hash");

                            if tx_details.block_height == 0 && height > 0 {
                                tx_details.block_height = height;
                            }

                            e.insert(tx_details);
                            if transactions_left > 0 {
                                transactions_left -= 1;
                                *coin.as_ref().history_sync_state.lock().unwrap() =
                                    HistorySyncState::InProgress(json!({ "transactions_left": transactions_left }));
                            }
                            updated = true;
                        },
                        Err(e) => log_tag!(
                            ctx,
                            "",
                            "tx_history",
                            "coin" => coin.as_ref().conf.ticker;
                            fmt = "Error {:?} on getting the details of {:?}, skipping the tx", e, txid
                        ),
                    }
                },
                Entry::Occupied(mut e) => {
                    // update block height for previously unconfirmed transaction
                    if e.get().should_update_block_height() && height > 0 {
                        e.get_mut().block_height = height;
                        updated = true;
                    }
                    if e.get().should_update_timestamp() || e.get().firo_negative_fee() {
                        mm_counter!(ctx.metrics, "tx.history.request.count", 1, "coin" => coin.as_ref().conf.ticker.clone(), "method" => "tx_detail_by_hash");

                        match coin.tx_details_by_hash(&txid.0, &mut input_transactions).await {
                            Ok(tx_details) => {
                                mm_counter!(ctx.metrics, "tx.history.response.count", 1, "coin" => coin.as_ref().conf.ticker.clone(), "method" => "tx_detail_by_hash");
                                // replace with new tx details in case we need to update any data
                                e.insert(tx_details);
                                updated = true;
                            },
                            Err(e) => log_tag!(
                                ctx,
                                "",
                                "tx_history",
                                "coin" => coin.as_ref().conf.ticker;
                                fmt = "Error {:?} on getting the details of {:?}, skipping the tx", e, txid
                            ),
                        }
                    }
                },
            }
            if updated {
                let to_write: Vec<TransactionDetails> = history_map.values().cloned().collect();
                if let Err(e) = coin.save_history_to_file(&ctx, to_write).compat().await {
                    log_tag!(
                        ctx,
                        "",
                        "tx_history",
                        "coin" => coin.as_ref().conf.ticker;
                        fmt = "Error {} on 'save_history_to_file', stop the history loop", e
                    );
                    return;
                };
            }
        }
        *coin.as_ref().history_sync_state.lock().unwrap() = HistorySyncState::Finished;

        if success_iteration == 0 {
            log_tag!(
                ctx,
                "😅",
                "tx_history",
                "coin" => coin.as_ref().conf.ticker;
                fmt = "history has been loaded successfully"
            );
        }

        my_balance = actual_balance;
        success_iteration += 1;
        Timer::sleep(30.).await;
    }
}

pub async fn request_tx_history<T>(coin: &T, metrics: MetricsArc) -> RequestTxHistoryResult
where
    T: UtxoCommonOps + MmCoin + MarketCoinOps,
{
    let my_address = match coin.my_address() {
        Ok(addr) => addr,
        Err(e) => {
            return RequestTxHistoryResult::CriticalError(ERRL!(
                "Error on getting self address: {}. Stop tx history",
                e
            ))
        },
    };

    let tx_ids = match &coin.as_ref().rpc_client {
        UtxoRpcClientEnum::Native(client) => {
            let mut from = 0;
            let mut all_transactions = vec![];
            loop {
                mm_counter!(metrics, "tx.history.request.count", 1,
                    "coin" => coin.as_ref().conf.ticker.clone(), "client" => "native", "method" => "listtransactions");

                let transactions = match client.list_transactions(100, from).compat().await {
                    Ok(value) => value,
                    Err(e) => {
                        return RequestTxHistoryResult::Retry {
                            error: ERRL!("Error {} on list transactions", e),
                        };
                    },
                };

                mm_counter!(metrics, "tx.history.response.count", 1,
                    "coin" => coin.as_ref().conf.ticker.clone(), "client" => "native", "method" => "listtransactions");

                if transactions.is_empty() {
                    break;
                }
                from += 100;
                all_transactions.extend(transactions);
            }

            mm_counter!(metrics, "tx.history.response.total_length", all_transactions.len() as u64,
                "coin" => coin.as_ref().conf.ticker.clone(), "client" => "native", "method" => "listtransactions");

            all_transactions
                .into_iter()
                .filter_map(|item| {
                    if item.address == my_address {
                        Some((item.txid, item.blockindex))
                    } else {
                        None
                    }
                })
                .collect()
        },
        UtxoRpcClientEnum::Electrum(client) => {
            let my_address = match coin.as_ref().derivation_method.single_addr_or_err().await {
                Ok(my_address) => my_address,
                Err(e) => return RequestTxHistoryResult::CriticalError(e.to_string()),
            };
            let script = output_script(&my_address, ScriptType::P2PKH);
            let script_hash = electrum_script_hash(&script);

            mm_counter!(metrics, "tx.history.request.count", 1,
                "coin" => coin.as_ref().conf.ticker.clone(), "client" => "electrum", "method" => "blockchain.scripthash.get_history");

            let electrum_history = match client.scripthash_get_history(&hex::encode(script_hash)).compat().await {
                Ok(value) => value,
                Err(e) => match &e.error {
                    JsonRpcErrorType::InvalidRequest(e)
                    | JsonRpcErrorType::Parse(_, e)
                    | JsonRpcErrorType::Transport(e)
                    | JsonRpcErrorType::Internal(e) => {
                        return RequestTxHistoryResult::Retry {
                            error: ERRL!("Error {} on scripthash_get_history", e),
                        };
                    },
                    JsonRpcErrorType::Response(_addr, err) => {
                        if HISTORY_TOO_LARGE_ERROR.eq(err) {
                            return RequestTxHistoryResult::HistoryTooLarge;
                        } else {
                            return RequestTxHistoryResult::Retry {
                                error: ERRL!("Error {:?} on scripthash_get_history", e),
                            };
                        }
                    },
                },
            };
            mm_counter!(metrics, "tx.history.response.count", 1,
                "coin" => coin.as_ref().conf.ticker.clone(), "client" => "electrum", "method" => "blockchain.scripthash.get_history");

            mm_counter!(metrics, "tx.history.response.total_length", electrum_history.len() as u64,
                "coin" => coin.as_ref().conf.ticker.clone(), "client" => "electrum", "method" => "blockchain.scripthash.get_history");

            // electrum returns the most recent transactions in the end but we need to
            // process them first so rev is required
            electrum_history
                .into_iter()
                .rev()
                .map(|item| {
                    let height = if item.height < 0 { 0 } else { item.height as u64 };
                    (item.tx_hash, height)
                })
                .collect()
        },
    };
    RequestTxHistoryResult::Ok(tx_ids)
}

pub async fn tx_details_by_hash<T: UtxoCommonOps>(
    coin: &T,
    hash: &[u8],
    input_transactions: &mut HistoryUtxoTxMap,
) -> Result<TransactionDetails, String> {
    let ticker = &coin.as_ref().conf.ticker;
    let hash = H256Json::from(hash);
    let verbose_tx = try_s!(coin.as_ref().rpc_client.get_verbose_transaction(&hash).compat().await);
    let mut tx: UtxoTx = try_s!(deserialize(verbose_tx.hex.as_slice()).map_err(|e| ERRL!("{:?}", e)));
    tx.tx_hash_algo = coin.as_ref().tx_hash_algo;
    let my_address = try_s!(coin.as_ref().derivation_method.single_addr_or_err().await);

    input_transactions.insert(hash, HistoryUtxoTx {
        tx: tx.clone(),
        height: verbose_tx.height,
    });

    let mut input_amount = 0;
    let mut output_amount = 0;
    let mut from_addresses = Vec::new();
    let mut to_addresses = Vec::new();
    let mut spent_by_me = 0;
    let mut received_by_me = 0;

    for input in tx.inputs.iter() {
        // input transaction is zero if the tx is the coinbase transaction
        if input.previous_output.hash.is_zero() {
            continue;
        }

        let prev_tx_hash: H256Json = input.previous_output.hash.reversed().into();
        let prev_tx = try_s!(
            coin.get_mut_verbose_transaction_from_map_or_rpc(prev_tx_hash, input_transactions)
                .await
        );
        let prev_tx = &mut prev_tx.tx;
        prev_tx.tx_hash_algo = coin.as_ref().tx_hash_algo;

        let prev_output_index: usize = try_s!(input.previous_output.index.try_into());
        let prev_tx_output = prev_tx.outputs.get(prev_output_index).ok_or(ERRL!(
            "Previous output index is out of bound: coin={}, prev_output_index={}, prev_tx_hash={}, tx_hash={}, tx_hex={:02x}",
            ticker,
            prev_output_index,
            prev_tx_hash,
            hash,
            verbose_tx.hex,
        ))?;
        input_amount += prev_tx_output.value;
        let from: Vec<Address> = try_s!(coin.addresses_from_script(&prev_tx_output.script_pubkey.clone().into()));
        if from.contains(&my_address) {
            spent_by_me += prev_tx_output.value;
        }
        from_addresses.extend(from.into_iter());
    }

    for output in tx.outputs.iter() {
        output_amount += output.value;
        let to = try_s!(coin.addresses_from_script(&output.script_pubkey.clone().into()));
        if to.contains(&my_address) {
            received_by_me += output.value;
        }
        to_addresses.extend(to.into_iter());
    }

    // TODO uncomment this when `calc_interest_of_tx` works fine
    // let (fee, kmd_rewards) = if ticker == "KMD" {
    //     let kmd_rewards = try_s!(coin.calc_interest_of_tx(&tx, input_transactions).await);
    //     // `input_amount = output_amount + fee`, where `output_amount = actual_output_amount + kmd_rewards`,
    //     // so to calculate an actual transaction fee, we have to subtract the `kmd_rewards` from the total `output_amount`:
    //     // `fee = input_amount - actual_output_amount` or simplified `fee = input_amount - output_amount + kmd_rewards`
    //     let fee = input_amount as i64 - output_amount as i64 + kmd_rewards as i64;
    //
    //     let my_address = &coin.as_ref().my_address;
    //     let claimed_by_me = from_addresses.iter().all(|from| from == my_address) && to_addresses.contains(my_address);
    //     let kmd_rewards_details = KmdRewardsDetails {
    //         amount: big_decimal_from_sat_unsigned(kmd_rewards, coin.as_ref().decimals),
    //         claimed_by_me,
    //     };
    //     (
    //         big_decimal_from_sat(fee, coin.as_ref().decimals),
    //         Some(kmd_rewards_details),
    //     )
    // } else if input_amount == 0 {
    //     let fee = verbose_tx.vin.iter().fold(0., |cur, input| {
    //         let fee = match input {
    //             TransactionInputEnum::Lelantus(lelantus) => lelantus.n_fees,
    //             _ => 0.,
    //         };
    //         cur + fee
    //     });
    //     (fee.into(), None)
    // } else {
    //     let fee = input_amount as i64 - output_amount as i64;
    //     (big_decimal_from_sat(fee, coin.as_ref().decimals), None)
    // };

    let (fee, kmd_rewards) = if input_amount == 0 {
        let fee = verbose_tx.vin.iter().fold(0., |cur, input| {
            let fee = match input {
                TransactionInputEnum::Lelantus(lelantus) => lelantus.n_fees,
                _ => 0.,
            };
            cur + fee
        });
        (try_s!(fee.try_into()), None)
    } else {
        let fee = input_amount as i64 - output_amount as i64;
        (big_decimal_from_sat(fee, coin.as_ref().decimals), None)
    };

    // remove address duplicates in case several inputs were spent from same address
    // or several outputs are sent to same address
    let mut from_addresses: Vec<String> =
        try_s!(from_addresses.into_iter().map(|addr| addr.display_address()).collect());
    from_addresses.sort();
    from_addresses.dedup();
    let mut to_addresses: Vec<String> = try_s!(to_addresses.into_iter().map(|addr| addr.display_address()).collect());
    to_addresses.sort();
    to_addresses.dedup();

    let fee_details = UtxoFeeDetails {
        coin: Some(coin.as_ref().conf.ticker.clone()),
        amount: fee,
    };

    Ok(TransactionDetails {
        from: from_addresses,
        to: to_addresses,
        received_by_me: big_decimal_from_sat_unsigned(received_by_me, coin.as_ref().decimals),
        spent_by_me: big_decimal_from_sat_unsigned(spent_by_me, coin.as_ref().decimals),
        my_balance_change: big_decimal_from_sat(received_by_me as i64 - spent_by_me as i64, coin.as_ref().decimals),
        total_amount: big_decimal_from_sat_unsigned(input_amount, coin.as_ref().decimals),
        tx_hash: tx.hash().reversed().to_vec().to_tx_hash(),
        tx_hex: verbose_tx.hex,
        fee_details: Some(fee_details.into()),
        block_height: verbose_tx.height.unwrap_or(0),
        coin: ticker.clone(),
        internal_id: tx.hash().reversed().to_vec().into(),
        timestamp: verbose_tx.time.into(),
        kmd_rewards,
        transaction_type: Default::default(),
        memo: None,
    })
}

pub async fn get_mut_verbose_transaction_from_map_or_rpc<'a, 'b, T>(
    coin: &'a T,
    tx_hash: H256Json,
    utxo_tx_map: &'b mut HistoryUtxoTxMap,
) -> UtxoRpcResult<&'b mut HistoryUtxoTx>
where
    T: AsRef<UtxoCoinFields>,
{
    let tx = match utxo_tx_map.entry(tx_hash) {
        Entry::Vacant(e) => {
            let verbose = coin
                .as_ref()
                .rpc_client
                .get_verbose_transaction(&tx_hash)
                .compat()
                .await?;
            let tx = HistoryUtxoTx {
                tx: deserialize(verbose.hex.as_slice())
                    .map_to_mm(|e| UtxoRpcError::InvalidResponse(format!("{:?}, tx: {:?}", e, tx_hash)))?,
                height: verbose.height,
            };
            e.insert(tx)
        },
        Entry::Occupied(e) => e.into_mut(),
    };
    Ok(tx)
}

/// This function is used when the transaction details were calculated without considering the KMD rewards.
/// We know that [`TransactionDetails::fee`] was calculated by `fee = input_amount - output_amount`,
/// where `output_amount = actual_output_amount + kmd_rewards` or `actual_output_amount = output_amount - kmd_rewards`.
/// To calculate an actual fee amount, we have to replace `output_amount` with `actual_output_amount`:
/// `actual_fee = input_amount - actual_output_amount` or `actual_fee = input_amount - output_amount + kmd_rewards`.
/// Substitute [`TransactionDetails::fee`] to the last equation:
/// `actual_fee = TransactionDetails::fee + kmd_rewards`
pub async fn update_kmd_rewards<T>(
    coin: &T,
    tx_details: &mut TransactionDetails,
    input_transactions: &mut HistoryUtxoTxMap,
) -> UtxoRpcResult<()>
where
    T: UtxoCommonOps + UtxoStandardOps + MarketCoinOps,
{
    if !tx_details.should_update_kmd_rewards() {
        let error = "There is no need to update KMD rewards".to_owned();
        return MmError::err(UtxoRpcError::Internal(error));
    }
    let tx: UtxoTx = deserialize(tx_details.tx_hex.as_slice()).map_to_mm(|e| {
        UtxoRpcError::Internal(format!(
            "Error deserializing the {:?} transaction hex: {:?}",
            tx_details.tx_hash, e
        ))
    })?;
    let kmd_rewards = coin.calc_interest_of_tx(&tx, input_transactions).await?;
    let kmd_rewards = big_decimal_from_sat_unsigned(kmd_rewards, coin.as_ref().decimals);

    if let Some(TxFeeDetails::Utxo(UtxoFeeDetails { ref amount, .. })) = tx_details.fee_details {
        let actual_fee_amount = amount + &kmd_rewards;
        tx_details.fee_details = Some(TxFeeDetails::Utxo(UtxoFeeDetails {
            coin: Some(coin.as_ref().conf.ticker.clone()),
            amount: actual_fee_amount,
        }));
    }

    // Todo: https://github.com/KomodoPlatform/komodo-defi-framework/issues/1625
    let my_address = &coin.my_address()?;
    let claimed_by_me = tx_details.from.iter().all(|from| from == my_address) && tx_details.to.contains(my_address);

    tx_details.kmd_rewards = Some(KmdRewardsDetails {
        amount: kmd_rewards,
        claimed_by_me,
    });
    Ok(())
}

pub async fn calc_interest_of_tx<T: UtxoCommonOps>(
    coin: &T,
    tx: &UtxoTx,
    input_transactions: &mut HistoryUtxoTxMap,
) -> UtxoRpcResult<u64> {
    if coin.as_ref().conf.ticker != "KMD" {
        let error = format!("Expected KMD ticker, found {}", coin.as_ref().conf.ticker);
        return MmError::err(UtxoRpcError::Internal(error));
    }

    let mut kmd_rewards = 0;
    for input in tx.inputs.iter() {
        // input transaction is zero if the tx is the coinbase transaction
        if input.previous_output.hash.is_zero() {
            continue;
        }

        let prev_tx_hash: H256Json = input.previous_output.hash.reversed().into();
        let prev_tx = coin
            .get_mut_verbose_transaction_from_map_or_rpc(prev_tx_hash, input_transactions)
            .await?;

        let prev_tx_value = prev_tx.tx.outputs[input.previous_output.index as usize].value;
        let prev_tx_locktime = prev_tx.tx.lock_time as u64;
        let this_tx_locktime = tx.lock_time as u64;
        if let Ok(interest) = kmd_interest(prev_tx.height, prev_tx_value, prev_tx_locktime, this_tx_locktime) {
            kmd_rewards += interest;
        }
    }
    Ok(kmd_rewards)
}

pub fn history_sync_status(coin: &UtxoCoinFields) -> HistorySyncState {
    coin.history_sync_state.lock().unwrap().clone()
}

pub fn get_trade_fee<T: UtxoCommonOps>(coin: T) -> Box<dyn Future<Item = TradeFee, Error = String> + Send> {
    let ticker = coin.as_ref().conf.ticker.clone();
    let decimals = coin.as_ref().decimals;
    let fut = async move {
        let fee = try_s!(coin.get_tx_fee().await);
        let amount = match fee {
            ActualTxFee::Dynamic(f) => f,
            ActualTxFee::FixedPerKb(f) => f,
        };
        Ok(TradeFee {
            coin: ticker,
            amount: big_decimal_from_sat(amount as i64, decimals).into(),
            paid_from_trading_vol: false,
        })
    };
    Box::new(fut.boxed().compat())
}

/// To ensure the `get_sender_trade_fee(x) <= get_sender_trade_fee(y)` condition is satisfied for any `x < y`,
/// we should include a `change` output into the result fee. Imagine this case:
/// Let `sum_inputs = 11000` and `total_tx_fee: { 200, if there is no the change output; 230, if there is the change output }`.
///
/// If `value = TradePreimageValue::Exact(10000)`, therefore `sum_outputs = 10000`.
/// then `change = sum_inputs - sum_outputs - total_tx_fee = 800`, so `change < dust` and `total_tx_fee = 200` (including the change output).
///
/// But if `value = TradePreimageValue::Exact(9000)`, therefore `sum_outputs = 9000`. Let `sum_inputs = 11000`, `total_tx_fee = 230`
/// where `change = sum_inputs - sum_outputs - total_tx_fee = 1770`, so `change > dust` and `total_tx_fee = 230` (including the change output).
///
/// To sum up, `get_sender_trade_fee(TradePreimageValue::Exact(9000)) > get_sender_trade_fee(TradePreimageValue::Exact(10000))`.
/// So we should always return a fee as if a transaction includes the change output.
pub async fn preimage_trade_fee_required_to_send_outputs<T>(
    coin: &T,
    ticker: &str,
    outputs: Vec<TransactionOutput>,
    fee_policy: FeePolicy,
    gas_fee: Option<u64>,
    stage: &FeeApproxStage,
) -> TradePreimageResult<BigDecimal>
where
    T: UtxoCommonOps + GetUtxoListOps,
{
    let decimals = coin.as_ref().decimals;
    let tx_fee = coin.get_tx_fee().await?;
    // [`FeePolicy::DeductFromOutput`] is used if the value is [`TradePreimageValue::UpperBound`] only
    let is_amount_upper_bound = matches!(fee_policy, FeePolicy::DeductFromOutput(_));
    let my_address = coin.as_ref().derivation_method.single_addr_or_err().await?;

    match tx_fee {
        // if it's a dynamic fee, we should generate a swap transaction to get an actual trade fee
        ActualTxFee::Dynamic(fee) => {
            // take into account that the dynamic tx fee may increase during the swap
            let dynamic_fee = coin.increase_dynamic_fee_by_stage(fee, stage);

            let outputs_count = outputs.len();
            let (unspents, _recently_sent_txs) = coin.get_unspent_ordered_list(&my_address).await?;

            let actual_tx_fee = ActualTxFee::Dynamic(dynamic_fee);

            let mut tx_builder = UtxoTxBuilder::new(coin)
                .await
                .add_available_inputs(unspents)
                .add_outputs(outputs)
                .with_fee_policy(fee_policy)
                .with_fee(actual_tx_fee);
            if let Some(gas) = gas_fee {
                tx_builder = tx_builder.with_gas_fee(gas);
            }
            let (tx, data) = tx_builder.build().await.mm_err(|e| {
                TradePreimageError::from_generate_tx_error(e, ticker.to_owned(), decimals, is_amount_upper_bound)
            })?;

            let total_fee = if tx.outputs.len() == outputs_count {
                // take into account the change output
                data.fee_amount + (dynamic_fee * P2PKH_OUTPUT_LEN) / KILO_BYTE
            } else {
                // the change output is included already
                data.fee_amount
            };

            Ok(big_decimal_from_sat(total_fee as i64, decimals))
        },
        ActualTxFee::FixedPerKb(fee) => {
            let outputs_count = outputs.len();
            let (unspents, _recently_sent_txs) = coin.get_unspent_ordered_list(&my_address).await?;

            let mut tx_builder = UtxoTxBuilder::new(coin)
                .await
                .add_available_inputs(unspents)
                .add_outputs(outputs)
                .with_fee_policy(fee_policy)
                .with_fee(tx_fee);
            if let Some(gas) = gas_fee {
                tx_builder = tx_builder.with_gas_fee(gas);
            }
            let (tx, data) = tx_builder.build().await.mm_err(|e| {
                TradePreimageError::from_generate_tx_error(e, ticker.to_string(), decimals, is_amount_upper_bound)
            })?;

            let total_fee = if tx.outputs.len() == outputs_count {
                // take into account the change output if tx_size_kb(tx with change) > tx_size_kb(tx without change)
                let tx = UtxoTx::from(tx);
                let tx_bytes = serialize(&tx);
                if tx_bytes.len() as u64 % KILO_BYTE + P2PKH_OUTPUT_LEN > KILO_BYTE {
                    data.fee_amount + fee
                } else {
                    data.fee_amount
                }
            } else {
                // the change output is included already
                data.fee_amount
            };

            Ok(big_decimal_from_sat(total_fee as i64, decimals))
        },
    }
}

/// Maker or Taker should pay fee only for sending his payment.
/// Even if refund will be required the fee will be deducted from P2SH input.
/// Please note the `get_sender_trade_fee` satisfies the following condition:
/// `get_sender_trade_fee(x) <= get_sender_trade_fee(y)` for any `x < y`.
pub async fn get_sender_trade_fee<T>(
    coin: &T,
    value: TradePreimageValue,
    stage: FeeApproxStage,
) -> TradePreimageResult<TradeFee>
where
    T: MarketCoinOps + UtxoCommonOps,
{
    let (amount, fee_policy) = match value {
        TradePreimageValue::UpperBound(upper_bound) => (upper_bound, FeePolicy::DeductFromOutput(0)),
        TradePreimageValue::Exact(amount) => (amount, FeePolicy::SendExact),
    };

    // pass the dummy params
    let time_lock = now_sec_u32();
    let my_pub = &[0; 33]; // H264 is 33 bytes
    let other_pub = &[0; 33]; // H264 is 33 bytes
    let secret_hash = &[0; 20]; // H160 is 20 bytes

    // `generate_swap_payment_outputs` may fail due to either invalid `other_pub` or a number conversation error
    let SwapPaymentOutputsResult { outputs, .. } = generate_swap_payment_outputs(
        coin,
        time_lock,
        my_pub,
        other_pub,
        secret_hash,
        amount,
        SwapPaymentType::TakerOrMakerPayment,
    )
    .map_to_mm(TradePreimageError::InternalError)?;
    let gas_fee = None;
    let fee_amount = coin
        .preimage_trade_fee_required_to_send_outputs(outputs, fee_policy, gas_fee, &stage)
        .await?;
    Ok(TradeFee {
        coin: coin.as_ref().conf.ticker.clone(),
        amount: fee_amount.into(),
        paid_from_trading_vol: false,
    })
}

/// The fee to spend (receive) other payment is deducted from the trading amount so we should display it
pub fn get_receiver_trade_fee<T: UtxoCommonOps>(coin: T) -> TradePreimageFut<TradeFee> {
    let fut = async move {
        let amount_sat = get_htlc_spend_fee(&coin, DEFAULT_SWAP_TX_SPEND_SIZE, &FeeApproxStage::WithoutApprox).await?;
        let amount = big_decimal_from_sat_unsigned(amount_sat, coin.as_ref().decimals).into();
        Ok(TradeFee {
            coin: coin.as_ref().conf.ticker.clone(),
            amount,
            paid_from_trading_vol: true,
        })
    };
    Box::new(fut.boxed().compat())
}

pub async fn get_fee_to_send_taker_fee<T>(
    coin: &T,
    dex_fee: DexFee,
    stage: FeeApproxStage,
) -> TradePreimageResult<TradeFee>
where
    T: MarketCoinOps + UtxoCommonOps,
{
    let decimals = coin.as_ref().decimals;

    let outputs = generate_taker_fee_tx_outputs(decimals, &AddressHashEnum::default_address_hash(), dex_fee)?;

    let gas_fee = None;
    let fee_amount = coin
        .preimage_trade_fee_required_to_send_outputs(outputs, FeePolicy::SendExact, gas_fee, &stage)
        .await?;
    Ok(TradeFee {
        coin: coin.ticker().to_owned(),
        amount: fee_amount.into(),
        paid_from_trading_vol: false,
    })
}

pub fn required_confirmations(coin: &UtxoCoinFields) -> u64 {
    coin.conf.required_confirmations.load(AtomicOrdering::Relaxed)
}

pub fn requires_notarization(coin: &UtxoCoinFields) -> bool {
    coin.conf.requires_notarization.load(AtomicOrdering::Relaxed)
}

pub fn set_required_confirmations(coin: &UtxoCoinFields, confirmations: u64) {
    coin.conf
        .required_confirmations
        .store(confirmations, AtomicOrdering::Relaxed);
}

pub fn set_requires_notarization(coin: &UtxoCoinFields, requires_nota: bool) {
    coin.conf
        .requires_notarization
        .store(requires_nota, AtomicOrdering::Relaxed);
}

pub fn coin_protocol_info<T: UtxoCommonOps>(coin: &T) -> Vec<u8> {
    rmp_serde::to_vec(coin.addr_format()).expect("Serialization should not fail")
}

pub fn is_coin_protocol_supported<T: UtxoCommonOps>(coin: &T, info: &Option<Vec<u8>>) -> bool {
    match info {
        Some(format) => rmp_serde::from_slice::<UtxoAddressFormat>(format).is_ok(),
        None => !coin.addr_format().is_segwit(),
    }
}

/// [`GetUtxoListOps::get_mature_unspent_ordered_list`] implementation.
/// Returns available mature and immature unspents in ascending order
/// + `RecentlySpentOutPoints` MutexGuard for further interaction (e.g. to add new transaction to it).
pub async fn get_mature_unspent_ordered_list<'a, T>(
    coin: &'a T,
    address: &Address,
) -> UtxoRpcResult<(MatureUnspentList, RecentlySpentOutPointsGuard<'a>)>
where
    T: UtxoCommonOps + GetUtxoListOps,
{
    let (unspents, recently_spent) = coin.get_all_unspent_ordered_list(address).await?;
    let mature_unspents = identify_mature_unspents(coin, unspents).await?;
    Ok((mature_unspents, recently_spent))
}

/// [`GetUtxoMapOps::get_mature_unspent_ordered_map`] implementation.
/// Returns available mature and immature unspents in ascending order for every given `addresses`
/// + `RecentlySpentOutPoints` MutexGuard for further interaction (e.g. to add new transaction to it).
pub async fn get_mature_unspent_ordered_map<T>(
    coin: &T,
    addresses: Vec<Address>,
) -> UtxoRpcResult<(MatureUnspentMap, RecentlySpentOutPointsGuard<'_>)>
where
    T: UtxoCommonOps + GetUtxoMapOps,
{
    let (unspents_map, recently_spent) = coin.get_all_unspent_ordered_map(addresses).await?;
    // Get an iterator of futures: `Future<Output=UtxoRpcResult<(Address, MatureUnspentList)>>`
    let fut_it = unspents_map.into_iter().map(|(address, unspents)| {
        identify_mature_unspents(coin, unspents).map(|res| -> UtxoRpcResult<(Address, MatureUnspentList)> {
            let mature_unspents = res?;
            Ok((address, mature_unspents))
        })
    });
    // Poll the `fut_it` futures concurrently.
    let result_map = futures::future::try_join_all(fut_it).await?.into_iter().collect();
    Ok((result_map, recently_spent))
}

/// Splits the given `unspents` outputs into mature and immature.
pub async fn identify_mature_unspents<T>(coin: &T, unspents: Vec<UnspentInfo>) -> UtxoRpcResult<MatureUnspentList>
where
    T: UtxoCommonOps,
{
    /// Returns `true` if the given transaction has a known non-zero height.
    fn can_tx_be_cached(tx: &RpcTransaction) -> bool { tx.height > Some(0) }

    /// Calculates actual confirmations number of the given `tx` transaction loaded from cache.
    fn calc_actual_cached_tx_confirmations(tx: &RpcTransaction, block_count: u64) -> UtxoRpcResult<u32> {
        let tx_height = tx.height.or_mm_err(|| {
            UtxoRpcError::Internal(format!(r#"Warning, height of cached "{:?}" tx is unknown"#, tx.txid))
        })?;
        // There shouldn't be cached transactions with height == 0
        if tx_height == 0 {
            let error = format!(
                r#"Warning, height of cached "{:?}" tx is expected to be non-zero"#,
                tx.txid
            );
            return MmError::err(UtxoRpcError::Internal(error));
        }
        if block_count < tx_height {
            let error = format!(
                r#"Warning, actual block_count {} less than cached tx_height {} of {:?}"#,
                block_count, tx_height, tx.txid
            );
            return MmError::err(UtxoRpcError::Internal(error));
        }

        let confirmations = block_count - tx_height + 1;
        Ok(confirmations as u32)
    }

    let block_count = coin.as_ref().rpc_client.get_block_count().compat().await?;

    let to_verbose: HashSet<H256Json> = unspents
        .iter()
        .map(|unspent| unspent.outpoint.hash.reversed().into())
        .collect();
    let verbose_txs = coin
        .get_verbose_transactions_from_cache_or_rpc(to_verbose)
        .compat()
        .await?;
    // Transactions that should be cached.
    let mut txs_to_cache = HashMap::with_capacity(verbose_txs.len());

    let mut result = MatureUnspentList::with_capacity(unspents.len());
    for unspent in unspents {
        let tx_hash: H256Json = unspent.outpoint.hash.reversed().into();
        let tx_info = verbose_txs
            .get(&tx_hash)
            .or_mm_err(|| {
                UtxoRpcError::Internal(format!(
                    "'get_verbose_transactions_from_cache_or_rpc' should have returned '{:?}'",
                    tx_hash
                ))
            })?
            .clone();
        let tx_info = match tx_info {
            VerboseTransactionFrom::Cache(mut tx) => {
                if unspent.height.is_some() {
                    tx.height = unspent.height;
                }
                match calc_actual_cached_tx_confirmations(&tx, block_count) {
                    Ok(conf) => tx.confirmations = conf,
                    // do not skip the transaction with unknown confirmations,
                    // because the transaction can be matured
                    Err(e) => error!("{}", e),
                }
                tx
            },
            VerboseTransactionFrom::Rpc(mut tx) => {
                if tx.height.is_none() {
                    tx.height = unspent.height;
                }
                if can_tx_be_cached(&tx) {
                    txs_to_cache.insert(tx_hash, tx.clone());
                }
                tx
            },
        };

        if coin.is_unspent_mature(&tx_info) {
            result.mature.push(unspent);
        } else {
            result.immature.push(unspent);
        }
    }

    coin.as_ref()
        .tx_cache
        .cache_transactions_concurrently(&txs_to_cache)
        .await;
    Ok(result)
}

pub fn is_unspent_mature(mature_confirmations: u32, output: &RpcTransaction) -> bool {
    // don't skip outputs with confirmations == 0, because we can spend them
    !output.is_coinbase() || output.confirmations >= mature_confirmations
}

/// [`UtxoCommonOps::get_verbose_transactions_from_cache_or_rpc`] implementation.
/// Loads verbose transactions from cache or requests it using RPC client.
pub async fn get_verbose_transactions_from_cache_or_rpc(
    coin: &UtxoCoinFields,
    tx_ids: HashSet<H256Json>,
) -> UtxoRpcResult<HashMap<H256Json, VerboseTransactionFrom>> {
    /// Determines whether the transaction is needed to be requested through RPC or not.
    /// Puts the inner `RpcTransaction` transaction into `result_map` if it has been loaded successfully,
    /// otherwise puts `txid` into `to_request`.
    fn on_cached_transaction_result(
        result_map: &mut HashMap<H256Json, VerboseTransactionFrom>,
        to_request: &mut Vec<H256Json>,
        txid: H256Json,
        res: TxCacheResult<Option<RpcTransaction>>,
    ) {
        match res {
            Ok(Some(tx)) => {
                result_map.insert(txid, VerboseTransactionFrom::Cache(tx));
            },
            // txid not found
            Ok(None) => {
                to_request.push(txid);
            },
            Err(err) => {
                error!(
                    "Error loading the {:?} transaction: {:?}. Trying to request tx using RPC client",
                    err, txid
                );
                to_request.push(txid);
            },
        }
    }

    let mut result_map = HashMap::with_capacity(tx_ids.len());
    let mut to_request = Vec::with_capacity(tx_ids.len());

    coin.tx_cache
        .load_transactions_from_cache_concurrently(tx_ids)
        .await
        .into_iter()
        .for_each(|(txid, res)| on_cached_transaction_result(&mut result_map, &mut to_request, txid, res));

    result_map.extend(
        coin.rpc_client
            .get_verbose_transactions(&to_request)
            .compat()
            .await?
            .into_iter()
            .map(|tx| (tx.txid, VerboseTransactionFrom::Rpc(tx))),
    );
    Ok(result_map)
}

/// Swap contract address is not used by standard UTXO coins.
#[inline]
pub fn swap_contract_address() -> Option<BytesJson> { None }

/// Fallback swap contract address is not used by standard UTXO coins.
#[inline]
pub fn fallback_swap_contract() -> Option<BytesJson> { None }

/// Convert satoshis to BigDecimal amount of coin units
#[inline]
pub fn big_decimal_from_sat(satoshis: i64, decimals: u8) -> BigDecimal {
    BigDecimal::from(satoshis) / BigDecimal::from(10u64.pow(decimals as u32))
}

#[inline]
pub fn big_decimal_from_sat_unsigned(satoshis: u64, decimals: u8) -> BigDecimal {
    BigDecimal::from(satoshis) / BigDecimal::from(10u64.pow(decimals as u32))
}

pub fn address_from_raw_pubkey(
    pub_key: &[u8],
    prefix: u8,
    t_addr_prefix: u8,
    checksum_type: ChecksumType,
    hrp: Option<String>,
    addr_format: UtxoAddressFormat,
) -> Result<Address, String> {
    Ok(Address {
        t_addr_prefix,
        prefix,
        hash: try_s!(Public::from_slice(pub_key)).address_hash().into(),
        checksum_type,
        hrp,
        addr_format,
    })
}

pub fn address_from_pubkey(
    pub_key: &Public,
    prefix: u8,
    t_addr_prefix: u8,
    checksum_type: ChecksumType,
    hrp: Option<String>,
    addr_format: UtxoAddressFormat,
) -> Address {
    Address {
        t_addr_prefix,
        prefix,
        hash: pub_key.address_hash().into(),
        checksum_type,
        hrp,
        addr_format,
    }
}

#[allow(clippy::too_many_arguments)]
#[cfg_attr(test, mockable)]
pub fn validate_payment<T: UtxoCommonOps>(
    coin: T,
    tx: UtxoTx,
    output_index: usize,
    first_pub0: &Public,
    second_pub0: &Public,
    priv_bn_hash: &[u8],
    amount: BigDecimal,
    watcher_reward: Option<WatcherReward>,
    time_lock: u32,
    try_spv_proof_until: u64,
    confirmations: u64,
) -> ValidatePaymentFut<()> {
    let amount = try_f!(sat_from_big_decimal(&amount, coin.as_ref().decimals));

    let expected_redeem = payment_script(time_lock, priv_bn_hash, first_pub0, second_pub0);
    let fut = async move {
        let tx_hash = tx.tx_hash();

        let tx_from_rpc = retry_on_err!(coin
            .as_ref()
            .rpc_client
            .get_transaction_bytes(&tx.hash().reversed().into())
            .compat())
        .repeat_every_secs(10.)
        .attempts(4)
        .inspect_err(move |e| error!("Error getting tx {tx_hash:?} from rpc: {e:?}"))
        .await
        .map_err(|repeat_err| repeat_err.into_error().map(ValidatePaymentError::from))?;

        if serialize(&tx).take() != tx_from_rpc.0
            && serialize_with_flags(&tx, SERIALIZE_TRANSACTION_WITNESS).take() != tx_from_rpc.0
        {
            return MmError::err(ValidatePaymentError::WrongPaymentTx(format!(
                "Provided payment tx {:?} doesn't match tx data from rpc {:?}",
                tx, tx_from_rpc
            )));
        }

        let expected_script_pubkey: Bytes = Builder::build_p2sh(&dhash160(&expected_redeem).into()).into();

        let actual_output = match tx.outputs.get(output_index) {
            Some(output) => output,
            None => {
                return MmError::err(ValidatePaymentError::WrongPaymentTx(
                    "Payment tx has no outputs".to_string(),
                ))
            },
        };

        if expected_script_pubkey != actual_output.script_pubkey {
            return MmError::err(ValidatePaymentError::WrongPaymentTx(format!(
                "Provided payment tx script pubkey doesn't match expected {:?} {:?}",
                actual_output.script_pubkey, expected_script_pubkey
            )));
        }

        if let Some(watcher_reward) = watcher_reward {
            let expected_reward = sat_from_big_decimal(&watcher_reward.amount, coin.as_ref().decimals)?;
            let actual_reward = actual_output.value - amount;
            validate_watcher_reward(expected_reward, actual_reward, false)?;
        } else if actual_output.value != amount {
            return MmError::err(ValidatePaymentError::WrongPaymentTx(format!(
                "Provided payment tx output value doesn't match expected {:?} {:?}",
                actual_output.value, amount
            )));
        }

        if let UtxoRpcClientEnum::Electrum(client) = &coin.as_ref().rpc_client {
            if coin.as_ref().conf.spv_conf.is_some() && confirmations != 0 {
                client.validate_spv_proof(&tx, try_spv_proof_until).await?;
            }
        }

        Ok(())
    };
    Box::new(fut.boxed().compat())
}

#[allow(clippy::too_many_arguments)]
async fn search_for_swap_output_spend(
    coin: &UtxoCoinFields,
    time_lock: u32,
    first_pub: &Public,
    second_pub: &Public,
    secret_hash: &[u8],
    tx: &[u8],
    output_index: usize,
    search_from_block: u64,
) -> Result<Option<FoundSwapTxSpend>, String> {
    let mut tx: UtxoTx = try_s!(deserialize(tx).map_err(|e| ERRL!("{:?}", e)));
    tx.tx_hash_algo = coin.tx_hash_algo;
    drop_mutability!(tx);
    if tx.outputs.is_empty() {
        return ERR!("Transaction doesn't have any output");
    }
    let script = payment_script(time_lock, secret_hash, first_pub, second_pub);
    let expected_script_pubkey = Builder::build_p2sh(&dhash160(&script).into()).to_bytes();
    let script_pubkey = &tx
        .outputs
        .get(output_index)
        .ok_or(ERRL!("No output with index {}", output_index))?
        .script_pubkey;

    if *script_pubkey != expected_script_pubkey {
        return ERR!(
            "Transaction {:?} output {} script_pubkey doesn't match expected {:?}",
            tx,
            output_index,
            expected_script_pubkey
        );
    }

    let spend = try_s!(
        coin.rpc_client
            .find_output_spend(
                tx.hash(),
                script_pubkey,
                output_index,
                BlockHashOrHeight::Height(search_from_block as i64)
            )
            .compat()
            .await
    );
    match spend {
        Some(spent_output_info) => {
            let mut tx = spent_output_info.spending_tx;
            tx.tx_hash_algo = coin.tx_hash_algo;
            let script: Script = tx.inputs[DEFAULT_SWAP_VIN].script_sig.clone().into();
            if let Some(Ok(ref i)) = script.iter().nth(2) {
                if i.opcode == Opcode::OP_0 {
                    return Ok(Some(FoundSwapTxSpend::Spent(tx.into())));
                }
            }

            if let Some(Ok(ref i)) = script.iter().nth(1) {
                if i.opcode == Opcode::OP_1 {
                    return Ok(Some(FoundSwapTxSpend::Refunded(tx.into())));
                }
            }

            ERR!(
                "Couldn't find required instruction in script_sig of input 0 of tx {:?}",
                tx
            )
        },
        None => Ok(None),
    }
}

struct SwapPaymentOutputsResult {
    payment_address: Address,
    outputs: Vec<TransactionOutput>,
}

enum SwapPaymentType {
    TakerOrMakerPayment,
    TakerFunding,
    TakerPaymentV2,
}

fn generate_swap_payment_outputs<T>(
    coin: T,
    time_lock: u32,
    my_pub: &[u8],
    other_pub: &[u8],
    secret_hash: &[u8],
    amount: BigDecimal,
    payment_type: SwapPaymentType,
) -> Result<SwapPaymentOutputsResult, String>
where
    T: AsRef<UtxoCoinFields>,
{
    let my_public = try_s!(Public::from_slice(my_pub));
    let other_public = try_s!(Public::from_slice(other_pub));
    let redeem_script = match payment_type {
        SwapPaymentType::TakerOrMakerPayment => payment_script(time_lock, secret_hash, &my_public, &other_public),
        SwapPaymentType::TakerFunding => {
            swap_proto_v2_scripts::taker_funding_script(time_lock, secret_hash, &my_public, &other_public)
        },
        SwapPaymentType::TakerPaymentV2 => {
            swap_proto_v2_scripts::taker_payment_script(time_lock, secret_hash, &my_public, &other_public)
        },
    };
    let redeem_script_hash = dhash160(&redeem_script);
    let amount = try_s!(sat_from_big_decimal(&amount, coin.as_ref().decimals));
    let htlc_out = TransactionOutput {
        value: amount,
        script_pubkey: Builder::build_p2sh(&redeem_script_hash.into()).into(),
    };
    // record secret hash to blockchain too making it impossible to lose
    // lock time may be easily brute forced so it is not mandatory to record it
    let mut op_return_builder = Builder::default().push_opcode(Opcode::OP_RETURN);

    // add the full redeem script to the OP_RETURN for ARRR to simplify the validation for the daemon
    op_return_builder = if coin.as_ref().conf.ticker == "ARRR" {
        op_return_builder.push_data(&redeem_script)
    } else {
        op_return_builder.push_bytes(secret_hash)
    };

    let op_return_script = op_return_builder.into_bytes();

    let op_return_out = TransactionOutput {
        value: 0,
        script_pubkey: op_return_script,
    };

    let payment_address = Address {
        checksum_type: coin.as_ref().conf.checksum_type,
        hash: redeem_script_hash.into(),
        prefix: coin.as_ref().conf.p2sh_addr_prefix,
        t_addr_prefix: coin.as_ref().conf.p2sh_t_addr_prefix,
        hrp: coin.as_ref().conf.bech32_hrp.clone(),
        addr_format: UtxoAddressFormat::Standard,
    };
    let result = SwapPaymentOutputsResult {
        payment_address,
        outputs: vec![htlc_out, op_return_out],
    };
    Ok(result)
}

pub fn payment_script(time_lock: u32, secret_hash: &[u8], pub_0: &Public, pub_1: &Public) -> Script {
    let mut builder = Builder::default()
        .push_opcode(Opcode::OP_IF)
        .push_bytes(&time_lock.to_le_bytes())
        .push_opcode(Opcode::OP_CHECKLOCKTIMEVERIFY)
        .push_opcode(Opcode::OP_DROP)
        .push_bytes(pub_0)
        .push_opcode(Opcode::OP_CHECKSIG)
        .push_opcode(Opcode::OP_ELSE)
        .push_opcode(Opcode::OP_SIZE)
        .push_bytes(&[32])
        .push_opcode(Opcode::OP_EQUALVERIFY)
        .push_opcode(Opcode::OP_HASH160);

    if secret_hash.len() == 32 {
        builder = builder.push_bytes(ripemd160(secret_hash).as_slice());
    } else {
        builder = builder.push_bytes(secret_hash);
    }

    builder
        .push_opcode(Opcode::OP_EQUALVERIFY)
        .push_bytes(pub_1)
        .push_opcode(Opcode::OP_CHECKSIG)
        .push_opcode(Opcode::OP_ENDIF)
        .into_script()
}

pub fn dex_fee_script(uuid: [u8; 16], time_lock: u32, watcher_pub: &Public, sender_pub: &Public) -> Script {
    let builder = Builder::default();
    builder
        .push_bytes(&uuid)
        .push_opcode(Opcode::OP_DROP)
        .push_opcode(Opcode::OP_IF)
        .push_bytes(&time_lock.to_le_bytes())
        .push_opcode(Opcode::OP_CHECKLOCKTIMEVERIFY)
        .push_opcode(Opcode::OP_DROP)
        .push_bytes(sender_pub)
        .push_opcode(Opcode::OP_CHECKSIG)
        .push_opcode(Opcode::OP_ELSE)
        .push_bytes(watcher_pub)
        .push_opcode(Opcode::OP_CHECKSIG)
        .push_opcode(Opcode::OP_ENDIF)
        .into_script()
}

/// [`GetUtxoListOps::get_unspent_ordered_list`] implementation.
/// Returns available unspents in ascending order
/// + `RecentlySpentOutPoints` MutexGuard for further interaction (e.g. to add new transaction to it).
pub async fn get_unspent_ordered_list<'a, T>(
    coin: &'a T,
    address: &Address,
) -> UtxoRpcResult<(Vec<UnspentInfo>, RecentlySpentOutPointsGuard<'a>)>
where
    T: UtxoCommonOps + GetUtxoListOps,
{
    if coin.as_ref().check_utxo_maturity {
        coin.get_mature_unspent_ordered_list(address)
            .await
            // Convert `MatureUnspentList` into `Vec<UnspentInfo>` by discarding immature unspents.
            .map(|(mature_unspents, recently_spent)| (mature_unspents.only_mature(), recently_spent))
    } else {
        coin.get_all_unspent_ordered_list(address).await
    }
}

/// [`GetUtxoMapOps::get_unspent_ordered_map`] implementation.
/// Returns available unspents in ascending order + `RecentlySpentOutPoints` MutexGuard for further interaction
/// (e.g. to add new transaction to it).
pub async fn get_unspent_ordered_map<T>(
    coin: &T,
    addresses: Vec<Address>,
) -> UtxoRpcResult<(UnspentMap, RecentlySpentOutPointsGuard<'_>)>
where
    T: UtxoCommonOps + GetUtxoMapOps,
{
    if coin.as_ref().check_utxo_maturity {
        coin.get_mature_unspent_ordered_map(addresses)
            .await
            // Convert `MatureUnspentMap` into `UnspentMap` by discarding immature unspents.
            .map(|(mature_unspents_map, recently_spent)| {
                let unspents_map = mature_unspents_map
                    .into_iter()
                    .map(|(address, unspents)| (address, unspents.only_mature()))
                    .collect();
                (unspents_map, recently_spent)
            })
    } else {
        coin.get_all_unspent_ordered_map(addresses).await
    }
}

/// [`GetUtxoListOps::get_all_unspent_ordered_list`] implementation.
/// Returns available mature and immature unspents in ascending
/// + `RecentlySpentOutPoints` MutexGuard for further interaction (e.g. to add new transaction to it).
pub async fn get_all_unspent_ordered_list<'a, T: UtxoCommonOps>(
    coin: &'a T,
    address: &Address,
) -> UtxoRpcResult<(Vec<UnspentInfo>, RecentlySpentOutPointsGuard<'a>)> {
    let decimals = coin.as_ref().decimals;
    let unspents = coin
        .as_ref()
        .rpc_client
        .list_unspent(address, decimals)
        .compat()
        .await?;
    let recently_spent = coin.as_ref().recently_spent_outpoints.lock().await;
    let unordered_unspents = recently_spent.replace_spent_outputs_with_cache(unspents.into_iter().collect());
    let ordered_unspents = sort_dedup_unspents(unordered_unspents);
    Ok((ordered_unspents, recently_spent))
}

/// [`GetUtxoMapOps::get_all_unspent_ordered_map`] implementation.
/// Returns available mature and immature unspents in ascending order for every given `addresses`
/// + `RecentlySpentOutPoints` MutexGuard for further interaction (e.g. to add new transaction to it).
pub async fn get_all_unspent_ordered_map<T: UtxoCommonOps>(
    coin: &T,
    addresses: Vec<Address>,
) -> UtxoRpcResult<(UnspentMap, RecentlySpentOutPointsGuard<'_>)> {
    let decimals = coin.as_ref().decimals;
    let mut unspents_map = coin
        .as_ref()
        .rpc_client
        .list_unspent_group(addresses, decimals)
        .compat()
        .await?;
    let recently_spent = coin.as_ref().recently_spent_outpoints.lock().await;
    for (_address, unspents) in unspents_map.iter_mut() {
        let unordered_unspents = recently_spent.replace_spent_outputs_with_cache(unspents.iter().cloned().collect());
        *unspents = sort_dedup_unspents(unordered_unspents);
    }
    Ok((unspents_map, recently_spent))
}

/// Increase the given `dynamic_fee` according to the fee approximation `stage` using the [`UtxoCoinFields::tx_fee_volatility_percent`].
pub fn increase_dynamic_fee_by_stage<T>(coin: &T, dynamic_fee: u64, stage: &FeeApproxStage) -> u64
where
    T: AsRef<UtxoCoinFields>,
{
    let base_percent = coin.as_ref().conf.tx_fee_volatility_percent;
    let percent = match stage {
        FeeApproxStage::WithoutApprox => return dynamic_fee,
        // Take into account that the dynamic fee may increase during the swap by [`UtxoCoinFields::tx_fee_volatility_percent`].
        FeeApproxStage::StartSwap => base_percent,
        // Take into account that the dynamic fee may increase until the watcher can spend it [`UtxoCoinFields::tx_fee_volatility_percent`].
        FeeApproxStage::WatcherPreimage => base_percent, //This needs discussion
        // Take into account that the dynamic fee may increase at each of the following stages up to [`UtxoCoinFields::tx_fee_volatility_percent`]:
        // - until a swap is started;
        // - during the swap.
        FeeApproxStage::OrderIssue => base_percent * 2.,
        // Take into account that the dynamic fee may increase at each of the following stages up to [`UtxoCoinFields::tx_fee_volatility_percent`]:
        // - until an order is issued;
        // - until a swap is started;
        // - during the swap.
        FeeApproxStage::TradePreimage => base_percent * 2.5,
    };
    increase_by_percent(dynamic_fee, percent)
}

fn increase_by_percent(num: u64, percent: f64) -> u64 {
    let percent = num as f64 / 100. * percent;
    num + (percent.round() as u64)
}

pub async fn can_refund_htlc<T>(coin: &T, locktime: u64) -> Result<CanRefundHtlc, MmError<UtxoRpcError>>
where
    T: UtxoCommonOps,
{
    let now = now_sec();
    if now < locktime {
        let to_wait = locktime - now + 1;
        return Ok(CanRefundHtlc::HaveToWait(to_wait.min(3600)));
    }

    let mtp = coin.get_current_mtp().await?;
    let locktime = coin.p2sh_tx_locktime(locktime as u32).await?;

    if locktime < mtp {
        Ok(CanRefundHtlc::CanRefundNow)
    } else {
        let to_wait = (locktime - mtp + 1) as u64;
        Ok(CanRefundHtlc::HaveToWait(to_wait.min(3600)))
    }
}

pub async fn p2sh_tx_locktime<T>(coin: &T, ticker: &str, htlc_locktime: u32) -> Result<u32, MmError<UtxoRpcError>>
where
    T: UtxoCommonOps,
{
    let lock_time = if ticker == "KMD" {
        now_sec_u32() - 3600 + 2 * 777
    } else {
        coin.get_current_mtp().await? - 1
    };
    Ok(lock_time.max(htlc_locktime))
}

pub fn addr_format(coin: &dyn AsRef<UtxoCoinFields>) -> &UtxoAddressFormat {
    match coin.as_ref().derivation_method {
        DerivationMethod::SingleAddress(ref my_address) => &my_address.addr_format,
        DerivationMethod::HDWallet(UtxoHDWallet { ref address_format, .. }) => address_format,
    }
}

pub fn addr_format_for_standard_scripts(coin: &dyn AsRef<UtxoCoinFields>) -> UtxoAddressFormat {
    match &coin.as_ref().conf.default_address_format {
        UtxoAddressFormat::Segwit => UtxoAddressFormat::Standard,
        format @ (UtxoAddressFormat::Standard | UtxoAddressFormat::CashAddress { .. }) => format.clone(),
    }
}

fn check_withdraw_address_supported<T>(coin: &T, addr: &Address) -> MmResult<(), UnsupportedAddr>
where
    T: UtxoCommonOps,
{
    let conf = &coin.as_ref().conf;

    match addr.addr_format {
        // Considering that legacy is supported with any configured formats
        // This can be changed depending on the coins implementation
        UtxoAddressFormat::Standard => {
            let is_p2pkh = addr.prefix == conf.pub_addr_prefix && addr.t_addr_prefix == conf.pub_t_addr_prefix;
            let is_p2sh = addr.prefix == conf.p2sh_addr_prefix && addr.t_addr_prefix == conf.p2sh_t_addr_prefix;
            if !is_p2pkh && !is_p2sh {
                MmError::err(UnsupportedAddr::PrefixError(conf.ticker.clone()))
            } else {
                Ok(())
            }
        },
        UtxoAddressFormat::Segwit => {
            if !conf.segwit {
                return MmError::err(UnsupportedAddr::SegwitNotActivated(conf.ticker.clone()));
            }

            if addr.hrp != conf.bech32_hrp {
                MmError::err(UnsupportedAddr::HrpError {
                    ticker: conf.ticker.clone(),
                    hrp: addr.hrp.clone().unwrap_or_default(),
                })
            } else {
                Ok(())
            }
        },
        UtxoAddressFormat::CashAddress { .. } => {
            if addr.addr_format == conf.default_address_format || addr.addr_format == *coin.addr_format() {
                Ok(())
            } else {
                MmError::err(UnsupportedAddr::FormatMismatch {
                    ticker: conf.ticker.clone(),
                    activated_format: coin.addr_format().to_string(),
                    used_format: addr.addr_format.to_string(),
                })
            }
        },
    }
}

pub async fn broadcast_tx<T>(coin: &T, tx: &UtxoTx) -> Result<H256Json, MmError<BroadcastTxErr>>
where
    T: AsRef<UtxoCoinFields>,
{
    coin.as_ref()
        .rpc_client
        .send_transaction(tx)
        .compat()
        .await
        .mm_err(From::from)
}

#[inline]
pub fn derive_htlc_key_pair(coin: &UtxoCoinFields, _swap_unique_data: &[u8]) -> KeyPair {
    match coin.priv_key_policy {
        PrivKeyPolicy::Iguana(k) => k,
        PrivKeyPolicy::HDWallet {
            activated_key: activated_key_pair,
            ..
        } => activated_key_pair,
        PrivKeyPolicy::Trezor => todo!(),
        #[cfg(target_arch = "wasm32")]
        PrivKeyPolicy::Metamask(_) => panic!("`PrivKeyPolicy::Metamask` is not supported for UTXO coins"),
    }
}

#[inline]
pub fn derive_htlc_pubkey(coin: &dyn SwapOps, swap_unique_data: &[u8]) -> Vec<u8> {
    coin.derive_htlc_key_pair(swap_unique_data).public_slice().to_vec()
}

pub fn validate_other_pubkey(raw_pubkey: &[u8]) -> MmResult<(), ValidateOtherPubKeyErr> {
    if let Err(err) = Public::from_slice(raw_pubkey) {
        return MmError::err(ValidateOtherPubKeyErr::InvalidPubKey(err.to_string()));
    };
    Ok(())
}

/// Sorts and deduplicates the given `unspents` in ascending order.
fn sort_dedup_unspents<I>(unspents: I) -> Vec<UnspentInfo>
where
    I: IntoIterator<Item = UnspentInfo>,
{
    unspents
        .into_iter()
        // dedup just in case we add duplicates of same unspent out
        .unique_by(|unspent| unspent.outpoint)
        .sorted_unstable_by(|a, b| {
            if a.value < b.value {
                Ordering::Less
            } else {
                Ordering::Greater
            }
        })
        .collect()
}

/// Common implementation of taker funding generation and broadcast for UTXO coins.
pub async fn send_taker_funding<T>(coin: T, args: SendTakerFundingArgs<'_>) -> Result<UtxoTx, TransactionErr>
where
    T: UtxoCommonOps + GetUtxoListOps + SwapOps,
{
    let taker_htlc_key_pair = coin.derive_htlc_key_pair(args.swap_unique_data);
    let total_amount = &args.dex_fee_amount + &args.premium_amount + &args.trading_amount;

    let SwapPaymentOutputsResult {
        payment_address,
        outputs,
    } = try_tx_s!(generate_swap_payment_outputs(
        &coin,
        try_tx_s!(args.time_lock.try_into()),
        taker_htlc_key_pair.public_slice(),
        args.maker_pub,
        args.taker_secret_hash,
        total_amount,
        SwapPaymentType::TakerFunding,
    ));
    if let UtxoRpcClientEnum::Native(client) = &coin.as_ref().rpc_client {
        let addr_string = try_tx_s!(payment_address.display_address());
        client
            .import_address(&addr_string, &addr_string, false)
            .map_err(|e| TransactionErr::Plain(ERRL!("{}", e)))
            .compat()
            .await?;
    }
    send_outputs_from_my_address_impl(coin, outputs).await
}

/// Common implementation of taker funding reclaim for UTXO coins using time-locked path.
pub async fn refund_taker_funding_timelock<T>(coin: T, args: RefundPaymentArgs<'_>) -> TransactionResult
where
    T: UtxoCommonOps + GetUtxoListOps + SwapOps,
{
    refund_htlc_payment(coin, args, SwapPaymentType::TakerFunding).await
}

/// Common implementation of taker funding reclaim for UTXO coins using immediate refund path with secret reveal.
pub async fn refund_taker_funding_secret<T>(
    coin: T,
    args: RefundFundingSecretArgs<'_, T>,
) -> Result<UtxoTx, TransactionErr>
where
    T: UtxoCommonOps + GetUtxoListOps + SwapOps,
{
    let my_address = try_tx_s!(coin.as_ref().derivation_method.single_addr_or_err().await).clone();
    let payment_value = try_tx_s!(args.funding_tx.first_output()).value;

    let key_pair = coin.derive_htlc_key_pair(args.swap_unique_data);
    let script_data = Builder::default()
        .push_data(args.taker_secret)
        .push_opcode(Opcode::OP_0)
        .push_opcode(Opcode::OP_0)
        .into_script();
    let time_lock = try_tx_s!(args.time_lock.try_into());

    let redeem_script = swap_proto_v2_scripts::taker_funding_script(
        time_lock,
        args.taker_secret_hash,
        key_pair.public(),
        args.maker_pubkey,
    )
    .into();
    let fee = try_tx_s!(
        coin.get_htlc_spend_fee(DEFAULT_SWAP_TX_SPEND_SIZE, &FeeApproxStage::WithoutApprox)
            .await
    );
    if fee >= payment_value {
        return TX_PLAIN_ERR!(
            "HTLC spend fee {} is greater than transaction output {}",
            fee,
            payment_value
        );
    }
    let script_pubkey = output_script(&my_address, ScriptType::P2PKH).to_bytes();
    let output = TransactionOutput {
        value: payment_value - fee,
        script_pubkey,
    };

    let input = P2SHSpendingTxInput {
        prev_transaction: args.funding_tx.clone(),
        redeem_script,
        outputs: vec![output],
        script_data,
        sequence: SEQUENCE_FINAL,
        lock_time: time_lock,
        keypair: &key_pair,
    };
    let transaction = try_tx_s!(coin.p2sh_spending_tx(input).await);

    let tx_fut = coin.as_ref().rpc_client.send_transaction(&transaction).compat();
    try_tx_s!(tx_fut.await, transaction);

    Ok(transaction)
}

/// Common implementation of taker funding validation for UTXO coins.
pub async fn validate_taker_funding<T>(coin: &T, args: ValidateTakerFundingArgs<'_, T>) -> ValidateTakerFundingResult
where
    T: UtxoCommonOps + SwapOps,
{
    let maker_htlc_key_pair = coin.derive_htlc_key_pair(args.swap_unique_data);
    let total_expected_amount = &args.dex_fee_amount + &args.premium_amount + &args.trading_amount;

    let expected_amount_sat = sat_from_big_decimal(&total_expected_amount, coin.as_ref().decimals)?;

    let time_lock = args
        .time_lock
        .try_into()
        .map_to_mm(|e: TryFromIntError| ValidateTakerFundingError::LocktimeOverflow(e.to_string()))?;

    let redeem_script = swap_proto_v2_scripts::taker_funding_script(
        time_lock,
        args.taker_secret_hash,
        args.other_pub,
        maker_htlc_key_pair.public(),
    );
    let expected_output = TransactionOutput {
        value: expected_amount_sat,
        script_pubkey: Builder::build_p2sh(&AddressHashEnum::AddressHash(dhash160(&redeem_script))).into(),
    };

    if args.funding_tx.outputs.get(0) != Some(&expected_output) {
        return MmError::err(ValidateTakerFundingError::InvalidDestinationOrAmount(format!(
            "Expected {:?}, got {:?}",
            expected_output,
            args.funding_tx.outputs.get(0)
        )));
    }

    let tx_bytes_from_rpc = coin
        .as_ref()
        .rpc_client
        .get_transaction_bytes(&args.funding_tx.hash().reversed().into())
        .compat()
        .await?;
    let actual_tx_bytes = serialize(args.funding_tx).take();
    if tx_bytes_from_rpc.0 != actual_tx_bytes {
        return MmError::err(ValidateTakerFundingError::TxBytesMismatch {
            from_rpc: tx_bytes_from_rpc,
            actual: actual_tx_bytes.into(),
        });
    }
    Ok(())
}

/// Common implementation of combined taker payment refund for UTXO coins.
pub async fn refund_combined_taker_payment<T>(coin: T, args: RefundPaymentArgs<'_>) -> TransactionResult
where
    T: UtxoCommonOps + GetUtxoListOps + SwapOps,
{
    refund_htlc_payment(coin, args, SwapPaymentType::TakerPaymentV2).await
}

#[test]
fn test_increase_by_percent() {
    assert_eq!(increase_by_percent(4300, 1.), 4343);
    assert_eq!(increase_by_percent(30, 6.9), 32);
    assert_eq!(increase_by_percent(30, 6.), 32);
    assert_eq!(increase_by_percent(10, 6.), 11);
    assert_eq!(increase_by_percent(1000, 0.1), 1001);
    assert_eq!(increase_by_percent(0, 20.), 0);
    assert_eq!(increase_by_percent(20, 0.), 20);
    assert_eq!(increase_by_percent(23, 100.), 46);
    assert_eq!(increase_by_percent(100, 2.4), 102);
    assert_eq!(increase_by_percent(100, 2.5), 103);
}

#[test]
fn test_pubkey_from_script_sig() {
    let script_sig = Script::from("473044022071edae37cf518e98db3f7637b9073a7a980b957b0c7b871415dbb4898ec3ebdc022031b402a6b98e64ffdf752266449ca979a9f70144dba77ed7a6a25bfab11648f6012103ad6f89abc2e5beaa8a3ac28e22170659b3209fe2ddf439681b4b8f31508c36fa");
    let expected_pub = H264::from("03ad6f89abc2e5beaa8a3ac28e22170659b3209fe2ddf439681b4b8f31508c36fa");
    let actual_pub = pubkey_from_script_sig(&script_sig).unwrap();
    assert_eq!(expected_pub, actual_pub);

    let script_sig_err = Script::from("473044022071edae37cf518e98db3f7637b9073a7a980b957b0c7b871415dbb4898ec3ebdc022031b402a6b98e64ffdf752266449ca979a9f70144dba77ed7a6a25bfab11648f6012103ad6f89abc2e5beaa8a3ac28e22170659b3209fe2ddf439681b4b8f31508c36fa21");
    pubkey_from_script_sig(&script_sig_err).unwrap_err();

    let script_sig_err = Script::from("493044022071edae37cf518e98db3f7637b9073a7a980b957b0c7b871415dbb4898ec3ebdc022031b402a6b98e64ffdf752266449ca979a9f70144dba77ed7a6a25bfab11648f6012103ad6f89abc2e5beaa8a3ac28e22170659b3209fe2ddf439681b4b8f31508c36fa");
    pubkey_from_script_sig(&script_sig_err).unwrap_err();
}

#[test]
fn test_tx_v_size() {
    // Multiple legacy inputs with P2SH and P2PKH output
    // https://live.blockcypher.com/btc-testnet/tx/ac6218b33d02e069c4055af709bbb6ca92ce11e55450cde96bc17411e281e5e7/
    let mut tx: UtxoTx = "0100000002440f1a2929eb08c350cc8d2385c77c40411560c3b43b65efb5b06f997fc67672020000006b483045022100f82e88af256d2487afe0c30a166c9ecf6b7013e764e1407317c712d47f7731bd0220358a4d7987bfde2271599b5c4376d26f9ce9f1df2e04f5de8f89593352607110012103c6a78589e18b482aea046975e6d0acbdea7bf7dbf04d9d5bd67fda917815e3edfffffffffb9c2fd7a19b55a4ffbda2ce5065d988a4f4efcf1ae567b4ddb6d97529c8fb0c000000006b483045022100dd75291db32dc859657a5eead13b85c340b4d508e57d2450ebfad76484f254130220727fcd65dda046ea62b449ab217da264dbf7c7ca7e63b39c8835973a152752c1012103c6a78589e18b482aea046975e6d0acbdea7bf7dbf04d9d5bd67fda917815e3edffffffff03102700000000000017a9148d0ad41545dea44e914c419d33d422148c35a274870000000000000000166a149c0a919d4e9a23f0234df916a7dd21f9e2fdaa8f931d0000000000001976a9146d9d2b554d768232320587df75c4338ecc8bf37d88acbd8ff160".into();
    // Removing inputs script_sig as it's not included in UnsignedTransactionInput when fees are calculated
    tx.inputs[0].script_sig = Bytes::new();
    tx.inputs[1].script_sig = Bytes::new();
    let v_size = tx_size_in_v_bytes(&UtxoAddressFormat::Standard, &tx);
    assert_eq!(v_size, 403);
    // Segwit input with 2 P2WPKH outputs
    // https://live.blockcypher.com/btc-testnet/tx/8a32e794b2a8a0356bb3b2717279d118b4010bf8bb3229abb5a2b4fb86541bb2/
    // the transaction is deserialized without the witnesses which makes the calculation of v_size similar to how
    // it's calculated in generate_transaction
    let tx: UtxoTx = "0200000000010192a4497268107d7999e9551be733f5e0eab479be7d995a061a7bbdc43ef0e5ed0000000000feffffff02cd857a00000000001600145cb39bfcd68d520e29cadc990bceb5cd1562c507a0860100000000001600149a85cc05e9a722575feb770a217c73fd6145cf01024730440220030e0fb58889ab939c701f12d950f00b64836a1a33ec0d6697fd3053d469d244022053e33d72ef53b37b86eea8dfebbafffb0f919ef952dcb6ea6058b81576d8dc86012102225de6aed071dc29d0ca10b9f64a4b502e33e55b3c0759eedd8e333834c6a7d07a1f2000".into();
    let v_size = tx_size_in_v_bytes(&UtxoAddressFormat::Segwit, &tx);
    assert_eq!(v_size, 141);
    // Segwit input with 1 P2WSH output
    // https://live.blockcypher.com/btc-testnet/tx/f8c1fed6f307eb131040965bd11018787567413e6437c907b1fd15de6517ad16/
    let tx: UtxoTx = "010000000001017996e77b2b1f4e66da606cfc2f16e3f52e1eac4a294168985bd4dbd54442e61f0100000000ffffffff01ab36010000000000220020693090c0e291752d448826a9dc72c9045b34ed4f7bd77e6e8e62645c23d69ac502483045022100d0800719239d646e69171ede7f02af916ac778ffe384fa0a5928645b23826c9f022044072622de2b47cfc81ac5172b646160b0c48d69d881a0ce77be06dbd6f6e5ac0121031ac6d25833a5961e2a8822b2e8b0ac1fd55d90cbbbb18a780552cbd66fc02bb3735a9e61".into();
    let v_size = tx_size_in_v_bytes(&UtxoAddressFormat::Segwit, &tx);
    assert_eq!(v_size, 122);
    // Multipl segwit inputs with P2PKH output
    // https://live.blockcypher.com/btc-testnet/tx/649d514d76702a0925a917d830e407f4f1b52d78832520e486c140ce8d0b879f/
    let tx: UtxoTx = "0100000000010250c434acbad252481564d56b41990577c55d247aedf4bb853dca3567c4404c8f0000000000ffffffff55baf016f0628ecf0f0ec228e24d8029879b0491ab18bac61865afaa9d16e8bb0000000000ffffffff01e8030000000000001976a9146d9d2b554d768232320587df75c4338ecc8bf37d88ac0247304402202611c05dd0e748f7c9955ed94a172af7ed56a0cdf773e8c919bef6e70b13ec1c02202fd7407891c857d95cdad1038dcc333186815f50da2fc9a334f814dd8d0a2d63012103c6a78589e18b482aea046975e6d0acbdea7bf7dbf04d9d5bd67fda917815e3ed02483045022100bb9d483f6b2b46f8e70d62d65b33b6de056e1878c9c2a1beed69005daef2f89502201690cd44cf6b114fa0d494258f427e1ed11a21d897e407d8a1ff3b7e09b9a426012103c6a78589e18b482aea046975e6d0acbdea7bf7dbf04d9d5bd67fda917815e3ed9cf7bd60".into();
    let v_size = tx_size_in_v_bytes(&UtxoAddressFormat::Segwit, &tx);
    assert_eq!(v_size, 181);
    // Multiple segwit inputs
    // https://live.blockcypher.com/btc-testnet/tx/a7bb128703b57058955d555ed48b65c2c9bdefab6d3acbb4243c56e430533def/
    let tx: UtxoTx = "010000000001023b7308e5ca5d02000b743441f7653c1110e07275b7ab0e983f489e92bfdd2b360100000000ffffffffd6c4f22e9b1090b2584a82cf4cb6f85595dd13c16ad065711a7585cc373ae2e50000000000ffffffff02947b2a00000000001600148474e72f396d44504cd30b1e7b992b65344240c609050700000000001600141b891309c8fe1338786fa3476d5d1a9718d43a0202483045022100bfae465fcd8d2636b2513f68618eb4996334c94d47e285cb538e3416eaf4521b02201b953f46ff21c8715a0997888445ca814dfdb834ef373a29e304bee8b32454d901210226bde3bca3fe7c91e4afb22c4bc58951c60b9bd73514081b6bd35f5c09b8c9a602483045022100ba48839f7becbf8f91266140f9727edd08974fcc18017661477af1d19603ed31022042fd35af1b393eeb818b420e3a5922079776cc73f006d26dd67be932e1b4f9000121034b6a54040ad2175e4c198370ac36b70d0b0ab515b59becf100c4cd310afbfd0c00000000".into();
    let v_size = tx_size_in_v_bytes(&UtxoAddressFormat::Segwit, &tx);
    assert_eq!(v_size, 209)
}

#[test]
fn test_generate_taker_fee_tx_outputs() {
    let amount = BigDecimal::from(6150);
    let fee_amount = sat_from_big_decimal(&amount, 8).unwrap();

    let outputs = generate_taker_fee_tx_outputs(
        8,
        &AddressHashEnum::default_address_hash(),
        DexFee::Standard(amount.into()),
    )
    .unwrap();

    assert_eq!(outputs.len(), 1);

    assert_eq!(outputs[0].value, fee_amount);
}

#[test]
fn test_generate_taker_fee_tx_outputs_with_burn() {
    let fee_amount = BigDecimal::from(6150);
    let burn_amount = &(&fee_amount / &BigDecimal::from_str("0.75").unwrap()) - &fee_amount;

    let fee_uamount = sat_from_big_decimal(&fee_amount, 8).unwrap();
    let burn_uamount = sat_from_big_decimal(&burn_amount, 8).unwrap();

    let outputs = generate_taker_fee_tx_outputs(
        8,
        &AddressHashEnum::default_address_hash(),
        DexFee::with_burn(fee_amount.into(), burn_amount.into()),
    )
    .unwrap();

    assert_eq!(outputs.len(), 2);

    assert_eq!(outputs[0].value, fee_uamount);

    assert_eq!(outputs[1].value, burn_uamount);
}<|MERGE_RESOLUTION|>--- conflicted
+++ resolved
@@ -2,7 +2,7 @@
 use crate::coin_balance::{HDAddressBalance, HDWalletBalanceOps};
 use crate::coin_errors::{MyAddressError, ValidatePaymentError};
 use crate::eth::EthCoinType;
-use crate::hd_wallet::{HDCoinAddress, HDCoinHDAccount, HDCoinWithdrawOps, TrezorCoinError, WithdrawSenderAddress};
+use crate::hd_wallet::{HDCoinAddress, HDCoinHDAccount, HDCoinWithdrawOps, TrezorCoinError};
 use crate::lp_price::get_base_price_in_rel;
 use crate::rpc_command::init_withdraw::WithdrawTaskHandle;
 use crate::utxo::rpc_clients::{electrum_script_hash, BlockHashOrHeight, UnspentInfo, UnspentMap, UtxoRpcClientEnum,
@@ -12,23 +12,8 @@
 use crate::utxo::utxo_hd_wallet::UtxoHDAddress;
 use crate::utxo::utxo_withdraw::{InitUtxoWithdraw, StandardUtxoWithdraw, UtxoWithdraw};
 use crate::watcher_common::validate_watcher_reward;
-<<<<<<< HEAD
-use crate::{scan_for_new_addresses_impl, MmCoinEnum, WatcherReward, WatcherRewardError};
-use crate::{CanRefundHtlc, CoinBalance, CoinWithDerivationMethod, ConfirmPaymentInput, GenTakerPaymentSpendArgs,
-            GenTakerPaymentSpendResult, GetWithdrawSenderAddress, RawTransactionError, RawTransactionRequest,
-            RawTransactionRes, RefundPaymentArgs, RewardTarget, SearchForSwapTxSpendInput,
-            SendCombinedTakerPaymentArgs, SendMakerPaymentSpendPreimageInput, SendPaymentArgs, SignatureError,
-            SignatureResult, SpendPaymentArgs, SwapOps, TradePreimageValue, TransactionFut, TransactionResult,
-            TxFeeDetails, TxGenError, TxMarshalingErr, TxPreimageWithSig, ValidateAddressResult,
-            ValidateOtherPubKeyErr, ValidatePaymentFut, ValidatePaymentInput, ValidateTakerPaymentArgs,
-            ValidateTakerPaymentError, ValidateTakerPaymentResult, ValidateTakerPaymentSpendPreimageError,
-            ValidateTakerPaymentSpendPreimageResult, ValidateWatcherSpendInput, VerificationError, VerificationResult,
-            WatcherSearchForSwapTxSpendInput, WatcherValidatePaymentInput, WatcherValidateTakerFeeInput,
-            WithdrawResult, EARLY_CONFIRMATION_ERR_LOG, INVALID_RECEIVER_ERR_LOG, INVALID_REFUND_TX_ERR_LOG,
-            INVALID_SCRIPT_ERR_LOG, INVALID_SENDER_ERR_LOG, OLD_TRANSACTION_ERR_LOG};
-=======
-use crate::{CanRefundHtlc, CoinBalance, CoinWithDerivationMethod, ConfirmPaymentInput, DexFee, GenPreimageResult,
-            GenTakerFundingSpendArgs, GenTakerPaymentSpendArgs, GetWithdrawSenderAddress, HDAccountAddressId,
+use crate::{scan_for_new_addresses_impl, CanRefundHtlc, CoinBalance, CoinWithDerivationMethod, ConfirmPaymentInput,
+            DexFee, GenPreimageResult, GenTakerFundingSpendArgs, GenTakerPaymentSpendArgs, GetWithdrawSenderAddress,
             RawTransactionError, RawTransactionRequest, RawTransactionRes, RefundFundingSecretArgs, RefundPaymentArgs,
             RewardTarget, SearchForSwapTxSpendInput, SendMakerPaymentSpendPreimageInput, SendPaymentArgs,
             SendTakerFundingArgs, SignatureError, SignatureResult, SpendPaymentArgs, SwapOps, TradePreimageValue,
@@ -42,7 +27,6 @@
             EARLY_CONFIRMATION_ERR_LOG, INVALID_RECEIVER_ERR_LOG, INVALID_REFUND_TX_ERR_LOG, INVALID_SCRIPT_ERR_LOG,
             INVALID_SENDER_ERR_LOG, OLD_TRANSACTION_ERR_LOG};
 use crate::{MmCoinEnum, WatcherReward, WatcherRewardError};
->>>>>>> bdd71bb3
 pub use bitcrypto::{dhash160, sha256, ChecksumType};
 use bitcrypto::{dhash256, ripemd160};
 use chain::constants::SEQUENCE_FINAL;
@@ -1481,14 +1465,7 @@
     let mut prev_transaction: UtxoTx = try_tx_s!(deserialize(args.other_payment_tx).map_err(|e| ERRL!("{:?}", e)));
     prev_transaction.tx_hash_algo = coin.as_ref().tx_hash_algo;
     drop_mutability!(prev_transaction);
-<<<<<<< HEAD
-    if prev_transaction.outputs.is_empty() {
-        return try_tx_s!(TX_PLAIN_ERR!("Transaction doesn't have any output"));
-    }
-=======
-
-    let payment_value = try_tx_fus!(prev_transaction.first_output()).value;
->>>>>>> bdd71bb3
+    let payment_value = try_tx_s!(prev_transaction.first_output()).value;
 
     let key_pair = coin.derive_htlc_key_pair(args.swap_unique_data);
     let script_data = Builder::default()
@@ -1509,33 +1486,18 @@
         coin.get_htlc_spend_fee(DEFAULT_SWAP_TX_SPEND_SIZE, &FeeApproxStage::WithoutApprox)
             .await
     );
-    if fee >= prev_transaction.outputs[0].value {
+    if fee >= payment_value {
         return TX_PLAIN_ERR!(
             "HTLC spend fee {} is greater than transaction output {}",
             fee,
-            prev_transaction.outputs[0].value
+            payment_value
         );
-<<<<<<< HEAD
     }
     let script_pubkey = output_script(&my_address, ScriptType::P2PKH).to_bytes();
     let output = TransactionOutput {
-        value: prev_transaction.outputs[0].value - fee,
+        value: payment_value - fee,
         script_pubkey,
     };
-=======
-        if fee >= payment_value {
-            return TX_PLAIN_ERR!(
-                "HTLC spend fee {} is greater than transaction output {}",
-                fee,
-                payment_value
-            );
-        }
-        let script_pubkey = output_script(&my_address, ScriptType::P2PKH).to_bytes();
-        let output = TransactionOutput {
-            value: payment_value - fee,
-            script_pubkey,
-        };
->>>>>>> bdd71bb3
 
     let input = P2SHSpendingTxInput {
         prev_transaction,
@@ -1723,13 +1685,7 @@
     let mut prev_transaction: UtxoTx = try_tx_s!(deserialize(args.other_payment_tx).map_err(|e| ERRL!("{:?}", e)));
     prev_transaction.tx_hash_algo = coin.as_ref().tx_hash_algo;
     drop_mutability!(prev_transaction);
-<<<<<<< HEAD
-    if prev_transaction.outputs.is_empty() {
-        return try_tx_s!(TX_PLAIN_ERR!("Transaction doesn't have any output"));
-    }
-=======
-    let payment_value = try_tx_fus!(prev_transaction.first_output()).value;
->>>>>>> bdd71bb3
+    let payment_value = try_tx_s!(prev_transaction.first_output()).value;
 
     let key_pair = coin.derive_htlc_key_pair(args.swap_unique_data);
 
@@ -1752,33 +1708,18 @@
         coin.get_htlc_spend_fee(DEFAULT_SWAP_TX_SPEND_SIZE, &FeeApproxStage::WithoutApprox)
             .await
     );
-    if fee >= prev_transaction.outputs[0].value {
+    if fee >= payment_value {
         return TX_PLAIN_ERR!(
             "HTLC spend fee {} is greater than transaction output {}",
             fee,
-            prev_transaction.outputs[0].value
+            payment_value
         );
-<<<<<<< HEAD
     }
     let script_pubkey = output_script(&my_address, ScriptType::P2PKH).to_bytes();
     let output = TransactionOutput {
-        value: prev_transaction.outputs[0].value - fee,
+        value: payment_value - fee,
         script_pubkey,
     };
-=======
-        if fee >= payment_value {
-            return TX_PLAIN_ERR!(
-                "HTLC spend fee {} is greater than transaction output {}",
-                fee,
-                payment_value
-            );
-        }
-        let script_pubkey = output_script(&my_address, ScriptType::P2PKH).to_bytes();
-        let output = TransactionOutput {
-            value: payment_value - fee,
-            script_pubkey,
-        };
->>>>>>> bdd71bb3
 
     let input = P2SHSpendingTxInput {
         prev_transaction,
