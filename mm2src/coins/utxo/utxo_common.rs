--- conflicted
+++ resolved
@@ -756,9 +756,9 @@
 pub fn get_script_for_address(coin: &UtxoCoinFields, addr: &Address) -> MmResult<Script, UnsupportedAddr> {
     match addr.addr_format {
         UtxoAddressFormat::Standard => {
-            if addr.prefix == coin.conf.pub_addr_prefix && addr.t_addr_prefix == coin.conf.pub_t_addr_prefix {
+            if addr.prefixes == coin.conf.address_prefixes.p2pkh {
                 Ok(Builder::build_p2pkh(&addr.hash))
-            } else if addr.prefix == coin.conf.p2sh_addr_prefix && addr.t_addr_prefix == coin.conf.p2sh_t_addr_prefix {
+            } else if addr.prefixes == coin.conf.address_prefixes.p2sh {
                 Ok(Builder::build_p2sh(&addr.hash))
             } else {
                 MmError::err(UnsupportedAddr::PrefixError(coin.conf.ticker.clone()))
@@ -770,9 +770,9 @@
             pub_addr_prefix,
             p2sh_addr_prefix,
         } => {
-            if pub_addr_prefix == coin.conf.pub_addr_prefix {
+            if AddressPrefixes::from([pub_addr_prefix]) == coin.conf.address_prefixes.p2pkh {
                 Ok(Builder::build_p2pkh(&addr.hash))
-            } else if p2sh_addr_prefix == coin.conf.p2sh_addr_prefix {
+            } else if AddressPrefixes::from([p2sh_addr_prefix]) == coin.conf.address_prefixes.p2sh {
                 Ok(Builder::build_p2sh(&addr.hash))
             } else {
                 MmError::err(UnsupportedAddr::PrefixError(coin.conf.ticker.clone()))
@@ -955,16 +955,7 @@
             .from
             .clone()
             .or_mm_err(|| GenerateTxError::Internal("'from' address is not specified".to_owned()))?;
-<<<<<<< HEAD
         let change_script_pubkey = output_script(&from).to_bytes();
-=======
-        let change_dest_type = if from.addr_format == UtxoAddressFormat::Segwit {
-            ScriptType::P2WPKH
-        } else {
-            ScriptType::P2PKH
-        };
-        let change_script_pubkey = output_script(&from, change_dest_type).to_bytes();
->>>>>>> fc95ef3e
 
         let actual_tx_fee = match self.fee {
             Some(fee) => fee,
@@ -5301,7 +5292,7 @@
 }
 
 pub fn address_to_scripthash(address: &Address) -> String {
-    let script = output_script(address, keys::Type::P2PKH);
+    let script = output_script(address);
     let script_hash = electrum_script_hash(&script);
     hex::encode(script_hash)
 }
@@ -5427,17 +5418,17 @@
 
 #[test]
 fn test_address_to_scripthash() {
-    let address = Address::from("RMGJ9tRST45RnwEKHPGgBLuY3moSYP7Mhk");
+    let address = Address::from_legacyaddress("RMGJ9tRST45RnwEKHPGgBLuY3moSYP7Mhk");
     let actual = address_to_scripthash(&address);
     let expected = "e850499408c6ebcf6b3340282747e540fb23748429fca5f2b36cdeef54ddf5b1".to_owned();
     assert_eq!(expected, actual);
 
-    let address = Address::from("R9o9xTocqr6CeEDGDH6mEYpwLoMz6jNjMW");
+    let address = Address::from_legacyaddress("R9o9xTocqr6CeEDGDH6mEYpwLoMz6jNjMW");
     let actual = address_to_scripthash(&address);
     let expected = "a70a7a7041ef172ce4b5f8208aabed44c81e2af75493540f50af7bd9afa9955d".to_owned();
     assert_eq!(expected, actual);
 
-    let address = Address::from("qcyBHeSct7Wr4mAw18iuQ1zW5mMFYmtmBE");
+    let address = Address::from_legacyaddress("qcyBHeSct7Wr4mAw18iuQ1zW5mMFYmtmBE");
     let actual = address_to_scripthash(&address);
     let expected = "c5b5922c86830289231539d1681d8ce621aac8326c96d6ac55400b4d1485f769".to_owned();
     assert_eq!(expected, actual);
