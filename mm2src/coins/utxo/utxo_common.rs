use super::*;
use crate::coin_balance::{HDAddressBalance, HDWalletBalanceObject, HDWalletBalanceOps};
use crate::coin_errors::{MyAddressError, ValidatePaymentError, ValidatePaymentResult};
use crate::eth::EthCoinType;
use crate::hd_wallet::{HDCoinAddress, HDCoinHDAccount, HDCoinWithdrawOps, TrezorCoinError};
use crate::lp_price::get_base_price_in_rel;
use crate::rpc_command::init_withdraw::WithdrawTaskHandleShared;
use crate::utxo::rpc_clients::{electrum_script_hash, BlockHashOrHeight, UnspentInfo, UnspentMap, UtxoRpcClientEnum,
                               UtxoRpcClientOps, UtxoRpcResult};
use crate::utxo::spv::SimplePaymentVerification;
use crate::utxo::tx_cache::TxCacheResult;
use crate::utxo::utxo_hd_wallet::UtxoHDAddress;
use crate::utxo::utxo_withdraw::{InitUtxoWithdraw, StandardUtxoWithdraw, UtxoWithdraw};
use crate::watcher_common::validate_watcher_reward;
use crate::{scan_for_new_addresses_impl, CanRefundHtlc, CoinBalance, CoinWithDerivationMethod, ConfirmPaymentInput,
            DexFee, DexFeeBurnDestination, GenPreimageResult, GenTakerFundingSpendArgs, GenTakerPaymentSpendArgs,
            GetWithdrawSenderAddress, RawTransactionError, RawTransactionRequest, RawTransactionRes,
            RawTransactionResult, RefundFundingSecretArgs, RefundMakerPaymentSecretArgs, RefundPaymentArgs,
            RewardTarget, SearchForSwapTxSpendInput, SendMakerPaymentArgs, SendMakerPaymentSpendPreimageInput,
            SendPaymentArgs, SendTakerFundingArgs, SignRawTransactionEnum, SignRawTransactionRequest,
            SignUtxoTransactionParams, SignatureError, SignatureResult, SpendMakerPaymentArgs, SpendPaymentArgs,
            SwapOps, SwapTxTypeWithSecretHash, TradePreimageValue, TransactionData, TransactionFut, TransactionResult,
            TxFeeDetails, TxGenError, TxMarshalingErr, TxPreimageWithSig, ValidateAddressResult,
            ValidateOtherPubKeyErr, ValidatePaymentFut, ValidatePaymentInput, ValidateSwapV2TxError,
            ValidateSwapV2TxResult, ValidateTakerFundingArgs, ValidateTakerFundingSpendPreimageError,
            ValidateTakerFundingSpendPreimageResult, ValidateTakerPaymentSpendPreimageError,
            ValidateTakerPaymentSpendPreimageResult, ValidateWatcherSpendInput, VerificationError, VerificationResult,
            WatcherSearchForSwapTxSpendInput, WatcherValidatePaymentInput, WatcherValidateTakerFeeInput,
            WithdrawResult, WithdrawSenderAddress, EARLY_CONFIRMATION_ERR_LOG, INVALID_RECEIVER_ERR_LOG,
            INVALID_REFUND_TX_ERR_LOG, INVALID_SCRIPT_ERR_LOG, INVALID_SENDER_ERR_LOG, OLD_TRANSACTION_ERR_LOG};
use crate::{MmCoinEnum, WatcherReward, WatcherRewardError};
use base64::engine::general_purpose::STANDARD;
use base64::Engine;
pub use bitcrypto::{dhash160, sha256, ChecksumType};
use bitcrypto::{dhash256, ripemd160};
use chain::constants::SEQUENCE_FINAL;
use chain::{OutPoint, TransactionInput, TransactionOutput};
use common::executor::Timer;
use common::jsonrpc_client::JsonRpcErrorType;
use common::log::{debug, error};
use crypto::Bip44Chain;
use futures::compat::Future01CompatExt;
use futures::future::{FutureExt, TryFutureExt};
use futures01::future::Either;
use itertools::Itertools;
use keys::bytes::Bytes;
#[cfg(test)] use keys::prefixes::{KMD_PREFIXES, T_QTUM_PREFIXES};
use keys::{Address, AddressBuilder, AddressBuilderOption, AddressFormat as UtxoAddressFormat, AddressFormat,
           AddressHashEnum, AddressScriptType, CompactSignature, Public, SegwitAddress};
use mm2_core::mm_ctx::MmArc;
use mm2_err_handle::prelude::*;
use mm2_number::bigdecimal_custom::CheckedDivision;
use mm2_number::{BigDecimal, MmNumber};
use primitives::hash::H512;
use rpc::v1::types::{Bytes as BytesJson, ToTxHash, TransactionInputEnum, H256 as H256Json};
#[cfg(test)] use rpc_clients::NativeClientImpl;
use script::{Builder, Opcode, Script, ScriptAddress, TransactionInputSigner, UnsignedTransactionInput};
use secp256k1::{PublicKey, Signature as SecpSignature};
use serde_json::{self as json};
use serialization::{deserialize, serialize, serialize_with_flags, CoinVariant, CompactInteger, Serializable, Stream,
                    SERIALIZE_TRANSACTION_WITNESS};
use std::cmp::Ordering;
use std::collections::hash_map::{Entry, HashMap};
use std::convert::TryFrom;
use std::str::FromStr;
use std::sync::atomic::Ordering as AtomicOrdering;
#[cfg(test)]
use utxo_common_tests::{utxo_coin_fields_for_test, utxo_coin_from_fields};
use utxo_signer::with_key_pair::{calc_and_sign_sighash, p2sh_spend, signature_hash_to_sign, SIGHASH_ALL,
                                 SIGHASH_SINGLE};
use utxo_signer::UtxoSignerOps;

pub mod utxo_tx_history_v2_common;

pub const DEFAULT_FEE_VOUT: usize = 0;
pub const DEFAULT_SWAP_TX_SPEND_SIZE: u64 = 496; // TODO: checking with komodo-like tx size, included the burn output
pub const DEFAULT_SWAP_VOUT: usize = 0;
pub const DEFAULT_SWAP_VIN: usize = 0;
const MIN_BTC_TRADING_VOL: &str = "0.00777";

macro_rules! return_err_if {
    ($cond: expr, $etype: expr) => {
        if $cond {
            return Err(MmError::new($etype));
        }
    };
}

lazy_static! {
    pub static ref HISTORY_TOO_LARGE_ERROR: Json = json!({
        "code": 1,
        "message": "history too large"
    });
}

pub const HISTORY_TOO_LARGE_ERR_CODE: i64 = -1;

pub async fn get_fee_rate(coin: &UtxoCoinFields) -> UtxoRpcResult<ActualFeeRate> {
    let conf = &coin.conf;
    match &coin.tx_fee {
        FeeRate::Dynamic(method) => {
            let fee_rate = coin
                .rpc_client
                .estimate_fee_sat(coin.decimals, method, &conf.estimate_fee_mode, conf.estimate_fee_blocks)
                .compat()
                .await?;
            Ok(ActualFeeRate::Dynamic(fee_rate))
        },
        FeeRate::FixedPerKb(satoshis) => Ok(ActualFeeRate::FixedPerKb(*satoshis)),
<<<<<<< HEAD
        FeeRate::FixedPerKbDingo(satoshis) => Ok(ActualFeeRate::FixedPerKbDingo(*satoshis)),
=======
>>>>>>> c1140d0e
    }
}

pub(crate) fn address_from_extended_pubkey<T>(
    coin: &T,
    extended_pubkey: &Secp256k1ExtendedPublicKey,
    derivation_path: DerivationPath,
) -> UtxoHDAddress
where
    T: UtxoCommonOps,
{
    let pubkey = Public::Compressed(H264::from(extended_pubkey.public_key().serialize()));
    let address = coin.address_from_pubkey(&pubkey);

    UtxoHDAddress {
        address,
        pubkey,
        derivation_path,
    }
}

pub(crate) fn trezor_coin<Coin>(coin: &Coin) -> MmResult<String, TrezorCoinError>
where
    Coin: AsRef<UtxoCoinFields>,
{
    coin.as_ref().conf.trezor_coin.clone().or_mm_err(|| {
        let ticker = &coin.as_ref().conf.ticker;
        let error = format!("'{ticker}' coin has 'trezor_coin' field as `None` in the coins config");
        TrezorCoinError::Internal(error)
    })
}

pub async fn produce_hd_address_scanner<T>(coin: &T) -> BalanceResult<UtxoAddressScanner>
where
    T: AsRef<UtxoCoinFields>,
{
    Ok(UtxoAddressScanner::init(coin.as_ref().rpc_client.clone()).await?)
}

pub async fn scan_for_new_addresses<T>(
    coin: &T,
    hd_wallet: &T::HDWallet,
    hd_account: &mut HDCoinHDAccount<T>,
    address_scanner: &T::HDAddressScanner,
    gap_limit: u32,
) -> BalanceResult<Vec<HDAddressBalance<HDWalletBalanceObject<T>>>>
where
    T: HDWalletBalanceOps + Sync,
    HDCoinAddress<T>: std::fmt::Display,
{
    let mut addresses = scan_for_new_addresses_impl(
        coin,
        hd_wallet,
        hd_account,
        address_scanner,
        Bip44Chain::External,
        gap_limit,
    )
    .await?;
    addresses.extend(
        scan_for_new_addresses_impl(
            coin,
            hd_wallet,
            hd_account,
            address_scanner,
            Bip44Chain::Internal,
            gap_limit,
        )
        .await?,
    );

    Ok(addresses)
}

pub async fn all_known_addresses_balances<T>(
    coin: &T,
    hd_account: &HDCoinHDAccount<T>,
) -> BalanceResult<Vec<HDAddressBalance<HDWalletBalanceObject<T>>>>
where
    T: HDWalletBalanceOps + Sync,
    HDCoinAddress<T>: std::fmt::Display + Clone,
{
    let external_addresses = hd_account
        .known_addresses_number(Bip44Chain::External)
        // A UTXO coin should support both [`Bip44Chain::External`] and [`Bip44Chain::Internal`].
        .mm_err(|e| BalanceError::Internal(e.to_string()))?;
    let internal_addresses = hd_account
        .known_addresses_number(Bip44Chain::Internal)
        // A UTXO coin should support both [`Bip44Chain::External`] and [`Bip44Chain::Internal`].
        .mm_err(|e| BalanceError::Internal(e.to_string()))?;

    let mut balances = coin
        .known_addresses_balances_with_ids(hd_account, Bip44Chain::External, 0..external_addresses)
        .await?;
    balances.extend(
        coin.known_addresses_balances_with_ids(hd_account, Bip44Chain::Internal, 0..internal_addresses)
            .await?,
    );

    Ok(balances)
}

/// Requests balance of the given `address`.
pub async fn address_balance<T>(coin: &T, address: &Address) -> BalanceResult<CoinBalance>
where
    T: UtxoCommonOps + GetUtxoListOps + MarketCoinOps,
{
    if coin.as_ref().check_utxo_maturity {
        let (unspents, _) = coin.get_mature_unspent_ordered_list(address).await?;
        return Ok(unspents.to_coin_balance(coin.as_ref().decimals));
    }

    let balance = coin
        .as_ref()
        .rpc_client
        .display_balance(address.clone(), coin.as_ref().decimals)
        .compat()
        .await?;

    Ok(CoinBalance {
        spendable: balance,
        unspendable: BigDecimal::from(0),
    })
}

/// Requests balances of the given `addresses`.
/// The pairs `(Address, CoinBalance)` are guaranteed to be in the same order in which they were requested.
pub async fn addresses_balances<T>(coin: &T, addresses: Vec<Address>) -> BalanceResult<Vec<(Address, CoinBalance)>>
where
    T: UtxoCommonOps + GetUtxoMapOps + MarketCoinOps,
{
    if coin.as_ref().check_utxo_maturity {
        let (unspents_map, _) = coin.get_mature_unspent_ordered_map(addresses.clone()).await?;
        addresses
            .into_iter()
            .map(|address| {
                let unspents = unspents_map.get(&address).or_mm_err(|| {
                    let error = format!("'get_mature_unspent_ordered_map' should have returned '{}'", address);
                    BalanceError::Internal(error)
                })?;
                let balance = unspents.to_coin_balance(coin.as_ref().decimals);
                Ok((address, balance))
            })
            .collect()
    } else {
        Ok(coin
            .as_ref()
            .rpc_client
            .display_balances(addresses.clone(), coin.as_ref().decimals)
            .compat()
            .await?
            .into_iter()
            .map(|(address, spendable)| {
                let unspendable = BigDecimal::from(0);
                let balance = CoinBalance { spendable, unspendable };
                (address, balance)
            })
            .collect())
    }
}

pub fn derivation_method(coin: &UtxoCoinFields) -> &DerivationMethod<Address, UtxoHDWallet> { &coin.derivation_method }

/// returns the tx fee required to be paid for HTLC spend transaction
pub async fn get_htlc_spend_fee<T: UtxoCommonOps>(
    coin: &T,
    tx_size: u64,
    stage: &FeeApproxStage,
) -> UtxoRpcResult<u64> {
    let fee_rate = coin.get_fee_rate().await?;
    let fee_rate = match fee_rate {
        ActualFeeRate::Dynamic(dynamic_fee_rate) => {
            // increase dynamic fee for a chance if it grows in the swap
            ActualFeeRate::Dynamic(increase_dynamic_fee_by_stage(coin, dynamic_fee_rate, stage))
        },
<<<<<<< HEAD
        ActualFeeRate::FixedPerKb(_) | ActualFeeRate::FixedPerKbDingo(_) => fee_rate,
=======
        ActualFeeRate::FixedPerKb(_) => fee_rate,
>>>>>>> c1140d0e
    };
    let min_relay_fee_rate = get_min_relay_rate(coin).await?;
    Ok(get_tx_fee_with_relay_fee(&fee_rate, tx_size, min_relay_fee_rate))
}

pub fn addresses_from_script<T: UtxoCommonOps>(coin: &T, script: &Script) -> Result<Vec<Address>, String> {
    let destinations: Vec<ScriptAddress> = try_s!(script.extract_destinations());

    let conf = &coin.as_ref().conf;

    let addresses = destinations
        .into_iter()
        .map(|dst| {
            let (addr_format, build_option) = match dst.kind {
                AddressScriptType::P2PKH => (
                    coin.addr_format_for_standard_scripts(),
                    AddressBuilderOption::PubkeyHash(dst.hash),
                ),
                AddressScriptType::P2SH => (
                    coin.addr_format_for_standard_scripts(),
                    AddressBuilderOption::ScriptHash(dst.hash),
                ),
                AddressScriptType::P2WPKH => (UtxoAddressFormat::Segwit, AddressBuilderOption::PubkeyHash(dst.hash)),
                AddressScriptType::P2WSH => (UtxoAddressFormat::Segwit, AddressBuilderOption::ScriptHash(dst.hash)),
            };

            AddressBuilder::new(
                addr_format,
                conf.checksum_type,
                conf.address_prefixes.clone(),
                conf.bech32_hrp.clone(),
            )
            .with_build_option(build_option)
            .build()
            .expect("valid address props")
        })
        .collect();

    Ok(addresses)
}

pub fn denominate_satoshis(coin: &UtxoCoinFields, satoshi: i64) -> f64 {
    satoshi as f64 / 10f64.powf(coin.decimals as f64)
}

pub fn base_coin_balance<T>(coin: &T) -> BalanceFut<BigDecimal>
where
    T: MarketCoinOps,
{
    coin.my_spendable_balance()
}

pub fn address_from_str_unchecked(coin: &UtxoCoinFields, address: &str) -> MmResult<Address, AddrFromStrError> {
    let mut errors = Vec::with_capacity(3);

    match Address::from_legacyaddress(address, &coin.conf.address_prefixes) {
        Ok(legacy) => return Ok(legacy),
        Err(e) => errors.push(e),
    };

    match Address::from_segwitaddress(address, coin.conf.checksum_type) {
        Ok(segwit) => return Ok(segwit),
        Err(e) => errors.push(e),
    }

    match Address::from_cashaddress(address, coin.conf.checksum_type, &coin.conf.address_prefixes) {
        Ok(cashaddress) => return Ok(cashaddress),
        Err(e) => errors.push(e),
    }

    MmError::err(AddrFromStrError::CannotDetermineFormat(errors))
}

pub fn my_public_key(coin: &UtxoCoinFields) -> Result<&Public, MmError<UnexpectedDerivationMethod>> {
    match coin.priv_key_policy {
        PrivKeyPolicy::Iguana(ref key_pair) => Ok(key_pair.public()),
        PrivKeyPolicy::HDWallet {
            activated_key: ref activated_key_pair,
            ..
        } => Ok(activated_key_pair.public()),
        // Hardware Wallets requires BIP32/BIP44 derivation path to extract a public key.
        PrivKeyPolicy::Trezor => MmError::err(UnexpectedDerivationMethod::Trezor),
        #[cfg(target_arch = "wasm32")]
        PrivKeyPolicy::Metamask(_) => MmError::err(UnexpectedDerivationMethod::UnsupportedError(
            "`PrivKeyPolicy::Metamask` is not supported in this context".to_string(),
        )),
    }
}

pub fn checked_address_from_str<T: UtxoCommonOps>(coin: &T, address: &str) -> MmResult<Address, AddrFromStrError> {
    let addr = address_from_str_unchecked(coin.as_ref(), address)?;
    check_withdraw_address_supported(coin, &addr)?;
    Ok(addr)
}

pub async fn get_current_mtp(coin: &UtxoCoinFields, coin_variant: CoinVariant) -> UtxoRpcResult<u32> {
    let current_block = coin.rpc_client.get_block_count().compat().await?;
    coin.rpc_client
        .get_median_time_past(current_block, coin.conf.mtp_block_count, coin_variant)
        .compat()
        .await
}

pub fn send_outputs_from_my_address<T>(coin: T, outputs: Vec<TransactionOutput>) -> TransactionFut
where
    T: UtxoCommonOps + GetUtxoListOps,
{
    let fut = send_outputs_from_my_address_impl(coin, outputs);
    Box::new(fut.boxed().compat().map(|tx| tx.into()))
}

pub fn tx_size_in_v_bytes(from_addr_format: &UtxoAddressFormat, tx: &UtxoTx) -> usize {
    let transaction_bytes = serialize(tx);
    // 2 bytes are used to indicate the length of signature and pubkey
    // total is 107
    let additional_len = 2 + MAX_DER_SIGNATURE_LEN + COMPRESSED_PUBKEY_LEN;
    // Virtual size of the transaction
    // https://bitcoin.stackexchange.com/questions/87275/how-to-calculate-segwit-transaction-fee-in-bytes/87276#87276
    match from_addr_format {
        UtxoAddressFormat::Segwit => {
            let base_size = transaction_bytes.len();
            // 4 additional bytes (2 for the marker and 2 for the flag) and 1 additional byte for every input in the witness for the SIGHASH flag
            let total_size = transaction_bytes.len() + 4 + tx.inputs().len() * (additional_len + 1);
            ((0.75 * base_size as f64) + (0.25 * total_size as f64)) as usize
        },
        _ => transaction_bytes.len() + tx.inputs().len() * additional_len,
    }
}

/// Implements building utxo script pubkey for an address with checking coin conf prefixes
pub fn output_script_checked(coin: &UtxoCoinFields, addr: &Address) -> MmResult<Script, UnsupportedAddr> {
    match addr.addr_format() {
        UtxoAddressFormat::Standard => {
            if addr.prefix() != &coin.conf.address_prefixes.p2pkh && addr.prefix() != &coin.conf.address_prefixes.p2sh {
                return MmError::err(UnsupportedAddr::PrefixError(coin.conf.ticker.clone()));
            }
        },
        UtxoAddressFormat::Segwit => match (coin.conf.bech32_hrp.as_ref(), addr.hrp().as_ref()) {
            (Some(conf_hrp), Some(addr_hrp)) => {
                if conf_hrp != addr_hrp {
                    return MmError::err(UnsupportedAddr::HrpError {
                        ticker: coin.conf.ticker.clone(),
                        hrp: addr_hrp.to_string(),
                    });
                }
            },
            (_, _) => {
                return MmError::err(UnsupportedAddr::HrpError {
                    ticker: coin.conf.ticker.clone(),
                    hrp: addr.hrp().clone().unwrap_or_else(|| "".to_owned()),
                });
            },
        },
        UtxoAddressFormat::CashAddress {
            network: _,
            pub_addr_prefix,
            p2sh_addr_prefix,
        } => {
            if AddressPrefix::from([*pub_addr_prefix]) != coin.conf.address_prefixes.p2pkh
                && AddressPrefix::from([*p2sh_addr_prefix]) != coin.conf.address_prefixes.p2sh
            {
                return MmError::err(UnsupportedAddr::PrefixError(coin.conf.ticker.clone()));
            }
        },
    }
    output_script(addr).map_to_mm(UnsupportedAddr::from)
}

pub struct UtxoTxBuilder<'a, T: AsRef<UtxoCoinFields> + UtxoTxGenerationOps> {
    coin: &'a T,
    from: Option<Address>,
    /// The required inputs that *must* be added in the resulting tx
    required_inputs: Vec<UnspentInfo>,
    /// The available inputs that *can* be included in the resulting tx
    available_inputs: Vec<UnspentInfo>,
    outputs: Vec<TransactionOutput>,
    fee_policy: FeePolicy,
    fee: Option<ActualFeeRate>,
    gas_fee: Option<u64>,
    tx: TransactionInputSigner,
    sum_inputs: u64,
    sum_outputs: u64,
    tx_fee_needed: u64,
    min_relay_fee_rate: Option<u64>,
    dust: Option<u64>,
    interest: u64,
}

impl<'a, T: AsRef<UtxoCoinFields> + UtxoTxGenerationOps> UtxoTxBuilder<'a, T> {
    pub async fn new(coin: &'a T) -> UtxoTxBuilder<'a, T> {
        UtxoTxBuilder {
            tx: coin.as_ref().transaction_preimage(),
            coin,
            from: coin.as_ref().derivation_method.single_addr().await,
            required_inputs: vec![],
            available_inputs: vec![],
            outputs: vec![],
            fee_policy: FeePolicy::SendExact,
            fee: None,
            gas_fee: None,
            sum_inputs: 0,
            sum_outputs: 0,
            tx_fee_needed: 0,
            min_relay_fee_rate: None,
            dust: None,
            interest: 0,
        }
    }

    pub fn with_from_address(mut self, from: Address) -> Self {
        self.from = Some(from);
        self
    }

    pub fn with_dust(mut self, dust_amount: u64) -> Self {
        self.dust = Some(dust_amount);
        self
    }

    pub fn add_required_inputs(mut self, inputs: impl IntoIterator<Item = UnspentInfo>) -> Self {
        self.required_inputs.extend(inputs);
        self
    }

    /// This function expects that utxos are sorted by amounts in ascending order
    /// Consider sorting before calling this function
    pub fn add_available_inputs(mut self, inputs: impl IntoIterator<Item = UnspentInfo>) -> Self {
        self.available_inputs.extend(inputs);
        self
    }

    pub fn add_outputs(mut self, outputs: impl IntoIterator<Item = TransactionOutput>) -> Self {
        self.outputs.extend(outputs);
        self
    }

    pub fn with_fee_policy(mut self, new_policy: FeePolicy) -> Self {
        self.fee_policy = new_policy;
        self
    }

    pub fn with_fee(mut self, fee: ActualFeeRate) -> Self {
        self.fee = Some(fee);
        self
    }

    /// Note `gas_fee` should be enough to execute all of the contract calls within UTXO outputs.
    /// QRC20 specific: `gas_fee` should be calculated by: gas_limit * gas_price * (count of contract calls),
    /// or should be sum of gas fee of all contract calls.
    pub fn with_gas_fee(mut self, gas_fee: u64) -> Self {
        self.gas_fee = Some(gas_fee);
        self
    }

    fn required_amount(&self) -> u64 {
        let mut sum_output = self
            .outputs
            .iter()
            .fold(0u64, |required, output| required + output.value);
        match self.fee_policy {
            FeePolicy::SendExact => {
                sum_output += self.total_tx_fee_needed();
            },
            FeePolicy::DeductFromOutput(_) => {},
        };
        sum_output
    }
<<<<<<< HEAD

    fn add_tx_inputs(&mut self, amount: u64) -> u64 {
        self.tx.inputs.clear();
        let mut total = 0u64;
        for utxo in &self.required_inputs {
            self.tx.inputs.push(UnsignedTransactionInput {
                previous_output: utxo.outpoint,
                prev_script: utxo.script.clone(),
                sequence: SEQUENCE_FINAL,
                amount: utxo.value,
            });
            total += utxo.value;
        }
        for utxo in &self.available_inputs {
            if total >= amount {
                break;
            }
            self.tx.inputs.push(UnsignedTransactionInput {
                previous_output: utxo.outpoint,
                prev_script: utxo.script.clone(),
                sequence: SEQUENCE_FINAL,
                amount: utxo.value,
            });
            total += utxo.value;
        }
        total
    }

    fn add_tx_outputs(&mut self) -> u64 {
        self.tx.outputs.clear();
        let mut total = 0u64;
        for output in self.outputs.clone() {
            total += output.value;
            self.tx.outputs.push(output);
        }
        total
    }

    fn make_kmd_rewards_data(coin: &T, interest: u64) -> Option<KmdRewardsDetails> {
        let rewards_amount = big_decimal_from_sat_unsigned(interest, coin.as_ref().decimals);
        if coin.is_kmd() {
=======

    fn add_tx_inputs(&mut self, amount: u64) -> u64 {
        self.tx.inputs.clear();
        let mut total = 0u64;
        for utxo in &self.required_inputs {
            self.tx.inputs.push(UnsignedTransactionInput {
                previous_output: utxo.outpoint,
                prev_script: utxo.script.clone(),
                sequence: SEQUENCE_FINAL,
                amount: utxo.value,
            });
            total += utxo.value;
        }
        for utxo in &self.available_inputs {
            if total >= amount {
                break;
            }
            self.tx.inputs.push(UnsignedTransactionInput {
                previous_output: utxo.outpoint,
                prev_script: utxo.script.clone(),
                sequence: SEQUENCE_FINAL,
                amount: utxo.value,
            });
            total += utxo.value;
        }
        total
    }

    fn add_tx_outputs(&mut self) -> u64 {
        self.tx.outputs.clear();
        let mut total = 0u64;
        for output in self.outputs.clone() {
            total += output.value;
            self.tx.outputs.push(output);
        }
        total
    }

    fn make_kmd_rewards_data(coin: &T, interest: u64) -> Option<KmdRewardsDetails> {
        let rewards_amount = big_decimal_from_sat_unsigned(interest, coin.as_ref().decimals);
        if coin.supports_interest() {
>>>>>>> c1140d0e
            Some(KmdRewardsDetails::claimed_by_me(rewards_amount))
        } else {
            None
        }
    }

    /// Adds change output.
    /// Returns change value and dust change
    fn add_change(&mut self, change_script_pubkey: &Bytes) -> u64 {
        let sum_output_with_fee = self.sum_outputs + self.total_tx_fee_needed();
        if self.sum_inputs < sum_output_with_fee {
            return 0u64;
        }
        let change = self.sum_inputs + self.interest - sum_output_with_fee;
        if change < self.dust() {
            return 0u64;
        };
        self.tx.outputs.push({
            TransactionOutput {
                value: change,
                script_pubkey: change_script_pubkey.clone(),
            }
        });
        change
    }

    /// Recalculates tx fee for tx size.
    /// If needed, checks if tx fee is not less than min relay tx fee
    fn update_tx_fee(&mut self, from_addr_format: &UtxoAddressFormat, fee_rate: &ActualFeeRate) {
        let transaction = UtxoTx::from(self.tx.clone());
        let v_size = tx_size_in_v_bytes(from_addr_format, &transaction) as u64;
        self.tx_fee_needed = get_tx_fee_with_relay_fee(fee_rate, v_size, self.min_relay_fee_rate);
    }

    /// Deduct tx fee from output if requested by fee_policy
    fn deduct_txfee_from_output(&mut self) -> MmResult<u64, GenerateTxError> {
        match self.fee_policy {
            FeePolicy::SendExact => Ok(0),
            FeePolicy::DeductFromOutput(i) => {
                let tx_fee = self.total_tx_fee_needed();
                let min_output = tx_fee + self.dust();
                let val = self.tx.outputs[i].value;
                return_err_if!(val < min_output, GenerateTxError::DeductFeeFromOutputFailed {
                    output_idx: i,
                    output_value: val,
                    required: min_output,
                });
                self.tx.outputs[i].value -= tx_fee;
                Ok(tx_fee)
            },
        }
    }

    fn validate_not_dust(&self) -> MmResult<(), GenerateTxError> {
        for output in self.outputs.iter() {
            let script: Script = output.script_pubkey.clone().into();
            if script.opcodes().next() != Some(Ok(Opcode::OP_RETURN)) {
                return_err_if!(output.value < self.dust(), GenerateTxError::OutputValueLessThanDust {
                    value: output.value,
                    dust: self.dust()
                });
            }
        }
        Ok(())
    }

    fn sum_received_by_me(&self, change_script_pubkey: &Bytes) -> u64 {
        self.tx.outputs.iter().fold(0u64, |received_by_me, output| {
            if &output.script_pubkey == change_script_pubkey {
                received_by_me + output.value
            } else {
                received_by_me
            }
        })
    }

    fn dust(&self) -> u64 {
        match self.dust {
            Some(dust) => dust,
            None => self.coin.as_ref().dust_amount,
        }
    }

    fn total_tx_fee_needed(&self) -> u64 { self.tx_fee_needed + self.gas_fee.unwrap_or(0u64) }

    fn tx_fee_fact(&self) -> MmResult<u64, GenerateTxError> {
        (self.sum_inputs + self.interest)
            .checked_sub(self.gas_fee.unwrap_or_default())
            .or_mm_err(|| GenerateTxError::Internal("gas_fee underflow".to_owned()))?
            .checked_sub(self.sum_outputs)
            .or_mm_err(|| GenerateTxError::Internal("sum_outputs underflow".to_owned()))
    }

    /// Generates unsigned transaction (TransactionInputSigner) from specified utxos and outputs.
    /// sends the change (inputs amount - outputs amount) to the [`UtxoTxBuilder::from`] address.
    /// Also returns additional transaction data
    pub async fn build(mut self) -> GenerateTxResult {
        let coin = self.coin;
        let from = self
            .from
            .clone()
            .or_mm_err(|| GenerateTxError::Internal("'from' address is not specified".to_owned()))?;
        let change_script_pubkey = output_script(&from).map(|script| script.to_bytes())?;

        let actual_fee_rate = match self.fee {
            Some(fee) => fee,
            None => coin.get_fee_rate().await?,
        };

        return_err_if!(self.outputs.is_empty(), GenerateTxError::EmptyOutputs);

        self.validate_not_dust()?;

        return_err_if!(
            self.available_inputs.is_empty() && self.tx.inputs.is_empty(),
            GenerateTxError::EmptyUtxoSet {
                required: self.required_amount()
            }
        );

        self.min_relay_fee_rate = get_min_relay_rate(coin).await?;

        let mut one_time_fee_update = false;
        loop {
            let required_amount_0 = self.required_amount();
            self.sum_inputs = self.add_tx_inputs(required_amount_0);
            self.sum_outputs = self.add_tx_outputs();
            self.interest = coin.calc_interest_if_required(&mut self.tx).await?;

            // try once tx_fee without the change output (if maybe txfee fits between total inputs and outputs)
            if !one_time_fee_update {
                self.update_tx_fee(from.addr_format(), &actual_fee_rate);
                one_time_fee_update = true;
            }
            return_err_if!(self.sum_inputs < required_amount_0, GenerateTxError::NotEnoughUtxos {
                sum_utxos: self.sum_inputs,
                required: self.required_amount(), // send updated required amount, with txfee
            });

            self.sum_outputs = self
                .sum_outputs
                .checked_sub(self.deduct_txfee_from_output()?)
                .or_mm_err(|| GenerateTxError::Internal("sum_outputs underflow".to_owned()))?;
            let change = self.add_change(&change_script_pubkey);
            self.sum_outputs += change;
            self.update_tx_fee(from.addr_format(), &actual_fee_rate); // recalculate txfee with the change output, if added
            if self.sum_inputs + self.interest >= self.sum_outputs + self.total_tx_fee_needed() {
                break;
            }
        }

        let data = AdditionalTxData {
            fee_amount: self.tx_fee_fact()?, // we return only txfee here (w/o gas_fee)
            received_by_me: self.sum_received_by_me(&change_script_pubkey),
            spent_by_me: self.sum_inputs,
            // will be changed if the ticker is KMD
            kmd_rewards: Self::make_kmd_rewards_data(coin, self.interest),
        };

        Ok((self.tx, data))
    }

    /// Generates unsigned transaction (TransactionInputSigner) from specified utxos and outputs.
    /// Adds or updates inputs with UnspentInfo
    /// Does not do any checks or add any outputs
    pub async fn build_unchecked(mut self) -> Result<TransactionInputSigner, MmError<GenerateTxError>> {
        self.sum_outputs = 0u64;
        for output in self.tx.outputs.iter() {
            self.sum_outputs += output.value;
        }

        return_err_if!(
            self.available_inputs.is_empty() && self.tx.inputs.is_empty(),
            GenerateTxError::EmptyUtxoSet {
                required: self.sum_outputs
            }
        );

        for utxo in self.available_inputs.clone() {
            if let Some(input) = self
                .tx
                .inputs
                .iter_mut()
                .find(|input| input.previous_output == utxo.outpoint)
            {
                input.amount = utxo.value;
                input.prev_script = utxo.script;
            } else {
                self.tx.inputs.push(UnsignedTransactionInput {
                    previous_output: utxo.outpoint,
                    prev_script: utxo.script,
                    sequence: SEQUENCE_FINAL,
                    amount: utxo.value,
                });
            }
        }

        Ok(self.tx)
    }

    pub fn with_transaction_input_signer(mut self, tx_input_signer: TransactionInputSigner) -> Self {
        self.tx = tx_input_signer;
        self
    }
}

/// Calculates interest if the coin is KMD
/// Adds the value to existing output to my_script_pub or creates additional interest output
/// returns transaction and data as is if the coin is not KMD
pub async fn calc_interest_if_required<T: UtxoCommonOps>(
    coin: &T,
    unsigned: &mut TransactionInputSigner,
) -> UtxoRpcResult<u64> {
<<<<<<< HEAD
    if !coin.is_kmd() {
=======
    if !coin.supports_interest() {
>>>>>>> c1140d0e
        return Ok(0);
    }
    unsigned.lock_time = coin.get_current_mtp().await?;
    let mut interest = 0;
    let prev_hashes = unsigned
        .inputs
        .iter()
        .map(|input| input.previous_output.hash.reversed().into())
        .collect::<HashSet<_>>();
    let prev_txns = get_verbose_transactions_from_cache_or_rpc(coin.as_ref(), prev_hashes).await?;
    for input in unsigned.inputs.iter() {
        let prev_hash = input.previous_output.hash.reversed().into();
        let tx = prev_txns
            .get(&prev_hash)
            .ok_or(MmError::new(UtxoRpcError::Internal("previous tx not found".to_owned())))?
            .to_inner();
        if let Ok(output_interest) =
            kmd_interest(tx.height, input.amount, tx.locktime as u64, unsigned.lock_time as u64)
        {
            interest += output_interest;
        };
    }
    if interest == 0 {
        // if interest is zero attempt to set the lowest possible lock_time to claim it later
        unsigned.lock_time = now_sec_u32() - 3600 + 777 * 2;
    }
    Ok(interest)
}

pub fn is_kmd<T: UtxoCommonOps>(coin: &T) -> bool { &coin.as_ref().conf.ticker == "KMD" }

/// Helper to get min relay fee rate and convert to sat
async fn get_min_relay_rate<T: AsRef<UtxoCoinFields> + UtxoTxGenerationOps>(coin: &T) -> UtxoRpcResult<Option<u64>> {
    if coin.as_ref().conf.force_min_relay_fee {
        let fee_dec = coin.as_ref().rpc_client.get_relay_fee().compat().await?;
        let min_relay_fee_rate = sat_from_big_decimal(&fee_dec, coin.as_ref().decimals)?;
        Ok(Some(min_relay_fee_rate))
    } else {
        Ok(None)
    }
}

/// Helper to get tx fee if min relay rate is known
fn get_tx_fee_with_relay_fee(fee_rate: &ActualFeeRate, tx_size: u64, min_relay_fee_rate: Option<u64>) -> u64 {
    let tx_fee = fee_rate.get_tx_fee(tx_size);
    if let Some(min_relay_fee_rate) = min_relay_fee_rate {
        let min_relay_dynamic_fee_rate = ActualFeeRate::Dynamic(min_relay_fee_rate);
        let min_relay_tx_fee = min_relay_dynamic_fee_rate.get_tx_fee(tx_size);
        if tx_fee < min_relay_tx_fee {
            return min_relay_tx_fee;
        }
    }
    tx_fee
}

pub struct P2SHSpendingTxInput<'a> {
    prev_transaction: UtxoTx,
    redeem_script: Bytes,
    outputs: Vec<TransactionOutput>,
    script_data: Script,
    sequence: u32,
    lock_time: u32,
    keypair: &'a KeyPair,
}

enum LocktimeSetting {
    CalcByHtlcLocktime(u32),
    UseExact(u32),
}

enum NTimeSetting {
    UseNow,
    UseValue(Option<u32>),
}

enum FundingSpendFeeSetting {
    GetFromCoin,
    UseExact(u64),
}

async fn p2sh_spending_tx_preimage<T: UtxoCommonOps>(
    coin: &T,
    prev_tx: &UtxoTx,
    lock_time: LocktimeSetting,
    set_n_time: NTimeSetting,
    sequence: u32,
    outputs: Vec<TransactionOutput>,
) -> Result<TransactionInputSigner, String> {
    let amount = try_s!(prev_tx.first_output()).value;
    let lock_time = match lock_time {
        LocktimeSetting::CalcByHtlcLocktime(lock) => try_s!(coin.p2sh_tx_locktime(lock).await),
        LocktimeSetting::UseExact(lock) => lock,
    };
    let n_time = if coin.as_ref().conf.is_pos {
        match set_n_time {
            NTimeSetting::UseNow => Some(now_sec_u32()),
            NTimeSetting::UseValue(value) => value,
        }
    } else {
        None
    };
    let str_d_zeel = if coin.as_ref().conf.ticker == "NAV" {
        Some("".into())
    } else {
        None
    };
    let hash_algo = coin.as_ref().tx_hash_algo.into();
    Ok(TransactionInputSigner {
        lock_time,
        version: coin.as_ref().conf.tx_version,
        n_time,
        overwintered: coin.as_ref().conf.overwintered,
        inputs: vec![UnsignedTransactionInput {
            sequence,
            previous_output: OutPoint {
                hash: prev_tx.hash(),
                index: DEFAULT_SWAP_VOUT as u32,
            },
            prev_script: Vec::new().into(),
            amount,
        }],
        outputs,
        expiry_height: 0,
        join_splits: vec![],
        shielded_spends: vec![],
        shielded_outputs: vec![],
        value_balance: 0,
        version_group_id: coin.as_ref().conf.version_group_id,
        consensus_branch_id: coin.as_ref().conf.consensus_branch_id,
        zcash: coin.as_ref().conf.zcash,
        posv: coin.as_ref().conf.is_posv,
        str_d_zeel,
        hash_algo,
        v_extra_payload: None,
    })
}

pub async fn p2sh_spending_tx<T: UtxoCommonOps>(coin: &T, input: P2SHSpendingTxInput<'_>) -> Result<UtxoTx, String> {
    let unsigned = try_s!(
        p2sh_spending_tx_preimage(
            coin,
            &input.prev_transaction,
            LocktimeSetting::CalcByHtlcLocktime(input.lock_time),
            NTimeSetting::UseNow,
            input.sequence,
            input.outputs
        )
        .await
    );
    let signed_input = try_s!(p2sh_spend(
        &unsigned,
        DEFAULT_SWAP_VOUT,
        input.keypair,
        input.script_data,
        input.redeem_script.into(),
        coin.as_ref().conf.signature_version,
        coin.as_ref().conf.fork_id
    ));
    Ok(UtxoTx {
        version: unsigned.version,
        n_time: unsigned.n_time,
        overwintered: unsigned.overwintered,
        lock_time: unsigned.lock_time,
        inputs: vec![signed_input],
        outputs: unsigned.outputs,
        expiry_height: unsigned.expiry_height,
        join_splits: vec![],
        shielded_spends: vec![],
        shielded_outputs: vec![],
        value_balance: 0,
        version_group_id: coin.as_ref().conf.version_group_id,
        binding_sig: H512::default(),
        join_split_sig: H512::default(),
        join_split_pubkey: H256::default(),
        zcash: coin.as_ref().conf.zcash,
        posv: coin.as_ref().conf.is_posv,
        str_d_zeel: unsigned.str_d_zeel,
        tx_hash_algo: unsigned.hash_algo.into(),
        v_extra_payload: None,
    })
}

type GenPreimageResInner = MmResult<TransactionInputSigner, TxGenError>;

async fn gen_taker_funding_spend_preimage<T: UtxoCommonOps>(
    coin: &T,
    args: &GenTakerFundingSpendArgs<'_, T>,
    n_time: NTimeSetting,
    fee: FundingSpendFeeSetting,
) -> GenPreimageResInner {
    let payment_time_lock = args
        .taker_payment_time_lock
        .try_into()
        .map_to_mm(|e: TryFromIntError| TxGenError::LocktimeOverflow(e.to_string()))?;

    let payment_redeem_script = swap_proto_v2_scripts::taker_payment_script(
        payment_time_lock,
        args.maker_secret_hash,
        args.taker_pub,
        args.maker_pub,
    );

    let funding_amount = args
        .funding_tx
        .first_output()
        .map_to_mm(|_| TxGenError::PrevTxIsNotValid("Funding tx has no outputs".into()))?
        .value;

    let fee = match fee {
        FundingSpendFeeSetting::GetFromCoin => {
            coin.get_htlc_spend_fee(DEFAULT_SWAP_TX_SPEND_SIZE, &FeeApproxStage::WithoutApprox)
                .await?
        },
        FundingSpendFeeSetting::UseExact(f) => f,
    };

    let fee_plus_dust = fee + coin.as_ref().dust_amount;
    if funding_amount < fee_plus_dust {
        return MmError::err(TxGenError::TxFeeTooHigh(format!(
            "Fee + dust {} is larger than funding amount {}",
            fee_plus_dust, funding_amount
        )));
    }

    let payment_output = TransactionOutput {
        value: funding_amount - fee,
        script_pubkey: Builder::build_p2sh(&AddressHashEnum::AddressHash(dhash160(&payment_redeem_script))).to_bytes(),
    };

    p2sh_spending_tx_preimage(
        coin,
        args.funding_tx,
        LocktimeSetting::UseExact(0),
        n_time,
        SEQUENCE_FINAL,
        vec![payment_output],
    )
    .await
    .map_to_mm(TxGenError::Legacy)
}

pub async fn gen_and_sign_taker_funding_spend_preimage<T: UtxoCommonOps>(
    coin: &T,
    args: &GenTakerFundingSpendArgs<'_, T>,
    htlc_keypair: &KeyPair,
) -> GenPreimageResult<T> {
    let funding_time_lock = args
        .funding_time_lock
        .try_into()
        .map_to_mm(|e: TryFromIntError| TxGenError::LocktimeOverflow(e.to_string()))?;

    let preimage =
        gen_taker_funding_spend_preimage(coin, args, NTimeSetting::UseNow, FundingSpendFeeSetting::GetFromCoin).await?;

    let redeem_script = swap_proto_v2_scripts::taker_funding_script(
        funding_time_lock,
        args.taker_secret_hash,
        args.taker_pub,
        args.maker_pub,
    );
    let signature = calc_and_sign_sighash(
        &preimage,
        DEFAULT_SWAP_VOUT,
        &redeem_script,
        htlc_keypair,
        coin.as_ref().conf.signature_version,
        SIGHASH_ALL,
        coin.as_ref().conf.fork_id,
    )?;
    Ok(TxPreimageWithSig {
        preimage: preimage.into(),
        signature: signature.take().into(),
    })
}

/// Common implementation of taker funding spend preimage validation for UTXO coins.
/// Checks maker's signature and compares received preimage with the expected tx.
pub async fn validate_taker_funding_spend_preimage<T: UtxoCommonOps + SwapOps>(
    coin: &T,
    gen_args: &GenTakerFundingSpendArgs<'_, T>,
    preimage: &TxPreimageWithSig<T>,
) -> ValidateTakerFundingSpendPreimageResult {
    let funding_amount = gen_args
        .funding_tx
        .first_output()
        .map_to_mm(|_| ValidateTakerFundingSpendPreimageError::FundingTxNoOutputs)?
        .value;

    let payment_amount = preimage
        .preimage
        .first_output()
        .map_to_mm(|_| ValidateTakerFundingSpendPreimageError::InvalidPreimage("Preimage has no outputs".into()))?
        .value;

    if payment_amount > funding_amount {
        return MmError::err(ValidateTakerFundingSpendPreimageError::InvalidPreimage(format!(
            "Preimage output {} larger than funding input {}",
            payment_amount, funding_amount
        )));
    }

    let expected_fee = coin
        .get_htlc_spend_fee(DEFAULT_SWAP_TX_SPEND_SIZE, &FeeApproxStage::WithoutApprox)
        .await?;

    let actual_fee = funding_amount - payment_amount;

    let fee_div = expected_fee as f64 / actual_fee as f64;

    if !(0.9..=1.1).contains(&fee_div) {
        return MmError::err(ValidateTakerFundingSpendPreimageError::UnexpectedPreimageFee(format!(
            "Too large difference between expected {} and actual {} fees",
            expected_fee, actual_fee
        )));
    }

    let expected_preimage = gen_taker_funding_spend_preimage(
        coin,
        gen_args,
        NTimeSetting::UseValue(preimage.preimage.n_time),
        FundingSpendFeeSetting::UseExact(actual_fee),
    )
    .await?;

    let funding_time_lock = gen_args
        .funding_time_lock
        .try_into()
        .map_to_mm(|e: TryFromIntError| ValidateTakerFundingSpendPreimageError::LocktimeOverflow(e.to_string()))?;
    let redeem_script = swap_proto_v2_scripts::taker_funding_script(
        funding_time_lock,
        gen_args.taker_secret_hash,
        gen_args.taker_pub,
        gen_args.maker_pub,
    );
    let sig_hash = signature_hash_to_sign(
        &expected_preimage,
        DEFAULT_SWAP_VOUT,
        &redeem_script,
        coin.as_ref().conf.signature_version,
        SIGHASH_ALL,
        coin.as_ref().conf.fork_id,
    )?;

    if !gen_args
        .maker_pub
        .verify(&sig_hash, &preimage.signature)
        .map_to_mm(|e| ValidateTakerFundingSpendPreimageError::SignatureVerificationFailure(e.to_string()))?
    {
        return MmError::err(ValidateTakerFundingSpendPreimageError::InvalidMakerSignature);
    };
    let expected_preimage_tx: UtxoTx = expected_preimage.into();
    if expected_preimage_tx != preimage.preimage {
        return MmError::err(ValidateTakerFundingSpendPreimageError::InvalidPreimage(
            "Preimage is not equal to expected".into(),
        ));
    }
    Ok(())
}

/// Common implementation of taker funding spend finalization and broadcast for UTXO coins.
pub async fn sign_and_send_taker_funding_spend<T: UtxoCommonOps>(
    coin: &T,
    preimage: &TxPreimageWithSig<T>,
    gen_args: &GenTakerFundingSpendArgs<'_, T>,
    htlc_keypair: &KeyPair,
) -> Result<UtxoTx, TransactionErr> {
    let redeem_script = swap_proto_v2_scripts::taker_funding_script(
        try_tx_s!(gen_args.funding_time_lock.try_into()),
        gen_args.taker_secret_hash,
        gen_args.taker_pub,
        gen_args.maker_pub,
    );

    let mut signer: TransactionInputSigner = preimage.preimage.clone().into();
    let payment_input = try_tx_s!(signer.inputs.first_mut().ok_or("Preimage doesn't have inputs"));
    let funding_output = try_tx_s!(gen_args.funding_tx.first_output());
    payment_input.amount = funding_output.value;
    signer.consensus_branch_id = coin.as_ref().conf.consensus_branch_id;

    let taker_signature = try_tx_s!(calc_and_sign_sighash(
        &signer,
        DEFAULT_SWAP_VOUT,
        &redeem_script,
        htlc_keypair,
        coin.as_ref().conf.signature_version,
        SIGHASH_ALL,
        coin.as_ref().conf.fork_id
    ));
    let sig_hash_all_fork_id = (SIGHASH_ALL | coin.as_ref().conf.fork_id) as u8;

    let mut maker_signature_with_sighash = preimage.signature.to_vec();
    maker_signature_with_sighash.push(sig_hash_all_fork_id);
    drop_mutability!(maker_signature_with_sighash);

    let mut taker_signature_with_sighash: Vec<u8> = taker_signature.take();
    taker_signature_with_sighash.push(sig_hash_all_fork_id);
    drop_mutability!(taker_signature_with_sighash);

    let script_sig = Builder::default()
        .push_data(&maker_signature_with_sighash)
        .push_data(&taker_signature_with_sighash)
        .push_opcode(Opcode::OP_1)
        .push_opcode(Opcode::OP_0)
        .push_data(&redeem_script)
        .into_bytes();
    let mut final_tx: UtxoTx = signer.into();
    let final_tx_input = try_tx_s!(final_tx.inputs.first_mut().ok_or("Final tx doesn't have inputs"));
    final_tx_input.script_sig = script_sig;
    drop_mutability!(final_tx);

    if let UtxoRpcClientEnum::Native(client) = &coin.as_ref().rpc_client {
        let payment_redeem_script = swap_proto_v2_scripts::taker_payment_script(
            try_tx_s!(gen_args.taker_payment_time_lock.try_into()),
            gen_args.maker_secret_hash,
            gen_args.taker_pub,
            gen_args.maker_pub,
        );
        let payment_address = AddressBuilder::new(
            UtxoAddressFormat::Standard,
            coin.as_ref().conf.checksum_type,
            coin.as_ref().conf.address_prefixes.clone(),
            coin.as_ref().conf.bech32_hrp.clone(),
        )
        .as_sh(dhash160(&payment_redeem_script).into())
        .build()
        .map_err(TransactionErr::Plain)?;
        let payment_address_str = payment_address.to_string();
        try_tx_s!(
            client
                .import_address(&payment_address_str, &payment_address_str, false)
                .compat()
                .await
        );
    }

    try_tx_s!(coin.broadcast_tx(&final_tx).await, final_tx);
    Ok(final_tx)
}

/// Make tx preimage to spend taker payment for swaps V2
async fn gen_taker_payment_spend_preimage<T: UtxoCommonOps + SwapOps>(
    coin: &T,
    args: &GenTakerPaymentSpendArgs<'_, T>,
    n_time: NTimeSetting,
) -> GenPreimageResInner {
    let mut outputs = generate_taker_fee_tx_outputs(coin, args.dex_fee).map_err(TxGenError::Other)?;
    match args.dex_fee {
        &DexFee::WithBurn { .. } | &DexFee::NoFee => {
            let script = output_script(args.maker_address).map_to_mm(|e| {
                TxGenError::Other(format!(
                    "Couldn't generate output script for maker address {}, error {}",
                    args.maker_address, e
                ))
            })?;
            let tx_fee = coin
                .get_htlc_spend_fee(DEFAULT_SWAP_TX_SPEND_SIZE, &FeeApproxStage::WithoutApprox)
                .await?;
            let dex_fee_value = if matches!(args.dex_fee, &DexFee::WithBurn { .. }) {
                outputs[0].value + outputs[1].value
            } else {
                0
            };
            let prev_value = args
                .taker_tx
                .first_output()
                .map_to_mm(|e| TxGenError::PrevTxIsNotValid(e.to_string()))?
                .value;
            let maker_value = prev_value
                .checked_sub(dex_fee_value)
                .ok_or(TxGenError::PrevOutputTooLow(format!(
                    "taker value too low: {}",
                    prev_value
                )))?
                .checked_sub(tx_fee)
                .ok_or(TxGenError::PrevOutputTooLow(format!(
                    "taker value too low: {}",
                    prev_value
                )))?;
            // taker also adds maker output as we can't use SIGHASH_SINGLE with two outputs, dex fee and burn,
            // and both the maker and taker sign all outputs:
            outputs.push(TransactionOutput {
                value: maker_value,
                script_pubkey: script.to_bytes(),
            })
        },
        &DexFee::Standard(..) => {}, // We do not add maker output here, only the single dex fee output (signed with SIGHASH_SINGLE) is created by the taker or validated by the maker
    }

    #[cfg(feature = "run-docker-tests")]
    {
        match *args.dex_fee {
            DexFee::NoFee => {
                if args.taker_pub.to_vec().as_slice() != coin.burn_pubkey() {
                    panic!("taker pubkey must be equal to burn pubkey for DexFee::NoFee");
                }
                assert_eq!(outputs.len(), 1); // only the maker output
            },
            DexFee::Standard(..) => {
                if args.taker_pub.to_vec().as_slice() == coin.burn_pubkey() {
                    panic!("taker pubkey must NOT be equal to burn pubkey for DexFee::Standard");
                }
                assert_eq!(outputs.len(), 1); // only the dex fee output (maker output will be added later)
            },
            DexFee::WithBurn { .. } => {
                if args.taker_pub.to_vec().as_slice() == coin.burn_pubkey() {
                    panic!("taker pubkey must NOT be equal to burn pubkey for DexFee::WithBurn");
                }
                assert_eq!(outputs.len(), 3); // dex fee, burn and maker outputs
            },
        }
    }

    p2sh_spending_tx_preimage(
        coin,
        args.taker_tx,
        LocktimeSetting::UseExact(0),
        n_time,
        SEQUENCE_FINAL,
        outputs,
    )
    .await
    .map_to_mm(TxGenError::Legacy)
}

pub async fn gen_and_sign_taker_payment_spend_preimage<T: UtxoCommonOps + SwapOps>(
    coin: &T,
    args: &GenTakerPaymentSpendArgs<'_, T>,
    htlc_keypair: &KeyPair,
) -> GenPreimageResult<T> {
    let time_lock = args
        .time_lock
        .try_into()
        .map_to_mm(|e: TryFromIntError| TxGenError::LocktimeOverflow(e.to_string()))?;

    let preimage = gen_taker_payment_spend_preimage(coin, args, NTimeSetting::UseNow).await?;

    let redeem_script =
        swap_proto_v2_scripts::taker_payment_script(time_lock, args.maker_secret_hash, args.taker_pub, args.maker_pub);

    let sig_hash_type = match args.dex_fee {
        DexFee::Standard(_) => SIGHASH_SINGLE,
        DexFee::WithBurn { .. } | DexFee::NoFee => SIGHASH_ALL,
    };

    let signature = calc_and_sign_sighash(
        &preimage,
        DEFAULT_SWAP_VOUT,
        &redeem_script,
        htlc_keypair,
        coin.as_ref().conf.signature_version,
        sig_hash_type,
        coin.as_ref().conf.fork_id,
    )?;
    Ok(TxPreimageWithSig {
        preimage: preimage.into(),
        signature: signature.take().into(),
    })
}

/// Common implementation of taker payment spend preimage validation for UTXO coins.
/// Checks taker's signature and compares received preimage with the expected tx.
pub async fn validate_taker_payment_spend_preimage<T: UtxoCommonOps + SwapOps>(
    coin: &T,
    gen_args: &GenTakerPaymentSpendArgs<'_, T>,
    preimage: &TxPreimageWithSig<T>,
) -> ValidateTakerPaymentSpendPreimageResult {
    // Here, we have to use the exact lock time from the preimage because maker
    // can get different values (e.g. if MTP advances during preimage exchange/fee rate changes)
    let expected_preimage =
        gen_taker_payment_spend_preimage(coin, gen_args, NTimeSetting::UseValue(preimage.preimage.n_time)).await?;

    let time_lock = gen_args
        .time_lock
        .try_into()
        .map_to_mm(|e: TryFromIntError| ValidateTakerPaymentSpendPreimageError::LocktimeOverflow(e.to_string()))?;
    let redeem_script = swap_proto_v2_scripts::taker_payment_script(
        time_lock,
        gen_args.maker_secret_hash,
        gen_args.taker_pub,
        gen_args.maker_pub,
    );

    let sig_hash_type = match gen_args.dex_fee {
        DexFee::Standard(_) => SIGHASH_SINGLE,
        DexFee::WithBurn { .. } | DexFee::NoFee => SIGHASH_ALL,
    };

    let sig_hash = signature_hash_to_sign(
        &expected_preimage,
        DEFAULT_SWAP_VOUT,
        &redeem_script,
        coin.as_ref().conf.signature_version,
        sig_hash_type,
        coin.as_ref().conf.fork_id,
    )?;

    if !gen_args
        .taker_pub
        .verify(&sig_hash, &preimage.signature)
        .map_to_mm(|e| ValidateTakerPaymentSpendPreimageError::SignatureVerificationFailure(e.to_string()))?
    {
        return MmError::err(ValidateTakerPaymentSpendPreimageError::InvalidTakerSignature);
    };
    let expected_preimage_tx: UtxoTx = expected_preimage.into();
    if expected_preimage_tx != preimage.preimage {
        return MmError::err(ValidateTakerPaymentSpendPreimageError::InvalidPreimage(
            "Preimage is not equal to expected".into(),
        ));
    }
    Ok(())
}

/// Common implementation of taker payment spend finalization and broadcast for UTXO coins.
/// Appends maker output to the preimage, signs it with SIGHASH_ALL and submits the resulting tx to coin's RPC.
pub async fn sign_and_broadcast_taker_payment_spend<T: UtxoCommonOps>(
    coin: &T,
    preimage: &TxPreimageWithSig<T>,
    gen_args: &GenTakerPaymentSpendArgs<'_, T>,
    secret: &[u8],
    htlc_keypair: &KeyPair,
) -> Result<UtxoTx, TransactionErr> {
    let secret_hash = dhash160(secret);
    let redeem_script = swap_proto_v2_scripts::taker_payment_script(
        try_tx_s!(gen_args.time_lock.try_into()),
        secret_hash.as_slice(),
        gen_args.taker_pub,
        htlc_keypair.public(),
    );

    let mut signer: TransactionInputSigner = preimage.preimage.clone().into();
    let payment_input = try_tx_s!(signer.inputs.first_mut().ok_or("Preimage doesn't have inputs"));
    let payment_output = try_tx_s!(gen_args.taker_tx.first_output());
    payment_input.amount = payment_output.value;
    signer.consensus_branch_id = coin.as_ref().conf.consensus_branch_id;

    // Add the maker output if DexFee is Standard (when the single dex fee output is signed with SIGHASH_SINGLE)
    // (in other DexFee options the make output is added in gen_taker_payment_spend_preimage fn)
    if let DexFee::Standard(dex_fee) = gen_args.dex_fee {
        let dex_fee_sat = try_tx_s!(sat_from_big_decimal(&dex_fee.to_decimal(), coin.as_ref().decimals));

        let miner_fee = try_tx_s!(
            coin.get_htlc_spend_fee(DEFAULT_SWAP_TX_SPEND_SIZE, &FeeApproxStage::WithoutApprox)
                .await
        );

        if miner_fee + coin.as_ref().dust_amount + dex_fee_sat > payment_output.value {
            return TX_PLAIN_ERR!("Payment amount is too small to cover miner fee + dust + dex_fee_sat");
        }

        let maker_address = try_tx_s!(coin.as_ref().derivation_method.single_addr_or_err().await);
        let maker_output = TransactionOutput {
            value: payment_output.value - miner_fee - dex_fee_sat,
            script_pubkey: try_tx_s!(output_script(&maker_address)).to_bytes(),
        };
        signer.outputs.push(maker_output);
    }
    drop_mutability!(signer);

    let maker_signature = try_tx_s!(calc_and_sign_sighash(
        &signer,
        DEFAULT_SWAP_VOUT,
        &redeem_script,
        htlc_keypair,
        coin.as_ref().conf.signature_version,
        SIGHASH_ALL,
        coin.as_ref().conf.fork_id
    ));
    let mut taker_signature_with_sighash = preimage.signature.to_vec();
    let taker_sig_hash = match gen_args.dex_fee {
        DexFee::Standard(_) => (SIGHASH_SINGLE | coin.as_ref().conf.fork_id) as u8,
        DexFee::WithBurn { .. } | DexFee::NoFee => (SIGHASH_ALL | coin.as_ref().conf.fork_id) as u8,
    };

    taker_signature_with_sighash.push(taker_sig_hash);
    drop_mutability!(taker_signature_with_sighash);

    let sig_hash_all_fork_id = (SIGHASH_ALL | coin.as_ref().conf.fork_id) as u8;
    let mut maker_signature_with_sighash: Vec<u8> = maker_signature.take();
    maker_signature_with_sighash.push(sig_hash_all_fork_id);
    drop_mutability!(maker_signature_with_sighash);

    let script_sig = Builder::default()
        .push_data(&maker_signature_with_sighash)
        .push_data(&taker_signature_with_sighash)
        .push_data(secret)
        .push_opcode(Opcode::OP_0)
        .push_data(&redeem_script)
        .into_bytes();
    let mut final_tx: UtxoTx = signer.into();
    let final_tx_input = try_tx_s!(final_tx.inputs.first_mut().ok_or("Final tx doesn't have inputs"));
    final_tx_input.script_sig = script_sig;
    drop_mutability!(final_tx);

    try_tx_s!(coin.broadcast_tx(&final_tx).await, final_tx);
    Ok(final_tx)
}

pub fn send_taker_fee<T>(coin: T, dex_fee: DexFee) -> TransactionFut
where
    T: UtxoCommonOps + GetUtxoListOps + SwapOps,
{
    let outputs = try_tx_fus!(generate_taker_fee_tx_outputs(&coin, &dex_fee,));

    #[cfg(feature = "run-docker-tests")]
    {
        let taker_pub = coin.derive_htlc_pubkey(&[]);
        match dex_fee {
            DexFee::NoFee => {
                panic!("should not send dex fee for DexFee::NoFee");
            },
            DexFee::Standard(..) => {
                if taker_pub.as_slice() == coin.burn_pubkey() {
                    panic!("taker pubkey must NOT be equal to burn pubkey for DexFee::Standard");
                }
                assert_eq!(outputs.len(), 1);
            },
            DexFee::WithBurn { .. } => {
                if taker_pub.as_slice() == coin.burn_pubkey() {
                    panic!("taker pubkey must NOT be equal to burn pubkey for DexFee::WithBurn");
                }
                assert_eq!(outputs.len(), 2);
            },
        }
    }

    send_outputs_from_my_address(coin, outputs)
}

/// Create dex fee (and optionally burn fee) outputs
fn generate_taker_fee_tx_outputs<T>(coin: &T, dex_fee: &DexFee) -> Result<Vec<TransactionOutput>, String>
where
    T: UtxoCommonOps + SwapOps,
{
    match dex_fee {
        DexFee::NoFee => Ok(vec![]),
        // TODO: return an error for DexFee::Standard like 'dex fee must contain burn amount' when nodes upgraded to this code
        DexFee::Standard(_) | DexFee::WithBurn { .. } => {
            let dex_address = dex_address(coin)?;
            let burn_address = burn_address(coin)?;
            let fee_amount = dex_fee
                .fee_amount_as_u64(coin.as_ref().decimals)
                .map_err(|err| err.to_string())?;

            let mut outputs = vec![TransactionOutput {
                value: fee_amount,
                script_pubkey: Builder::build_p2pkh(dex_address.hash()).to_bytes(),
            }];

            if let DexFee::WithBurn {
                fee_amount: _,
                burn_amount,
                burn_destination,
            } = dex_fee
            {
                let burn_amount_u64 = sat_from_big_decimal(&burn_amount.to_decimal(), coin.as_ref().decimals)
                    .map_err(|err| err.to_string())?;
                let burn_output = match burn_destination {
                    DexFeeBurnDestination::KmdOpReturn => TransactionOutput {
                        value: burn_amount_u64,
                        script_pubkey: Builder::default().push_opcode(Opcode::OP_RETURN).into_bytes(),
                    },
                    DexFeeBurnDestination::PreBurnAccount => TransactionOutput {
                        value: burn_amount_u64,
                        script_pubkey: Builder::build_p2pkh(burn_address.hash()).to_bytes(),
                    },
                };
                outputs.push(burn_output);
            }
            Ok(outputs)
        },
    }
}

pub fn send_maker_payment<T>(coin: T, args: SendPaymentArgs) -> TransactionFut
where
    T: UtxoCommonOps + GetUtxoListOps + SwapOps,
{
    let maker_htlc_key_pair = coin.derive_htlc_key_pair(args.swap_unique_data);
    let SwapPaymentOutputsResult {
        payment_address,
        outputs,
    } = try_tx_fus!(generate_swap_payment_outputs(
        &coin,
        try_tx_fus!(args.time_lock.try_into()),
        maker_htlc_key_pair.public_slice(),
        args.other_pubkey,
        args.amount,
        SwapTxTypeWithSecretHash::TakerOrMakerPayment {
            maker_secret_hash: args.secret_hash
        },
    ));
    let send_fut = match &coin.as_ref().rpc_client {
        UtxoRpcClientEnum::Electrum(_) => Either::A(send_outputs_from_my_address(coin, outputs)),
        UtxoRpcClientEnum::Native(client) => {
            let addr_string = try_tx_fus!(payment_address.display_address());
            Either::B(
                client
                    .import_address(&addr_string, &addr_string, false)
                    .map_err(|e| TransactionErr::Plain(ERRL!("{}", e)))
                    .and_then(move |_| send_outputs_from_my_address(coin, outputs)),
            )
        },
    };
    Box::new(send_fut)
}

pub fn send_taker_payment<T>(coin: T, args: SendPaymentArgs) -> TransactionFut
where
    T: UtxoCommonOps + GetUtxoListOps + SwapOps,
{
    let total_amount = match args.watcher_reward {
        Some(reward) => args.amount + reward.amount,
        None => args.amount,
    };

    let taker_htlc_key_pair = coin.derive_htlc_key_pair(args.swap_unique_data);
    let SwapPaymentOutputsResult {
        payment_address,
        outputs,
    } = try_tx_fus!(generate_swap_payment_outputs(
        &coin,
        try_tx_fus!(args.time_lock.try_into()),
        taker_htlc_key_pair.public_slice(),
        args.other_pubkey,
        total_amount,
        SwapTxTypeWithSecretHash::TakerOrMakerPayment {
            maker_secret_hash: args.secret_hash
        },
    ));

    let send_fut = match &coin.as_ref().rpc_client {
        UtxoRpcClientEnum::Electrum(_) => Either::A(send_outputs_from_my_address(coin, outputs)),
        UtxoRpcClientEnum::Native(client) => {
            let addr_string = try_tx_fus!(payment_address.display_address());
            Either::B(
                client
                    .import_address(&addr_string, &addr_string, false)
                    .map_err(|e| TransactionErr::Plain(ERRL!("{}", e)))
                    .and_then(move |_| send_outputs_from_my_address(coin, outputs)),
            )
        },
    };
    Box::new(send_fut)
}

pub async fn send_maker_spends_taker_payment<T: UtxoCommonOps + SwapOps>(
    coin: T,
    args: SpendPaymentArgs<'_>,
) -> TransactionResult {
    let mut prev_transaction: UtxoTx = try_tx_s!(deserialize(args.other_payment_tx).map_err(|e| ERRL!("{:?}", e)));
    prev_transaction.tx_hash_algo = coin.as_ref().tx_hash_algo;
    drop_mutability!(prev_transaction);
    let payment_value = try_tx_s!(prev_transaction.first_output()).value;

    let key_pair = coin.derive_htlc_key_pair(args.swap_unique_data);
    let script_data = Builder::default()
        .push_data(args.secret)
        .push_opcode(Opcode::OP_0)
        .into_script();

    let time_lock = try_tx_s!(args.time_lock.try_into());
    let redeem_script = payment_script(
        time_lock,
        args.secret_hash,
        &try_tx_s!(Public::from_slice(args.other_pubkey)),
        key_pair.public(),
    )
    .into();
    let my_address = try_tx_s!(coin.as_ref().derivation_method.single_addr_or_err().await);
    let fee = try_tx_s!(
        coin.get_htlc_spend_fee(DEFAULT_SWAP_TX_SPEND_SIZE, &FeeApproxStage::WithoutApprox)
            .await
    );
    if fee >= payment_value {
        return TX_PLAIN_ERR!(
            "HTLC spend fee {} is greater than transaction output {}",
            fee,
            payment_value
        );
    }
    let script_pubkey = output_script(&my_address).map(|script| script.to_bytes())?;
    let output = TransactionOutput {
        value: payment_value - fee,
        script_pubkey,
    };

    let input = P2SHSpendingTxInput {
        prev_transaction,
        redeem_script,
        outputs: vec![output],
        script_data,
        sequence: SEQUENCE_FINAL,
        lock_time: time_lock,
        keypair: &key_pair,
    };
    let transaction = try_tx_s!(coin.p2sh_spending_tx(input).await);

    let tx_fut = coin.as_ref().rpc_client.send_transaction(&transaction).compat();
    try_tx_s!(tx_fut.await, transaction);

    Ok(transaction.into())
}

pub fn send_maker_payment_spend_preimage<T: UtxoCommonOps + SwapOps>(
    coin: &T,
    input: SendMakerPaymentSpendPreimageInput,
) -> TransactionFut {
    let mut transaction: UtxoTx = try_tx_fus!(deserialize(input.preimage).map_err(|e| ERRL!("{:?}", e)));
    if transaction.inputs.is_empty() {
        return try_tx_fus!(TX_PLAIN_ERR!("Transaction doesn't have any input"));
    }
    let script = Script::from(transaction.inputs[DEFAULT_SWAP_VIN].script_sig.clone());
    let mut instructions = script.iter();

    let instruction_1 = try_tx_fus!(try_tx_fus!(instructions.next().ok_or("Instruction not found")));
    let instruction_2 = try_tx_fus!(try_tx_fus!(instructions.next().ok_or("Instruction not found")));

    let script_sig = try_tx_fus!(instruction_1
        .data
        .ok_or("No script signature in the taker spends maker payment preimage"));
    let redeem_script = try_tx_fus!(instruction_2
        .data
        .ok_or("No redeem script in the taker spends maker payment preimage"));
    let script_data = Builder::default()
        .push_data(input.secret)
        .push_opcode(Opcode::OP_0)
        .into_script();

    let mut resulting_script = Builder::default().push_data(script_sig).into_bytes();
    resulting_script.extend_from_slice(&script_data);
    let redeem_part = Builder::default().push_data(redeem_script).into_bytes();
    resulting_script.extend_from_slice(&redeem_part);

    transaction.inputs[DEFAULT_SWAP_VIN].script_sig = resulting_script;

    let coin = coin.clone();
    let fut = async move {
        let tx_fut = coin.as_ref().rpc_client.send_transaction(&transaction).compat();
        try_tx_s!(tx_fut.await, transaction);

        Ok(transaction.into())
    };

    Box::new(fut.boxed().compat())
}

pub fn create_maker_payment_spend_preimage<T: UtxoCommonOps + SwapOps>(
    coin: &T,
    maker_payment_tx: &[u8],
    time_lock: u32,
    maker_pub: &[u8],
    secret_hash: &[u8],
    swap_unique_data: &[u8],
) -> TransactionFut {
    let mut prev_transaction: UtxoTx = try_tx_fus!(deserialize(maker_payment_tx).map_err(|e| ERRL!("{:?}", e)));
    prev_transaction.tx_hash_algo = coin.as_ref().tx_hash_algo;
    drop_mutability!(prev_transaction);
    let payment_value = try_tx_fus!(prev_transaction.first_output()).value;

    let key_pair = coin.derive_htlc_key_pair(swap_unique_data);

    let script_data = Builder::default().into_script();
    let redeem_script = payment_script(
        time_lock,
        secret_hash,
        &try_tx_fus!(Public::from_slice(maker_pub)),
        key_pair.public(),
    )
    .into();
    let coin = coin.clone();
    let fut = async move {
        let my_address = try_tx_s!(coin.as_ref().derivation_method.single_addr_or_err().await);
        let fee = try_tx_s!(
            coin.get_htlc_spend_fee(DEFAULT_SWAP_TX_SPEND_SIZE, &FeeApproxStage::WatcherPreimage)
                .await
        );

        if fee >= payment_value {
            return TX_PLAIN_ERR!(
                "HTLC spend fee {} is greater than transaction output {}",
                fee,
                payment_value
            );
        }
        let script_pubkey = output_script(&my_address).map(|script| script.to_bytes())?;
        let output = TransactionOutput {
            value: payment_value - fee,
            script_pubkey,
        };

        let input = P2SHSpendingTxInput {
            prev_transaction,
            redeem_script,
            outputs: vec![output],
            script_data,
            sequence: SEQUENCE_FINAL,
            lock_time: time_lock,
            keypair: &key_pair,
        };
        let transaction = try_tx_s!(coin.p2sh_spending_tx(input).await);

        Ok(transaction.into())
    };
    Box::new(fut.boxed().compat())
}

pub fn create_taker_payment_refund_preimage<T: UtxoCommonOps + SwapOps>(
    coin: &T,
    taker_payment_tx: &[u8],
    time_lock: u32,
    maker_pub: &[u8],
    secret_hash: &[u8],
    swap_unique_data: &[u8],
) -> TransactionFut {
    let coin = coin.clone();
    let mut prev_transaction: UtxoTx =
        try_tx_fus!(deserialize(taker_payment_tx).map_err(|e| TransactionErr::Plain(format!("{:?}", e))));
    prev_transaction.tx_hash_algo = coin.as_ref().tx_hash_algo;
    drop_mutability!(prev_transaction);
    let payment_value = try_tx_fus!(prev_transaction.first_output()).value;

    let key_pair = coin.derive_htlc_key_pair(swap_unique_data);
    let script_data = Builder::default().push_opcode(Opcode::OP_1).into_script();
    let redeem_script = payment_script(
        time_lock,
        secret_hash,
        key_pair.public(),
        &try_tx_fus!(Public::from_slice(maker_pub)),
    )
    .into();
    let fut = async move {
        let my_address = try_tx_s!(coin.as_ref().derivation_method.single_addr_or_err().await);
        let fee = try_tx_s!(
            coin.get_htlc_spend_fee(DEFAULT_SWAP_TX_SPEND_SIZE, &FeeApproxStage::WatcherPreimage)
                .await
        );
        if fee >= payment_value {
            return TX_PLAIN_ERR!(
                "HTLC spend fee {} is greater than transaction output {}",
                fee,
                payment_value
            );
        }
        let script_pubkey = output_script(&my_address).map(|script| script.to_bytes())?;
        let output = TransactionOutput {
            value: payment_value - fee,
            script_pubkey,
        };

        let input = P2SHSpendingTxInput {
            prev_transaction,
            redeem_script,
            outputs: vec![output],
            script_data,
            sequence: SEQUENCE_FINAL - 1,
            lock_time: time_lock,
            keypair: &key_pair,
        };
        let transaction = try_tx_s!(coin.p2sh_spending_tx(input).await);

        Ok(transaction.into())
    };
    Box::new(fut.boxed().compat())
}

pub async fn send_taker_spends_maker_payment<T: UtxoCommonOps + SwapOps>(
    coin: T,
    args: SpendPaymentArgs<'_>,
) -> TransactionResult {
    let mut prev_transaction: UtxoTx = try_tx_s!(deserialize(args.other_payment_tx).map_err(|e| ERRL!("{:?}", e)));
    prev_transaction.tx_hash_algo = coin.as_ref().tx_hash_algo;
    drop_mutability!(prev_transaction);
    let payment_value = try_tx_s!(prev_transaction.first_output()).value;

    let key_pair = coin.derive_htlc_key_pair(args.swap_unique_data);

    let script_data = Builder::default()
        .push_data(args.secret)
        .push_opcode(Opcode::OP_0)
        .into_script();

    let time_lock = try_tx_s!(args.time_lock.try_into());
    let redeem_script = payment_script(
        time_lock,
        args.secret_hash,
        &try_tx_s!(Public::from_slice(args.other_pubkey)),
        key_pair.public(),
    )
    .into();

    let my_address = try_tx_s!(coin.as_ref().derivation_method.single_addr_or_err().await);
    let fee = try_tx_s!(
        coin.get_htlc_spend_fee(DEFAULT_SWAP_TX_SPEND_SIZE, &FeeApproxStage::WithoutApprox)
            .await
    );
    if fee >= payment_value {
        return TX_PLAIN_ERR!(
            "HTLC spend fee {} is greater than transaction output {}",
            fee,
            payment_value
        );
    }
    let script_pubkey = output_script(&my_address).map(|script| script.to_bytes())?;
    let output = TransactionOutput {
        value: payment_value - fee,
        script_pubkey,
    };

    let input = P2SHSpendingTxInput {
        prev_transaction,
        redeem_script,
        outputs: vec![output],
        script_data,
        sequence: SEQUENCE_FINAL,
        lock_time: time_lock,
        keypair: &key_pair,
    };
    let transaction = try_tx_s!(coin.p2sh_spending_tx(input).await);

    let tx_fut = coin.as_ref().rpc_client.send_transaction(&transaction).compat();
    try_tx_s!(tx_fut.await, transaction);

    Ok(transaction.into())
}

pub async fn refund_htlc_payment<T: UtxoCommonOps + SwapOps>(
    coin: T,
    args: RefundPaymentArgs<'_>,
) -> Result<UtxoTx, TransactionErr> {
    let my_address = try_tx_s!(coin.as_ref().derivation_method.single_addr_or_err().await).clone();
    let mut prev_transaction: UtxoTx =
        try_tx_s!(deserialize(args.payment_tx).map_err(|e| TransactionErr::Plain(format!("{:?}", e))));
    prev_transaction.tx_hash_algo = coin.as_ref().tx_hash_algo;
    drop_mutability!(prev_transaction);
    let payment_value = try_tx_s!(prev_transaction.first_output()).value;
    let other_public = try_tx_s!(Public::from_slice(args.other_pubkey));

    let key_pair = coin.derive_htlc_key_pair(args.swap_unique_data);
    let script_data = Builder::default().push_opcode(Opcode::OP_1).into_script();
    let time_lock = try_tx_s!(args.time_lock.try_into());

    let redeem_script = args
        .tx_type_with_secret_hash
        .redeem_script(time_lock, key_pair.public(), &other_public)
        .into();
    let fee = try_tx_s!(
        coin.get_htlc_spend_fee(DEFAULT_SWAP_TX_SPEND_SIZE, &FeeApproxStage::WithoutApprox)
            .await
    );
    if fee >= payment_value {
        return TX_PLAIN_ERR!(
            "HTLC spend fee {} is greater than transaction output {}",
            fee,
            payment_value
        );
    }
    let script_pubkey = output_script(&my_address).map(|script| script.to_bytes())?;
    let output = TransactionOutput {
        value: payment_value - fee,
        script_pubkey,
    };

    let input = P2SHSpendingTxInput {
        prev_transaction,
        redeem_script,
        outputs: vec![output],
        script_data,
        sequence: SEQUENCE_FINAL - 1,
        lock_time: time_lock,
        keypair: &key_pair,
    };
    let transaction = try_tx_s!(coin.p2sh_spending_tx(input).await);

    let tx_fut = coin.as_ref().rpc_client.send_transaction(&transaction).compat();
    try_tx_s!(tx_fut.await, transaction);

    Ok(transaction)
}

#[inline]
pub async fn send_taker_refunds_payment<T: UtxoCommonOps + SwapOps>(
    coin: T,
    args: RefundPaymentArgs<'_>,
) -> TransactionResult {
    refund_htlc_payment(coin, args).await.map(|tx| tx.into())
}

pub fn send_taker_payment_refund_preimage<T: UtxoCommonOps + SwapOps>(
    coin: &T,
    watcher_refunds_payment_args: RefundPaymentArgs,
) -> TransactionFut {
    let coin = coin.clone();
    let transaction: UtxoTx = try_tx_fus!(
        deserialize(watcher_refunds_payment_args.payment_tx).map_err(|e| TransactionErr::Plain(format!("{:?}", e)))
    );

    let fut = async move {
        let tx_fut = coin.as_ref().rpc_client.send_transaction(&transaction).compat();
        try_tx_s!(tx_fut.await, transaction);

        Ok(transaction.into())
    };

    Box::new(fut.boxed().compat())
}

#[inline]
pub async fn send_maker_refunds_payment<T: UtxoCommonOps + SwapOps>(
    coin: T,
    args: RefundPaymentArgs<'_>,
) -> TransactionResult {
    refund_htlc_payment(coin, args).await.map(|tx| tx.into())
}

/// Extracts pubkey from script sig
fn pubkey_from_script_sig(script: &Script) -> Result<H264, String> {
    match script.get_instruction(0) {
        Some(Ok(instruction)) => match instruction.opcode {
            Opcode::OP_PUSHBYTES_70 | Opcode::OP_PUSHBYTES_71 | Opcode::OP_PUSHBYTES_72 => match instruction.data {
                Some(bytes) => try_s!(SecpSignature::from_der(&bytes[..bytes.len() - 1])),
                None => return ERR!("No data at instruction 0 of script {:?}", script),
            },
            _ => return ERR!("Unexpected opcode {:?}", instruction.opcode),
        },
        Some(Err(e)) => return ERR!("Error {} on getting instruction 0 of script {:?}", e, script),
        None => return ERR!("None instruction 0 of script {:?}", script),
    };

    let pubkey = match script.get_instruction(1) {
        Some(Ok(instruction)) => match instruction.opcode {
            Opcode::OP_PUSHBYTES_33 => match instruction.data {
                Some(bytes) => try_s!(PublicKey::from_slice(bytes)),
                None => return ERR!("No data at instruction 1 of script {:?}", script),
            },
            _ => return ERR!("Unexpected opcode {:?}", instruction.opcode),
        },
        Some(Err(e)) => return ERR!("Error {} on getting instruction 1 of script {:?}", e, script),
        None => return ERR!("None instruction 1 of script {:?}", script),
    };

    if script.get_instruction(2).is_some() {
        return ERR!("Unexpected instruction at position 2 of script {:?}", script);
    }
    Ok(pubkey.serialize().into())
}

/// Extracts pubkey from witness script
fn pubkey_from_witness_script(witness_script: &[Bytes]) -> Result<H264, String> {
    if witness_script.len() != 2 {
        return ERR!("Invalid witness length {}", witness_script.len());
    }

    let signature = witness_script[0].clone().take();
    if signature.is_empty() {
        return ERR!("Empty signature data in witness script");
    }
    try_s!(SecpSignature::from_der(&signature[..signature.len() - 1]));

    let pubkey = try_s!(PublicKey::from_slice(&witness_script[1]));

    Ok(pubkey.serialize().into())
}

pub async fn is_tx_confirmed_before_block<T>(coin: &T, tx: &RpcTransaction, block_number: u64) -> Result<bool, String>
where
    T: UtxoCommonOps,
{
    match tx.height {
        Some(confirmed_at) => Ok(confirmed_at <= block_number),
        // fallback to a number of confirmations
        None => {
            if tx.confirmations > 0 {
                let current_block = try_s!(coin.as_ref().rpc_client.get_block_count().compat().await);
                let confirmed_at = current_block + 1 - tx.confirmations as u64;
                Ok(confirmed_at <= block_number)
            } else {
                Ok(false)
            }
        },
    }
}

pub fn check_all_utxo_inputs_signed_by_pub(
    tx: &UtxoTx,
    expected_pub: &[u8],
) -> Result<bool, MmError<ValidatePaymentError>> {
    for input in &tx.inputs {
        let pubkey = if input.has_witness() {
            pubkey_from_witness_script(&input.script_witness).map_to_mm(ValidatePaymentError::TxDeserializationError)?
        } else {
            let script: Script = input.script_sig.clone().into();
            pubkey_from_script_sig(&script).map_to_mm(ValidatePaymentError::TxDeserializationError)?
        };
        if *pubkey != expected_pub {
            return Ok(false);
        }
    }

    Ok(true)
}

pub fn watcher_validate_taker_fee<T: UtxoCommonOps + SwapOps>(
    coin: &T,
    input: WatcherValidateTakerFeeInput,
    output_index: usize,
) -> ValidatePaymentFut<()> {
    let coin = coin.clone();
    let sender_pubkey = input.sender_pubkey.clone();
    let min_block_number = input.min_block_number;
    let lock_duration = input.lock_duration;
    let fut = async move {
        let taker_fee_hash_len = input.taker_fee_hash.len();
        let taker_fee_hash_array: [u8; 32] = input.taker_fee_hash.try_into().map_to_mm(|_| {
            ValidatePaymentError::InternalError(format!(
                "Invalid taker_fee_hash length: expected 32 bytes, got {} bytes",
                taker_fee_hash_len
            ))
        })?;
        let taker_fee_hash = taker_fee_hash_array.into();
        let mut attempts = 0;
        loop {
            let tx_from_rpc = match coin
                .as_ref()
                .rpc_client
                .get_verbose_transaction(&taker_fee_hash)
                .compat()
                .await
            {
                Ok(t) => t,
                Err(e) => {
                    if attempts > 2 {
                        return MmError::err(ValidatePaymentError::from(e.into_inner()));
                    };
                    attempts += 1;
                    error!("Error getting tx {:?} from rpc: {:?}", taker_fee_hash, e);
                    Timer::sleep(10.).await;
                    continue;
                },
            };

            let taker_fee_tx: UtxoTx = deserialize(tx_from_rpc.hex.0.as_slice())?;
            let inputs_signed_by_pub = check_all_utxo_inputs_signed_by_pub(&taker_fee_tx, &sender_pubkey)?;
            if !inputs_signed_by_pub {
                return MmError::err(ValidatePaymentError::WrongPaymentTx(format!(
                    "{}: Taker fee does not belong to the verified public key",
                    INVALID_SENDER_ERR_LOG
                )));
            }

            let tx_confirmed_before_block = is_tx_confirmed_before_block(&coin, &tx_from_rpc, min_block_number)
                .await
                .map_to_mm(ValidatePaymentError::InternalError)?;
            if tx_confirmed_before_block {
                return MmError::err(ValidatePaymentError::WrongPaymentTx(format!(
                    "{}: Fee tx {:?} confirmed before min_block {}",
                    EARLY_CONFIRMATION_ERR_LOG, tx_from_rpc, min_block_number
                )));
            }

            if now_sec_u32() - taker_fee_tx.lock_time > lock_duration as u32 {
                return MmError::err(ValidatePaymentError::WrongPaymentTx(format!(
                    "{}: Taker fee {:?} is too old",
                    OLD_TRANSACTION_ERR_LOG, taker_fee_tx
                )));
            }

            let dex_address = dex_address(&coin).map_to_mm(ValidatePaymentError::TxDeserializationError)?;
            match taker_fee_tx.outputs.get(output_index) {
                Some(out) => {
                    let expected_script_pubkey = Builder::build_p2pkh(dex_address.hash()).to_bytes();
                    if out.script_pubkey != expected_script_pubkey {
                        return MmError::err(ValidatePaymentError::WrongPaymentTx(format!(
                            "{}: Provided dex fee tx output script_pubkey doesn't match expected {:?} {:?}",
                            INVALID_RECEIVER_ERR_LOG, out.script_pubkey, expected_script_pubkey
                        )));
                    }
                },
                None => {
                    return MmError::err(ValidatePaymentError::WrongPaymentTx(format!(
                        "Provided dex fee tx {:?} does not have output {}",
                        taker_fee_tx, output_index
                    )))
                },
            }

            return Ok(());
        }
    };
    Box::new(fut.boxed().compat())
}

/// Helper fn to validate taker tx output to dex address
fn validate_dex_output<T: UtxoCommonOps + SwapOps>(
    coin: &T,
    tx: &UtxoTx,
    output_index: usize,
    dex_address: &Address,
    fee_amount: &MmNumber,
) -> MmResult<(), ValidatePaymentError> {
    let fee_amount_u64 = sat_from_big_decimal(&fee_amount.to_decimal(), coin.as_ref().decimals)?;
    match tx.outputs.get(output_index) {
        Some(out) => {
            let expected_script_pubkey = Builder::build_p2pkh(dex_address.hash()).to_bytes();
            if out.script_pubkey != expected_script_pubkey {
                return MmError::err(ValidatePaymentError::WrongPaymentTx(format!(
                    "{}: Provided dex fee tx output script_pubkey doesn't match expected {:?} {:?}",
                    INVALID_RECEIVER_ERR_LOG, out.script_pubkey, expected_script_pubkey
                )));
            }
            if out.value < fee_amount_u64 {
                return MmError::err(ValidatePaymentError::WrongPaymentTx(format!(
                    "Provided dex fee tx output value is less than expected {:?} {:?}",
                    out.value, fee_amount_u64
                )));
            }
        },
        None => {
            return MmError::err(ValidatePaymentError::WrongPaymentTx(format!(
                "Provided dex fee tx {:?} does not have output {}",
                tx, output_index
            )))
        },
    }
    Ok(())
}

/// Helper fn to validate taker tx output burning coins
fn validate_burn_output<T: UtxoCommonOps + SwapOps>(
    coin: &T,
    tx: &UtxoTx,
    output_index: usize,
    burn_script_pubkey: &Script,
    burn_amount: &MmNumber,
) -> MmResult<(), ValidatePaymentError> {
    let burn_amount_u64 = sat_from_big_decimal(&burn_amount.to_decimal(), coin.as_ref().decimals)?;
    match tx.outputs.get(output_index) {
        Some(out) => {
            if out.script_pubkey != burn_script_pubkey.to_bytes() {
                return MmError::err(ValidatePaymentError::WrongPaymentTx(format!(
                    "{}: Provided burn tx output script_pubkey {:?} doesn't match expected {:?}",
                    INVALID_RECEIVER_ERR_LOG,
                    out.script_pubkey,
                    burn_script_pubkey.to_bytes()
                )));
            }

            if out.value < burn_amount_u64 {
                return MmError::err(ValidatePaymentError::WrongPaymentTx(format!(
                    "Provided burn tx output value {:?} is less than expected: {:?}",
                    out.value, burn_amount
                )));
            }
        },
        None => {
            return MmError::err(ValidatePaymentError::WrongPaymentTx(format!(
                "Provided burn tx {:?} does not have output {}",
                tx, output_index
            )))
        },
    }
    Ok(())
}

pub fn validate_fee<T: UtxoCommonOps + SwapOps>(
    coin: T,
    tx: UtxoTx,
    output_index: usize,
    sender_pubkey: &[u8],
    dex_fee: DexFee,
    min_block_number: u64,
) -> ValidatePaymentFut<()> {
    let dex_address = try_f!(dex_address(&coin).map_to_mm(ValidatePaymentError::InternalError));
    let burn_address = try_f!(burn_address(&coin).map_to_mm(ValidatePaymentError::InternalError));
    let inputs_signed_by_pub = try_f!(check_all_utxo_inputs_signed_by_pub(&tx, sender_pubkey));
    if !inputs_signed_by_pub {
        return Box::new(futures01::future::err(
            ValidatePaymentError::WrongPaymentTx(format!(
                "{INVALID_SENDER_ERR_LOG}: Taker payment does not belong to the verified public key"
            ))
            .into(),
        ));
    }

    let fut = async move {
        let tx_from_rpc = coin
            .as_ref()
            .rpc_client
            .get_verbose_transaction(&tx.hash().reversed().into())
            .compat()
            .await?;

        let tx_confirmed_before_block = is_tx_confirmed_before_block(&coin, &tx_from_rpc, min_block_number)
            .await
            .map_to_mm(ValidatePaymentError::InternalError)?;

        if tx_confirmed_before_block {
            return MmError::err(ValidatePaymentError::WrongPaymentTx(format!(
                "{}: Fee tx {:?} confirmed before min_block {}",
                EARLY_CONFIRMATION_ERR_LOG, tx_from_rpc, min_block_number
            )));
        }
        if tx_from_rpc.hex.0 != serialize(&tx).take()
            && tx_from_rpc.hex.0 != serialize_with_flags(&tx, SERIALIZE_TRANSACTION_WITNESS).take()
        {
            return MmError::err(ValidatePaymentError::WrongPaymentTx(format!(
                "Provided dex fee tx {:?} doesn't match tx data from rpc {:?}",
                tx, tx_from_rpc
            )));
        }

        match dex_fee {
            DexFee::NoFee => {},
            DexFee::Standard(fee_amount) => {
                validate_dex_output(&coin, &tx, output_index, &dex_address, &fee_amount)?;
            },
            DexFee::WithBurn {
                fee_amount,
                burn_amount,
                burn_destination,
            } => match burn_destination {
                DexFeeBurnDestination::KmdOpReturn => {
                    validate_dex_output(&coin, &tx, output_index, &dex_address, &fee_amount)?;
                    let burn_script_pubkey = Builder::default().push_opcode(Opcode::OP_RETURN).into_script();
                    validate_burn_output(&coin, &tx, output_index + 1, &burn_script_pubkey, &burn_amount)?;
                },
                DexFeeBurnDestination::PreBurnAccount => {
                    let burn_script_pubkey = Builder::build_p2pkh(burn_address.hash());
                    validate_dex_output(&coin, &tx, output_index, &dex_address, &fee_amount)?;
                    validate_burn_output(&coin, &tx, output_index + 1, &burn_script_pubkey, &burn_amount)?;
                },
            },
        };
        Ok(())
    };
    Box::new(fut.boxed().compat())
}

pub async fn validate_maker_payment<T: UtxoCommonOps + SwapOps>(
    coin: &T,
    input: ValidatePaymentInput,
) -> ValidatePaymentResult<()> {
    let mut tx: UtxoTx = deserialize(input.payment_tx.as_slice())?;
    tx.tx_hash_algo = coin.as_ref().tx_hash_algo;

    let htlc_keypair = coin.derive_htlc_key_pair(&input.unique_swap_data);
    let other_pub = Public::from_slice(&input.other_pub)
        .map_to_mm(|err| ValidatePaymentError::InvalidParameter(err.to_string()))?;
    let time_lock = input
        .time_lock
        .try_into()
        .map_to_mm(ValidatePaymentError::TimelockOverflow)?;
    validate_payment(
        coin.clone(),
        &tx,
        DEFAULT_SWAP_VOUT,
        &other_pub,
        htlc_keypair.public(),
        SwapTxTypeWithSecretHash::TakerOrMakerPayment {
            maker_secret_hash: &input.secret_hash,
        },
        input.amount,
        input.watcher_reward,
        time_lock,
        input.try_spv_proof_until,
        input.confirmations,
    )
    .await
}

pub fn watcher_validate_taker_payment<T: UtxoCommonOps + SwapOps>(
    coin: &T,
    input: WatcherValidatePaymentInput,
) -> ValidatePaymentFut<()> {
    let taker_payment_tx: UtxoTx = try_f!(deserialize(input.payment_tx.as_slice()));
    let taker_payment_refund_preimage: UtxoTx = try_f!(deserialize(input.taker_payment_refund_preimage.as_slice()));
    let taker_pub = &try_f!(
        Public::from_slice(&input.taker_pub).map_err(|err| ValidatePaymentError::InvalidParameter(err.to_string()))
    );
    let maker_pub = &try_f!(
        Public::from_slice(&input.maker_pub).map_err(|err| ValidatePaymentError::InvalidParameter(err.to_string()))
    );
    let time_lock = try_f!(input
        .time_lock
        .try_into()
        .map_to_mm(ValidatePaymentError::TimelockOverflow));
    let expected_redeem = payment_script(time_lock, &input.secret_hash, taker_pub, maker_pub);
    let coin = coin.clone();

    let fut = async move {
        let inputs_signed_by_pub = check_all_utxo_inputs_signed_by_pub(&taker_payment_tx, &input.taker_pub)?;
        if !inputs_signed_by_pub {
            return MmError::err(ValidatePaymentError::WrongPaymentTx(format!(
                "{INVALID_SENDER_ERR_LOG}: Taker payment does not belong to the verified public key"
            )));
        }

        let taker_payment_locking_script = match taker_payment_tx.outputs.get(DEFAULT_SWAP_VOUT) {
            Some(output) => output.script_pubkey.clone(),
            None => {
                return MmError::err(ValidatePaymentError::WrongPaymentTx(
                    "Payment tx has no outputs".to_string(),
                ))
            },
        };

        if taker_payment_locking_script != Builder::build_p2sh(&dhash160(&expected_redeem).into()).to_bytes() {
            return MmError::err(ValidatePaymentError::WrongPaymentTx(format!(
                "{INVALID_SCRIPT_ERR_LOG}: Payment tx locking script {taker_payment_locking_script:?} doesn't match expected"
            )));
        }

        let script_sig = match taker_payment_refund_preimage.inputs.get(DEFAULT_SWAP_VIN) {
            Some(input) => Script::from(input.script_sig.clone()),
            None => {
                return MmError::err(ValidatePaymentError::WrongPaymentTx(
                    "Taker payment refund tx has no inputs".to_string(),
                ))
            },
        };

        let instruction = script_sig
            .iter()
            .last()
            .or_mm_err(|| ValidatePaymentError::WrongPaymentTx(String::from("Instruction not found")))?
            .map_to_mm(|err| ValidatePaymentError::WrongPaymentTx(err.to_string()))?;

        let redeem_script = instruction.data.or_mm_err(|| {
            ValidatePaymentError::WrongPaymentTx(String::from("No redeem script in the taker payment refund preimage"))
        })?;

        if expected_redeem.as_slice() != redeem_script {
            return MmError::err(ValidatePaymentError::WrongPaymentTx(
                format!("{INVALID_REFUND_TX_ERR_LOG}: Taker payment tx locking script doesn't match with taker payment refund redeem script")
            ));
        }

        if let UtxoRpcClientEnum::Electrum(client) = &coin.as_ref().rpc_client {
            if coin.as_ref().conf.spv_conf.is_some() && input.confirmations != 0 {
                client.validate_spv_proof(&taker_payment_tx, input.wait_until).await?;
            }
        }
        Ok(())
    };
    Box::new(fut.boxed().compat())
}

pub async fn validate_taker_payment<T: UtxoCommonOps + SwapOps>(
    coin: &T,
    input: ValidatePaymentInput,
) -> ValidatePaymentResult<()> {
    let mut tx: UtxoTx = deserialize(input.payment_tx.as_slice())?;
    tx.tx_hash_algo = coin.as_ref().tx_hash_algo;

    let htlc_keypair = coin.derive_htlc_key_pair(&input.unique_swap_data);
    let other_pub = Public::from_slice(&input.other_pub)
        .map_to_mm(|err| ValidatePaymentError::InvalidParameter(err.to_string()))?;
    let time_lock = input
        .time_lock
        .try_into()
        .map_to_mm(ValidatePaymentError::TimelockOverflow)?;
    validate_payment(
        coin.clone(),
        &tx,
        DEFAULT_SWAP_VOUT,
        &other_pub,
        htlc_keypair.public(),
        SwapTxTypeWithSecretHash::TakerOrMakerPayment {
            maker_secret_hash: &input.secret_hash,
        },
        input.amount,
        input.watcher_reward,
        time_lock,
        input.try_spv_proof_until,
        input.confirmations,
    )
    .await
}

pub fn validate_payment_spend_or_refund<T: UtxoCommonOps + SwapOps>(
    coin: &T,
    input: ValidateWatcherSpendInput,
) -> ValidatePaymentFut<()> {
    let mut payment_spend_tx: UtxoTx = try_f!(deserialize(input.payment_tx.as_slice()));
    payment_spend_tx.tx_hash_algo = coin.as_ref().tx_hash_algo;

    let coin = coin.clone();
    let fut = async move {
        let my_address = coin.as_ref().derivation_method.single_addr_or_err().await?;
        let expected_script_pubkey = output_script(&my_address).map(|script| script.to_bytes())?;
        let output = payment_spend_tx
            .outputs
            .get(DEFAULT_SWAP_VOUT)
            .ok_or_else(|| ValidatePaymentError::WrongPaymentTx("Payment tx has no outputs".to_string()))?;

        if expected_script_pubkey != output.script_pubkey {
            return MmError::err(ValidatePaymentError::WrongPaymentTx(format!(
                "Provided payment tx script pubkey doesn't match expected {:?} {:?}",
                output.script_pubkey, expected_script_pubkey
            )));
        }

        Ok(())
    };

    Box::new(fut.boxed().compat())
}

pub fn check_if_my_payment_sent<T: UtxoCommonOps + SwapOps>(
    coin: T,
    time_lock: u32,
    other_pub: &[u8],
    secret_hash: &[u8],
    swap_unique_data: &[u8],
) -> Box<dyn Future<Item = Option<TransactionEnum>, Error = String> + Send> {
    let my_htlc_keypair = coin.derive_htlc_key_pair(swap_unique_data);
    let script = payment_script(
        time_lock,
        secret_hash,
        my_htlc_keypair.public(),
        &try_fus!(Public::from_slice(other_pub)),
    );
    let hash = dhash160(&script);
    let p2sh = Builder::build_p2sh(&hash.into());
    let script_hash = electrum_script_hash(&p2sh);
    let fut = async move {
        match &coin.as_ref().rpc_client {
            UtxoRpcClientEnum::Electrum(client) => {
                let history = try_s!(client.scripthash_get_history(&hex::encode(script_hash)).compat().await);
                match history.first() {
                    Some(item) => {
                        let tx_bytes = try_s!(client.get_transaction_bytes(&item.tx_hash).compat().await);
                        let mut tx: UtxoTx = try_s!(deserialize(tx_bytes.0.as_slice()).map_err(|e| ERRL!("{:?}", e)));
                        tx.tx_hash_algo = coin.as_ref().tx_hash_algo;
                        Ok(Some(tx.into()))
                    },
                    None => Ok(None),
                }
            },
            UtxoRpcClientEnum::Native(client) => {
                let target_addr = AddressBuilder::new(
                    coin.addr_format_for_standard_scripts(),
                    coin.as_ref().conf.checksum_type,
                    coin.as_ref().conf.address_prefixes.clone(),
                    coin.as_ref().conf.bech32_hrp.clone(),
                )
                .as_sh(hash.into())
                .build()?;
                let target_addr = target_addr.to_string();
                let is_imported = try_s!(client.is_address_imported(&target_addr).await);
                if !is_imported {
                    return Ok(None);
                }
                let received_by_addr = try_s!(client.list_received_by_address(0, true, true).compat().await);
                for item in received_by_addr {
                    if item.address == target_addr && !item.txids.is_empty() {
                        let tx_bytes = try_s!(client.get_transaction_bytes(&item.txids[0]).compat().await);
                        let mut tx: UtxoTx = try_s!(deserialize(tx_bytes.0.as_slice()).map_err(|e| ERRL!("{:?}", e)));
                        tx.tx_hash_algo = coin.as_ref().tx_hash_algo;
                        return Ok(Some(tx.into()));
                    }
                }
                Ok(None)
            },
        }
    };
    Box::new(fut.boxed().compat())
}

pub async fn watcher_search_for_swap_tx_spend<T: AsRef<UtxoCoinFields> + SwapOps>(
    coin: &T,
    input: WatcherSearchForSwapTxSpendInput<'_>,
    output_index: usize,
) -> Result<Option<FoundSwapTxSpend>, String> {
    search_for_swap_output_spend(
        coin.as_ref(),
        input.time_lock,
        &try_s!(Public::from_slice(input.taker_pub)),
        &try_s!(Public::from_slice(input.maker_pub)),
        input.secret_hash,
        input.tx,
        output_index,
        input.search_from_block,
    )
    .await
}

pub async fn search_for_swap_tx_spend_my<T: AsRef<UtxoCoinFields> + SwapOps>(
    coin: &T,
    input: SearchForSwapTxSpendInput<'_>,
    output_index: usize,
) -> Result<Option<FoundSwapTxSpend>, String> {
    search_for_swap_output_spend(
        coin.as_ref(),
        try_s!(input.time_lock.try_into()),
        coin.derive_htlc_key_pair(input.swap_unique_data).public(),
        &try_s!(Public::from_slice(input.other_pub)),
        input.secret_hash,
        input.tx,
        output_index,
        input.search_from_block,
    )
    .await
}

pub async fn search_for_swap_tx_spend_other<T: AsRef<UtxoCoinFields> + SwapOps>(
    coin: &T,
    input: SearchForSwapTxSpendInput<'_>,
    output_index: usize,
) -> Result<Option<FoundSwapTxSpend>, String> {
    search_for_swap_output_spend(
        coin.as_ref(),
        try_s!(input.time_lock.try_into()),
        &try_s!(Public::from_slice(input.other_pub)),
        coin.derive_htlc_key_pair(input.swap_unique_data).public(),
        input.secret_hash,
        input.tx,
        output_index,
        input.search_from_block,
    )
    .await
}

pub async fn get_taker_watcher_reward<T: UtxoCommonOps + SwapOps + MarketCoinOps>(
    coin: &T,
    other_coin: &MmCoinEnum,
    coin_amount: Option<BigDecimal>,
    other_coin_amount: Option<BigDecimal>,
    reward_amount: Option<BigDecimal>,
    wait_until: u64,
) -> Result<WatcherReward, MmError<WatcherRewardError>> {
    let reward_target = RewardTarget::PaymentReceiver;
    let is_exact_amount = reward_amount.is_some();

    let other_coin = match other_coin {
        MmCoinEnum::EthCoin(coin) => coin,
        _ => {
            return Err(WatcherRewardError::InvalidCoinType(
                "At least one coin must be Ethereum to use watcher rewards".to_string(),
            )
            .into())
        },
    };

    let amount = match reward_amount {
        Some(amount) => amount,
        None => {
            let gas_cost_eth = other_coin.get_watcher_reward_amount(wait_until).await?;
            let price_in_eth = if let (EthCoinType::Eth, Some(coin_amount), Some(other_coin_amount)) =
                (&other_coin.coin_type, coin_amount, other_coin_amount)
            {
                other_coin_amount.checked_div(coin_amount)
            } else {
                get_base_price_in_rel(Some(coin.ticker().to_string()), Some("ETH".to_string())).await
            };

            price_in_eth
                .and_then(|price_in_eth| gas_cost_eth.checked_div(price_in_eth))
                .ok_or_else(|| {
                    WatcherRewardError::RPCError(format!("Price of coin {} in ETH could not be found", coin.ticker()))
                })?
        },
    };

    let send_contract_reward_on_spend = false;

    Ok(WatcherReward {
        amount,
        is_exact_amount,
        reward_target,
        send_contract_reward_on_spend,
    })
}

/// Extract a secret from the `spend_tx`.
/// Note spender could generate the spend with several inputs where the only one input is the p2sh script.
pub fn extract_secret(secret_hash: &[u8], spend_tx: &[u8]) -> Result<[u8; 32], String> {
    let spend_tx: UtxoTx = try_s!(deserialize(spend_tx).map_err(|e| ERRL!("{:?}", e)));
    extract_secret_v2(secret_hash, &spend_tx)
}

/// Extract a secret from the `spend_tx`.
/// Note spender could generate the spend with several inputs where the only one input is the p2sh script.
pub fn extract_secret_v2(secret_hash: &[u8], spend_tx: &UtxoTx) -> Result<[u8; 32], String> {
    let expected_secret_hash = if secret_hash.len() == 32 {
        ripemd160(secret_hash)
    } else {
        let secret_hash: [u8; 20] = try_s!(secret_hash.try_into());
        H160::from(secret_hash)
    };
    for input in spend_tx.inputs.iter() {
        let script: Script = input.script_sig.clone().into();
        for instruction in script.iter().flatten() {
            if instruction.opcode == Opcode::OP_PUSHBYTES_32 {
                if let Some(secret) = instruction.data {
                    let actual_secret_hash = dhash160(secret);
                    if actual_secret_hash == expected_secret_hash {
                        return Ok(try_s!(secret.try_into()));
                    }
                }
            }
        }
    }
    ERR!("Couldn't extract secret")
}

pub fn my_address<T: UtxoCommonOps>(coin: &T) -> MmResult<String, MyAddressError> {
    match coin.as_ref().derivation_method {
        DerivationMethod::SingleAddress(ref my_address) => {
            my_address.display_address().map_to_mm(MyAddressError::InternalError)
        },
        DerivationMethod::HDWallet(_) => MmError::err(MyAddressError::UnexpectedDerivationMethod(
            "'my_address' is deprecated for HD wallets".to_string(),
        )),
    }
}

pub fn dex_address<T: UtxoCommonOps + SwapOps>(coin: &T) -> Result<Address, String> {
    address_from_raw_pubkey(
        coin.dex_pubkey(),
        coin.as_ref().conf.address_prefixes.clone(),
        coin.as_ref().conf.checksum_type,
        coin.as_ref().conf.bech32_hrp.clone(),
        coin.addr_format().clone(),
    )
}

pub fn burn_address<T: UtxoCommonOps + SwapOps>(coin: &T) -> Result<Address, String> {
    address_from_raw_pubkey(
        coin.burn_pubkey(),
        coin.as_ref().conf.address_prefixes.clone(),
        coin.as_ref().conf.checksum_type,
        coin.as_ref().conf.bech32_hrp.clone(),
        coin.addr_format().clone(),
    )
}

/// Hash message for signature using Bitcoin's message signing format.
/// sha256(sha256(PREFIX_LENGTH + PREFIX + MESSAGE_LENGTH + MESSAGE))
pub fn sign_message_hash(coin: &UtxoCoinFields, message: &str) -> Option<[u8; 32]> {
    let message_prefix = coin.conf.sign_message_prefix.clone()?;
    let mut stream = Stream::new();
    let prefix_len = CompactInteger::from(message_prefix.len());
    prefix_len.serialize(&mut stream);
    stream.append_slice(message_prefix.as_bytes());
    let msg_len = CompactInteger::from(message.len());
    msg_len.serialize(&mut stream);
    stream.append_slice(message.as_bytes());
    Some(dhash256(&stream.out()).take())
}

pub fn sign_message(coin: &UtxoCoinFields, message: &str) -> SignatureResult<String> {
    let message_hash = sign_message_hash(coin, message).ok_or(SignatureError::PrefixNotFound)?;
    let private_key = coin.priv_key_policy.activated_key_or_err()?.private();
    let signature = private_key.sign_compact(&H256::from(message_hash))?;
    Ok(STANDARD.encode(&*signature))
}

pub fn verify_message<T: UtxoCommonOps>(
    coin: &T,
    signature_base64: &str,
    message: &str,
    address: &str,
) -> VerificationResult<bool> {
    let message_hash = sign_message_hash(coin.as_ref(), message).ok_or(VerificationError::PrefixNotFound)?;
    let signature = CompactSignature::try_from(STANDARD.decode(signature_base64)?)
        .map_to_mm(|err| VerificationError::SignatureDecodingError(err.to_string()))?;
    let recovered_pubkey = Public::recover_compact(&H256::from(message_hash), &signature)?;
    let received_address = checked_address_from_str(coin, address)?;
    Ok(AddressHashEnum::from(recovered_pubkey.address_hash()) == *received_address.hash())
}

pub fn my_balance<T>(coin: T) -> BalanceFut<CoinBalance>
where
    T: UtxoCommonOps + GetUtxoListOps + MarketCoinOps,
{
    let fut = async move {
        let my_address = coin
            .as_ref()
            .derivation_method
            .single_addr_or_err()
            .await
            .mm_err(BalanceError::from)?;
        address_balance(&coin, &my_address).await
    };
    Box::new(fut.boxed().compat())
}

/// Takes raw transaction as input and returns tx hash in hexadecimal format
pub fn send_raw_tx(coin: &UtxoCoinFields, tx: &str) -> Box<dyn Future<Item = String, Error = String> + Send> {
    let bytes = try_fus!(hex::decode(tx));
    Box::new(
        coin.rpc_client
            .send_raw_transaction(bytes.into())
            .map_err(|e| ERRL!("{}", e))
            .map(|hash| format!("{:?}", hash)),
    )
}

/// Takes raw transaction bytes as input and returns tx hash in hexadecimal format
pub fn send_raw_tx_bytes(
    coin: &UtxoCoinFields,
    tx_bytes: &[u8],
) -> Box<dyn Future<Item = String, Error = String> + Send> {
    Box::new(
        coin.rpc_client
            .send_raw_transaction(tx_bytes.into())
            .map_err(|e| ERRL!("{}", e))
            .map(|hash| format!("{:?}", hash)),
    )
}

/// Helper to load unspent outputs from cache or rpc
async fn get_unspents_for_inputs(
    coin: &UtxoCoinFields,
    inputs: &Vec<TransactionInput>,
) -> Result<Vec<UnspentInfo>, RawTransactionError> {
    let txids_reversed = inputs
        .iter()
        .map(|input| input.previous_output.hash.reversed().into()) // reverse hashes to send to electrum
        .collect::<HashSet<H256Json>>();

    if txids_reversed.is_empty() {
        return Ok(vec![]);
    }

    let prev_txns_loaded = utxo_common::get_verbose_transactions_from_cache_or_rpc(coin, txids_reversed)
        .await
        .map_err(|err| RawTransactionError::InvalidParam(err.to_string()))?;

    let mut unspents_loaded = Vec::with_capacity(inputs.len());

    for input in inputs {
        let prev_tx = prev_txns_loaded
            .iter()
            .find(|prev_tx| (*prev_tx.0).reversed() == input.previous_output.hash.into())
            .ok_or_else(|| {
                RawTransactionError::NonExistentPrevOutputError(format!(
                    "{}/{}",
                    input.previous_output.hash, input.previous_output.index
                ))
            });
        let prev_tx = prev_tx?.1.to_inner();
        if (input.previous_output.index as usize) >= prev_tx.vout.len() {
            return Err(RawTransactionError::NonExistentPrevOutputError(format!(
                "{}/{}",
                input.previous_output.hash, input.previous_output.index
            )));
        }
        let prev_script = Script::from(
            prev_tx.vout[input.previous_output.index as usize]
                .clone()
                .script
                .hex
                .to_vec(),
        );
        let prev_amount = prev_tx.vout[input.previous_output.index as usize]
            .value
            .ok_or_else(|| {
                RawTransactionError::NonExistentPrevOutputError(String::from("No amount in transaction vout"))
            })?;
        let prev_amount = prev_amount.try_into().expect("Amount conversion must succeed");

        unspents_loaded.push(UnspentInfo {
            outpoint: OutPoint {
                hash: input.previous_output.hash,
                index: input.previous_output.index,
            },
            value: sat_from_big_decimal(&prev_amount, coin.decimals)
                .expect("Conversion to satoshi from bigdecimal must be valid"),
            height: None,
            script: prev_script,
        });
    }
    Ok(unspents_loaded)
}

/// Takes args with a raw transaction in hexadecimal format and previous transactions data as input
/// Returns signed tx in hexadecimal format
pub async fn sign_raw_tx<T: AsRef<UtxoCoinFields> + UtxoTxGenerationOps>(
    coin: &T,
    args: &SignRawTransactionRequest,
) -> RawTransactionResult {
    if let SignRawTransactionEnum::UTXO(utxo_args) = &args.tx {
        sign_raw_utxo_tx(coin, utxo_args).await
    } else {
        MmError::err(RawTransactionError::InvalidParam("utxo type expected".to_string()))
    }
}

/// Takes args with a raw transaction in hexadecimal format and previous transactions data as input
/// Returns signed tx in hexadecimal format
async fn sign_raw_utxo_tx<T: AsRef<UtxoCoinFields> + UtxoTxGenerationOps>(
    coin: &T,
    args: &SignUtxoTransactionParams,
) -> RawTransactionResult {
    let tx_bytes =
        hex::decode(args.tx_hex.as_bytes()).map_to_mm(|e| RawTransactionError::DecodeError(e.to_string()))?;
    let tx: UtxoTx = deserialize(tx_bytes.as_slice()).map_to_mm(|e| RawTransactionError::DecodeError(e.to_string()))?;

    let mut unspents = vec![];

    if let Some(prev_txns) = &args.prev_txns {
        for prev_utxo in prev_txns.iter() {
            let prev_script = hex::decode(prev_utxo.clone().script_pub_key)
                .map_to_mm(|e| RawTransactionError::DecodeError(e.to_string()))?
                .into();

            let prev_hash = hex::decode(prev_utxo.tx_hash.as_bytes())
                .map_to_mm(|e| RawTransactionError::DecodeError(e.to_string()))?;
            let prev_hash = {
                let prev_hash_len = prev_hash.len();
                let arr: [u8; 32] = prev_hash.try_into().map_to_mm(|_| {
                    RawTransactionError::DecodeError(format!(
                        "Invalid prev_out_hash length: expected 32 bytes, got {}",
                        prev_hash_len
                    ))
                })?;
                arr.into()
            };

            unspents.push(UnspentInfo {
                outpoint: OutPoint {
                    hash: prev_hash,
                    index: prev_utxo.index,
                },
                value: sat_from_big_decimal(&prev_utxo.amount, coin.as_ref().decimals)
                    .expect("conversion satoshi from bigdecimal must be valid"),
                height: None,
                script: prev_script,
            });
        }
    }

    let inputs_to_load = tx
        .inputs()
        .iter()
        .filter(|input| !unspents.iter().any(|u| u.outpoint == input.previous_output))
        .cloned()
        .collect::<Vec<TransactionInput>>();

    // If some previous utxos are not provided in the params load them from the chain
    if !inputs_to_load.is_empty() {
        let loaded_unspents = get_unspents_for_inputs(coin.as_ref(), &inputs_to_load).await?;
        unspents.extend(loaded_unspents.into_iter());
    }

    // TODO: use zeroise for privkey
    let key_pair = coin.as_ref().priv_key_policy.activated_key_or_err().unwrap();

    let mut input_signer_incomplete = TransactionInputSigner::from(tx);
    input_signer_incomplete.consensus_branch_id = coin.as_ref().conf.consensus_branch_id;

    let builder = UtxoTxBuilder::new(coin)
        .await
        .with_transaction_input_signer(input_signer_incomplete)
        .add_available_inputs(unspents);
    let unsigned = builder
        .build_unchecked()
        .await
        .map_err(|e| RawTransactionError::InvalidParam(e.to_string()))?;
    debug!("Unsigned tx = {:?} for signing", unsigned);

    let signature_version = coin.as_ref().conf.signature_version;
    let tx_signed = sign_tx(unsigned, key_pair, signature_version, coin.as_ref().conf.fork_id)
        .map_err(|err| RawTransactionError::SigningError(err.to_string()))?;

    let tx_signed_bytes = serialize_with_flags(&tx_signed, SERIALIZE_TRANSACTION_WITNESS);
    Ok(RawTransactionRes {
        tx_hex: tx_signed_bytes.into(),
    })
}

pub fn wait_for_confirmations(
    coin: &UtxoCoinFields,
    input: ConfirmPaymentInput,
) -> Box<dyn Future<Item = (), Error = String> + Send> {
    let mut tx: UtxoTx = try_fus!(deserialize(input.payment_tx.as_slice()).map_err(|e| ERRL!("{:?}", e)));
    tx.tx_hash_algo = coin.tx_hash_algo;
    coin.rpc_client.wait_for_confirmations(
        tx.hash().reversed().into(),
        tx.expiry_height,
        input.confirmations as u32,
        input.requires_nota,
        input.wait_until,
        input.check_every,
    )
}

#[derive(Debug)]
pub enum WaitForOutputSpendErr {
    NoOutputWithIndex(usize),
    Timeout { wait_until: u64, now: u64 },
}

pub async fn wait_for_output_spend_impl(
    coin: &UtxoCoinFields,
    tx: &UtxoTx,
    output_index: usize,
    from_block: u64,
    wait_until: u64,
    check_every: f64,
) -> MmResult<UtxoTx, WaitForOutputSpendErr> {
    let script_pubkey = &tx
        .outputs
        .get(output_index)
        .or_mm_err(|| WaitForOutputSpendErr::NoOutputWithIndex(output_index))?
        .script_pubkey;
    loop {
        match coin
            .rpc_client
            .find_output_spend(
                tx.hash(),
                script_pubkey,
                output_index,
                BlockHashOrHeight::Height(from_block as i64),
                coin.tx_hash_algo,
            )
            .compat()
            .await
        {
            Ok(Some(spent_output_info)) => {
                return Ok(spent_output_info.spending_tx);
            },
            Ok(None) => (),
            Err(e) => error!("Error on find_output_spend_of_tx: {}", e),
        };

        let now = now_sec();
        if now > wait_until {
            return MmError::err(WaitForOutputSpendErr::Timeout { wait_until, now });
        }
        Timer::sleep(check_every).await;
    }
}

pub async fn wait_for_output_spend<T: AsRef<UtxoCoinFields> + Send + Sync + 'static>(
    coin: T,
    tx_bytes: &[u8],
    output_index: usize,
    from_block: u64,
    wait_until: u64,
    check_every: f64,
) -> TransactionResult {
    let mut tx: UtxoTx = try_tx_s!(deserialize(tx_bytes).map_err(|e| ERRL!("{:?}", e)));
    tx.tx_hash_algo = coin.as_ref().tx_hash_algo;

    wait_for_output_spend_impl(coin.as_ref(), &tx, output_index, from_block, wait_until, check_every)
        .await
        .map(|tx| tx.into())
        .map_err(|e| TransactionErr::Plain(format!("{:?}", e)))
}

pub fn tx_enum_from_bytes(coin: &UtxoCoinFields, bytes: &[u8]) -> Result<TransactionEnum, MmError<TxMarshalingErr>> {
    let mut transaction: UtxoTx = deserialize(bytes).map_to_mm(|e| TxMarshalingErr::InvalidInput(e.to_string()))?;

    let serialized_length = transaction.tx_hex().len();
    if bytes.len() != serialized_length {
        return MmError::err(TxMarshalingErr::CrossCheckFailed(format!(
            "Expected '{}' lenght of the serialized transaction, found '{}'",
            bytes.len(),
            serialized_length
        )));
    }

    transaction.tx_hash_algo = coin.tx_hash_algo;
    Ok(transaction.into())
}

pub fn current_block(coin: &UtxoCoinFields) -> Box<dyn Future<Item = u64, Error = String> + Send> {
    Box::new(coin.rpc_client.get_block_count().map_err(|e| ERRL!("{}", e)))
}

pub fn display_priv_key(coin: &UtxoCoinFields) -> Result<String, String> {
    match coin.priv_key_policy {
        PrivKeyPolicy::Iguana(ref key_pair) => Ok(key_pair.private().to_string()),
        PrivKeyPolicy::HDWallet {
            activated_key: ref activated_key_pair,
            ..
        } => Ok(activated_key_pair.private().to_string()),
        PrivKeyPolicy::Trezor => ERR!("'display_priv_key' is not supported for Hardware Wallets"),
        #[cfg(target_arch = "wasm32")]
        PrivKeyPolicy::Metamask(_) => ERR!("'display_priv_key' doesn't support Metamask"),
    }
}

pub fn min_tx_amount(coin: &UtxoCoinFields) -> BigDecimal {
    big_decimal_from_sat(coin.dust_amount as i64, coin.decimals)
}

pub fn min_trading_vol(coin: &UtxoCoinFields) -> MmNumber {
    if coin.conf.ticker == "BTC" {
        return MmNumber::from(MIN_BTC_TRADING_VOL);
    }
    let dust_multiplier = MmNumber::from(10);
    dust_multiplier * min_tx_amount(coin).into()
}

pub fn is_asset_chain(coin: &UtxoCoinFields) -> bool { coin.conf.asset_chain }

pub const fn should_burn_dex_fee() -> bool { false } // TODO: fix back to true when negotiation version added

pub async fn get_raw_transaction(coin: &UtxoCoinFields, req: RawTransactionRequest) -> RawTransactionResult {
    let hash = H256Json::from_str(&req.tx_hash).map_to_mm(|e| RawTransactionError::InvalidHashError(e.to_string()))?;
    let hex = coin
        .rpc_client
        .get_transaction_bytes(&hash)
        .compat()
        .await
        .map_err(|e| RawTransactionError::Transport(e.to_string()))?;
    Ok(RawTransactionRes { tx_hex: hex })
}

pub async fn get_tx_hex_by_hash(coin: &UtxoCoinFields, tx_hash: Vec<u8>) -> RawTransactionResult {
    let len = tx_hash.len();
    let hash: [u8; 32] = tx_hash.try_into().map_to_mm(|_| {
        RawTransactionError::InvalidHashError(format!("Invalid hash length: expected 32, got {}", len))
    })?;

    let hex = coin
        .rpc_client
        .get_transaction_bytes(&H256Json::from(hash))
        .compat()
        .await
        .map_err(|e| RawTransactionError::Transport(e.to_string()))?;
    Ok(RawTransactionRes { tx_hex: hex })
}

pub async fn withdraw<T>(coin: T, req: WithdrawRequest) -> WithdrawResult
where
    T: UtxoCommonOps
        + GetUtxoListOps
        + MarketCoinOps
        + CoinWithDerivationMethod
        + GetWithdrawSenderAddress<Address = Address, Pubkey = Public>,
{
    StandardUtxoWithdraw::new(coin, req).await?.build().await
}

pub async fn init_withdraw<T>(
    ctx: MmArc,
    coin: T,
    req: WithdrawRequest,
    task_handle: WithdrawTaskHandleShared,
) -> WithdrawResult
where
    T: UtxoCommonOps
        + GetUtxoListOps
        + UtxoSignerOps
        + CoinWithDerivationMethod
        + GetWithdrawSenderAddress<Address = Address, Pubkey = Public>,
{
    InitUtxoWithdraw::new(ctx, coin, req, task_handle).await?.build().await
}

pub async fn get_withdraw_from_address<T>(
    coin: &T,
    req: &WithdrawRequest,
) -> MmResult<WithdrawSenderAddress<Address, Public>, WithdrawError>
where
    T: CoinWithDerivationMethod + HDWalletCoinOps<HDWallet = UtxoHDWallet> + HDCoinWithdrawOps + UtxoCommonOps,
{
    match coin.derivation_method() {
        DerivationMethod::SingleAddress(my_address) => get_withdraw_iguana_sender(coin, req, my_address),
        DerivationMethod::HDWallet(hd_wallet) => {
            let from = req.from.clone().or_mm_err(|| WithdrawError::FromAddressNotFound)?;
            coin.get_withdraw_hd_sender(hd_wallet, &from)
                .await
                .mm_err(WithdrawError::from)
        },
    }
}

#[allow(clippy::result_large_err)]
pub fn get_withdraw_iguana_sender<T: UtxoCommonOps>(
    coin: &T,
    req: &WithdrawRequest,
    my_address: &Address,
) -> MmResult<WithdrawSenderAddress<Address, Public>, WithdrawError> {
    if req.from.is_some() {
        let error = "'from' is not supported if the coin is initialized with an Iguana private key";
        return MmError::err(WithdrawError::UnexpectedFromAddress(error.to_owned()));
    }
    let pubkey = coin
        .my_public_key()
        .mm_err(|e| WithdrawError::InternalError(e.to_string()))?;
    Ok(WithdrawSenderAddress {
        address: my_address.clone(),
        pubkey: *pubkey,
        derivation_path: None,
    })
}

pub fn decimals(coin: &UtxoCoinFields) -> u8 { coin.decimals }

pub fn convert_to_address<T: UtxoCommonOps>(coin: &T, from: &str, to_address_format: Json) -> Result<String, String> {
    let to_address_format: UtxoAddressFormat =
        json::from_value(to_address_format).map_err(|e| ERRL!("Error on parse UTXO address format {:?}", e))?;
    let from_address = try_s!(coin.address_from_str(from));
    match to_address_format {
        UtxoAddressFormat::Standard => {
            // assuming convertion to p2pkh
            Ok(LegacyAddress::new(
                from_address.hash(),
                coin.as_ref().conf.address_prefixes.p2pkh.clone(),
                coin.as_ref().conf.checksum_type,
            )
            .to_string())
        },
        UtxoAddressFormat::Segwit => {
            let bech32_hrp = &coin.as_ref().conf.bech32_hrp;
            match bech32_hrp {
                Some(hrp) => Ok(SegwitAddress::new(from_address.hash(), hrp.clone()).to_string()),
                None => ERR!("Cannot convert to a segwit address for a coin with no bech32_hrp in config"),
            }
        },
        UtxoAddressFormat::CashAddress { network, .. } => Ok(try_s!(from_address
            .to_cashaddress(&network, &coin.as_ref().conf.address_prefixes)
            .and_then(|cashaddress| cashaddress.encode()))),
    }
}

pub fn validate_address<T: UtxoCommonOps>(coin: &T, address: &str) -> ValidateAddressResult {
    let result = coin.address_from_str(address);
    let address = match result {
        Ok(addr) => addr,
        Err(e) => {
            return ValidateAddressResult {
                is_valid: false,
                reason: Some(e.to_string()),
            }
        },
    };

    let is_p2pkh = address.prefix() == &coin.as_ref().conf.address_prefixes.p2pkh;
    let is_p2sh = address.prefix() == &coin.as_ref().conf.address_prefixes.p2sh;
    let is_segwit =
        address.hrp().is_some() && address.hrp() == &coin.as_ref().conf.bech32_hrp && coin.as_ref().conf.segwit;

    if is_p2pkh || is_p2sh || is_segwit {
        ValidateAddressResult {
            is_valid: true,
            reason: None,
        }
    } else {
        ValidateAddressResult {
            is_valid: false,
            reason: Some(ERRL!("Address {} has invalid prefix", address)),
        }
    }
}

// Quick fix for null valued coin fields in fee details of old tx history entries
#[cfg(not(target_arch = "wasm32"))]
async fn tx_history_migration_1<T>(coin: &T, ctx: &MmArc)
where
    T: UtxoStandardOps + UtxoCommonOps + MmCoin + MarketCoinOps,
{
    const MIGRATION_NUMBER: u64 = 1;
    let history = match coin.load_history_from_file(ctx).compat().await {
        Ok(history) => history,
        Err(e) => {
            log_tag!(
                ctx,
                "",
                "tx_history",
                "coin" => coin.as_ref().conf.ticker;
                fmt = "Error {} on 'load_history_from_file', stop the history loop", e
            );
            return;
        },
    };

    let mut updated = false;
    let to_write: Vec<TransactionDetails> = history
        .into_iter()
        .filter_map(|mut tx| match tx.fee_details {
            Some(TxFeeDetails::Utxo(ref mut fee_details)) => {
                if fee_details.coin.is_none() {
                    fee_details.coin = Some(String::from(&tx.coin));
                    updated = true;
                }
                Some(tx)
            },
            Some(_) => None,
            None => Some(tx),
        })
        .collect();

    if updated {
        if let Err(e) = coin.save_history_to_file(ctx, to_write).compat().await {
            log_tag!(
                ctx,
                "",
                "tx_history",
                "coin" => coin.as_ref().conf.ticker;
                fmt = "Error {} on 'save_history_to_file'", e
            );
            return;
        };
    }
    if let Err(e) = coin.update_migration_file(ctx, MIGRATION_NUMBER).compat().await {
        log_tag!(
            ctx,
            "",
            "tx_history",
            "coin" => coin.as_ref().conf.ticker;
            fmt = "Error {} on 'update_migration_file'", e
        );
    };
}

#[cfg(not(target_arch = "wasm32"))]
async fn migrate_tx_history<T>(coin: &T, ctx: &MmArc)
where
    T: UtxoStandardOps + UtxoCommonOps + MmCoin + MarketCoinOps,
{
    let current_migration = coin.get_tx_history_migration(ctx).compat().await.unwrap_or(0);
    if current_migration < 1 {
        tx_history_migration_1(coin, ctx).await;
    }
}

#[allow(clippy::cognitive_complexity)]
pub async fn process_history_loop<T>(coin: T, ctx: MmArc)
where
    T: UtxoStandardOps + UtxoCommonOps + MmCoin + MarketCoinOps,
{
    #[cfg(not(target_arch = "wasm32"))]
    migrate_tx_history(&coin, &ctx).await;

    let mut my_balance: Option<CoinBalance> = None;
    let history = match coin.load_history_from_file(&ctx).compat().await {
        Ok(history) => history,
        Err(e) => {
            log_tag!(
                ctx,
                "",
                "tx_history",
                "coin" => coin.as_ref().conf.ticker;
                fmt = "Error {} on 'load_history_from_file', stop the history loop", e
            );
            return;
        },
    };

    let mut history_map: HashMap<H256Json, TransactionDetails> = history
        .into_iter()
        .filter_map(|tx| {
            let tx_hash = H256Json::from_str(tx.tx.tx_hash()?).ok()?;
            Some((tx_hash, tx))
        })
        .collect();

    let mut success_iteration = 0i32;
    loop {
        if ctx.is_stopping() {
            break;
        };
        {
            let coins_ctx = CoinsContext::from_ctx(&ctx).unwrap();
            let coins = coins_ctx.coins.lock().await;
            if !coins.contains_key(&coin.as_ref().conf.ticker) {
                log_tag!(ctx, "", "tx_history", "coin" => coin.as_ref().conf.ticker; fmt = "Loop stopped");
                break;
            };
        }

        let actual_balance = match coin.my_balance().compat().await {
            Ok(actual_balance) => Some(actual_balance),
            Err(err) => {
                log_tag!(
                    ctx,
                    "",
                    "tx_history",
                    "coin" => coin.as_ref().conf.ticker;
                    fmt = "Error {:?} on getting balance", err
                );
                None
            },
        };

        let need_update = history_map.iter().any(|(_, tx)| tx.should_update());
        match (&my_balance, &actual_balance) {
            (Some(prev_balance), Some(actual_balance)) if prev_balance == actual_balance && !need_update => {
                // my balance hasn't been changed, there is no need to reload tx_history
                Timer::sleep(30.).await;
                continue;
            },
            _ => (),
        }

        let metrics = ctx.metrics.clone();
        let tx_ids = match coin.request_tx_history(metrics).await {
            RequestTxHistoryResult::Ok(tx_ids) => tx_ids,
            RequestTxHistoryResult::Retry { error } => {
                log_tag!(
                    ctx,
                    "",
                    "tx_history",
                    "coin" => coin.as_ref().conf.ticker;
                    fmt = "{}, retrying", error
                );
                Timer::sleep(10.).await;
                continue;
            },
            RequestTxHistoryResult::HistoryTooLarge => {
                log_tag!(
                    ctx,
                    "",
                    "tx_history",
                    "coin" => coin.as_ref().conf.ticker;
                    fmt = "Got `history too large`, stopping further attempts to retrieve it"
                );
                *coin.as_ref().history_sync_state.lock().unwrap() = HistorySyncState::Error(json!({
                    "code": HISTORY_TOO_LARGE_ERR_CODE,
                    "message": "Got `history too large` error from Electrum server. History is not available",
                }));
                break;
            },
            RequestTxHistoryResult::CriticalError(e) => {
                log_tag!(
                    ctx,
                    "",
                    "tx_history",
                    "coin" => coin.as_ref().conf.ticker;
                    fmt = "{}, stopping futher attempts to retreive it", e
                );
                break;
            },
        };

        // Remove transactions in the history_map that are not in the requested transaction list anymore
        let history_length = history_map.len();
        let requested_ids: HashSet<H256Json> = tx_ids.iter().map(|x| x.0).collect();
        history_map.retain(|hash, _| requested_ids.contains(hash));

        if history_map.len() < history_length {
            let to_write: Vec<TransactionDetails> = history_map.values().cloned().collect();
            if let Err(e) = coin.save_history_to_file(&ctx, to_write).compat().await {
                log_tag!(
                    ctx,
                    "",
                    "tx_history",
                    "coin" => coin.as_ref().conf.ticker;
                    fmt = "Error {} on 'save_history_to_file', stop the history loop", e
                );
                return;
            };
        }

        let mut transactions_left = if tx_ids.len() > history_map.len() {
            *coin.as_ref().history_sync_state.lock().unwrap() = HistorySyncState::InProgress(json!({
                "transactions_left": tx_ids.len() - history_map.len()
            }));
            tx_ids.len() - history_map.len()
        } else {
            *coin.as_ref().history_sync_state.lock().unwrap() = HistorySyncState::InProgress(json!({
                "transactions_left": 0
            }));
            0
        };

        // This is the cache of the already requested transactions.
        let mut input_transactions = HistoryUtxoTxMap::default();
        for (txid, height) in tx_ids {
            let mut updated = false;
            match history_map.entry(txid) {
                Entry::Vacant(e) => {
                    mm_counter!(ctx.metrics, "tx.history.request.count", 1, "coin" => coin.as_ref().conf.ticker.clone(), "method" => "tx_detail_by_hash");

                    match coin.tx_details_by_hash(&txid, &mut input_transactions).await {
                        Ok(mut tx_details) => {
                            mm_counter!(ctx.metrics, "tx.history.response.count", 1, "coin" => coin.as_ref().conf.ticker.clone(), "method" => "tx_detail_by_hash");

                            if tx_details.block_height == 0 && height > 0 {
                                tx_details.block_height = height;
                            }

                            e.insert(tx_details);
                            if transactions_left > 0 {
                                transactions_left -= 1;
                                *coin.as_ref().history_sync_state.lock().unwrap() =
                                    HistorySyncState::InProgress(json!({ "transactions_left": transactions_left }));
                            }
                            updated = true;
                        },
                        Err(e) => log_tag!(
                            ctx,
                            "",
                            "tx_history",
                            "coin" => coin.as_ref().conf.ticker;
                            fmt = "Error {:?} on getting the details of {:?}, skipping the tx", e, txid
                        ),
                    }
                },
                Entry::Occupied(mut e) => {
                    // update block height for previously unconfirmed transaction
                    if e.get().should_update_block_height() && height > 0 {
                        e.get_mut().block_height = height;
                        updated = true;
                    }
                    if e.get().should_update_timestamp() || e.get().firo_negative_fee() {
                        mm_counter!(ctx.metrics, "tx.history.request.count", 1, "coin" => coin.as_ref().conf.ticker.clone(), "method" => "tx_detail_by_hash");

                        match coin.tx_details_by_hash(&txid, &mut input_transactions).await {
                            Ok(tx_details) => {
                                mm_counter!(ctx.metrics, "tx.history.response.count", 1, "coin" => coin.as_ref().conf.ticker.clone(), "method" => "tx_detail_by_hash");
                                // replace with new tx details in case we need to update any data
                                e.insert(tx_details);
                                updated = true;
                            },
                            Err(e) => log_tag!(
                                ctx,
                                "",
                                "tx_history",
                                "coin" => coin.as_ref().conf.ticker;
                                fmt = "Error {:?} on getting the details of {:?}, skipping the tx", e, txid
                            ),
                        }
                    }
                },
            }
            if updated {
                let to_write: Vec<TransactionDetails> = history_map.values().cloned().collect();
                if let Err(e) = coin.save_history_to_file(&ctx, to_write).compat().await {
                    log_tag!(
                        ctx,
                        "",
                        "tx_history",
                        "coin" => coin.as_ref().conf.ticker;
                        fmt = "Error {} on 'save_history_to_file', stop the history loop", e
                    );
                    return;
                };
            }
        }
        *coin.as_ref().history_sync_state.lock().unwrap() = HistorySyncState::Finished;

        if success_iteration == 0 {
            log_tag!(
                ctx,
                "😅",
                "tx_history",
                "coin" => coin.as_ref().conf.ticker;
                fmt = "history has been loaded successfully"
            );
        }

        my_balance = actual_balance;
        success_iteration += 1;
        Timer::sleep(30.).await;
    }
}

pub async fn request_tx_history<T>(coin: &T, metrics: MetricsArc) -> RequestTxHistoryResult
where
    T: UtxoCommonOps + MmCoin + MarketCoinOps,
{
    let my_address = match coin.my_address() {
        Ok(addr) => addr,
        Err(e) => {
            return RequestTxHistoryResult::CriticalError(ERRL!(
                "Error on getting self address: {}. Stop tx history",
                e
            ))
        },
    };

    let tx_ids = match &coin.as_ref().rpc_client {
        UtxoRpcClientEnum::Native(client) => {
            let mut from = 0;
            let mut all_transactions = vec![];
            loop {
                mm_counter!(metrics, "tx.history.request.count", 1,
                    "coin" => coin.as_ref().conf.ticker.clone(), "client" => "native", "method" => "listtransactions");

                let transactions = match client.list_transactions(100, from).compat().await {
                    Ok(value) => value,
                    Err(e) => {
                        return RequestTxHistoryResult::Retry {
                            error: ERRL!("Error {} on list transactions", e),
                        };
                    },
                };

                mm_counter!(metrics, "tx.history.response.count", 1,
                    "coin" => coin.as_ref().conf.ticker.clone(), "client" => "native", "method" => "listtransactions");

                if transactions.is_empty() {
                    break;
                }
                from += 100;
                all_transactions.extend(transactions);
            }

            mm_counter!(metrics, "tx.history.response.total_length", all_transactions.len() as u64,
                "coin" => coin.as_ref().conf.ticker.clone(), "client" => "native", "method" => "listtransactions");

            all_transactions
                .into_iter()
                .filter_map(|item| {
                    if item.address == my_address {
                        Some((item.txid, item.blockindex))
                    } else {
                        None
                    }
                })
                .collect()
        },
        UtxoRpcClientEnum::Electrum(client) => {
            let my_address = match coin.as_ref().derivation_method.single_addr_or_err().await {
                Ok(my_address) => my_address,
                Err(e) => return RequestTxHistoryResult::CriticalError(e.to_string()),
            };
            let script = match output_script(&my_address) {
                Ok(script) => script,
                Err(err) => return RequestTxHistoryResult::CriticalError(err.to_string()),
            };
            let script_hash = electrum_script_hash(&script);

            mm_counter!(metrics, "tx.history.request.count", 1,
                "coin" => coin.as_ref().conf.ticker.clone(), "client" => "electrum", "method" => "blockchain.scripthash.get_history");

            let electrum_history = match client.scripthash_get_history(&hex::encode(script_hash)).compat().await {
                Ok(value) => value,
                Err(e) => match &e.error {
                    JsonRpcErrorType::InvalidRequest(e)
                    | JsonRpcErrorType::Parse(_, e)
                    | JsonRpcErrorType::Transport(e)
                    | JsonRpcErrorType::Internal(e) => {
                        return RequestTxHistoryResult::Retry {
                            error: ERRL!("Error {} on scripthash_get_history", e),
                        };
                    },
                    JsonRpcErrorType::Response(_addr, err) => {
                        if HISTORY_TOO_LARGE_ERROR.eq(err) {
                            return RequestTxHistoryResult::HistoryTooLarge;
                        } else {
                            return RequestTxHistoryResult::Retry {
                                error: ERRL!("Error {:?} on scripthash_get_history", e),
                            };
                        }
                    },
                },
            };
            mm_counter!(metrics, "tx.history.response.count", 1,
                "coin" => coin.as_ref().conf.ticker.clone(), "client" => "electrum", "method" => "blockchain.scripthash.get_history");

            mm_counter!(metrics, "tx.history.response.total_length", electrum_history.len() as u64,
                "coin" => coin.as_ref().conf.ticker.clone(), "client" => "electrum", "method" => "blockchain.scripthash.get_history");

            // electrum returns the most recent transactions in the end but we need to
            // process them first so rev is required
            electrum_history
                .into_iter()
                .rev()
                .map(|item| {
                    let height = if item.height < 0 { 0 } else { item.height as u64 };
                    (item.tx_hash, height)
                })
                .collect()
        },
    };
    RequestTxHistoryResult::Ok(tx_ids)
}

pub async fn tx_details_by_hash<T: UtxoCommonOps>(
    coin: &T,
    hash: &H256Json,
    input_transactions: &mut HistoryUtxoTxMap,
) -> Result<TransactionDetails, String> {
    let ticker = &coin.as_ref().conf.ticker;
    let verbose_tx = try_s!(coin.as_ref().rpc_client.get_verbose_transaction(hash).compat().await);
    let mut tx: UtxoTx = try_s!(deserialize(verbose_tx.hex.as_slice()).map_err(|e| ERRL!("{:?}", e)));
    tx.tx_hash_algo = coin.as_ref().tx_hash_algo;
    let my_address = try_s!(coin.as_ref().derivation_method.single_addr_or_err().await);

    input_transactions.insert(*hash, HistoryUtxoTx {
        tx: tx.clone(),
        height: verbose_tx.height,
    });

    let mut input_amount = 0;
    let mut output_amount = 0;
    let mut from_addresses = Vec::new();
    let mut to_addresses = Vec::new();
    let mut spent_by_me = 0;
    let mut received_by_me = 0;

    for input in tx.inputs.iter() {
        // input transaction is zero if the tx is the coinbase transaction
        if input.previous_output.hash.is_zero() {
            continue;
        }

        let prev_tx_hash: H256Json = input.previous_output.hash.reversed().into();
        let prev_tx = try_s!(
            coin.get_mut_verbose_transaction_from_map_or_rpc(prev_tx_hash, input_transactions)
                .await
        );
        let prev_tx = &mut prev_tx.tx;
        prev_tx.tx_hash_algo = coin.as_ref().tx_hash_algo;

        let prev_output_index: usize = try_s!(input.previous_output.index.try_into());
        let prev_tx_output = prev_tx.outputs.get(prev_output_index).ok_or(ERRL!(
            "Previous output index is out of bound: coin={}, prev_output_index={}, prev_tx_hash={}, tx_hash={}, tx_hex={:02x}",
            ticker,
            prev_output_index,
            prev_tx_hash,
            hash,
            verbose_tx.hex,
        ))?;
        input_amount += prev_tx_output.value;
        let from: Vec<Address> = try_s!(coin.addresses_from_script(&prev_tx_output.script_pubkey.clone().into()));
        if from.contains(&my_address) {
            spent_by_me += prev_tx_output.value;
        }
        from_addresses.extend(from.into_iter());
    }

    for output in tx.outputs.iter() {
        output_amount += output.value;
        let to = try_s!(coin.addresses_from_script(&output.script_pubkey.clone().into()));
        if to.contains(&my_address) {
            received_by_me += output.value;
        }
        to_addresses.extend(to.into_iter());
    }

    // TODO uncomment this when `calc_interest_of_tx` works fine
    // let (fee, kmd_rewards) = if ticker == "KMD" {
    //     let kmd_rewards = try_s!(coin.calc_interest_of_tx(&tx, input_transactions).await);
    //     // `input_amount = output_amount + fee`, where `output_amount = actual_output_amount + kmd_rewards`,
    //     // so to calculate an actual transaction fee, we have to subtract the `kmd_rewards` from the total `output_amount`:
    //     // `fee = input_amount - actual_output_amount` or simplified `fee = input_amount - output_amount + kmd_rewards`
    //     let fee = input_amount as i64 - output_amount as i64 + kmd_rewards as i64;
    //
    //     let my_address = &coin.as_ref().my_address;
    //     let claimed_by_me = from_addresses.iter().all(|from| from == my_address) && to_addresses.contains(my_address);
    //     let kmd_rewards_details = KmdRewardsDetails {
    //         amount: big_decimal_from_sat_unsigned(kmd_rewards, coin.as_ref().decimals),
    //         claimed_by_me,
    //     };
    //     (
    //         big_decimal_from_sat(fee, coin.as_ref().decimals),
    //         Some(kmd_rewards_details),
    //     )
    // } else if input_amount == 0 {
    //     let fee = verbose_tx.vin.iter().fold(0., |cur, input| {
    //         let fee = match input {
    //             TransactionInputEnum::Lelantus(lelantus) => lelantus.n_fees,
    //             _ => 0.,
    //         };
    //         cur + fee
    //     });
    //     (fee.into(), None)
    // } else {
    //     let fee = input_amount as i64 - output_amount as i64;
    //     (big_decimal_from_sat(fee, coin.as_ref().decimals), None)
    // };

    let (fee, kmd_rewards) = if input_amount == 0 {
        let fee = verbose_tx.vin.iter().fold(0., |cur, input| {
            let fee = match input {
                TransactionInputEnum::Lelantus(lelantus) => lelantus.n_fees,
                TransactionInputEnum::Spark(spark) => spark.n_fees,
                _ => 0.,
            };
            cur + fee
        });
        (try_s!(fee.try_into()), None)
    } else {
        let fee = input_amount as i64 - output_amount as i64;
        (big_decimal_from_sat(fee, coin.as_ref().decimals), None)
    };

    // remove address duplicates in case several inputs were spent from same address
    // or several outputs are sent to same address
    let mut from_addresses: Vec<String> =
        try_s!(from_addresses.into_iter().map(|addr| addr.display_address()).collect());
    from_addresses.sort();
    from_addresses.dedup();
    let mut to_addresses: Vec<String> = try_s!(to_addresses.into_iter().map(|addr| addr.display_address()).collect());
    to_addresses.sort();
    to_addresses.dedup();

    let fee_details = UtxoFeeDetails {
        coin: Some(coin.as_ref().conf.ticker.clone()),
        amount: fee,
    };

    Ok(TransactionDetails {
        from: from_addresses,
        to: to_addresses,
        received_by_me: big_decimal_from_sat_unsigned(received_by_me, coin.as_ref().decimals),
        spent_by_me: big_decimal_from_sat_unsigned(spent_by_me, coin.as_ref().decimals),
        my_balance_change: big_decimal_from_sat(received_by_me as i64 - spent_by_me as i64, coin.as_ref().decimals),
        total_amount: big_decimal_from_sat_unsigned(input_amount, coin.as_ref().decimals),
        tx: TransactionData::new_signed(verbose_tx.hex, tx.hash().reversed().to_vec().to_tx_hash()),
        fee_details: Some(fee_details.into()),
        block_height: verbose_tx.height.unwrap_or(0),
        coin: ticker.clone(),
        internal_id: tx.hash().reversed().to_vec().into(),
        timestamp: verbose_tx.time.into(),
        kmd_rewards,
        transaction_type: Default::default(),
        memo: None,
    })
}

pub async fn get_mut_verbose_transaction_from_map_or_rpc<'a, 'b, T>(
    coin: &'a T,
    tx_hash: H256Json,
    utxo_tx_map: &'b mut HistoryUtxoTxMap,
) -> UtxoRpcResult<&'b mut HistoryUtxoTx>
where
    T: AsRef<UtxoCoinFields>,
{
    let tx = match utxo_tx_map.entry(tx_hash) {
        Entry::Vacant(e) => {
            let verbose = coin
                .as_ref()
                .rpc_client
                .get_verbose_transaction(&tx_hash)
                .compat()
                .await?;
            let tx = HistoryUtxoTx {
                tx: deserialize(verbose.hex.as_slice())
                    .map_to_mm(|e| UtxoRpcError::InvalidResponse(format!("{:?}, tx: {:?}", e, tx_hash)))?,
                height: verbose.height,
            };
            e.insert(tx)
        },
        Entry::Occupied(e) => e.into_mut(),
    };
    Ok(tx)
}

/// This function is used when the transaction details were calculated without considering the KMD rewards.
/// We know that [`TransactionDetails::fee`] was calculated by `fee = input_amount - output_amount`,
/// where `output_amount = actual_output_amount + kmd_rewards` or `actual_output_amount = output_amount - kmd_rewards`.
/// To calculate an actual fee amount, we have to replace `output_amount` with `actual_output_amount`:
/// `actual_fee = input_amount - actual_output_amount` or `actual_fee = input_amount - output_amount + kmd_rewards`.
/// Substitute [`TransactionDetails::fee`] to the last equation:
/// `actual_fee = TransactionDetails::fee + kmd_rewards`
pub async fn update_kmd_rewards<T>(
    coin: &T,
    tx_details: &mut TransactionDetails,
    input_transactions: &mut HistoryUtxoTxMap,
) -> UtxoRpcResult<()>
where
    T: UtxoCommonOps + UtxoStandardOps + MarketCoinOps,
{
    let (Some(tx_hex), Some(tx_hash)) = (tx_details.tx.tx_hex(), tx_details.tx.tx_hash()) else {
        return MmError::err(UtxoRpcError::Internal("Invalid TransactionDetails".to_string()));
    };

    if !tx_details.should_update_kmd_rewards() {
        let error = "There is no need to update KMD rewards".to_owned();
        return MmError::err(UtxoRpcError::Internal(error));
    }

    let tx: UtxoTx = deserialize(tx_hex.as_slice()).map_to_mm(|e| {
        UtxoRpcError::Internal(format!(
            "Error deserializing the {:?} transaction hex: {:?}",
            tx_hash, e
        ))
    })?;
    let kmd_rewards = coin.calc_interest_of_tx(&tx, input_transactions).await?;
    let kmd_rewards = big_decimal_from_sat_unsigned(kmd_rewards, coin.as_ref().decimals);

    if let Some(TxFeeDetails::Utxo(UtxoFeeDetails { ref amount, .. })) = tx_details.fee_details {
        let actual_fee_amount = amount + &kmd_rewards;
        tx_details.fee_details = Some(TxFeeDetails::Utxo(UtxoFeeDetails {
            coin: Some(coin.as_ref().conf.ticker.clone()),
            amount: actual_fee_amount,
        }));
    }

    // Todo: https://github.com/KomodoPlatform/komodo-defi-framework/issues/1625
    let my_address = &coin.my_address()?;
    let claimed_by_me = tx_details.from.iter().all(|from| from == my_address) && tx_details.to.contains(my_address);

    tx_details.kmd_rewards = Some(KmdRewardsDetails {
        amount: kmd_rewards,
        claimed_by_me,
    });
    Ok(())
}

pub async fn calc_interest_of_tx<T: UtxoCommonOps>(
    coin: &T,
    tx: &UtxoTx,
    input_transactions: &mut HistoryUtxoTxMap,
) -> UtxoRpcResult<u64> {
<<<<<<< HEAD
    if !coin.is_kmd() {
=======
    if !coin.supports_interest() {
>>>>>>> c1140d0e
        let error = format!("Expected KMD ticker, found {}", coin.as_ref().conf.ticker);
        return MmError::err(UtxoRpcError::Internal(error));
    }

    let mut kmd_rewards = 0;
    for input in tx.inputs.iter() {
        // input transaction is zero if the tx is the coinbase transaction
        if input.previous_output.hash.is_zero() {
            continue;
        }

        let prev_tx_hash: H256Json = input.previous_output.hash.reversed().into();
        let prev_tx = coin
            .get_mut_verbose_transaction_from_map_or_rpc(prev_tx_hash, input_transactions)
            .await?;

        let prev_tx_value = prev_tx.tx.outputs[input.previous_output.index as usize].value;
        let prev_tx_locktime = prev_tx.tx.lock_time as u64;
        let this_tx_locktime = tx.lock_time as u64;
        if let Ok(interest) = kmd_interest(prev_tx.height, prev_tx_value, prev_tx_locktime, this_tx_locktime) {
            kmd_rewards += interest;
        }
    }
    Ok(kmd_rewards)
}

pub fn history_sync_status(coin: &UtxoCoinFields) -> HistorySyncState {
    coin.history_sync_state.lock().unwrap().clone()
}

pub fn get_trade_fee<T: UtxoCommonOps>(coin: T) -> Box<dyn Future<Item = TradeFee, Error = String> + Send> {
    let ticker = coin.as_ref().conf.ticker.clone();
    let decimals = coin.as_ref().decimals;
    let fut = async move {
        let fee = try_s!(coin.get_fee_rate().await);
        let amount = match fee {
            ActualFeeRate::Dynamic(f) => f,
            ActualFeeRate::FixedPerKb(f) => f,
<<<<<<< HEAD
            ActualFeeRate::FixedPerKbDingo(f) => f,
=======
>>>>>>> c1140d0e
        };
        Ok(TradeFee {
            coin: ticker,
            amount: big_decimal_from_sat(amount as i64, decimals).into(),
            paid_from_trading_vol: false,
        })
    };
    Box::new(fut.boxed().compat())
}

/// To ensure the `get_sender_trade_fee(x) <= get_sender_trade_fee(y)` condition is satisfied for any `x < y`,
/// we should include a `change` output into the result fee. Imagine this case:
/// Let `sum_inputs = 11000` and `total_tx_fee: { 200, if there is no the change output; 230, if there is the change output }`.
///
/// If `value = TradePreimageValue::Exact(10000)`, therefore `sum_outputs = 10000`.
/// then `change = sum_inputs - sum_outputs - total_tx_fee = 800`, so `change < dust` and `total_tx_fee = 200` (including the change output).
///
/// But if `value = TradePreimageValue::Exact(9000)`, therefore `sum_outputs = 9000`. Let `sum_inputs = 11000`, `total_tx_fee = 230`
/// where `change = sum_inputs - sum_outputs - total_tx_fee = 1770`, so `change > dust` and `total_tx_fee = 230` (including the change output).
///
/// To sum up, `get_sender_trade_fee(TradePreimageValue::Exact(9000)) > get_sender_trade_fee(TradePreimageValue::Exact(10000))`.
/// So we should always return a fee as if a transaction includes the change output.
pub async fn preimage_trade_fee_required_to_send_outputs<T>(
    coin: &T,
    ticker: &str,
    outputs: Vec<TransactionOutput>,
    fee_policy: FeePolicy,
    gas_fee: Option<u64>,
    stage: &FeeApproxStage,
) -> TradePreimageResult<BigDecimal>
where
    T: UtxoCommonOps + GetUtxoListOps,
{
    let decimals = coin.as_ref().decimals;
    let fee_rate = coin.get_fee_rate().await?;
    // [`FeePolicy::DeductFromOutput`] is used if the value is [`TradePreimageValue::UpperBound`] only
    let is_amount_upper_bound = matches!(fee_policy, FeePolicy::DeductFromOutput(_));
    let my_address = coin.as_ref().derivation_method.single_addr_or_err().await?;

    match fee_rate {
        // if it's a dynamic fee, we should generate a swap transaction to get an actual trade fee
        ActualFeeRate::Dynamic(fee_rate) => {
            // take into account that the dynamic tx fee rate may increase during the swap
            let dynamic_fee_rate = coin.increase_dynamic_fee_by_stage(fee_rate, stage);

            let outputs_count = outputs.len();
            let (unspents, _recently_sent_txs) = coin.get_unspent_ordered_list(&my_address).await?;

            let actual_fee_rate = ActualFeeRate::Dynamic(dynamic_fee_rate);
            let mut tx_builder = UtxoTxBuilder::new(coin)
                .await
                .add_available_inputs(unspents)
                .add_outputs(outputs)
                .with_fee_policy(fee_policy)
                .with_fee(actual_fee_rate);
            if let Some(gas) = gas_fee {
                tx_builder = tx_builder.with_gas_fee(gas);
            }
            let (tx, data) = tx_builder.build().await.mm_err(|e| {
                TradePreimageError::from_generate_tx_error(e, ticker.to_owned(), decimals, is_amount_upper_bound)
            })?;

            // We need to add extra tx fee for the absent change output for e.g. to ensure max_taker_vol is calculated correctly
            // (If we do not do this then in a swap the change output may appear and we may not have sufficient balance to pay taker fee)
<<<<<<< HEAD
            let total_fee = if tx.outputs.len() == outputs_count
                && matches!(stage, FeeApproxStage::TradePreimageMax | FeeApproxStage::OrderIssueMax)
            {
=======
            let total_fee = if tx.outputs.len() == outputs_count {
>>>>>>> c1140d0e
                // take into account the change output
                data.fee_amount + actual_fee_rate.get_tx_fee_for_change(0)
            } else {
                // the change output is included already
                data.fee_amount
            };
            Ok(big_decimal_from_sat(total_fee as i64, decimals))
        },
<<<<<<< HEAD
        ActualFeeRate::FixedPerKb(_fee) | ActualFeeRate::FixedPerKbDingo(_fee) => {
=======
        ActualFeeRate::FixedPerKb(_fee) => {
>>>>>>> c1140d0e
            let outputs_count = outputs.len();
            let (unspents, _recently_sent_txs) = coin.get_unspent_ordered_list(&my_address).await?;
            let mut tx_builder = UtxoTxBuilder::new(coin)
                .await
                .add_available_inputs(unspents)
                .add_outputs(outputs)
                .with_fee_policy(fee_policy)
                .with_fee(fee_rate);
            if let Some(gas) = gas_fee {
                tx_builder = tx_builder.with_gas_fee(gas);
            }
            let (tx, data) = tx_builder.build().await.mm_err(|e| {
                TradePreimageError::from_generate_tx_error(e, ticker.to_string(), decimals, is_amount_upper_bound)
            })?;

<<<<<<< HEAD
            // We need to add extra tx fee for the absent change output for e.g. to ensure max_maker_vol or max_taker_vol is calculated correctly
            // (If we do not do this then in a swap the change output may appear and we may not have sufficient balance to pay taker fee)
            let total_fee = if tx.outputs.len() == outputs_count
                && matches!(stage, FeeApproxStage::TradePreimageMax | FeeApproxStage::OrderIssueMax)
            {
                // Do this for TradePreimageMax stage only to ensure max vol is not too low.
                // Don't do this for TradePreimage stage (or others) as an insufficient amount error may be collected
=======
            // We need to add extra tx fee for the absent change output for e.g. to ensure max_taker_vol is calculated correctly
            // (If we do not do this then in a swap the change output may appear and we may not have sufficient balance to pay taker fee)
            let total_fee = if tx.outputs.len() == outputs_count {
>>>>>>> c1140d0e
                let tx = UtxoTx::from(tx);
                let tx_bytes = serialize(&tx);
                // take into account the change output
                data.fee_amount + fee_rate.get_tx_fee_for_change(tx_bytes.len() as u64)
            } else {
                // the change output is included already
                data.fee_amount
            };
            Ok(big_decimal_from_sat(total_fee as i64, decimals))
        },
    }
}

/// Maker or Taker should pay fee only for sending his payment.
/// Even if refund will be required the fee will be deducted from P2SH input.
/// Please note the `get_sender_trade_fee` satisfies the following condition:
/// `get_sender_trade_fee(x) <= get_sender_trade_fee(y)` for any `x < y`.
pub async fn get_sender_trade_fee<T>(
    coin: &T,
    value: TradePreimageValue,
    stage: FeeApproxStage,
) -> TradePreimageResult<TradeFee>
where
    T: MarketCoinOps + UtxoCommonOps,
{
    let (amount, fee_policy) = match value {
        TradePreimageValue::UpperBound(upper_bound) => (upper_bound, FeePolicy::DeductFromOutput(0)),
        TradePreimageValue::Exact(amount) => (amount, FeePolicy::SendExact),
    };

    // pass the dummy params
    let time_lock = now_sec_u32();
    let my_pub = &[0; 33]; // H264 is 33 bytes
    let other_pub = &[0; 33]; // H264 is 33 bytes
    let secret_hash = &[0; 20]; // H160 is 20 bytes

    // `generate_swap_payment_outputs` may fail due to either invalid `other_pub` or a number conversation error
    let SwapPaymentOutputsResult { outputs, .. } = generate_swap_payment_outputs(
        coin,
        time_lock,
        my_pub,
        other_pub,
        amount,
        SwapTxTypeWithSecretHash::TakerOrMakerPayment {
            maker_secret_hash: secret_hash,
        },
    )
    .map_to_mm(TradePreimageError::InternalError)?;
    let gas_fee = None;
    let fee_amount = coin
        .preimage_trade_fee_required_to_send_outputs(outputs, fee_policy, gas_fee, &stage)
        .await?;
    Ok(TradeFee {
        coin: coin.as_ref().conf.ticker.clone(),
        amount: fee_amount.into(),
        paid_from_trading_vol: false,
    })
}

/// The fee to spend (receive) other payment is deducted from the trading amount so we should display it
pub fn get_receiver_trade_fee<T: UtxoCommonOps>(coin: T) -> TradePreimageFut<TradeFee> {
    let fut = async move {
        let amount_sat = get_htlc_spend_fee(&coin, DEFAULT_SWAP_TX_SPEND_SIZE, &FeeApproxStage::WithoutApprox).await?;
        let amount = big_decimal_from_sat_unsigned(amount_sat, coin.as_ref().decimals).into();
        Ok(TradeFee {
            coin: coin.as_ref().conf.ticker.clone(),
            amount,
            paid_from_trading_vol: true,
        })
    };
    Box::new(fut.boxed().compat())
}

pub async fn get_fee_to_send_taker_fee<T>(
    coin: &T,
    dex_fee: DexFee,
    stage: FeeApproxStage,
) -> TradePreimageResult<TradeFee>
where
    T: MarketCoinOps + UtxoCommonOps + SwapOps,
{
    let outputs = generate_taker_fee_tx_outputs(coin, &dex_fee).map_err(TradePreimageError::InternalError)?;

    let gas_fee = None;
    let fee_amount = coin
        .preimage_trade_fee_required_to_send_outputs(outputs, FeePolicy::SendExact, gas_fee, &stage)
        .await?;
    Ok(TradeFee {
        coin: coin.ticker().to_owned(),
        amount: fee_amount.into(),
        paid_from_trading_vol: false,
    })
}

pub fn required_confirmations(coin: &UtxoCoinFields) -> u64 {
    coin.conf.required_confirmations.load(AtomicOrdering::Relaxed)
}

pub fn requires_notarization(coin: &UtxoCoinFields) -> bool {
    coin.conf.requires_notarization.load(AtomicOrdering::Relaxed)
}

pub fn set_required_confirmations(coin: &UtxoCoinFields, confirmations: u64) {
    coin.conf
        .required_confirmations
        .store(confirmations, AtomicOrdering::Relaxed);
}

pub fn set_requires_notarization(coin: &UtxoCoinFields, requires_nota: bool) {
    coin.conf
        .requires_notarization
        .store(requires_nota, AtomicOrdering::Relaxed);
}

pub fn coin_protocol_info<T: UtxoCommonOps>(coin: &T) -> Vec<u8> {
    rmp_serde::to_vec(coin.addr_format()).expect("Serialization should not fail")
}

pub fn is_coin_protocol_supported<T: UtxoCommonOps>(coin: &T, info: &Option<Vec<u8>>) -> bool {
    match info {
        Some(format) => rmp_serde::from_slice::<UtxoAddressFormat>(format).is_ok(),
        None => !coin.addr_format().is_segwit(),
    }
}

/// [`GetUtxoListOps::get_mature_unspent_ordered_list`] implementation.
/// Returns available mature and immature unspents in ascending order
/// + `RecentlySpentOutPoints` MutexGuard for further interaction (e.g. to add new transaction to it).
pub async fn get_mature_unspent_ordered_list<'a, T>(
    coin: &'a T,
    address: &Address,
) -> UtxoRpcResult<(MatureUnspentList, RecentlySpentOutPointsGuard<'a>)>
where
    T: UtxoCommonOps + GetUtxoListOps,
{
    let (unspents, recently_spent) = coin.get_all_unspent_ordered_list(address).await?;
    let mature_unspents = identify_mature_unspents(coin, unspents).await?;
    Ok((mature_unspents, recently_spent))
}

/// [`GetUtxoMapOps::get_mature_unspent_ordered_map`] implementation.
/// Returns available mature and immature unspents in ascending order for every given `addresses`
/// + `RecentlySpentOutPoints` MutexGuard for further interaction (e.g. to add new transaction to it).
pub async fn get_mature_unspent_ordered_map<T>(
    coin: &T,
    addresses: Vec<Address>,
) -> UtxoRpcResult<(MatureUnspentMap, RecentlySpentOutPointsGuard<'_>)>
where
    T: UtxoCommonOps + GetUtxoMapOps,
{
    let (unspents_map, recently_spent) = coin.get_all_unspent_ordered_map(addresses).await?;
    // Get an iterator of futures: `Future<Output=UtxoRpcResult<(Address, MatureUnspentList)>>`
    let fut_it = unspents_map.into_iter().map(|(address, unspents)| {
        identify_mature_unspents(coin, unspents).map(|res| -> UtxoRpcResult<(Address, MatureUnspentList)> {
            let mature_unspents = res?;
            Ok((address, mature_unspents))
        })
    });
    // Poll the `fut_it` futures concurrently.
    let result_map = futures::future::try_join_all(fut_it).await?.into_iter().collect();
    Ok((result_map, recently_spent))
}

/// Splits the given `unspents` outputs into mature and immature.
pub async fn identify_mature_unspents<T>(coin: &T, unspents: Vec<UnspentInfo>) -> UtxoRpcResult<MatureUnspentList>
where
    T: UtxoCommonOps,
{
    /// Returns `true` if the given transaction has a known non-zero height.
    fn can_tx_be_cached(tx: &RpcTransaction) -> bool { tx.height > Some(0) }

    /// Calculates actual confirmations number of the given `tx` transaction loaded from cache.
    fn calc_actual_cached_tx_confirmations(tx: &RpcTransaction, block_count: u64) -> UtxoRpcResult<u32> {
        let tx_height = tx.height.or_mm_err(|| {
            UtxoRpcError::Internal(format!(r#"Warning, height of cached "{:?}" tx is unknown"#, tx.txid))
        })?;
        // There shouldn't be cached transactions with height == 0
        if tx_height == 0 {
            let error = format!(
                r#"Warning, height of cached "{:?}" tx is expected to be non-zero"#,
                tx.txid
            );
            return MmError::err(UtxoRpcError::Internal(error));
        }
        if block_count < tx_height {
            let error = format!(
                r#"Warning, actual block_count {} less than cached tx_height {} of {:?}"#,
                block_count, tx_height, tx.txid
            );
            return MmError::err(UtxoRpcError::Internal(error));
        }

        let confirmations = block_count - tx_height + 1;
        Ok(confirmations as u32)
    }

    let block_count = coin.as_ref().rpc_client.get_block_count().compat().await?;

    let to_verbose: HashSet<H256Json> = unspents
        .iter()
        .map(|unspent| unspent.outpoint.hash.reversed().into())
        .collect();
    let verbose_txs = coin
        .get_verbose_transactions_from_cache_or_rpc(to_verbose)
        .compat()
        .await?;
    // Transactions that should be cached.
    let mut txs_to_cache = HashMap::with_capacity(verbose_txs.len());

    let mut result = MatureUnspentList::with_capacity(unspents.len());
    for unspent in unspents {
        let tx_hash: H256Json = unspent.outpoint.hash.reversed().into();
        let tx_info = verbose_txs
            .get(&tx_hash)
            .or_mm_err(|| {
                UtxoRpcError::Internal(format!(
                    "'get_verbose_transactions_from_cache_or_rpc' should have returned '{:?}'",
                    tx_hash
                ))
            })?
            .clone();
        let tx_info = match tx_info {
            VerboseTransactionFrom::Cache(mut tx) => {
                if unspent.height.is_some() {
                    tx.height = unspent.height;
                }
                match calc_actual_cached_tx_confirmations(&tx, block_count) {
                    Ok(conf) => tx.confirmations = conf,
                    // do not skip the transaction with unknown confirmations,
                    // because the transaction can be matured
                    Err(e) => error!("{}", e),
                }
                tx
            },
            VerboseTransactionFrom::Rpc(mut tx) => {
                if tx.height.is_none() {
                    tx.height = unspent.height;
                }
                if can_tx_be_cached(&tx) {
                    txs_to_cache.insert(tx_hash, tx.clone());
                }
                tx
            },
        };

        if coin.is_unspent_mature(&tx_info) {
            result.mature.push(unspent);
        } else {
            result.immature.push(unspent);
        }
    }

    coin.as_ref()
        .tx_cache
        .cache_transactions_concurrently(&txs_to_cache)
        .await;
    Ok(result)
}

pub fn is_unspent_mature(mature_confirmations: u32, output: &RpcTransaction) -> bool {
    // don't skip outputs with confirmations == 0, because we can spend them
    !output.is_coinbase() || output.confirmations >= mature_confirmations
}

/// [`UtxoCommonOps::get_verbose_transactions_from_cache_or_rpc`] implementation.
/// Loads verbose transactions from cache or requests it using RPC client.
pub async fn get_verbose_transactions_from_cache_or_rpc(
    coin: &UtxoCoinFields,
    tx_ids: HashSet<H256Json>,
) -> UtxoRpcResult<HashMap<H256Json, VerboseTransactionFrom>> {
    /// Determines whether the transaction is needed to be requested through RPC or not.
    /// Puts the inner `RpcTransaction` transaction into `result_map` if it has been loaded successfully,
    /// otherwise puts `txid` into `to_request`.
    fn on_cached_transaction_result(
        result_map: &mut HashMap<H256Json, VerboseTransactionFrom>,
        to_request: &mut Vec<H256Json>,
        txid: H256Json,
        res: TxCacheResult<Option<RpcTransaction>>,
    ) {
        match res {
            Ok(Some(tx)) => {
                result_map.insert(txid, VerboseTransactionFrom::Cache(tx));
            },
            // txid not found
            Ok(None) => {
                to_request.push(txid);
            },
            Err(err) => {
                error!(
                    "Error loading the {:?} transaction: {:?}. Trying to request tx using RPC client",
                    err, txid
                );
                to_request.push(txid);
            },
        }
    }

    let mut result_map = HashMap::with_capacity(tx_ids.len());
    let mut to_request = Vec::with_capacity(tx_ids.len());

    coin.tx_cache
        .load_transactions_from_cache_concurrently(tx_ids)
        .await
        .into_iter()
        .for_each(|(txid, res)| on_cached_transaction_result(&mut result_map, &mut to_request, txid, res));

    result_map.extend(
        coin.rpc_client
            .get_verbose_transactions(&to_request)
            .compat()
            .await?
            .into_iter()
            .map(|tx| (tx.txid, VerboseTransactionFrom::Rpc(tx))),
    );
    Ok(result_map)
}

/// Swap contract address is not used by standard UTXO coins.
#[inline]
pub fn swap_contract_address() -> Option<BytesJson> { None }

/// Fallback swap contract address is not used by standard UTXO coins.
#[inline]
pub fn fallback_swap_contract() -> Option<BytesJson> { None }

/// Convert satoshis to BigDecimal amount of coin units
#[inline]
pub fn big_decimal_from_sat(satoshis: i64, decimals: u8) -> BigDecimal {
    BigDecimal::from(satoshis) / BigDecimal::from(10u64.pow(decimals as u32))
}

#[inline]
pub fn big_decimal_from_sat_unsigned(satoshis: u64, decimals: u8) -> BigDecimal {
    BigDecimal::from(satoshis) / BigDecimal::from(10u64.pow(decimals as u32))
}

pub fn address_from_raw_pubkey(
    pub_key: &[u8],
    prefixes: NetworkAddressPrefixes,
    checksum_type: ChecksumType,
    hrp: Option<String>,
    addr_format: UtxoAddressFormat,
) -> Result<Address, String> {
    AddressBuilder::new(addr_format, checksum_type, prefixes, hrp)
        .as_pkh_from_pk(try_s!(Public::from_slice(pub_key)))
        .build()
}

pub fn address_from_pubkey(
    pubkey: &Public,
    prefixes: NetworkAddressPrefixes,
    checksum_type: ChecksumType,
    hrp: Option<String>,
    addr_format: UtxoAddressFormat,
) -> Address {
    AddressBuilder::new(addr_format, checksum_type, prefixes, hrp)
        .as_pkh_from_pk(*pubkey)
        .build()
        .expect("valid address props")
}

#[allow(clippy::too_many_arguments)]
#[cfg_attr(test, mockable)]
pub async fn validate_payment<'a, T: UtxoCommonOps>(
    coin: T,
    tx: &'a UtxoTx,
    output_index: usize,
    first_pub0: &'a Public,
    second_pub0: &'a Public,
    tx_type_with_secret_hash: SwapTxTypeWithSecretHash<'a>,
    amount: BigDecimal,
    watcher_reward: Option<WatcherReward>,
    time_lock: u32,
    try_spv_proof_until: u64,
    confirmations: u64,
) -> ValidatePaymentResult<()> {
    let amount = sat_from_big_decimal(&amount, coin.as_ref().decimals)?;

    let expected_redeem = tx_type_with_secret_hash.redeem_script(time_lock, first_pub0, second_pub0);
    let tx_hash = tx.tx_hash_as_bytes();

    let tx_from_rpc = retry_on_err!(async {
        coin.as_ref()
            .rpc_client
            .get_transaction_bytes(&tx.hash().reversed().into())
            .compat()
            .await
    })
    .repeat_every_secs(10.)
    .attempts(4)
    .inspect_err(move |e| error!("Error getting tx {tx_hash:?} from rpc: {e:?}"))
    .await
    .map_err(|repeat_err| repeat_err.into_error().map(ValidatePaymentError::from))?;

    if serialize(tx).take() != tx_from_rpc.0
        && serialize_with_flags(tx, SERIALIZE_TRANSACTION_WITNESS).take() != tx_from_rpc.0
    {
        return MmError::err(ValidatePaymentError::WrongPaymentTx(format!(
            "Provided payment tx {:?} doesn't match tx data from rpc {:?}",
            tx, tx_from_rpc
        )));
    }

    let expected_script_pubkey: Bytes = Builder::build_p2sh(&dhash160(&expected_redeem).into()).into();

    let actual_output = match tx.outputs.get(output_index) {
        Some(output) => output,
        None => {
            return MmError::err(ValidatePaymentError::WrongPaymentTx(
                "Payment tx has no outputs".to_string(),
            ))
        },
    };

    if expected_script_pubkey != actual_output.script_pubkey {
        return MmError::err(ValidatePaymentError::WrongPaymentTx(format!(
            "Provided payment tx script pubkey doesn't match expected {:?} {:?}",
            actual_output.script_pubkey, expected_script_pubkey
        )));
    }

    if let Some(watcher_reward) = watcher_reward {
        let expected_reward = sat_from_big_decimal(&watcher_reward.amount, coin.as_ref().decimals)?;
        let actual_reward = actual_output.value - amount;
        validate_watcher_reward(expected_reward, actual_reward, false)?;
    } else if actual_output.value != amount {
        return MmError::err(ValidatePaymentError::WrongPaymentTx(format!(
            "Provided payment tx output value doesn't match expected {:?} {:?}",
            actual_output.value, amount
        )));
    }

    if let UtxoRpcClientEnum::Electrum(client) = &coin.as_ref().rpc_client {
        if coin.as_ref().conf.spv_conf.is_some() && confirmations != 0 {
            client.validate_spv_proof(tx, try_spv_proof_until).await?;
        }
    }

    Ok(())
}

#[allow(clippy::too_many_arguments)]
async fn search_for_swap_output_spend(
    coin: &UtxoCoinFields,
    time_lock: u32,
    first_pub: &Public,
    second_pub: &Public,
    secret_hash: &[u8],
    tx: &[u8],
    output_index: usize,
    search_from_block: u64,
) -> Result<Option<FoundSwapTxSpend>, String> {
    let mut tx: UtxoTx = try_s!(deserialize(tx).map_err(|e| ERRL!("{:?}", e)));
    tx.tx_hash_algo = coin.tx_hash_algo;
    drop_mutability!(tx);
    if tx.outputs.is_empty() {
        return ERR!("Transaction doesn't have any output");
    }
    let script = payment_script(time_lock, secret_hash, first_pub, second_pub);
    let expected_script_pubkey = Builder::build_p2sh(&dhash160(&script).into()).to_bytes();
    let script_pubkey = &tx
        .outputs
        .get(output_index)
        .ok_or(ERRL!("No output with index {}", output_index))?
        .script_pubkey;

    if *script_pubkey != expected_script_pubkey {
        return ERR!(
            "Transaction {:?} output {} script_pubkey doesn't match expected {:?}",
            tx,
            output_index,
            expected_script_pubkey
        );
    }

    let spend = try_s!(
        coin.rpc_client
            .find_output_spend(
                tx.hash(),
                script_pubkey,
                output_index,
                BlockHashOrHeight::Height(search_from_block as i64),
                coin.tx_hash_algo,
            )
            .compat()
            .await
    );
    match spend {
        Some(spent_output_info) => {
            let tx = spent_output_info.spending_tx;
            let script: Script = spent_output_info.input.script_sig.into();
            if let Some(Ok(ref i)) = script.iter().nth(2) {
                if i.opcode == Opcode::OP_0 {
                    return Ok(Some(FoundSwapTxSpend::Spent(tx.into())));
                }
            }

            if let Some(Ok(ref i)) = script.iter().nth(1) {
                if i.opcode == Opcode::OP_1 {
                    return Ok(Some(FoundSwapTxSpend::Refunded(tx.into())));
                }
            }

            ERR!(
                "Couldn't find required instruction in script_sig of input 0 of tx {:?}",
                tx
            )
        },
        None => Ok(None),
    }
}

struct SwapPaymentOutputsResult {
    payment_address: Address,
    outputs: Vec<TransactionOutput>,
}

fn generate_swap_payment_outputs<T>(
    coin: T,
    time_lock: u32,
    my_pub: &[u8],
    other_pub: &[u8],
    amount: BigDecimal,
    tx_type: SwapTxTypeWithSecretHash<'_>,
) -> Result<SwapPaymentOutputsResult, String>
where
    T: AsRef<UtxoCoinFields>,
{
    let my_public = try_s!(Public::from_slice(my_pub));
    let other_public = try_s!(Public::from_slice(other_pub));
    let redeem_script = tx_type.redeem_script(time_lock, &my_public, &other_public);
    let redeem_script_hash = dhash160(&redeem_script);
    let amount = try_s!(sat_from_big_decimal(&amount, coin.as_ref().decimals));
    let htlc_out = TransactionOutput {
        value: amount,
        script_pubkey: Builder::build_p2sh(&redeem_script_hash.into()).into(),
    };
    // record secret hash to blockchain too making it impossible to lose
    // lock time may be easily brute forced so it is not mandatory to record it
    let mut op_return_builder = Builder::default().push_opcode(Opcode::OP_RETURN);

    // add the full redeem script to the OP_RETURN for ARRR to simplify the validation for the daemon
    op_return_builder = if coin.as_ref().conf.ticker == "ARRR" {
        op_return_builder.push_data(&redeem_script)
    } else {
        op_return_builder.push_data(&tx_type.op_return_data())
    };

    let op_return_script = op_return_builder.into_bytes();

    let op_return_out = TransactionOutput {
        value: 0,
        script_pubkey: op_return_script,
    };

    let payment_address = AddressBuilder::new(
        UtxoAddressFormat::Standard,
        coin.as_ref().conf.checksum_type,
        coin.as_ref().conf.address_prefixes.clone(),
        coin.as_ref().conf.bech32_hrp.clone(),
    )
    .as_sh(redeem_script_hash.into())
    .build()?;
    let result = SwapPaymentOutputsResult {
        payment_address,
        outputs: vec![htlc_out, op_return_out],
    };
    Ok(result)
}

pub fn payment_script(time_lock: u32, secret_hash: &[u8], pub_0: &Public, pub_1: &Public) -> Script {
    let mut builder = Builder::default()
        .push_opcode(Opcode::OP_IF)
        .push_data(&time_lock.to_le_bytes())
        .push_opcode(Opcode::OP_CHECKLOCKTIMEVERIFY)
        .push_opcode(Opcode::OP_DROP)
        .push_data(pub_0)
        .push_opcode(Opcode::OP_CHECKSIG)
        .push_opcode(Opcode::OP_ELSE)
        .push_opcode(Opcode::OP_SIZE)
        .push_data(&[32])
        .push_opcode(Opcode::OP_EQUALVERIFY)
        .push_opcode(Opcode::OP_HASH160);

    if secret_hash.len() == 32 {
        builder = builder.push_data(ripemd160(secret_hash).as_slice());
    } else {
        builder = builder.push_data(secret_hash);
    }

    builder
        .push_opcode(Opcode::OP_EQUALVERIFY)
        .push_data(pub_1)
        .push_opcode(Opcode::OP_CHECKSIG)
        .push_opcode(Opcode::OP_ENDIF)
        .into_script()
}

pub fn dex_fee_script(uuid: [u8; 16], time_lock: u32, watcher_pub: &Public, sender_pub: &Public) -> Script {
    let builder = Builder::default();
    builder
        .push_data(&uuid)
        .push_opcode(Opcode::OP_DROP)
        .push_opcode(Opcode::OP_IF)
        .push_data(&time_lock.to_le_bytes())
        .push_opcode(Opcode::OP_CHECKLOCKTIMEVERIFY)
        .push_opcode(Opcode::OP_DROP)
        .push_data(sender_pub)
        .push_opcode(Opcode::OP_CHECKSIG)
        .push_opcode(Opcode::OP_ELSE)
        .push_data(watcher_pub)
        .push_opcode(Opcode::OP_CHECKSIG)
        .push_opcode(Opcode::OP_ENDIF)
        .into_script()
}

/// [`GetUtxoListOps::get_unspent_ordered_list`] implementation.
/// Returns available unspents in ascending order
/// + `RecentlySpentOutPoints` MutexGuard for further interaction (e.g. to add new transaction to it).
pub async fn get_unspent_ordered_list<'a, T>(
    coin: &'a T,
    address: &Address,
) -> UtxoRpcResult<(Vec<UnspentInfo>, RecentlySpentOutPointsGuard<'a>)>
where
    T: UtxoCommonOps + GetUtxoListOps,
{
    if coin.as_ref().check_utxo_maturity {
        coin.get_mature_unspent_ordered_list(address)
            .await
            // Convert `MatureUnspentList` into `Vec<UnspentInfo>` by discarding immature unspents.
            .map(|(mature_unspents, recently_spent)| (mature_unspents.only_mature(), recently_spent))
    } else {
        coin.get_all_unspent_ordered_list(address).await
    }
}

/// [`GetUtxoMapOps::get_unspent_ordered_map`] implementation.
/// Returns available unspents in ascending order + `RecentlySpentOutPoints` MutexGuard for further interaction
/// (e.g. to add new transaction to it).
pub async fn get_unspent_ordered_map<T>(
    coin: &T,
    addresses: Vec<Address>,
) -> UtxoRpcResult<(UnspentMap, RecentlySpentOutPointsGuard<'_>)>
where
    T: UtxoCommonOps + GetUtxoMapOps,
{
    if coin.as_ref().check_utxo_maturity {
        coin.get_mature_unspent_ordered_map(addresses)
            .await
            // Convert `MatureUnspentMap` into `UnspentMap` by discarding immature unspents.
            .map(|(mature_unspents_map, recently_spent)| {
                let unspents_map = mature_unspents_map
                    .into_iter()
                    .map(|(address, unspents)| (address, unspents.only_mature()))
                    .collect();
                (unspents_map, recently_spent)
            })
    } else {
        coin.get_all_unspent_ordered_map(addresses).await
    }
}

/// [`GetUtxoListOps::get_all_unspent_ordered_list`] implementation.
/// Returns available mature and immature unspents in ascending
/// + `RecentlySpentOutPoints` MutexGuard for further interaction (e.g. to add new transaction to it).
pub async fn get_all_unspent_ordered_list<'a, T: UtxoCommonOps>(
    coin: &'a T,
    address: &Address,
) -> UtxoRpcResult<(Vec<UnspentInfo>, RecentlySpentOutPointsGuard<'a>)> {
    let decimals = coin.as_ref().decimals;
    let unspents = coin
        .as_ref()
        .rpc_client
        .list_unspent(address, decimals)
        .compat()
        .await?;
    let recently_spent = coin.as_ref().recently_spent_outpoints.lock().await;
    let unordered_unspents = recently_spent.replace_spent_outputs_with_cache(unspents.into_iter().collect());
    let ordered_unspents = sort_dedup_unspents(unordered_unspents);
    Ok((ordered_unspents, recently_spent))
}

/// [`GetUtxoMapOps::get_all_unspent_ordered_map`] implementation.
/// Returns available mature and immature unspents in ascending order for every given `addresses`
/// + `RecentlySpentOutPoints` MutexGuard for further interaction (e.g. to add new transaction to it).
pub async fn get_all_unspent_ordered_map<T: UtxoCommonOps>(
    coin: &T,
    addresses: Vec<Address>,
) -> UtxoRpcResult<(UnspentMap, RecentlySpentOutPointsGuard<'_>)> {
    let decimals = coin.as_ref().decimals;
    let mut unspents_map = coin
        .as_ref()
        .rpc_client
        .list_unspent_group(addresses, decimals)
        .compat()
        .await?;
    let recently_spent = coin.as_ref().recently_spent_outpoints.lock().await;
    for (_address, unspents) in unspents_map.iter_mut() {
        let unordered_unspents = recently_spent.replace_spent_outputs_with_cache(unspents.iter().cloned().collect());
        *unspents = sort_dedup_unspents(unordered_unspents);
    }
    Ok((unspents_map, recently_spent))
}

/// Increase the given `dynamic_fee` according to the fee approximation `stage` using the [`UtxoCoinFields::tx_fee_volatility_percent`].
pub fn increase_dynamic_fee_by_stage<T>(coin: &T, dynamic_fee: u64, stage: &FeeApproxStage) -> u64
where
    T: AsRef<UtxoCoinFields>,
{
    let base_percent = coin.as_ref().conf.tx_fee_volatility_percent;
    let percent = match stage {
        FeeApproxStage::WithoutApprox => return dynamic_fee,
        // Take into account that the dynamic fee may increase during the swap by [`UtxoCoinFields::tx_fee_volatility_percent`].
        FeeApproxStage::StartSwap => base_percent,
        // Take into account that the dynamic fee may increase until the watcher can spend it [`UtxoCoinFields::tx_fee_volatility_percent`].
        FeeApproxStage::WatcherPreimage => base_percent, //This needs discussion
        // Take into account that the dynamic fee may increase at each of the following stages up to [`UtxoCoinFields::tx_fee_volatility_percent`]:
        // - until a swap is started;
        // - during the swap.
        FeeApproxStage::OrderIssue | FeeApproxStage::OrderIssueMax => base_percent * 2.,
        // Take into account that the dynamic fee may increase at each of the following stages up to [`UtxoCoinFields::tx_fee_volatility_percent`]:
        // - until an order is issued;
        // - until a swap is started;
        // - during the swap.
        FeeApproxStage::TradePreimage | FeeApproxStage::TradePreimageMax => base_percent * 2.5,
    };
    increase_by_percent(dynamic_fee, percent)
}

fn increase_by_percent(num: u64, percent: f64) -> u64 {
    let percent = num as f64 / 100. * percent;
    num + (percent.round() as u64)
}

pub async fn can_refund_htlc<T>(coin: &T, locktime: u64) -> Result<CanRefundHtlc, MmError<UtxoRpcError>>
where
    T: UtxoCommonOps,
{
    let now = now_sec();
    if now < locktime {
        let to_wait = locktime - now + 1;
        return Ok(CanRefundHtlc::HaveToWait(to_wait.min(3600)));
    }

    let mtp = coin.get_current_mtp().await?;
    let locktime = coin.p2sh_tx_locktime(locktime as u32).await?;

    if locktime < mtp {
        Ok(CanRefundHtlc::CanRefundNow)
    } else {
        let to_wait = (locktime - mtp + 1) as u64;
        Ok(CanRefundHtlc::HaveToWait(to_wait.min(3600)))
    }
}

pub async fn p2sh_tx_locktime<T>(coin: &T, ticker: &str, htlc_locktime: u32) -> Result<u32, MmError<UtxoRpcError>>
where
    T: UtxoCommonOps,
{
    let lock_time = if ticker == "KMD" {
        now_sec_u32() - 3600 + 2 * 777
    } else {
        coin.get_current_mtp().await? - 1
    };
    Ok(lock_time.max(htlc_locktime))
}

pub fn addr_format(coin: &dyn AsRef<UtxoCoinFields>) -> &UtxoAddressFormat {
    match coin.as_ref().derivation_method {
        DerivationMethod::SingleAddress(ref my_address) => my_address.addr_format(),
        DerivationMethod::HDWallet(UtxoHDWallet { ref address_format, .. }) => address_format,
    }
}

pub fn addr_format_for_standard_scripts(coin: &dyn AsRef<UtxoCoinFields>) -> UtxoAddressFormat {
    match &coin.as_ref().conf.default_address_format {
        UtxoAddressFormat::Segwit => UtxoAddressFormat::Standard,
        format @ (UtxoAddressFormat::Standard | UtxoAddressFormat::CashAddress { .. }) => format.clone(),
    }
}

fn check_withdraw_address_supported<T>(coin: &T, addr: &Address) -> MmResult<(), UnsupportedAddr>
where
    T: UtxoCommonOps,
{
    let conf = &coin.as_ref().conf;

    match addr.addr_format() {
        // Considering that legacy is supported with any configured formats
        // This can be changed depending on the coins implementation
        UtxoAddressFormat::Standard => {
            let is_p2pkh = addr.prefix() == &conf.address_prefixes.p2pkh;
            let is_p2sh = addr.prefix() == &conf.address_prefixes.p2sh;
            if !is_p2pkh && !is_p2sh {
                MmError::err(UnsupportedAddr::PrefixError(conf.ticker.clone()))
            } else {
                Ok(())
            }
        },
        UtxoAddressFormat::Segwit => {
            if !conf.segwit {
                return MmError::err(UnsupportedAddr::SegwitNotActivated(conf.ticker.clone()));
            }

            if addr.hrp() != &conf.bech32_hrp {
                MmError::err(UnsupportedAddr::HrpError {
                    ticker: conf.ticker.clone(),
                    hrp: addr.hrp().clone().unwrap_or_default(),
                })
            } else {
                Ok(())
            }
        },
        UtxoAddressFormat::CashAddress { .. } => {
            if addr.addr_format() == &conf.default_address_format || addr.addr_format() == coin.addr_format() {
                Ok(())
            } else {
                MmError::err(UnsupportedAddr::FormatMismatch {
                    ticker: conf.ticker.clone(),
                    activated_format: coin.addr_format().to_string(),
                    used_format: addr.addr_format().to_string(),
                })
            }
        },
    }
}

pub async fn broadcast_tx<T>(coin: &T, tx: &UtxoTx) -> Result<H256Json, MmError<BroadcastTxErr>>
where
    T: AsRef<UtxoCoinFields>,
{
    coin.as_ref()
        .rpc_client
        .send_transaction(tx)
        .compat()
        .await
        .mm_err(From::from)
}

#[inline]
pub fn derive_htlc_key_pair(coin: &UtxoCoinFields, _swap_unique_data: &[u8]) -> KeyPair {
    match coin.priv_key_policy {
        PrivKeyPolicy::Iguana(k) => k,
        PrivKeyPolicy::HDWallet {
            activated_key: activated_key_pair,
            ..
        } => activated_key_pair,
        PrivKeyPolicy::Trezor => todo!(),
        #[cfg(target_arch = "wasm32")]
        PrivKeyPolicy::Metamask(_) => panic!("`PrivKeyPolicy::Metamask` is not supported for UTXO coins"),
    }
}

#[inline]
pub fn derive_htlc_pubkey(coin: &dyn SwapOps, swap_unique_data: &[u8]) -> [u8; 33] {
    coin.derive_htlc_key_pair(swap_unique_data)
        .public_slice()
        .to_vec()
        .try_into()
        .expect("valid pubkey length")
}

pub fn validate_other_pubkey(raw_pubkey: &[u8]) -> MmResult<(), ValidateOtherPubKeyErr> {
    if let Err(err) = Public::from_slice(raw_pubkey) {
        return MmError::err(ValidateOtherPubKeyErr::InvalidPubKey(err.to_string()));
    };
    Ok(())
}

/// Sorts and deduplicates the given `unspents` in ascending order.
fn sort_dedup_unspents<I>(unspents: I) -> Vec<UnspentInfo>
where
    I: IntoIterator<Item = UnspentInfo>,
{
    unspents
        .into_iter()
        // dedup just in case we add duplicates of same unspent out
        .unique_by(|unspent| unspent.outpoint)
        .sorted_unstable_by(|a, b| {
            if a.value < b.value {
                Ordering::Less
            } else {
                Ordering::Greater
            }
        })
        .collect()
}

/// Common implementation of taker funding generation and broadcast for UTXO coins.
pub async fn send_taker_funding<T>(coin: T, args: SendTakerFundingArgs<'_>) -> Result<UtxoTx, TransactionErr>
where
    T: UtxoCommonOps + GetUtxoListOps + SwapOps,
{
    let taker_htlc_key_pair = coin.derive_htlc_key_pair(args.swap_unique_data);
    let total_amount = &args.dex_fee.total_spend_amount().to_decimal() + &args.premium_amount + &args.trading_amount;

    let SwapPaymentOutputsResult {
        payment_address,
        outputs,
    } = try_tx_s!(generate_swap_payment_outputs(
        &coin,
        try_tx_s!(args.funding_time_lock.try_into()),
        taker_htlc_key_pair.public_slice(),
        args.maker_pub,
        total_amount,
        SwapTxTypeWithSecretHash::TakerFunding {
            taker_secret_hash: args.taker_secret_hash
        },
    ));
    if let UtxoRpcClientEnum::Native(client) = &coin.as_ref().rpc_client {
        let addr_string = try_tx_s!(payment_address.display_address());
        client
            .import_address(&addr_string, &addr_string, false)
            .map_err(|e| TransactionErr::Plain(ERRL!("{}", e)))
            .compat()
            .await?;
    }
    send_outputs_from_my_address_impl(coin, outputs).await
}

/// Common implementation of taker funding reclaim for UTXO coins using immediate refund path with secret reveal.
pub async fn refund_taker_funding_secret<T>(
    coin: T,
    args: RefundFundingSecretArgs<'_, T>,
) -> Result<UtxoTx, TransactionErr>
where
    T: UtxoCommonOps + GetUtxoListOps + SwapOps,
{
    let my_address = try_tx_s!(coin.as_ref().derivation_method.single_addr_or_err().await).clone();
    let payment_value = try_tx_s!(args.funding_tx.first_output()).value;

    let key_pair = coin.derive_htlc_key_pair(args.swap_unique_data);
    let script_data = Builder::default()
        .push_data(args.taker_secret)
        .push_opcode(Opcode::OP_0)
        .push_opcode(Opcode::OP_0)
        .into_script();
    let time_lock = try_tx_s!(args.funding_time_lock.try_into());

    let redeem_script = swap_proto_v2_scripts::taker_funding_script(
        time_lock,
        args.taker_secret_hash,
        key_pair.public(),
        args.maker_pubkey,
    )
    .into();
    let fee = try_tx_s!(
        coin.get_htlc_spend_fee(DEFAULT_SWAP_TX_SPEND_SIZE, &FeeApproxStage::WithoutApprox)
            .await
    );
    if fee >= payment_value {
        return TX_PLAIN_ERR!(
            "HTLC spend fee {} is greater than transaction output {}",
            fee,
            payment_value
        );
    }
    let script_pubkey = output_script(&my_address).map(|script| script.to_bytes())?;
    let output = TransactionOutput {
        value: payment_value - fee,
        script_pubkey,
    };

    let input = P2SHSpendingTxInput {
        prev_transaction: args.funding_tx.clone(),
        redeem_script,
        outputs: vec![output],
        script_data,
        sequence: SEQUENCE_FINAL,
        lock_time: time_lock,
        keypair: &key_pair,
    };
    let transaction = try_tx_s!(coin.p2sh_spending_tx(input).await);

    let tx_fut = coin.as_ref().rpc_client.send_transaction(&transaction).compat();
    try_tx_s!(tx_fut.await, transaction);

    Ok(transaction)
}

/// Common implementation of taker funding validation for UTXO coins.
pub async fn validate_taker_funding<T>(coin: &T, args: ValidateTakerFundingArgs<'_, T>) -> ValidateSwapV2TxResult
where
    T: UtxoCommonOps + SwapOps,
{
    let maker_htlc_key_pair = coin.derive_htlc_key_pair(args.swap_unique_data);
    let total_expected_amount =
        &args.dex_fee.total_spend_amount().to_decimal() + &args.premium_amount + &args.trading_amount;

    let expected_amount_sat = sat_from_big_decimal(&total_expected_amount, coin.as_ref().decimals)?;

    let time_lock = args
        .funding_time_lock
        .try_into()
        .map_to_mm(|e: TryFromIntError| ValidateSwapV2TxError::Overflow(e.to_string()))?;

    let redeem_script = swap_proto_v2_scripts::taker_funding_script(
        time_lock,
        args.taker_secret_hash,
        args.taker_pub,
        maker_htlc_key_pair.public(),
    );
    let expected_output = TransactionOutput {
        value: expected_amount_sat,
        script_pubkey: Builder::build_p2sh(&AddressHashEnum::AddressHash(dhash160(&redeem_script))).into(),
    };

    if args.funding_tx.outputs.get(0) != Some(&expected_output) {
        return MmError::err(ValidateSwapV2TxError::InvalidDestinationOrAmount(format!(
            "Expected {:?}, got {:?}",
            expected_output,
            args.funding_tx.outputs.get(0)
        )));
    }

    let tx_bytes_from_rpc = coin
        .as_ref()
        .rpc_client
        .get_transaction_bytes(&args.funding_tx.hash().reversed().into())
        .compat()
        .await?;
    let actual_tx_bytes = serialize(args.funding_tx).take();
    if tx_bytes_from_rpc.0 != actual_tx_bytes {
        return MmError::err(ValidateSwapV2TxError::TxBytesMismatch {
            from_rpc: tx_bytes_from_rpc,
            actual: actual_tx_bytes.into(),
        });
    }

    // import funding address in native mode to track funding tx spend
    let funding_address = AddressBuilder::new(
        AddressFormat::Standard,
        coin.as_ref().conf.checksum_type,
        coin.as_ref().conf.address_prefixes.clone(),
        coin.as_ref().conf.bech32_hrp.clone(),
    )
    .as_sh(dhash160(&redeem_script).into())
    .build()
    .map_to_mm(ValidateSwapV2TxError::Internal)?;

    if let UtxoRpcClientEnum::Native(client) = &coin.as_ref().rpc_client {
        let addr_string = funding_address
            .display_address()
            .map_to_mm(ValidateSwapV2TxError::Internal)?;
        client
            .import_address(&addr_string, &addr_string, false)
            .compat()
            .await
            .map_to_mm(|e| ValidateSwapV2TxError::Rpc(e.to_string()))?;
    }
    Ok(())
}

/// Common implementation of maker payment v2 generation and broadcast for UTXO coins.
pub async fn send_maker_payment_v2<T>(coin: T, args: SendMakerPaymentArgs<'_, T>) -> Result<UtxoTx, TransactionErr>
where
    T: UtxoCommonOps + GetUtxoListOps + SwapOps,
{
    let maker_htlc_key_pair = coin.derive_htlc_key_pair(args.swap_unique_data);

    let SwapPaymentOutputsResult {
        payment_address,
        outputs,
    } = try_tx_s!(generate_swap_payment_outputs(
        &coin,
        try_tx_s!(args.time_lock.try_into()),
        maker_htlc_key_pair.public_slice(),
        args.taker_pub,
        args.amount,
        SwapTxTypeWithSecretHash::MakerPaymentV2 {
            maker_secret_hash: args.maker_secret_hash,
            taker_secret_hash: args.taker_secret_hash,
        },
    ));
    if let UtxoRpcClientEnum::Native(client) = &coin.as_ref().rpc_client {
        let addr_string = try_tx_s!(payment_address.display_address());
        client
            .import_address(&addr_string, &addr_string, false)
            .map_err(|e| TransactionErr::Plain(ERRL!("{}", e)))
            .compat()
            .await?;
    }
    send_outputs_from_my_address_impl(coin, outputs).await
}

pub fn address_to_scripthash(address: &Address) -> Result<String, keys::Error> {
    let script = output_script(address)?;
    let script_hash = electrum_script_hash(&script);
    Ok(hex::encode(script_hash))
}

pub async fn utxo_prepare_addresses_for_balance_stream_if_enabled<T>(
    coin: &T,
    addresses: HashSet<String>,
) -> MmResult<(), String>
where
    T: UtxoCommonOps,
{
    let mut valid_addresses = HashSet::with_capacity(addresses.len());
    for address in addresses {
        let valid_address = address_from_str_unchecked(coin.as_ref(), &address).mm_err(|e| e.to_string())?;
        valid_addresses.insert(valid_address);
    }
    if let UtxoRpcClientEnum::Electrum(electrum_client) = &coin.as_ref().rpc_client {
        electrum_client.subscribe_addresses(valid_addresses)?;
    };

    Ok(())
}

pub async fn spend_maker_payment_v2<T: UtxoCommonOps + SwapOps>(
    coin: &T,
    args: SpendMakerPaymentArgs<'_, T>,
) -> Result<UtxoTx, TransactionErr> {
    let my_address = try_tx_s!(coin.as_ref().derivation_method.single_addr_or_err().await).clone();
    let payment_value = try_tx_s!(args.maker_payment_tx.first_output()).value;

    let key_pair = coin.derive_htlc_key_pair(args.swap_unique_data);
    let script_data = Builder::default()
        .push_data(&args.maker_secret)
        .push_opcode(Opcode::OP_1)
        .push_opcode(Opcode::OP_0)
        .into_script();
    let time_lock = try_tx_s!(args.time_lock.try_into());

    let redeem_script = swap_proto_v2_scripts::maker_payment_script(
        time_lock,
        args.maker_secret_hash,
        args.taker_secret_hash,
        args.maker_pub,
        key_pair.public(),
    )
    .into();

    let fee = try_tx_s!(
        coin.get_htlc_spend_fee(DEFAULT_SWAP_TX_SPEND_SIZE, &FeeApproxStage::WithoutApprox)
            .await
    );
    if fee >= payment_value {
        return TX_PLAIN_ERR!(
            "HTLC spend fee {} is greater than transaction output {}",
            fee,
            payment_value
        );
    }
    let script_pubkey = try_tx_s!(output_script(&my_address)).to_bytes();
    let output = TransactionOutput {
        value: payment_value - fee,
        script_pubkey,
    };

    let input = P2SHSpendingTxInput {
        prev_transaction: args.maker_payment_tx.clone(),
        redeem_script,
        outputs: vec![output],
        script_data,
        sequence: SEQUENCE_FINAL,
        lock_time: time_lock,
        keypair: &key_pair,
    };
    let transaction = try_tx_s!(coin.p2sh_spending_tx(input).await);

    let tx_fut = coin.as_ref().rpc_client.send_transaction(&transaction).compat();
    try_tx_s!(tx_fut.await, transaction);

    Ok(transaction)
}

/// Common implementation of maker payment v2 reclaim for UTXO coins using immediate refund path with secret reveal.
pub async fn refund_maker_payment_v2_secret<T>(
    coin: T,
    args: RefundMakerPaymentSecretArgs<'_, T>,
) -> Result<UtxoTx, TransactionErr>
where
    T: UtxoCommonOps + SwapOps,
{
    let my_address = try_tx_s!(coin.as_ref().derivation_method.single_addr_or_err().await).clone();
    let payment_value = try_tx_s!(args.maker_payment_tx.first_output()).value;

    let key_pair = coin.derive_htlc_key_pair(args.swap_unique_data);
    let script_data = Builder::default()
        .push_data(args.taker_secret)
        .push_opcode(Opcode::OP_0)
        .push_opcode(Opcode::OP_0)
        .into_script();
    let time_lock = try_tx_s!(args.time_lock.try_into());

    let redeem_script = swap_proto_v2_scripts::maker_payment_script(
        time_lock,
        args.maker_secret_hash,
        args.taker_secret_hash,
        key_pair.public(),
        args.taker_pub,
    )
    .into();
    let fee = try_tx_s!(
        coin.get_htlc_spend_fee(DEFAULT_SWAP_TX_SPEND_SIZE, &FeeApproxStage::WithoutApprox)
            .await
    );
    if fee >= payment_value {
        return TX_PLAIN_ERR!(
            "HTLC spend fee {} is greater than transaction output {}",
            fee,
            payment_value
        );
    }
    let script_pubkey = try_tx_s!(output_script(&my_address)).to_bytes();
    let output = TransactionOutput {
        value: payment_value - fee,
        script_pubkey,
    };

    let input = P2SHSpendingTxInput {
        prev_transaction: args.maker_payment_tx.clone(),
        redeem_script,
        outputs: vec![output],
        script_data,
        sequence: SEQUENCE_FINAL,
        lock_time: time_lock,
        keypair: &key_pair,
    };
    let transaction = try_tx_s!(coin.p2sh_spending_tx(input).await);

    let tx_fut = coin.as_ref().rpc_client.send_transaction(&transaction).compat();
    try_tx_s!(tx_fut.await, transaction);

    Ok(transaction)
}

#[test]
fn test_increase_by_percent() {
    assert_eq!(increase_by_percent(4300, 1.), 4343);
    assert_eq!(increase_by_percent(30, 6.9), 32);
    assert_eq!(increase_by_percent(30, 6.), 32);
    assert_eq!(increase_by_percent(10, 6.), 11);
    assert_eq!(increase_by_percent(1000, 0.1), 1001);
    assert_eq!(increase_by_percent(0, 20.), 0);
    assert_eq!(increase_by_percent(20, 0.), 20);
    assert_eq!(increase_by_percent(23, 100.), 46);
    assert_eq!(increase_by_percent(100, 2.4), 102);
    assert_eq!(increase_by_percent(100, 2.5), 103);
}

#[test]
fn test_pubkey_from_script_sig() {
    let script_sig = Script::from("473044022071edae37cf518e98db3f7637b9073a7a980b957b0c7b871415dbb4898ec3ebdc022031b402a6b98e64ffdf752266449ca979a9f70144dba77ed7a6a25bfab11648f6012103ad6f89abc2e5beaa8a3ac28e22170659b3209fe2ddf439681b4b8f31508c36fa");
    let expected_pub = H264::from("03ad6f89abc2e5beaa8a3ac28e22170659b3209fe2ddf439681b4b8f31508c36fa");
    let actual_pub = pubkey_from_script_sig(&script_sig).unwrap();
    assert_eq!(expected_pub, actual_pub);

    let script_sig_err = Script::from("473044022071edae37cf518e98db3f7637b9073a7a980b957b0c7b871415dbb4898ec3ebdc022031b402a6b98e64ffdf752266449ca979a9f70144dba77ed7a6a25bfab11648f6012103ad6f89abc2e5beaa8a3ac28e22170659b3209fe2ddf439681b4b8f31508c36fa21");
    pubkey_from_script_sig(&script_sig_err).unwrap_err();

    let script_sig_err = Script::from("493044022071edae37cf518e98db3f7637b9073a7a980b957b0c7b871415dbb4898ec3ebdc022031b402a6b98e64ffdf752266449ca979a9f70144dba77ed7a6a25bfab11648f6012103ad6f89abc2e5beaa8a3ac28e22170659b3209fe2ddf439681b4b8f31508c36fa");
    pubkey_from_script_sig(&script_sig_err).unwrap_err();
}

#[test]
fn test_tx_v_size() {
    // Multiple legacy inputs with P2SH and P2PKH output
    // https://live.blockcypher.com/btc-testnet/tx/ac6218b33d02e069c4055af709bbb6ca92ce11e55450cde96bc17411e281e5e7/
    let mut tx: UtxoTx = "0100000002440f1a2929eb08c350cc8d2385c77c40411560c3b43b65efb5b06f997fc67672020000006b483045022100f82e88af256d2487afe0c30a166c9ecf6b7013e764e1407317c712d47f7731bd0220358a4d7987bfde2271599b5c4376d26f9ce9f1df2e04f5de8f89593352607110012103c6a78589e18b482aea046975e6d0acbdea7bf7dbf04d9d5bd67fda917815e3edfffffffffb9c2fd7a19b55a4ffbda2ce5065d988a4f4efcf1ae567b4ddb6d97529c8fb0c000000006b483045022100dd75291db32dc859657a5eead13b85c340b4d508e57d2450ebfad76484f254130220727fcd65dda046ea62b449ab217da264dbf7c7ca7e63b39c8835973a152752c1012103c6a78589e18b482aea046975e6d0acbdea7bf7dbf04d9d5bd67fda917815e3edffffffff03102700000000000017a9148d0ad41545dea44e914c419d33d422148c35a274870000000000000000166a149c0a919d4e9a23f0234df916a7dd21f9e2fdaa8f931d0000000000001976a9146d9d2b554d768232320587df75c4338ecc8bf37d88acbd8ff160".into();
    // Removing inputs script_sig as it's not included in UnsignedTransactionInput when fees are calculated
    tx.inputs[0].script_sig = Bytes::new();
    tx.inputs[1].script_sig = Bytes::new();
    let v_size = tx_size_in_v_bytes(&UtxoAddressFormat::Standard, &tx);
    assert_eq!(v_size, 403);
    // Segwit input with 2 P2WPKH outputs
    // https://live.blockcypher.com/btc-testnet/tx/8a32e794b2a8a0356bb3b2717279d118b4010bf8bb3229abb5a2b4fb86541bb2/
    // the transaction is deserialized without the witnesses which makes the calculation of v_size similar to how
    // it's calculated in generate_transaction
    let tx: UtxoTx = "0200000000010192a4497268107d7999e9551be733f5e0eab479be7d995a061a7bbdc43ef0e5ed0000000000feffffff02cd857a00000000001600145cb39bfcd68d520e29cadc990bceb5cd1562c507a0860100000000001600149a85cc05e9a722575feb770a217c73fd6145cf01024730440220030e0fb58889ab939c701f12d950f00b64836a1a33ec0d6697fd3053d469d244022053e33d72ef53b37b86eea8dfebbafffb0f919ef952dcb6ea6058b81576d8dc86012102225de6aed071dc29d0ca10b9f64a4b502e33e55b3c0759eedd8e333834c6a7d07a1f2000".into();
    let v_size = tx_size_in_v_bytes(&UtxoAddressFormat::Segwit, &tx);
    assert_eq!(v_size, 141);
    // Segwit input with 1 P2WSH output
    // https://live.blockcypher.com/btc-testnet/tx/f8c1fed6f307eb131040965bd11018787567413e6437c907b1fd15de6517ad16/
    let tx: UtxoTx = "010000000001017996e77b2b1f4e66da606cfc2f16e3f52e1eac4a294168985bd4dbd54442e61f0100000000ffffffff01ab36010000000000220020693090c0e291752d448826a9dc72c9045b34ed4f7bd77e6e8e62645c23d69ac502483045022100d0800719239d646e69171ede7f02af916ac778ffe384fa0a5928645b23826c9f022044072622de2b47cfc81ac5172b646160b0c48d69d881a0ce77be06dbd6f6e5ac0121031ac6d25833a5961e2a8822b2e8b0ac1fd55d90cbbbb18a780552cbd66fc02bb3735a9e61".into();
    let v_size = tx_size_in_v_bytes(&UtxoAddressFormat::Segwit, &tx);
    assert_eq!(v_size, 122);
    // Multiple segwit inputs with P2PKH output
    // https://live.blockcypher.com/btc-testnet/tx/649d514d76702a0925a917d830e407f4f1b52d78832520e486c140ce8d0b879f/
    let tx: UtxoTx = "0100000000010250c434acbad252481564d56b41990577c55d247aedf4bb853dca3567c4404c8f0000000000ffffffff55baf016f0628ecf0f0ec228e24d8029879b0491ab18bac61865afaa9d16e8bb0000000000ffffffff01e8030000000000001976a9146d9d2b554d768232320587df75c4338ecc8bf37d88ac0247304402202611c05dd0e748f7c9955ed94a172af7ed56a0cdf773e8c919bef6e70b13ec1c02202fd7407891c857d95cdad1038dcc333186815f50da2fc9a334f814dd8d0a2d63012103c6a78589e18b482aea046975e6d0acbdea7bf7dbf04d9d5bd67fda917815e3ed02483045022100bb9d483f6b2b46f8e70d62d65b33b6de056e1878c9c2a1beed69005daef2f89502201690cd44cf6b114fa0d494258f427e1ed11a21d897e407d8a1ff3b7e09b9a426012103c6a78589e18b482aea046975e6d0acbdea7bf7dbf04d9d5bd67fda917815e3ed9cf7bd60".into();
    let v_size = tx_size_in_v_bytes(&UtxoAddressFormat::Segwit, &tx);
    assert_eq!(v_size, 181);
    // Multiple segwit inputs
    // https://live.blockcypher.com/btc-testnet/tx/a7bb128703b57058955d555ed48b65c2c9bdefab6d3acbb4243c56e430533def/
    let tx: UtxoTx = "010000000001023b7308e5ca5d02000b743441f7653c1110e07275b7ab0e983f489e92bfdd2b360100000000ffffffffd6c4f22e9b1090b2584a82cf4cb6f85595dd13c16ad065711a7585cc373ae2e50000000000ffffffff02947b2a00000000001600148474e72f396d44504cd30b1e7b992b65344240c609050700000000001600141b891309c8fe1338786fa3476d5d1a9718d43a0202483045022100bfae465fcd8d2636b2513f68618eb4996334c94d47e285cb538e3416eaf4521b02201b953f46ff21c8715a0997888445ca814dfdb834ef373a29e304bee8b32454d901210226bde3bca3fe7c91e4afb22c4bc58951c60b9bd73514081b6bd35f5c09b8c9a602483045022100ba48839f7becbf8f91266140f9727edd08974fcc18017661477af1d19603ed31022042fd35af1b393eeb818b420e3a5922079776cc73f006d26dd67be932e1b4f9000121034b6a54040ad2175e4c198370ac36b70d0b0ab515b59becf100c4cd310afbfd0c00000000".into();
    let v_size = tx_size_in_v_bytes(&UtxoAddressFormat::Segwit, &tx);
    assert_eq!(v_size, 209)
}

#[test]
fn test_generate_taker_fee_tx_outputs_with_standard_dex_fee() {
    let client = UtxoRpcClientEnum::Native(NativeClient(Arc::new(NativeClientImpl::default())));
    let mut fields = utxo_coin_fields_for_test(client, None, false);
    fields.conf.ticker = "MYCOIN1".to_owned();
    let coin = utxo_coin_from_fields(fields);

    let fee_amount = BigDecimal::from(6150);
    let fee_uamount = sat_from_big_decimal(&fee_amount, 8).unwrap();

    // TODO: replace with error result ('dex fee must contain burn amount') when nodes are upgraded
    let outputs = generate_taker_fee_tx_outputs(
        &coin,
        &DexFee::create_from_fields(fee_amount.into(), 0.into(), "MYCOIN1"),
    )
    .unwrap();

    let dex_address = dex_address(&coin).unwrap();

    assert_eq!(outputs.len(), 1);
    assert_eq!(outputs[0].value, fee_uamount);
    assert_eq!(
        outputs[0].script_pubkey,
        Builder::build_p2pkh(dex_address.hash()).to_bytes()
    );
}

#[test]
fn test_generate_taker_fee_tx_outputs_with_non_kmd_burn() {
    let client = UtxoRpcClientEnum::Native(NativeClient(Arc::new(NativeClientImpl::default())));
    let mut fields = utxo_coin_fields_for_test(client, None, false);
    fields.conf.ticker = "MYCOIN1".to_owned();
    let coin = utxo_coin_from_fields(fields);

    let fee_amount = BigDecimal::from(6150);
    let burn_amount = &(&fee_amount / &BigDecimal::from_str("0.75").unwrap()) - &fee_amount;
    let fee_uamount = sat_from_big_decimal(&fee_amount, 8).unwrap();
    let burn_uamount = sat_from_big_decimal(&burn_amount, 8).unwrap();

    let outputs = generate_taker_fee_tx_outputs(
        &coin,
        &DexFee::create_from_fields(fee_amount.into(), burn_amount.into(), "MYCOIN1"),
    )
    .unwrap();

    let dex_address = dex_address(&coin).unwrap();
    let burn_address = burn_address(&coin).unwrap();

    assert_eq!(outputs.len(), 2);
    assert_eq!(outputs[0].value, fee_uamount);
    assert_eq!(
        outputs[0].script_pubkey,
        Builder::build_p2pkh(dex_address.hash()).to_bytes()
    );
    assert_eq!(outputs[1].value, burn_uamount);
    assert_eq!(
        outputs[1].script_pubkey,
        Builder::build_p2pkh(burn_address.hash()).to_bytes()
    );
}

#[test]
fn test_generate_taker_fee_tx_outputs_with_kmd_burn() {
    let client = UtxoRpcClientEnum::Native(NativeClient(Arc::new(NativeClientImpl::default())));
    let mut fields = utxo_coin_fields_for_test(client, None, false);
    fields.conf.ticker = "KMD".to_owned();
    let coin = utxo_coin_from_fields(fields);

    let fee_amount = BigDecimal::from(6150);
    let burn_amount = &(&fee_amount / &BigDecimal::from_str("0.75").unwrap()) - &fee_amount;
    let fee_uamount = sat_from_big_decimal(&fee_amount, 8).unwrap();
    let burn_uamount = sat_from_big_decimal(&burn_amount, 8).unwrap();

    let outputs = generate_taker_fee_tx_outputs(
        &coin,
        &DexFee::create_from_fields(fee_amount.into(), burn_amount.into(), "KMD"),
    )
    .unwrap();

    let dex_address = address_from_raw_pubkey(
        coin.dex_pubkey(),
        coin.as_ref().conf.address_prefixes.clone(),
        coin.as_ref().conf.checksum_type,
        coin.as_ref().conf.bech32_hrp.clone(),
        coin.addr_format().clone(),
    )
    .unwrap();

    assert_eq!(outputs.len(), 2);
    assert_eq!(outputs[0].value, fee_uamount);
    assert_eq!(
        outputs[0].script_pubkey,
        Builder::build_p2pkh(dex_address.hash()).to_bytes()
    );
    assert_eq!(outputs[1].value, burn_uamount);
    assert_eq!(
        outputs[1].script_pubkey,
        Builder::default().push_opcode(Opcode::OP_RETURN).into_bytes()
    );
}

#[test]
fn test_address_to_scripthash() {
    let address = Address::from_legacyaddress("RMGJ9tRST45RnwEKHPGgBLuY3moSYP7Mhk", &KMD_PREFIXES).unwrap();
    let actual = address_to_scripthash(&address).expect("valid script hash to be built");
    let expected = "e850499408c6ebcf6b3340282747e540fb23748429fca5f2b36cdeef54ddf5b1".to_owned();
    assert_eq!(expected, actual);

    let address = Address::from_legacyaddress("R9o9xTocqr6CeEDGDH6mEYpwLoMz6jNjMW", &KMD_PREFIXES).unwrap();
    let actual = address_to_scripthash(&address).expect("valid script hash to be built");
    let expected = "a70a7a7041ef172ce4b5f8208aabed44c81e2af75493540f50af7bd9afa9955d".to_owned();
    assert_eq!(expected, actual);

    let address = Address::from_legacyaddress("qcyBHeSct7Wr4mAw18iuQ1zW5mMFYmtmBE", &T_QTUM_PREFIXES).unwrap();
    let actual = address_to_scripthash(&address).expect("valid script hash to be built");
    let expected = "c5b5922c86830289231539d1681d8ce621aac8326c96d6ac55400b4d1485f769".to_owned();
    assert_eq!(expected, actual);
}<|MERGE_RESOLUTION|>--- conflicted
+++ resolved
@@ -107,10 +107,7 @@
             Ok(ActualFeeRate::Dynamic(fee_rate))
         },
         FeeRate::FixedPerKb(satoshis) => Ok(ActualFeeRate::FixedPerKb(*satoshis)),
-<<<<<<< HEAD
         FeeRate::FixedPerKbDingo(satoshis) => Ok(ActualFeeRate::FixedPerKbDingo(*satoshis)),
-=======
->>>>>>> c1140d0e
     }
 }
 
@@ -286,11 +283,7 @@
             // increase dynamic fee for a chance if it grows in the swap
             ActualFeeRate::Dynamic(increase_dynamic_fee_by_stage(coin, dynamic_fee_rate, stage))
         },
-<<<<<<< HEAD
         ActualFeeRate::FixedPerKb(_) | ActualFeeRate::FixedPerKbDingo(_) => fee_rate,
-=======
-        ActualFeeRate::FixedPerKb(_) => fee_rate,
->>>>>>> c1140d0e
     };
     let min_relay_fee_rate = get_min_relay_rate(coin).await?;
     Ok(get_tx_fee_with_relay_fee(&fee_rate, tx_size, min_relay_fee_rate))
@@ -558,7 +551,6 @@
         };
         sum_output
     }
-<<<<<<< HEAD
 
     fn add_tx_inputs(&mut self, amount: u64) -> u64 {
         self.tx.inputs.clear();
@@ -599,50 +591,7 @@
 
     fn make_kmd_rewards_data(coin: &T, interest: u64) -> Option<KmdRewardsDetails> {
         let rewards_amount = big_decimal_from_sat_unsigned(interest, coin.as_ref().decimals);
-        if coin.is_kmd() {
-=======
-
-    fn add_tx_inputs(&mut self, amount: u64) -> u64 {
-        self.tx.inputs.clear();
-        let mut total = 0u64;
-        for utxo in &self.required_inputs {
-            self.tx.inputs.push(UnsignedTransactionInput {
-                previous_output: utxo.outpoint,
-                prev_script: utxo.script.clone(),
-                sequence: SEQUENCE_FINAL,
-                amount: utxo.value,
-            });
-            total += utxo.value;
-        }
-        for utxo in &self.available_inputs {
-            if total >= amount {
-                break;
-            }
-            self.tx.inputs.push(UnsignedTransactionInput {
-                previous_output: utxo.outpoint,
-                prev_script: utxo.script.clone(),
-                sequence: SEQUENCE_FINAL,
-                amount: utxo.value,
-            });
-            total += utxo.value;
-        }
-        total
-    }
-
-    fn add_tx_outputs(&mut self) -> u64 {
-        self.tx.outputs.clear();
-        let mut total = 0u64;
-        for output in self.outputs.clone() {
-            total += output.value;
-            self.tx.outputs.push(output);
-        }
-        total
-    }
-
-    fn make_kmd_rewards_data(coin: &T, interest: u64) -> Option<KmdRewardsDetails> {
-        let rewards_amount = big_decimal_from_sat_unsigned(interest, coin.as_ref().decimals);
         if coin.supports_interest() {
->>>>>>> c1140d0e
             Some(KmdRewardsDetails::claimed_by_me(rewards_amount))
         } else {
             None
@@ -856,11 +805,7 @@
     coin: &T,
     unsigned: &mut TransactionInputSigner,
 ) -> UtxoRpcResult<u64> {
-<<<<<<< HEAD
-    if !coin.is_kmd() {
-=======
     if !coin.supports_interest() {
->>>>>>> c1140d0e
         return Ok(0);
     }
     unsigned.lock_time = coin.get_current_mtp().await?;
@@ -3956,11 +3901,7 @@
     tx: &UtxoTx,
     input_transactions: &mut HistoryUtxoTxMap,
 ) -> UtxoRpcResult<u64> {
-<<<<<<< HEAD
-    if !coin.is_kmd() {
-=======
     if !coin.supports_interest() {
->>>>>>> c1140d0e
         let error = format!("Expected KMD ticker, found {}", coin.as_ref().conf.ticker);
         return MmError::err(UtxoRpcError::Internal(error));
     }
@@ -3999,10 +3940,7 @@
         let amount = match fee {
             ActualFeeRate::Dynamic(f) => f,
             ActualFeeRate::FixedPerKb(f) => f,
-<<<<<<< HEAD
             ActualFeeRate::FixedPerKbDingo(f) => f,
-=======
->>>>>>> c1140d0e
         };
         Ok(TradeFee {
             coin: ticker,
@@ -4067,13 +4005,9 @@
 
             // We need to add extra tx fee for the absent change output for e.g. to ensure max_taker_vol is calculated correctly
             // (If we do not do this then in a swap the change output may appear and we may not have sufficient balance to pay taker fee)
-<<<<<<< HEAD
             let total_fee = if tx.outputs.len() == outputs_count
                 && matches!(stage, FeeApproxStage::TradePreimageMax | FeeApproxStage::OrderIssueMax)
             {
-=======
-            let total_fee = if tx.outputs.len() == outputs_count {
->>>>>>> c1140d0e
                 // take into account the change output
                 data.fee_amount + actual_fee_rate.get_tx_fee_for_change(0)
             } else {
@@ -4082,11 +4016,7 @@
             };
             Ok(big_decimal_from_sat(total_fee as i64, decimals))
         },
-<<<<<<< HEAD
         ActualFeeRate::FixedPerKb(_fee) | ActualFeeRate::FixedPerKbDingo(_fee) => {
-=======
-        ActualFeeRate::FixedPerKb(_fee) => {
->>>>>>> c1140d0e
             let outputs_count = outputs.len();
             let (unspents, _recently_sent_txs) = coin.get_unspent_ordered_list(&my_address).await?;
             let mut tx_builder = UtxoTxBuilder::new(coin)
@@ -4102,7 +4032,6 @@
                 TradePreimageError::from_generate_tx_error(e, ticker.to_string(), decimals, is_amount_upper_bound)
             })?;
 
-<<<<<<< HEAD
             // We need to add extra tx fee for the absent change output for e.g. to ensure max_maker_vol or max_taker_vol is calculated correctly
             // (If we do not do this then in a swap the change output may appear and we may not have sufficient balance to pay taker fee)
             let total_fee = if tx.outputs.len() == outputs_count
@@ -4110,11 +4039,6 @@
             {
                 // Do this for TradePreimageMax stage only to ensure max vol is not too low.
                 // Don't do this for TradePreimage stage (or others) as an insufficient amount error may be collected
-=======
-            // We need to add extra tx fee for the absent change output for e.g. to ensure max_taker_vol is calculated correctly
-            // (If we do not do this then in a swap the change output may appear and we may not have sufficient balance to pay taker fee)
-            let total_fee = if tx.outputs.len() == outputs_count {
->>>>>>> c1140d0e
                 let tx = UtxoTx::from(tx);
                 let tx_bytes = serialize(&tx);
                 // take into account the change output
