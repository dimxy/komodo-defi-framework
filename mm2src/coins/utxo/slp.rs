//! The module implementing Simple Ledger Protocol (SLP) support.
//! It's a custom token format mostly used on the Bitcoin Cash blockchain.
//! Tracking issue: https://github.com/KomodoPlatform/atomicDEX-API/issues/701
//! More info about the protocol and implementation guides can be found at https://slp.dev/

use crate::coin_errors::{MyAddressError, ValidatePaymentError, ValidatePaymentFut, ValidatePaymentResult};
use crate::my_tx_history_v2::{CoinWithTxHistoryV2, MyTxHistoryErrorV2, MyTxHistoryTarget};
use crate::tx_history_storage::{GetTxHistoryFilters, WalletId};
use crate::utxo::bch::BchCoin;
use crate::utxo::bchd_grpc::{check_slp_transaction, validate_slp_utxos, ValidateSlpUtxosErr};
use crate::utxo::rpc_clients::{UnspentInfo, UtxoRpcClientEnum, UtxoRpcError, UtxoRpcResult};
use crate::utxo::utxo_common::{self, big_decimal_from_sat_unsigned, payment_script, UtxoTxBuilder};
use crate::utxo::{generate_and_send_tx, sat_from_big_decimal, ActualTxFee, AdditionalTxData, BroadcastTxErr,
                  FeePolicy, GenerateTxError, RecentlySpentOutPointsGuard, UtxoCoinConf, UtxoCoinFields,
                  UtxoCommonOps, UtxoTx, UtxoTxBroadcastOps, UtxoTxGenerationOps};
use crate::{BalanceFut, CheckIfMyPaymentSentArgs, CoinBalance, CoinFutSpawner, ConfirmPaymentInput, DerivationMethod,
            DexFee, FeeApproxStage, FoundSwapTxSpend, HistorySyncState, MakerSwapTakerCoin, MarketCoinOps, MmCoin,
            MmCoinEnum, NegotiateSwapContractAddrErr, NumConversError, PaymentInstructionArgs, PaymentInstructions,
            PaymentInstructionsErr, PrivKeyPolicyNotAllowed, RawTransactionFut, RawTransactionRequest,
            RawTransactionResult, RefundError, RefundPaymentArgs, RefundResult, SearchForSwapTxSpendInput,
            SendMakerPaymentSpendPreimageInput, SendPaymentArgs, SignRawTransactionRequest, SignatureResult,
            SpendPaymentArgs, SwapOps, SwapTxTypeWithSecretHash, TakerSwapMakerCoin, TradeFee, TradePreimageError,
            TradePreimageFut, TradePreimageResult, TradePreimageValue, TransactionData, TransactionDetails,
            TransactionEnum, TransactionErr, TransactionFut, TransactionResult, TxFeeDetails, TxMarshalingErr,
            UnexpectedDerivationMethod, ValidateAddressResult, ValidateFeeArgs, ValidateInstructionsErr,
            ValidateOtherPubKeyErr, ValidatePaymentInput, ValidateWatcherSpendInput, VerificationError,
            VerificationResult, WaitForHTLCTxSpendArgs, WatcherOps, WatcherReward, WatcherRewardError,
            WatcherSearchForSwapTxSpendInput, WatcherValidatePaymentInput, WatcherValidateTakerFeeInput,
            WithdrawError, WithdrawFee, WithdrawFut, WithdrawRequest};
use async_trait::async_trait;
use base64::engine::general_purpose::STANDARD;
use base64::Engine;
use bitcrypto::dhash160;
use chain::constants::SEQUENCE_FINAL;
use chain::{OutPoint, TransactionOutput};
use common::executor::{abortable_queue::AbortableQueue, AbortableSystem, AbortedError};
use common::log::warn;
use common::{now_sec, wait_until_sec};
use derive_more::Display;
use futures::compat::Future01CompatExt;
use futures::{FutureExt, TryFutureExt};
use futures01::Future;
use hex::FromHexError;
use keys::hash::H160;
use keys::{AddressHashEnum, CashAddrType, CashAddress, CompactSignature, KeyPair, NetworkPrefix as CashAddrPrefix,
           Public};
use mm2_core::mm_ctx::MmArc;
use mm2_err_handle::prelude::*;
use mm2_number::{BigDecimal, MmNumber};
use primitives::hash::H256;
use rpc::v1::types::{Bytes as BytesJson, ToTxHash, H256 as H256Json};
use script::bytes::Bytes;
use script::{Builder as ScriptBuilder, Opcode, Script, TransactionInputSigner};
use serde_json::Value as Json;
use serialization::{deserialize, serialize, Deserializable, Error as SerError, Reader};
use serialization_derive::Deserializable;
use std::convert::TryInto;
use std::sync::atomic::{AtomicU64, Ordering as AtomicOrdering};
use std::sync::Arc;
use utxo_signer::with_key_pair::{p2pkh_spend, p2sh_spend, sign_tx, UtxoSignWithKeyPairError};

const SLP_SWAP_VOUT: usize = 1;
const SLP_FEE_VOUT: usize = 1;
const SLP_HTLC_SPEND_SIZE: u64 = 555;
const SLP_LOKAD_ID: &str = "SLP\x00";
const SLP_FUNGIBLE: u8 = 1;
const SLP_SEND: &str = "SEND";
const SLP_MINT: &str = "MINT";
const SLP_GENESIS: &str = "GENESIS";

#[derive(Debug, Display)]
#[allow(clippy::large_enum_variant)]
pub enum EnableSlpError {
    GetBalanceError(UtxoRpcError),
    UnexpectedDerivationMethod(String),
    Internal(String),
}

impl From<MyAddressError> for EnableSlpError {
    fn from(err: MyAddressError) -> Self {
        match err {
            MyAddressError::UnexpectedDerivationMethod(der) => EnableSlpError::UnexpectedDerivationMethod(der),
            MyAddressError::InternalError(internal) => EnableSlpError::Internal(internal),
        }
    }
}

impl From<AbortedError> for EnableSlpError {
    fn from(e: AbortedError) -> Self { EnableSlpError::Internal(e.to_string()) }
}

pub struct SlpTokenFields {
    decimals: u8,
    ticker: String,
    token_id: H256,
    required_confirmations: AtomicU64,
    /// This abortable system is used to spawn coin's related futures that should be aborted on coin deactivation
    /// and on [`MmArc::stop`].
    abortable_system: AbortableQueue,
}

/// Minimalistic info that is used to be stored outside of the token's context
/// E.g. in the platform BCHCoin
#[derive(Debug)]
pub struct SlpTokenInfo {
    pub token_id: H256,
    pub decimals: u8,
}

#[derive(Clone)]
pub struct SlpToken {
    conf: Arc<SlpTokenFields>,
    platform_coin: BchCoin,
}

#[derive(Clone, Debug, Eq, Hash, PartialEq)]
pub struct SlpUnspent {
    pub bch_unspent: UnspentInfo,
    pub slp_amount: u64,
}

#[derive(Clone, Debug)]
pub struct SlpOutput {
    pub amount: u64,
    pub script_pubkey: Bytes,
}

/// The SLP transaction preimage
struct SlpTxPreimage {
    slp_inputs: Vec<SlpUnspent>,
    available_bch_inputs: Vec<UnspentInfo>,
    outputs: Vec<TransactionOutput>,
}

#[derive(Debug, Display)]
enum ValidateDexFeeError {
    TxLackOfOutputs,
    #[display(fmt = "OpReturnParseError: {:?}", _0)]
    OpReturnParseError(ParseSlpScriptError),
    InvalidSlpDetails,
    NumConversionErr(NumConversError),
    ValidatePaymentError(String),
}

impl From<NumConversError> for ValidateDexFeeError {
    fn from(err: NumConversError) -> ValidateDexFeeError { ValidateDexFeeError::NumConversionErr(err) }
}

impl From<ParseSlpScriptError> for ValidateDexFeeError {
    fn from(err: ParseSlpScriptError) -> Self { ValidateDexFeeError::OpReturnParseError(err) }
}

#[allow(clippy::upper_case_acronyms, clippy::large_enum_variant)]
#[derive(Debug, Display)]
pub enum SpendP2SHError {
    GenerateTxErr(GenerateTxError),
    Rpc(UtxoRpcError),
    SignTxErr(UtxoSignWithKeyPairError),
    PrivKeyPolicyNotAllowed(PrivKeyPolicyNotAllowed),
    UnexpectedDerivationMethod(UnexpectedDerivationMethod),
    String(String),
}

impl From<GenerateTxError> for SpendP2SHError {
    fn from(err: GenerateTxError) -> SpendP2SHError { SpendP2SHError::GenerateTxErr(err) }
}

impl From<UtxoRpcError> for SpendP2SHError {
    fn from(err: UtxoRpcError) -> SpendP2SHError { SpendP2SHError::Rpc(err) }
}

impl From<UtxoSignWithKeyPairError> for SpendP2SHError {
    fn from(sign: UtxoSignWithKeyPairError) -> SpendP2SHError { SpendP2SHError::SignTxErr(sign) }
}

impl From<PrivKeyPolicyNotAllowed> for SpendP2SHError {
    fn from(e: PrivKeyPolicyNotAllowed) -> Self { SpendP2SHError::PrivKeyPolicyNotAllowed(e) }
}

impl From<UnexpectedDerivationMethod> for SpendP2SHError {
    fn from(e: UnexpectedDerivationMethod) -> Self { SpendP2SHError::UnexpectedDerivationMethod(e) }
}

impl From<String> for SpendP2SHError {
    fn from(err: String) -> SpendP2SHError { SpendP2SHError::String(err) }
}

#[derive(Debug, Display)]
pub enum SpendHtlcError {
    TxLackOfOutputs,
    #[display(fmt = "DeserializationErr: {:?}", _0)]
    DeserializationErr(SerError),
    #[display(fmt = "PubkeyParseError: {:?}", _0)]
    PubkeyParseErr(keys::Error),
    InvalidSlpDetails,
    NumConversionErr(NumConversError),
    RpcErr(UtxoRpcError),
    #[allow(clippy::upper_case_acronyms)]
    SpendP2SHErr(SpendP2SHError),
    OpReturnParseError(ParseSlpScriptError),
    UnexpectedDerivationMethod(UnexpectedDerivationMethod),
}

impl From<UnexpectedDerivationMethod> for SpendHtlcError {
    fn from(e: UnexpectedDerivationMethod) -> Self { SpendHtlcError::UnexpectedDerivationMethod(e) }
}

impl From<NumConversError> for SpendHtlcError {
    fn from(err: NumConversError) -> SpendHtlcError { SpendHtlcError::NumConversionErr(err) }
}

impl From<SerError> for SpendHtlcError {
    fn from(err: SerError) -> SpendHtlcError { SpendHtlcError::DeserializationErr(err) }
}

impl From<keys::Error> for SpendHtlcError {
    fn from(err: keys::Error) -> SpendHtlcError { SpendHtlcError::PubkeyParseErr(err) }
}

impl From<SpendP2SHError> for SpendHtlcError {
    fn from(err: SpendP2SHError) -> SpendHtlcError { SpendHtlcError::SpendP2SHErr(err) }
}

impl From<UtxoRpcError> for SpendHtlcError {
    fn from(err: UtxoRpcError) -> SpendHtlcError { SpendHtlcError::RpcErr(err) }
}

impl From<ParseSlpScriptError> for SpendHtlcError {
    fn from(err: ParseSlpScriptError) -> Self { SpendHtlcError::OpReturnParseError(err) }
}

fn slp_send_output(token_id: &H256, amounts: &[u64]) -> TransactionOutput {
    let mut script_builder = ScriptBuilder::default()
        .push_opcode(Opcode::OP_RETURN)
        .push_data(SLP_LOKAD_ID.as_bytes())
        .push_data(&[SLP_FUNGIBLE])
        .push_data(SLP_SEND.as_bytes())
        .push_data(token_id.as_slice());
    for amount in amounts {
        script_builder = script_builder.push_data(&amount.to_be_bytes());
    }
    TransactionOutput {
        value: 0,
        script_pubkey: script_builder.into_bytes(),
    }
}

pub fn slp_genesis_output(
    ticker: &str,
    name: &str,
    token_document_url: Option<&str>,
    token_document_hash: Option<H256>,
    decimals: u8,
    mint_baton_vout: Option<u8>,
    initial_token_mint_quantity: u64,
) -> TransactionOutput {
    let mut script_builder = ScriptBuilder::default()
        .push_opcode(Opcode::OP_RETURN)
        .push_data(SLP_LOKAD_ID.as_bytes())
        .push_data(&[SLP_FUNGIBLE])
        .push_data(SLP_GENESIS.as_bytes())
        .push_data(ticker.as_bytes())
        .push_data(name.as_bytes());

    script_builder = match token_document_url {
        Some(url) => script_builder.push_data(url.as_bytes()),
        None => script_builder
            .push_opcode(Opcode::OP_PUSHDATA1)
            .push_opcode(Opcode::OP_0),
    };

    script_builder = match token_document_hash {
        Some(hash) => script_builder.push_data(hash.as_slice()),
        None => script_builder
            .push_opcode(Opcode::OP_PUSHDATA1)
            .push_opcode(Opcode::OP_0),
    };

    script_builder = script_builder.push_data(&[decimals]);
    script_builder = match mint_baton_vout {
        Some(vout) => script_builder.push_data(&[vout]),
        None => script_builder
            .push_opcode(Opcode::OP_PUSHDATA1)
            .push_opcode(Opcode::OP_0),
    };

    script_builder = script_builder.push_data(&initial_token_mint_quantity.to_be_bytes());
    TransactionOutput {
        value: 0,
        script_pubkey: script_builder.into_bytes(),
    }
}

#[derive(Debug)]
pub struct SlpProtocolConf {
    pub platform_coin_ticker: String,
    pub token_id: H256,
    pub decimals: u8,
    pub required_confirmations: Option<u64>,
}

impl SlpToken {
    pub fn new(
        decimals: u8,
        ticker: String,
        token_id: H256,
        platform_coin: BchCoin,
        required_confirmations: u64,
    ) -> MmResult<SlpToken, EnableSlpError> {
        // Create an abortable system linked to `platform_coin` so if the platform coin is disabled,
        // all spawned futures related to `SlpToken` will be aborted as well.
        let abortable_system = platform_coin.as_ref().abortable_system.create_subsystem()?;

        let conf = Arc::new(SlpTokenFields {
            decimals,
            ticker,
            token_id,
            required_confirmations: AtomicU64::new(required_confirmations),
            abortable_system,
        });
        Ok(SlpToken { conf, platform_coin })
    }

    /// Returns the OP_RETURN output for SLP Send transaction
    fn send_op_return_output(&self, amounts: &[u64]) -> TransactionOutput {
        slp_send_output(&self.conf.token_id, amounts)
    }

    fn rpc(&self) -> &UtxoRpcClientEnum { &self.platform_coin.as_ref().rpc_client }

    /// Returns unspents of the SLP token plus plain BCH UTXOs plus RecentlySpentOutPoints mutex guard
    async fn slp_unspents_for_spend(
        &self,
    ) -> UtxoRpcResult<(Vec<SlpUnspent>, Vec<UnspentInfo>, RecentlySpentOutPointsGuard<'_>)> {
        self.platform_coin.get_token_utxos_for_spend(&self.conf.token_id).await
    }

    async fn slp_unspents_for_display(&self) -> UtxoRpcResult<(Vec<SlpUnspent>, Vec<UnspentInfo>)> {
        self.platform_coin
            .get_token_utxos_for_display(&self.conf.token_id)
            .await
    }

    /// Generates the tx preimage that spends the SLP from my address to the desired destinations (script pubkeys)
    async fn generate_slp_tx_preimage(
        &self,
        slp_outputs: Vec<SlpOutput>,
    ) -> Result<(SlpTxPreimage, RecentlySpentOutPointsGuard<'_>), MmError<GenSlpSpendErr>> {
        // the limit is 19, but we may require the change to be added
        if slp_outputs.len() > 18 {
            return MmError::err(GenSlpSpendErr::TooManyOutputs);
        }
        let (slp_unspents, bch_unspents, recently_spent) = self.slp_unspents_for_spend().await?;
        let total_slp_output = slp_outputs.iter().fold(0, |cur, slp_out| cur + slp_out.amount);
        let mut total_slp_input = 0;

        let mut inputs = vec![];
        for slp_utxo in slp_unspents {
            if total_slp_input >= total_slp_output {
                break;
            }

            total_slp_input += slp_utxo.slp_amount;
            inputs.push(slp_utxo);
        }

        if total_slp_input < total_slp_output {
            return MmError::err(GenSlpSpendErr::InsufficientSlpBalance {
                coin: self.ticker().into(),
                required: big_decimal_from_sat_unsigned(total_slp_output, self.decimals()),
                available: big_decimal_from_sat_unsigned(total_slp_input, self.decimals()),
            });
        }
        let change = total_slp_input - total_slp_output;

        let mut amounts_for_op_return: Vec<_> = slp_outputs.iter().map(|spend_to| spend_to.amount).collect();
        if change > 0 {
            amounts_for_op_return.push(change);
        }

        let op_return_out_mm = self.send_op_return_output(&amounts_for_op_return);
        let mut outputs = vec![op_return_out_mm];

        outputs.extend(slp_outputs.into_iter().map(|spend_to| TransactionOutput {
            value: self.platform_dust(),
            script_pubkey: spend_to.script_pubkey,
        }));

        if change > 0 {
            let my_public_key = self.platform_coin.my_public_key()?;
            let slp_change_out = TransactionOutput {
                value: self.platform_dust(),
                script_pubkey: ScriptBuilder::build_p2pkh(&my_public_key.address_hash().into()).to_bytes(),
            };
            outputs.push(slp_change_out);
        }

        validate_slp_utxos(self.platform_coin.bchd_urls(), &inputs, self.token_id()).await?;
        let preimage = SlpTxPreimage {
            slp_inputs: inputs,
            available_bch_inputs: bch_unspents,
            outputs,
        };
        Ok((preimage, recently_spent))
    }

    pub async fn send_slp_outputs(&self, slp_outputs: Vec<SlpOutput>) -> Result<UtxoTx, TransactionErr> {
        let (preimage, recently_spent) = try_tx_s!(self.generate_slp_tx_preimage(slp_outputs).await);
        generate_and_send_tx(
            self,
            preimage.available_bch_inputs,
            Some(preimage.slp_inputs.into_iter().map(|slp| slp.bch_unspent).collect()),
            FeePolicy::SendExact,
            recently_spent,
            preimage.outputs,
        )
        .await
    }

    async fn send_htlc(
        &self,
        my_pub: &Public,
        other_pub: &Public,
        time_lock: u32,
        secret_hash: &[u8],
        amount: u64,
    ) -> Result<UtxoTx, TransactionErr> {
        let payment_script = payment_script(time_lock, secret_hash, my_pub, other_pub);
        let script_pubkey = ScriptBuilder::build_p2sh(&dhash160(&payment_script).into()).to_bytes();
        let slp_out = SlpOutput { amount, script_pubkey };
        let (preimage, recently_spent) = try_tx_s!(self.generate_slp_tx_preimage(vec![slp_out]).await);
        generate_and_send_tx(
            self,
            preimage.available_bch_inputs,
            Some(preimage.slp_inputs.into_iter().map(|slp| slp.bch_unspent).collect()),
            FeePolicy::SendExact,
            recently_spent,
            preimage.outputs,
        )
        .await
    }

    async fn validate_htlc(&self, input: ValidatePaymentInput) -> Result<(), MmError<ValidatePaymentError>> {
        let mut tx: UtxoTx = deserialize(input.payment_tx.as_slice())?;
        tx.tx_hash_algo = self.platform_coin.as_ref().tx_hash_algo;
        if tx.outputs.len() < 2 {
            return MmError::err(ValidatePaymentError::TxDeserializationError(
                "Not enough transaction output".to_string(),
            ));
        }

        let slp_satoshis = sat_from_big_decimal(&input.amount, self.decimals())?;

        let slp_unspent = SlpUnspent {
            bch_unspent: UnspentInfo {
                outpoint: OutPoint {
                    hash: tx.hash(),
                    index: 1,
                },
                value: 0,
                height: None,
            },
            slp_amount: slp_satoshis,
        };
        validate_slp_utxos(self.platform_coin.bchd_urls(), &[slp_unspent], self.token_id()).await?;

        let slp_tx: SlpTxDetails = parse_slp_script(tx.outputs[0].script_pubkey.as_slice())?;

        match slp_tx.transaction {
            SlpTransaction::Send { token_id, amounts } => {
                if token_id != self.token_id() {
                    return MmError::err(ValidatePaymentError::WrongPaymentTx(format!(
                        "Invalid tx token_id, Expected: {}, found: {}",
                        token_id,
                        self.token_id()
                    )));
                }

                if amounts.is_empty() {
                    return MmError::err(ValidatePaymentError::WrongPaymentTx(
                        "Input amount can't be empty".to_string(),
                    ));
                }

                if amounts[0] != slp_satoshis {
                    return MmError::err(ValidatePaymentError::WrongPaymentTx(format!(
                        "Invalid input amount. Expected: {}, found: {}",
                        slp_satoshis, amounts[0]
                    )));
                }
            },
            _ => {
                return MmError::err(ValidatePaymentError::WrongPaymentTx(
                    "Invalid Slp tx details".to_string(),
                ))
            },
        }

        let htlc_keypair = self.derive_htlc_key_pair(&input.unique_swap_data);
        let first_pub = &Public::from_slice(&input.other_pub)
            .map_to_mm(|err| ValidatePaymentError::InvalidParameter(err.to_string()))?;
        let time_lock = input
            .time_lock
            .try_into()
            .map_to_mm(ValidatePaymentError::TimelockOverflow)?;
        utxo_common::validate_payment(
            self.platform_coin.clone(),
            &tx,
            SLP_SWAP_VOUT,
            first_pub,
            htlc_keypair.public(),
            SwapTxTypeWithSecretHash::TakerOrMakerPayment {
                maker_secret_hash: &input.secret_hash,
            },
            self.platform_dust_dec(),
            None,
            time_lock,
            wait_until_sec(60),
            input.confirmations,
        )
        .await
    }

    pub async fn refund_htlc(
        &self,
        htlc_tx: &[u8],
        other_pub: &Public,
        time_lock: u32,
        secret_hash: &[u8],
        htlc_keypair: &KeyPair,
    ) -> Result<UtxoTx, MmError<SpendHtlcError>> {
        let tx: UtxoTx = deserialize(htlc_tx)?;
        if tx.outputs.is_empty() {
            return MmError::err(SpendHtlcError::TxLackOfOutputs);
        }

        let slp_tx: SlpTxDetails = parse_slp_script(tx.outputs[0].script_pubkey.as_slice())?;

        let other_pub = Public::from_slice(other_pub)?;
        let my_public_key = self.platform_coin.my_public_key()?;
        let redeem_script = payment_script(time_lock, secret_hash, my_public_key, &other_pub);

        let slp_amount = match slp_tx.transaction {
            SlpTransaction::Send { token_id, amounts } => {
                if token_id != self.token_id() {
                    return MmError::err(SpendHtlcError::InvalidSlpDetails);
                }
                *amounts.first().ok_or(SpendHtlcError::InvalidSlpDetails)?
            },
            _ => return MmError::err(SpendHtlcError::InvalidSlpDetails),
        };
        let slp_utxo = SlpUnspent {
            bch_unspent: UnspentInfo {
                outpoint: OutPoint {
                    hash: tx.hash(),
                    index: SLP_SWAP_VOUT as u32,
                },
                value: tx.outputs[1].value,
                height: None,
            },
            slp_amount,
        };

        let tx_locktime = self.platform_coin.p2sh_tx_locktime(time_lock).await?;
        let script_data = ScriptBuilder::default().push_opcode(Opcode::OP_1).into_script();
        let tx = self
            .spend_p2sh(
                slp_utxo,
                tx_locktime,
                SEQUENCE_FINAL - 1,
                script_data,
                redeem_script,
                htlc_keypair,
            )
            .await?;
        Ok(tx)
    }

    pub async fn spend_htlc(
        &self,
        htlc_tx: &[u8],
        other_pub: &Public,
        time_lock: u32,
        secret: &[u8],
        secret_hash: &[u8],
        keypair: &KeyPair,
    ) -> Result<UtxoTx, MmError<SpendHtlcError>> {
        let tx: UtxoTx = deserialize(htlc_tx)?;
        let slp_tx: SlpTxDetails = deserialize(tx.outputs[0].script_pubkey.as_slice())?;

        let other_pub = Public::from_slice(other_pub)?;
        let redeem = payment_script(time_lock, secret_hash, &other_pub, keypair.public());

        let slp_amount = match slp_tx.transaction {
            SlpTransaction::Send { token_id, amounts } => {
                if token_id != self.token_id() {
                    return MmError::err(SpendHtlcError::InvalidSlpDetails);
                }
                *amounts.first().ok_or(SpendHtlcError::InvalidSlpDetails)?
            },
            _ => return MmError::err(SpendHtlcError::InvalidSlpDetails),
        };
        let slp_utxo = SlpUnspent {
            bch_unspent: UnspentInfo {
                outpoint: OutPoint {
                    hash: tx.hash(),
                    index: SLP_SWAP_VOUT as u32,
                },
                value: tx.outputs[1].value,
                height: None,
            },
            slp_amount,
        };

        let tx_locktime = self.platform_coin.p2sh_tx_locktime(time_lock).await?;
        let script_data = ScriptBuilder::default()
            .push_data(secret)
            .push_opcode(Opcode::OP_0)
            .into_script();
        let tx = self
            .spend_p2sh(slp_utxo, tx_locktime, SEQUENCE_FINAL, script_data, redeem, keypair)
            .await?;
        Ok(tx)
    }

    pub async fn spend_p2sh(
        &self,
        p2sh_utxo: SlpUnspent,
        tx_locktime: u32,
        input_sequence: u32,
        script_data: Script,
        redeem_script: Script,
        htlc_keypair: &KeyPair,
    ) -> Result<UtxoTx, MmError<SpendP2SHError>> {
        let op_return_out_mm = self.send_op_return_output(&[p2sh_utxo.slp_amount]);
        let mut outputs = Vec::with_capacity(3);
        outputs.push(op_return_out_mm);

        let my_public_key = self.platform_coin.my_public_key()?;
        let my_script_pubkey = ScriptBuilder::build_p2pkh(&my_public_key.address_hash().into());
        let slp_output = TransactionOutput {
            value: self.platform_dust(),
            script_pubkey: my_script_pubkey.to_bytes(),
        };
        outputs.push(slp_output);

        let (_, bch_inputs, _recently_spent) = self.slp_unspents_for_spend().await?;
        let (mut unsigned, _) = UtxoTxBuilder::new(&self.platform_coin)
            .await
            .add_required_inputs(std::iter::once(p2sh_utxo.bch_unspent))
            .add_available_inputs(bch_inputs)
            .add_outputs(outputs)
            .build()
            .await?;

        unsigned.lock_time = tx_locktime;
        unsigned.inputs[0].sequence = input_sequence;

        let my_key_pair = self.platform_coin.as_ref().priv_key_policy.activated_key_or_err()?;
        let signed_p2sh_input = p2sh_spend(
            &unsigned,
            0,
            htlc_keypair,
            script_data,
            redeem_script,
            self.platform_coin.as_ref().conf.signature_version,
            self.platform_coin.as_ref().conf.fork_id,
        )?;

        let signed_inputs: Result<Vec<_>, _> = unsigned
            .inputs
            .iter()
            .enumerate()
            .skip(1)
            .map(|(i, _)| {
                p2pkh_spend(
                    &unsigned,
                    i,
                    my_key_pair,
                    my_script_pubkey.clone(),
                    self.platform_coin.as_ref().conf.signature_version,
                    self.platform_coin.as_ref().conf.fork_id,
                )
            })
            .collect();

        let mut signed_inputs = signed_inputs?;

        signed_inputs.insert(0, signed_p2sh_input);

        let signed = UtxoTx {
            version: unsigned.version,
            n_time: unsigned.n_time,
            overwintered: unsigned.overwintered,
            version_group_id: unsigned.version_group_id,
            inputs: signed_inputs,
            outputs: unsigned.outputs,
            lock_time: unsigned.lock_time,
            expiry_height: unsigned.expiry_height,
            shielded_spends: unsigned.shielded_spends,
            shielded_outputs: unsigned.shielded_outputs,
            join_splits: unsigned.join_splits,
            value_balance: unsigned.value_balance,
            join_split_pubkey: Default::default(),
            join_split_sig: Default::default(),
            binding_sig: Default::default(),
            zcash: unsigned.zcash,
            posv: unsigned.posv,
            str_d_zeel: unsigned.str_d_zeel,
            tx_hash_algo: self.platform_coin.as_ref().tx_hash_algo,
        };

        let _broadcast = self
            .rpc()
            .send_raw_transaction(serialize(&signed).into())
            .compat()
            .await?;
        Ok(signed)
    }

    async fn validate_dex_fee(
        &self,
        tx: UtxoTx,
        expected_sender: &[u8],
        amount: BigDecimal,
        min_block_number: u64,
    ) -> Result<(), MmError<ValidateDexFeeError>> {
        if tx.outputs.len() < 2 {
            return MmError::err(ValidateDexFeeError::TxLackOfOutputs);
        }

        let slp_tx: SlpTxDetails = parse_slp_script(tx.outputs[0].script_pubkey.as_slice())?;

        match slp_tx.transaction {
            SlpTransaction::Send { token_id, amounts } => {
                if token_id != self.token_id() {
                    return MmError::err(ValidateDexFeeError::InvalidSlpDetails);
                }

                if amounts.is_empty() {
                    return MmError::err(ValidateDexFeeError::InvalidSlpDetails);
                }

                let expected = sat_from_big_decimal(&amount, self.decimals())?;

                if amounts[0] != expected {
                    return MmError::err(ValidateDexFeeError::InvalidSlpDetails);
                }
            },
            _ => return MmError::err(ValidateDexFeeError::InvalidSlpDetails),
        }

        let validate_fut = utxo_common::validate_fee(
            self.platform_coin.clone(),
            tx,
            SLP_FEE_VOUT,
            expected_sender,
            DexFee::Standard(self.platform_dust_dec().into()),
            min_block_number,
        );

        validate_fut
            .compat()
            .await
            .map_err(|e| MmError::new(ValidateDexFeeError::ValidatePaymentError(e.into_inner().to_string())))?;

        Ok(())
    }

    pub fn platform_dust(&self) -> u64 { self.platform_coin.as_ref().dust_amount }

    pub fn platform_decimals(&self) -> u8 { self.platform_coin.as_ref().decimals }

    pub fn platform_dust_dec(&self) -> BigDecimal {
        big_decimal_from_sat_unsigned(self.platform_dust(), self.platform_decimals())
    }

    pub fn decimals(&self) -> u8 { self.conf.decimals }

    pub fn token_id(&self) -> &H256 { &self.conf.token_id }

    fn platform_conf(&self) -> &UtxoCoinConf { &self.platform_coin.as_ref().conf }

    async fn my_balance_sat(&self) -> UtxoRpcResult<u64> {
        let (slp_unspents, _) = self.slp_unspents_for_display().await?;
        let satoshi = slp_unspents.iter().fold(0, |cur, unspent| cur + unspent.slp_amount);
        Ok(satoshi)
    }

    pub async fn my_coin_balance(&self) -> UtxoRpcResult<CoinBalance> {
        let balance_sat = self.my_balance_sat().await?;
        let spendable = big_decimal_from_sat_unsigned(balance_sat, self.decimals());
        Ok(CoinBalance {
            spendable,
            unspendable: 0.into(),
        })
    }

    fn slp_prefix(&self) -> &CashAddrPrefix { self.platform_coin.slp_prefix() }

    pub fn get_info(&self) -> SlpTokenInfo {
        SlpTokenInfo {
            token_id: self.conf.token_id,
            decimals: self.conf.decimals,
        }
    }
}

#[derive(Debug, Eq, PartialEq)]
pub struct SlpGenesisParams {
    pub(super) token_ticker: String,
    token_name: String,
    token_document_url: String,
    token_document_hash: Vec<u8>,
    pub(super) decimals: Vec<u8>,
    pub(super) mint_baton_vout: Option<u8>,
    pub(super) initial_token_mint_quantity: u64,
}

/// https://slp.dev/specs/slp-token-type-1/#transaction-detail
#[derive(Debug, Eq, PartialEq)]
pub enum SlpTransaction {
    /// https://slp.dev/specs/slp-token-type-1/#genesis-token-genesis-transaction
    Genesis(SlpGenesisParams),
    /// https://slp.dev/specs/slp-token-type-1/#mint-extended-minting-transaction
    Mint {
        token_id: H256,
        mint_baton_vout: Option<u8>,
        additional_token_quantity: u64,
    },
    /// https://slp.dev/specs/slp-token-type-1/#send-spend-transaction
    Send { token_id: H256, amounts: Vec<u64> },
}

impl SlpTransaction {
    pub fn token_id(&self) -> Option<H256> {
        match self {
            SlpTransaction::Send { token_id, .. } | SlpTransaction::Mint { token_id, .. } => Some(*token_id),
            SlpTransaction::Genesis(_) => None,
        }
    }
}

impl Deserializable for SlpTransaction {
    fn deserialize<T>(reader: &mut Reader<T>) -> Result<Self, SerError>
    where
        Self: Sized,
        T: std::io::Read,
    {
        let transaction_type: String = reader.read()?;
        match transaction_type.as_str() {
            SLP_GENESIS => {
                let token_ticker = reader.read()?;
                let token_name = reader.read()?;
                let maybe_push_op_code: u8 = reader.read()?;
                let token_document_url = if maybe_push_op_code == Opcode::OP_PUSHDATA1 as u8 {
                    reader.read()?
                } else {
                    let mut url = vec![0; maybe_push_op_code as usize];
                    reader.read_slice(&mut url)?;
                    String::from_utf8(url).map_err(|e| SerError::Custom(e.to_string()))?
                };

                let maybe_push_op_code: u8 = reader.read()?;
                let token_document_hash = if maybe_push_op_code == Opcode::OP_PUSHDATA1 as u8 {
                    reader.read_list()?
                } else {
                    let mut hash = vec![0; maybe_push_op_code as usize];
                    reader.read_slice(&mut hash)?;
                    hash
                };
                let decimals = reader.read_list()?;
                let maybe_push_op_code: u8 = reader.read()?;
                let mint_baton_vout = if maybe_push_op_code == Opcode::OP_PUSHDATA1 as u8 {
                    let _zero: u8 = reader.read()?;
                    None
                } else {
                    Some(reader.read()?)
                };
                let bytes: Vec<u8> = reader.read_list()?;
                if bytes.len() != 8 {
                    return Err(SerError::Custom(format!("Expected 8 bytes, got {}", bytes.len())));
                }
                let initial_token_mint_quantity = u64::from_be_bytes(bytes.try_into().expect("length is 8 bytes"));

                Ok(SlpTransaction::Genesis(SlpGenesisParams {
                    token_ticker,
                    token_name,
                    token_document_url,
                    token_document_hash,
                    decimals,
                    mint_baton_vout,
                    initial_token_mint_quantity,
                }))
            },
            SLP_MINT => {
                let maybe_id: Vec<u8> = reader.read_list()?;
                if maybe_id.len() != 32 {
                    return Err(SerError::Custom(format!(
                        "Unexpected token id length {}",
                        maybe_id.len()
                    )));
                }

                let maybe_push_op_code: u8 = reader.read()?;
                let mint_baton_vout = if maybe_push_op_code == Opcode::OP_PUSHDATA1 as u8 {
                    let _zero: u8 = reader.read()?;
                    None
                } else {
                    Some(reader.read()?)
                };

                let bytes: Vec<u8> = reader.read_list()?;
                if bytes.len() != 8 {
                    return Err(SerError::Custom(format!("Expected 8 bytes, got {}", bytes.len())));
                }
                let additional_token_quantity = u64::from_be_bytes(bytes.try_into().expect("length is 8 bytes"));

                Ok(SlpTransaction::Mint {
                    token_id: H256::from(maybe_id.as_slice()),
                    mint_baton_vout,
                    additional_token_quantity,
                })
            },
            SLP_SEND => {
                let maybe_id: Vec<u8> = reader.read_list()?;
                if maybe_id.len() != 32 {
                    return Err(SerError::Custom(format!(
                        "Unexpected token id length {}",
                        maybe_id.len()
                    )));
                }

                let token_id = H256::from(maybe_id.as_slice());
                let mut amounts = Vec::with_capacity(1);
                while !reader.is_finished() {
                    let bytes: Vec<u8> = reader.read_list()?;
                    if bytes.len() != 8 {
                        return Err(SerError::Custom(format!("Expected 8 bytes, got {}", bytes.len())));
                    }
                    let amount = u64::from_be_bytes(bytes.try_into().expect("length is 8 bytes"));
                    amounts.push(amount)
                }

                if amounts.len() > 19 {
                    return Err(SerError::Custom(format!(
                        "Expected at most 19 token amounts, got {}",
                        amounts.len()
                    )));
                }
                Ok(SlpTransaction::Send { token_id, amounts })
            },
            _ => Err(SerError::Custom(format!(
                "Unsupported transaction type {}",
                transaction_type
            ))),
        }
    }
}

#[derive(Debug, Deserializable)]
pub struct SlpTxDetails {
    op_code: u8,
    lokad_id: String,
    token_type: Vec<u8>,
    pub transaction: SlpTransaction,
}

#[derive(Debug, Display, PartialEq)]
pub enum ParseSlpScriptError {
    NotOpReturn,
    UnexpectedLokadId(String),
    #[display(fmt = "UnexpectedTokenType: {:?}", _0)]
    UnexpectedTokenType(Vec<u8>),
    #[display(fmt = "DeserializeFailed: {:?}", _0)]
    DeserializeFailed(SerError),
}

impl From<SerError> for ParseSlpScriptError {
    fn from(err: SerError) -> ParseSlpScriptError { ParseSlpScriptError::DeserializeFailed(err) }
}

impl From<ParseSlpScriptError> for ValidatePaymentError {
    fn from(err: ParseSlpScriptError) -> Self { Self::TxDeserializationError(err.to_string()) }
}

pub fn parse_slp_script(script: &[u8]) -> Result<SlpTxDetails, MmError<ParseSlpScriptError>> {
    let details: SlpTxDetails = deserialize(script)?;
    if Opcode::from_u8(details.op_code) != Some(Opcode::OP_RETURN) {
        return MmError::err(ParseSlpScriptError::NotOpReturn);
    }

    if details.lokad_id != SLP_LOKAD_ID {
        return MmError::err(ParseSlpScriptError::UnexpectedLokadId(details.lokad_id));
    }

    if details.token_type.first() != Some(&SLP_FUNGIBLE) {
        return MmError::err(ParseSlpScriptError::UnexpectedTokenType(details.token_type));
    }

    Ok(details)
}

#[derive(Debug, Display)]
enum GenSlpSpendErr {
    RpcError(UtxoRpcError),
    TooManyOutputs,
    #[display(
        fmt = "Not enough {} to generate SLP spend: available {}, required at least {}",
        coin,
        available,
        required
    )]
    InsufficientSlpBalance {
        coin: String,
        available: BigDecimal,
        required: BigDecimal,
    },
    InvalidSlpUtxos(ValidateSlpUtxosErr),
    Internal(String),
}

impl From<UtxoRpcError> for GenSlpSpendErr {
    fn from(err: UtxoRpcError) -> GenSlpSpendErr { GenSlpSpendErr::RpcError(err) }
}

impl From<ValidateSlpUtxosErr> for GenSlpSpendErr {
    fn from(err: ValidateSlpUtxosErr) -> GenSlpSpendErr { GenSlpSpendErr::InvalidSlpUtxos(err) }
}

impl From<UnexpectedDerivationMethod> for GenSlpSpendErr {
    fn from(e: UnexpectedDerivationMethod) -> Self { GenSlpSpendErr::Internal(e.to_string()) }
}

impl From<GenSlpSpendErr> for WithdrawError {
    fn from(err: GenSlpSpendErr) -> WithdrawError {
        match err {
            GenSlpSpendErr::RpcError(e) => e.into(),
            GenSlpSpendErr::TooManyOutputs | GenSlpSpendErr::InvalidSlpUtxos(_) => {
                WithdrawError::InternalError(err.to_string())
            },
            GenSlpSpendErr::InsufficientSlpBalance {
                coin,
                available,
                required,
            } => WithdrawError::NotSufficientBalance {
                coin,
                available,
                required,
            },
            GenSlpSpendErr::Internal(internal) => WithdrawError::InternalError(internal),
        }
    }
}

impl AsRef<UtxoCoinFields> for SlpToken {
    fn as_ref(&self) -> &UtxoCoinFields { self.platform_coin.as_ref() }
}

#[async_trait]
impl UtxoTxBroadcastOps for SlpToken {
    async fn broadcast_tx(&self, tx: &UtxoTx) -> Result<H256Json, MmError<BroadcastTxErr>> {
        let tx_bytes = serialize(tx);
        check_slp_transaction(self.platform_coin.bchd_urls(), tx_bytes.clone().take())
            .await
            .mm_err(|e| BroadcastTxErr::Other(e.to_string()))?;

        let hash = self.rpc().send_raw_transaction(tx_bytes.into()).compat().await?;

        Ok(hash)
    }
}

#[async_trait]
impl UtxoTxGenerationOps for SlpToken {
    async fn get_tx_fee(&self) -> UtxoRpcResult<ActualTxFee> { self.platform_coin.get_tx_fee().await }

    async fn calc_interest_if_required(
        &self,
        unsigned: TransactionInputSigner,
        data: AdditionalTxData,
        my_script_pub: Bytes,
        dust: u64,
    ) -> UtxoRpcResult<(TransactionInputSigner, AdditionalTxData)> {
        self.platform_coin
            .calc_interest_if_required(unsigned, data, my_script_pub, dust)
            .await
    }
}

#[async_trait]
impl MarketCoinOps for SlpToken {
    fn ticker(&self) -> &str { &self.conf.ticker }

    fn my_address(&self) -> MmResult<String, MyAddressError> {
        let my_address = match self.platform_coin.as_ref().derivation_method {
            DerivationMethod::SingleAddress(ref my_address) => my_address,
            DerivationMethod::HDWallet(_) => {
                return MmError::err(MyAddressError::UnexpectedDerivationMethod(
                    "'my_address' is deprecated for HD wallets".to_string(),
                ))
            },
        };
        let slp_address = self
            .platform_coin
            .slp_address(my_address)
            .map_to_mm(MyAddressError::InternalError)?;
        slp_address.encode().map_to_mm(MyAddressError::InternalError)
    }

    async fn get_public_key(&self) -> Result<String, MmError<UnexpectedDerivationMethod>> {
        let pubkey = utxo_common::my_public_key(self.platform_coin.as_ref())?;
        Ok(pubkey.to_string())
    }

    fn sign_message_hash(&self, message: &str) -> Option<[u8; 32]> {
        utxo_common::sign_message_hash(self.as_ref(), message)
    }

    fn sign_message(&self, message: &str) -> SignatureResult<String> {
        utxo_common::sign_message(self.as_ref(), message)
    }

    fn verify_message(&self, signature: &str, message: &str, address: &str) -> VerificationResult<bool> {
        let message_hash = self
            .sign_message_hash(message)
            .ok_or(VerificationError::PrefixNotFound)?;
        let signature = CompactSignature::from(STANDARD.decode(signature)?);
        let pubkey = Public::recover_compact(&H256::from(message_hash), &signature)?;
        let address_from_pubkey = self.platform_coin.address_from_pubkey(&pubkey);
        let slp_address = self
            .platform_coin
            .slp_address(&address_from_pubkey)
            .map_err(VerificationError::InternalError)?
            .encode()
            .map_err(VerificationError::InternalError)?;
        Ok(slp_address == address)
    }

    fn my_balance(&self) -> BalanceFut<CoinBalance> {
        let coin = self.clone();
        let fut = async move { Ok(coin.my_coin_balance().await?) };
        Box::new(fut.boxed().compat())
    }

    fn base_coin_balance(&self) -> BalanceFut<BigDecimal> {
        Box::new(self.platform_coin.my_balance().map(|res| res.spendable))
    }

    fn platform_ticker(&self) -> &str { self.platform_coin.ticker() }

    /// Receives raw transaction bytes in hexadecimal format as input and returns tx hash in hexadecimal format
    fn send_raw_tx(&self, tx: &str) -> Box<dyn Future<Item = String, Error = String> + Send> {
        let selfi = self.clone();
        let tx = tx.to_owned();
        let fut = async move {
            let bytes = hex::decode(tx).map_to_mm(|e| e).map_err(|e| format!("{:?}", e))?;
            let tx = try_s!(deserialize(bytes.as_slice()));
            let hash = selfi.broadcast_tx(&tx).await.map_err(|e| format!("{:?}", e))?;
            Ok(format!("{:?}", hash))
        };

        Box::new(fut.boxed().compat())
    }

    fn send_raw_tx_bytes(&self, tx: &[u8]) -> Box<dyn Future<Item = String, Error = String> + Send> {
        let selfi = self.clone();
        let bytes = tx.to_owned();
        let fut = async move {
            let tx = try_s!(deserialize(bytes.as_slice()));
            let hash = selfi.broadcast_tx(&tx).await.map_err(|e| format!("{:?}", e))?;
            Ok(format!("{:?}", hash))
        };

        Box::new(fut.boxed().compat())
    }

    #[inline(always)]
    async fn sign_raw_tx(&self, args: &SignRawTransactionRequest) -> RawTransactionResult {
        utxo_common::sign_raw_tx(self, args).await
    }

    fn wait_for_confirmations(&self, input: ConfirmPaymentInput) -> Box<dyn Future<Item = (), Error = String> + Send> {
        self.platform_coin.wait_for_confirmations(input)
    }

    fn wait_for_htlc_tx_spend(&self, args: WaitForHTLCTxSpendArgs<'_>) -> TransactionFut {
        utxo_common::wait_for_output_spend(
            self.clone(),
            args.tx_bytes,
            SLP_SWAP_VOUT,
            args.from_block,
            args.wait_until,
            args.check_every,
        )
    }

    fn tx_enum_from_bytes(&self, bytes: &[u8]) -> Result<TransactionEnum, MmError<TxMarshalingErr>> {
        self.platform_coin.tx_enum_from_bytes(bytes)
    }

    fn current_block(&self) -> Box<dyn Future<Item = u64, Error = String> + Send> { self.platform_coin.current_block() }

    fn display_priv_key(&self) -> Result<String, String> { self.platform_coin.display_priv_key() }

    fn min_tx_amount(&self) -> BigDecimal { big_decimal_from_sat_unsigned(1, self.decimals()) }

    fn min_trading_vol(&self) -> MmNumber { big_decimal_from_sat_unsigned(1, self.decimals()).into() }

    fn is_trezor(&self) -> bool { self.as_ref().priv_key_policy.is_trezor() }
}

#[async_trait]
impl SwapOps for SlpToken {
<<<<<<< HEAD
    fn send_taker_fee(&self, dex_fee: DexFee, _uuid: &[u8]) -> TransactionFut {
=======
    fn send_taker_fee(&self, fee_addr: &[u8], dex_fee: DexFee, _uuid: &[u8], _expire_at: u64) -> TransactionFut {
>>>>>>> 52326c4b
        let coin = self.clone();
        let fee_pubkey = try_tx_fus!(Public::from_slice(self.dex_pubkey()));
        let script_pubkey = ScriptBuilder::build_p2pkh(&fee_pubkey.address_hash().into()).into();
        let amount = try_tx_fus!(dex_fee.fee_amount_as_u64(self.decimals()));

        let fut = async move {
            let slp_out = SlpOutput { amount, script_pubkey };
            let (preimage, recently_spent) = try_tx_s!(coin.generate_slp_tx_preimage(vec![slp_out]).await);
            generate_and_send_tx(
                &coin,
                preimage.available_bch_inputs,
                Some(preimage.slp_inputs.into_iter().map(|slp| slp.bch_unspent).collect()),
                FeePolicy::SendExact,
                recently_spent,
                preimage.outputs,
            )
            .await
        };
        Box::new(fut.boxed().compat().map(|tx| tx.into()))
    }

    fn send_maker_payment(&self, maker_payment_args: SendPaymentArgs) -> TransactionFut {
        let taker_pub = try_tx_fus!(Public::from_slice(maker_payment_args.other_pubkey));
        let amount = try_tx_fus!(sat_from_big_decimal(&maker_payment_args.amount, self.decimals()));
        let secret_hash = maker_payment_args.secret_hash.to_owned();
        let maker_htlc_keypair = self.derive_htlc_key_pair(maker_payment_args.swap_unique_data);
        let time_lock = try_tx_fus!(maker_payment_args.time_lock.try_into());

        let coin = self.clone();
        let fut = async move {
            let tx = try_tx_s!(
                coin.send_htlc(maker_htlc_keypair.public(), &taker_pub, time_lock, &secret_hash, amount)
                    .await
            );
            Ok(tx.into())
        };
        Box::new(fut.boxed().compat())
    }

    fn send_taker_payment(&self, taker_payment_args: SendPaymentArgs) -> TransactionFut {
        let maker_pub = try_tx_fus!(Public::from_slice(taker_payment_args.other_pubkey));
        let amount = try_tx_fus!(sat_from_big_decimal(&taker_payment_args.amount, self.decimals()));
        let secret_hash = taker_payment_args.secret_hash.to_owned();

        let taker_htlc_keypair = self.derive_htlc_key_pair(taker_payment_args.swap_unique_data);
        let time_lock = try_tx_fus!(taker_payment_args.time_lock.try_into());

        let coin = self.clone();
        let fut = async move {
            let tx = try_tx_s!(
                coin.send_htlc(taker_htlc_keypair.public(), &maker_pub, time_lock, &secret_hash, amount)
                    .await
            );
            Ok(tx.into())
        };
        Box::new(fut.boxed().compat())
    }

    async fn send_maker_spends_taker_payment(
        &self,
        maker_spends_payment_args: SpendPaymentArgs<'_>,
    ) -> TransactionResult {
        let tx = maker_spends_payment_args.other_payment_tx.to_owned();
        let taker_pub = try_tx_s!(Public::from_slice(maker_spends_payment_args.other_pubkey));
        let secret = maker_spends_payment_args.secret.to_owned();
        let secret_hash = maker_spends_payment_args.secret_hash.to_owned();
        let htlc_keypair = self.derive_htlc_key_pair(maker_spends_payment_args.swap_unique_data);
        let time_lock = try_tx_s!(maker_spends_payment_args.time_lock.try_into());
        let tx = try_tx_s!(
            self.spend_htlc(&tx, &taker_pub, time_lock, &secret, &secret_hash, &htlc_keypair)
                .await
        );
        Ok(tx.into())
    }

    async fn send_taker_spends_maker_payment(
        &self,
        taker_spends_payment_args: SpendPaymentArgs<'_>,
    ) -> TransactionResult {
        let tx = taker_spends_payment_args.other_payment_tx.to_owned();
        let maker_pub = try_tx_s!(Public::from_slice(taker_spends_payment_args.other_pubkey));
        let secret = taker_spends_payment_args.secret.to_owned();
        let secret_hash = taker_spends_payment_args.secret_hash.to_owned();
        let htlc_keypair = self.derive_htlc_key_pair(taker_spends_payment_args.swap_unique_data);
        let time_lock = try_tx_s!(taker_spends_payment_args.time_lock.try_into());
        let tx = try_tx_s!(
            self.spend_htlc(&tx, &maker_pub, time_lock, &secret, &secret_hash, &htlc_keypair)
                .await
        );
        Ok(tx.into())
    }

    async fn send_taker_refunds_payment(&self, taker_refunds_payment_args: RefundPaymentArgs<'_>) -> TransactionResult {
        let tx = taker_refunds_payment_args.payment_tx.to_owned();
        let maker_pub = try_tx_s!(Public::from_slice(taker_refunds_payment_args.other_pubkey));
        let secret_hash = match taker_refunds_payment_args.tx_type_with_secret_hash {
            SwapTxTypeWithSecretHash::TakerOrMakerPayment { maker_secret_hash } => maker_secret_hash.to_owned(),
            unsupported => return Err(TransactionErr::Plain(ERRL!("SLP doesn't support {:?}", unsupported))),
        };
        let htlc_keypair = self.derive_htlc_key_pair(taker_refunds_payment_args.swap_unique_data);
        let time_lock = try_tx_s!(taker_refunds_payment_args.time_lock.try_into());

        let tx = try_tx_s!(
            self.refund_htlc(&tx, &maker_pub, time_lock, &secret_hash, &htlc_keypair)
                .await
        );
        Ok(tx.into())
    }

    async fn send_maker_refunds_payment(&self, maker_refunds_payment_args: RefundPaymentArgs<'_>) -> TransactionResult {
        let tx = maker_refunds_payment_args.payment_tx.to_owned();
        let taker_pub = try_tx_s!(Public::from_slice(maker_refunds_payment_args.other_pubkey));
        let secret_hash = match maker_refunds_payment_args.tx_type_with_secret_hash {
            SwapTxTypeWithSecretHash::TakerOrMakerPayment { maker_secret_hash } => maker_secret_hash.to_owned(),
            unsupported => return Err(TransactionErr::Plain(ERRL!("SLP doesn't support {:?}", unsupported))),
        };
        let htlc_keypair = self.derive_htlc_key_pair(maker_refunds_payment_args.swap_unique_data);
        let time_lock = try_tx_s!(maker_refunds_payment_args.time_lock.try_into());

        let tx = try_tx_s!(
            self.refund_htlc(&tx, &taker_pub, time_lock, &secret_hash, &htlc_keypair)
                .await
        );
        Ok(tx.into())
    }

    fn validate_fee(&self, validate_fee_args: ValidateFeeArgs) -> ValidatePaymentFut<()> {
        let tx = match validate_fee_args.fee_tx {
            TransactionEnum::UtxoTx(tx) => tx.clone(),
            _ => panic!(),
        };
        let coin = self.clone();
        let expected_sender = validate_fee_args.expected_sender.to_owned();
        let amount = validate_fee_args.dex_fee.fee_amount();
        let min_block_number = validate_fee_args.min_block_number;

        let fut = async move {
            coin.validate_dex_fee(tx, &expected_sender, amount.into(), min_block_number)
                .await
                .map_err(|e| MmError::new(ValidatePaymentError::WrongPaymentTx(e.into_inner().to_string())))?;
            Ok(())
        };
        Box::new(fut.boxed().compat())
    }

    async fn validate_maker_payment(&self, input: ValidatePaymentInput) -> ValidatePaymentResult<()> {
        self.validate_htlc(input).await
    }

    async fn validate_taker_payment(&self, input: ValidatePaymentInput) -> ValidatePaymentResult<()> {
        self.validate_htlc(input).await
    }

    #[inline]
    fn check_if_my_payment_sent(
        &self,
        if_my_payment_sent_args: CheckIfMyPaymentSentArgs,
    ) -> Box<dyn Future<Item = Option<TransactionEnum>, Error = String> + Send> {
        utxo_common::check_if_my_payment_sent(
            self.platform_coin.clone(),
            try_fus!(if_my_payment_sent_args.time_lock.try_into()),
            if_my_payment_sent_args.other_pub,
            if_my_payment_sent_args.secret_hash,
            if_my_payment_sent_args.swap_unique_data,
        )
    }

    #[inline]
    async fn search_for_swap_tx_spend_my(
        &self,
        input: SearchForSwapTxSpendInput<'_>,
    ) -> Result<Option<FoundSwapTxSpend>, String> {
        utxo_common::search_for_swap_tx_spend_my(&self.platform_coin, input, SLP_SWAP_VOUT).await
    }

    #[inline]
    async fn search_for_swap_tx_spend_other(
        &self,
        input: SearchForSwapTxSpendInput<'_>,
    ) -> Result<Option<FoundSwapTxSpend>, String> {
        utxo_common::search_for_swap_tx_spend_other(&self.platform_coin, input, SLP_SWAP_VOUT).await
    }

    fn check_tx_signed_by_pub(&self, _tx: &[u8], _expected_pub: &[u8]) -> Result<bool, MmError<ValidatePaymentError>> {
        unimplemented!();
    }

    #[inline]
    async fn extract_secret(
        &self,
        secret_hash: &[u8],
        spend_tx: &[u8],
        _watcher_reward: bool,
    ) -> Result<Vec<u8>, String> {
        utxo_common::extract_secret(secret_hash, spend_tx)
    }

    fn is_auto_refundable(&self) -> bool { false }

    async fn wait_for_htlc_refund(&self, _tx: &[u8], _locktime: u64) -> RefundResult<()> {
        MmError::err(RefundError::Internal(
            "wait_for_htlc_refund is not supported for this coin!".into(),
        ))
    }

    #[inline]
    fn negotiate_swap_contract_addr(
        &self,
        _other_side_address: Option<&[u8]>,
    ) -> Result<Option<BytesJson>, MmError<NegotiateSwapContractAddrErr>> {
        Ok(None)
    }

    fn derive_htlc_key_pair(&self, swap_unique_data: &[u8]) -> KeyPair {
        utxo_common::derive_htlc_key_pair(self.platform_coin.as_ref(), swap_unique_data)
    }

    fn derive_htlc_pubkey(&self, swap_unique_data: &[u8]) -> Vec<u8> {
        utxo_common::derive_htlc_pubkey(self, swap_unique_data)
    }

    #[inline]
    fn validate_other_pubkey(&self, raw_pubkey: &[u8]) -> MmResult<(), ValidateOtherPubKeyErr> {
        utxo_common::validate_other_pubkey(raw_pubkey)
    }

    async fn maker_payment_instructions(
        &self,
        _args: PaymentInstructionArgs<'_>,
    ) -> Result<Option<Vec<u8>>, MmError<PaymentInstructionsErr>> {
        Ok(None)
    }

    async fn taker_payment_instructions(
        &self,
        _args: PaymentInstructionArgs<'_>,
    ) -> Result<Option<Vec<u8>>, MmError<PaymentInstructionsErr>> {
        Ok(None)
    }

    fn validate_maker_payment_instructions(
        &self,
        _instructions: &[u8],
        _args: PaymentInstructionArgs,
    ) -> Result<PaymentInstructions, MmError<ValidateInstructionsErr>> {
        MmError::err(ValidateInstructionsErr::UnsupportedCoin(self.ticker().to_string()))
    }

    fn validate_taker_payment_instructions(
        &self,
        _instructions: &[u8],
        _args: PaymentInstructionArgs,
    ) -> Result<PaymentInstructions, MmError<ValidateInstructionsErr>> {
        MmError::err(ValidateInstructionsErr::UnsupportedCoin(self.ticker().to_string()))
    }
}

#[async_trait]
impl TakerSwapMakerCoin for SlpToken {
    async fn on_taker_payment_refund_start(&self, _maker_payment: &[u8]) -> RefundResult<()> { Ok(()) }

    async fn on_taker_payment_refund_success(&self, _maker_payment: &[u8]) -> RefundResult<()> { Ok(()) }
}

#[async_trait]
impl MakerSwapTakerCoin for SlpToken {
    async fn on_maker_payment_refund_start(&self, _taker_payment: &[u8]) -> RefundResult<()> { Ok(()) }

    async fn on_maker_payment_refund_success(&self, _taker_payment: &[u8]) -> RefundResult<()> { Ok(()) }
}

#[async_trait]
impl WatcherOps for SlpToken {
    fn create_maker_payment_spend_preimage(
        &self,
        _maker_payment_tx: &[u8],
        _time_lock: u64,
        _maker_pub: &[u8],
        _secret_hash: &[u8],
        _swap_unique_data: &[u8],
    ) -> TransactionFut {
        unimplemented!();
    }

    fn send_maker_payment_spend_preimage(&self, _input: SendMakerPaymentSpendPreimageInput) -> TransactionFut {
        unimplemented!();
    }

    fn create_taker_payment_refund_preimage(
        &self,
        _taker_payment_tx: &[u8],
        _time_lock: u64,
        _maker_pub: &[u8],
        _secret_hash: &[u8],
        _swap_contract_address: &Option<BytesJson>,
        _swap_unique_data: &[u8],
    ) -> TransactionFut {
        unimplemented!();
    }

    fn send_taker_payment_refund_preimage(&self, _watcher_refunds_payment_args: RefundPaymentArgs) -> TransactionFut {
        unimplemented!();
    }

    fn watcher_validate_taker_fee(&self, _input: WatcherValidateTakerFeeInput) -> ValidatePaymentFut<()> {
        unimplemented!();
    }

    fn watcher_validate_taker_payment(&self, _input: WatcherValidatePaymentInput) -> ValidatePaymentFut<()> {
        unimplemented!();
    }

    fn taker_validates_payment_spend_or_refund(&self, _input: ValidateWatcherSpendInput) -> ValidatePaymentFut<()> {
        unimplemented!()
    }

    async fn watcher_search_for_swap_tx_spend(
        &self,
        _input: WatcherSearchForSwapTxSpendInput<'_>,
    ) -> Result<Option<FoundSwapTxSpend>, String> {
        unimplemented!();
    }

    async fn get_taker_watcher_reward(
        &self,
        _other_coin: &MmCoinEnum,
        _coin_amount: Option<BigDecimal>,
        _other_coin_amount: Option<BigDecimal>,
        _reward_amount: Option<BigDecimal>,
        _wait_until: u64,
    ) -> Result<WatcherReward, MmError<WatcherRewardError>> {
        unimplemented!()
    }

    async fn get_maker_watcher_reward(
        &self,
        _other_coin: &MmCoinEnum,
        _reward_amount: Option<BigDecimal>,
        _wait_until: u64,
    ) -> Result<Option<WatcherReward>, MmError<WatcherRewardError>> {
        unimplemented!()
    }
}

impl From<GenSlpSpendErr> for TradePreimageError {
    fn from(slp: GenSlpSpendErr) -> TradePreimageError {
        match slp {
            GenSlpSpendErr::InsufficientSlpBalance {
                coin,
                available,
                required,
            } => TradePreimageError::NotSufficientBalance {
                coin,
                available,
                required,
            },
            GenSlpSpendErr::RpcError(e) => e.into(),
            GenSlpSpendErr::TooManyOutputs | GenSlpSpendErr::InvalidSlpUtxos(_) => {
                TradePreimageError::InternalError(slp.to_string())
            },
            GenSlpSpendErr::Internal(internal) => TradePreimageError::InternalError(internal),
        }
    }
}

#[derive(Clone, Debug, Deserialize, PartialEq, Serialize)]
pub struct SlpFeeDetails {
    pub amount: BigDecimal,
    pub coin: String,
}

impl From<SlpFeeDetails> for TxFeeDetails {
    fn from(slp: SlpFeeDetails) -> TxFeeDetails { TxFeeDetails::Slp(slp) }
}

#[async_trait]
impl MmCoin for SlpToken {
    fn is_asset_chain(&self) -> bool { false }

    fn spawner(&self) -> CoinFutSpawner { CoinFutSpawner::new(&self.conf.abortable_system) }

    fn get_raw_transaction(&self, req: RawTransactionRequest) -> RawTransactionFut {
        Box::new(
            utxo_common::get_raw_transaction(self.platform_coin.as_ref(), req)
                .boxed()
                .compat(),
        )
    }

    fn get_tx_hex_by_hash(&self, tx_hash: Vec<u8>) -> RawTransactionFut {
        Box::new(
            utxo_common::get_tx_hex_by_hash(self.platform_coin.as_ref(), tx_hash)
                .boxed()
                .compat(),
        )
    }

    fn withdraw(&self, req: WithdrawRequest) -> WithdrawFut {
        let coin = self.clone();
        let fut = async move {
            if req.from.is_some() {
                return MmError::err(WithdrawError::UnsupportedError(
                    "Withdraw from a specific address is not supported for slp yet".to_owned(),
                ));
            }

            let my_address = coin
                .platform_coin
                .as_ref()
                .derivation_method
                .single_addr_or_err()
                .await?;
            let key_pair = coin.platform_coin.as_ref().priv_key_policy.activated_key_or_err()?;

            let address = CashAddress::decode(&req.to).map_to_mm(WithdrawError::InvalidAddress)?;
            if address.prefix != *coin.slp_prefix() {
                return MmError::err(WithdrawError::InvalidAddress(format!(
                    "Expected {} address prefix, not {}",
                    coin.slp_prefix(),
                    address.prefix
                )));
            };
            let amount = if req.max {
                coin.my_balance_sat().await?
            } else {
                sat_from_big_decimal(&req.amount, coin.decimals())?
            };

            if address.hash.len() != 20 {
                return MmError::err(WithdrawError::InvalidAddress(format!(
                    "Expected 20 address hash len, not {}",
                    address.hash.len()
                )));
            }

            // TODO clarify with community whether we should support withdrawal to SLP P2SH addresses
            let script_pubkey = match address.address_type {
                CashAddrType::P2PKH => {
                    ScriptBuilder::build_p2pkh(&AddressHashEnum::AddressHash(address.hash.as_slice().into())).to_bytes()
                },
                CashAddrType::P2SH => {
                    return MmError::err(WithdrawError::InvalidAddress(
                        "Withdrawal to P2SH is not supported".into(),
                    ))
                },
            };
            let slp_output = SlpOutput { amount, script_pubkey };
            let (slp_preimage, _) = coin.generate_slp_tx_preimage(vec![slp_output]).await?;
            let mut tx_builder = UtxoTxBuilder::new(&coin.platform_coin)
                .await
                .add_required_inputs(slp_preimage.slp_inputs.into_iter().map(|slp| slp.bch_unspent))
                .add_available_inputs(slp_preimage.available_bch_inputs)
                .add_outputs(slp_preimage.outputs);

            let platform_decimals = coin.platform_decimals();
            match req.fee {
                Some(WithdrawFee::UtxoFixed { amount }) => {
                    let fixed = sat_from_big_decimal(&amount, platform_decimals)?;
                    tx_builder = tx_builder.with_fee(ActualTxFee::FixedPerKb(fixed))
                },
                Some(WithdrawFee::UtxoPerKbyte { amount }) => {
                    let dynamic = sat_from_big_decimal(&amount, platform_decimals)?;
                    tx_builder = tx_builder.with_fee(ActualTxFee::Dynamic(dynamic));
                },
                Some(fee_policy) => {
                    let error = format!(
                        "Expected 'UtxoFixed' or 'UtxoPerKbyte' fee types, found {:?}",
                        fee_policy
                    );
                    return MmError::err(WithdrawError::InvalidFeePolicy(error));
                },
                None => (),
            };

            let (unsigned, tx_data) = tx_builder.build().await.mm_err(|gen_tx_error| {
                WithdrawError::from_generate_tx_error(gen_tx_error, coin.platform_ticker().into(), platform_decimals)
            })?;

            let prev_script = coin
                .platform_coin
                .script_for_address(&my_address)
                .map_err(|e| WithdrawError::InvalidAddress(e.to_string()))?;
            let signed = sign_tx(
                unsigned,
                key_pair,
                prev_script,
                coin.platform_conf().signature_version,
                coin.platform_conf().fork_id,
            )?;
            let fee_details = SlpFeeDetails {
                amount: big_decimal_from_sat_unsigned(tx_data.fee_amount, coin.platform_decimals()),
                coin: coin.platform_coin.ticker().into(),
            };
            let my_address_string = coin.my_address()?;
            let to_address = address.encode().map_to_mm(WithdrawError::InternalError)?;

            let total_amount = big_decimal_from_sat_unsigned(amount, coin.decimals());
            let spent_by_me = total_amount.clone();
            let (received_by_me, my_balance_change) = if my_address_string == to_address {
                (total_amount.clone(), 0.into())
            } else {
                (0.into(), &total_amount * &BigDecimal::from(-1))
            };

            let tx_hash: BytesJson = signed.hash().reversed().take().to_vec().into();
            let details = TransactionDetails {
                internal_id: tx_hash.clone(),
                tx: TransactionData::new_signed(serialize(&signed).into(), tx_hash.to_tx_hash()),
                from: vec![my_address_string],
                to: vec![to_address],
                total_amount,
                spent_by_me,
                received_by_me,
                my_balance_change,
                block_height: 0,
                timestamp: now_sec(),
                fee_details: Some(fee_details.into()),
                coin: coin.ticker().into(),
                kmd_rewards: None,
                transaction_type: Default::default(),
                memo: None,
            };
            Ok(details)
        };
        Box::new(fut.boxed().compat())
    }

    fn decimals(&self) -> u8 { self.decimals() }

    fn convert_to_address(&self, from: &str, to_address_format: Json) -> Result<String, String> {
        utxo_common::convert_to_address(&self.platform_coin, from, to_address_format)
    }

    fn validate_address(&self, address: &str) -> ValidateAddressResult {
        let cash_address = match CashAddress::decode(address) {
            Ok(a) => a,
            Err(e) => {
                return ValidateAddressResult {
                    is_valid: false,
                    reason: Some(format!("Error {} on parsing the {} as cash address", e, address)),
                }
            },
        };

        if cash_address.prefix == *self.slp_prefix() {
            ValidateAddressResult {
                is_valid: true,
                reason: None,
            }
        } else {
            ValidateAddressResult {
                is_valid: false,
                reason: Some(format!(
                    "Address {} has invalid prefix {}, expected {}",
                    address,
                    cash_address.prefix,
                    self.slp_prefix()
                )),
            }
        }
    }

    fn process_history_loop(&self, _ctx: MmArc) -> Box<dyn Future<Item = (), Error = ()> + Send> {
        warn!("process_history_loop is not implemented for SLP yet!");
        Box::new(futures01::future::err(()))
    }

    fn history_sync_status(&self) -> HistorySyncState { self.platform_coin.history_sync_status() }

    /// Get fee to be paid per 1 swap transaction
    fn get_trade_fee(&self) -> Box<dyn Future<Item = TradeFee, Error = String> + Send> {
        utxo_common::get_trade_fee(self.platform_coin.clone())
    }

    async fn get_sender_trade_fee(
        &self,
        value: TradePreimageValue,
        stage: FeeApproxStage,
    ) -> TradePreimageResult<TradeFee> {
        let slp_amount = match value {
            TradePreimageValue::Exact(decimal) | TradePreimageValue::UpperBound(decimal) => {
                sat_from_big_decimal(&decimal, self.decimals())?
            },
        };
        // can use dummy P2SH script_pubkey here
        let script_pubkey = ScriptBuilder::build_p2sh(&H160::default().into()).into();
        let slp_out = SlpOutput {
            amount: slp_amount,
            script_pubkey,
        };
        let (preimage, _) = self.generate_slp_tx_preimage(vec![slp_out]).await?;
        let fee = utxo_common::preimage_trade_fee_required_to_send_outputs(
            &self.platform_coin,
            self.platform_ticker(),
            preimage.outputs,
            FeePolicy::SendExact,
            None,
            &stage,
        )
        .await?;
        Ok(TradeFee {
            coin: self.platform_coin.ticker().into(),
            amount: fee.into(),
            paid_from_trading_vol: false,
        })
    }

    fn get_receiver_trade_fee(&self, _stage: FeeApproxStage) -> TradePreimageFut<TradeFee> {
        let coin = self.clone();

        let fut = async move {
            let htlc_fee = coin
                .platform_coin
                .get_htlc_spend_fee(SLP_HTLC_SPEND_SIZE, &FeeApproxStage::WithoutApprox)
                .await?;
            let amount =
                (big_decimal_from_sat_unsigned(htlc_fee, coin.platform_decimals()) + coin.platform_dust_dec()).into();
            Ok(TradeFee {
                coin: coin.platform_coin.ticker().into(),
                amount,
                paid_from_trading_vol: false,
            })
        };

        Box::new(fut.boxed().compat())
    }

    async fn get_fee_to_send_taker_fee(
        &self,
        dex_fee_amount: DexFee,
        stage: FeeApproxStage,
    ) -> TradePreimageResult<TradeFee> {
        let slp_amount = sat_from_big_decimal(&dex_fee_amount.fee_amount().into(), self.decimals())?;
        // can use dummy P2PKH script_pubkey here
        let script_pubkey = ScriptBuilder::build_p2pkh(&H160::default().into()).into();
        let slp_out = SlpOutput {
            amount: slp_amount,
            script_pubkey,
        };
        let (preimage, _) = self.generate_slp_tx_preimage(vec![slp_out]).await?;
        let fee = utxo_common::preimage_trade_fee_required_to_send_outputs(
            &self.platform_coin,
            self.platform_ticker(),
            preimage.outputs,
            FeePolicy::SendExact,
            None,
            &stage,
        )
        .await?;
        Ok(TradeFee {
            coin: self.platform_coin.ticker().into(),
            amount: fee.into(),
            paid_from_trading_vol: false,
        })
    }

    fn required_confirmations(&self) -> u64 { self.conf.required_confirmations.load(AtomicOrdering::Relaxed) }

    fn requires_notarization(&self) -> bool { false }

    fn set_required_confirmations(&self, confirmations: u64) {
        self.conf
            .required_confirmations
            .store(confirmations, AtomicOrdering::Relaxed);
    }

    fn set_requires_notarization(&self, _requires_nota: bool) {
        warn!("set_requires_notarization has no effect on SLPTOKEN!")
    }

    fn swap_contract_address(&self) -> Option<BytesJson> { utxo_common::fallback_swap_contract() }

    fn fallback_swap_contract(&self) -> Option<BytesJson> { utxo_common::fallback_swap_contract() }

    fn mature_confirmations(&self) -> Option<u32> { self.platform_coin.mature_confirmations() }

    fn coin_protocol_info(&self, _amount_to_receive: Option<MmNumber>) -> Vec<u8> { Vec::new() }

    fn is_coin_protocol_supported(
        &self,
        _info: &Option<Vec<u8>>,
        _amount_to_send: Option<MmNumber>,
        _locktime: u64,
        _is_maker: bool,
    ) -> bool {
        true
    }

    fn on_disabled(&self) -> Result<(), AbortedError> { self.conf.abortable_system.abort_all() }

    fn on_token_deactivated(&self, _ticker: &str) {}
}

#[async_trait]
impl CoinWithTxHistoryV2 for SlpToken {
    fn history_wallet_id(&self) -> WalletId { WalletId::new(self.platform_ticker().to_owned()) }

    /// TODO consider using `utxo_common::utxo_tx_history_common::get_tx_history_filters`
    /// when `SlpToken` implements `CoinWithDerivationMethod`.
    async fn get_tx_history_filters(
        &self,
        target: MyTxHistoryTarget,
    ) -> MmResult<GetTxHistoryFilters, MyTxHistoryErrorV2> {
        match target {
            MyTxHistoryTarget::Iguana => (),
            target => return MmError::err(MyTxHistoryErrorV2::with_expected_target(target, "Iguana")),
        }
        let my_address = self.my_address()?;
        Ok(GetTxHistoryFilters::for_address(my_address).with_token_id(self.token_id().to_string()))
    }
}

#[derive(Debug, Display)]
pub enum SlpAddrFromPubkeyErr {
    InvalidHex(hex::FromHexError),
    CashAddrError(String),
    EncodeError(String),
}

impl From<hex::FromHexError> for SlpAddrFromPubkeyErr {
    fn from(err: FromHexError) -> SlpAddrFromPubkeyErr { SlpAddrFromPubkeyErr::InvalidHex(err) }
}

pub fn slp_addr_from_pubkey_str(pubkey: &str, prefix: &str) -> Result<String, MmError<SlpAddrFromPubkeyErr>> {
    let pubkey_bytes = hex::decode(pubkey)?;
    let hash = dhash160(&pubkey_bytes);
    let addr =
        CashAddress::new(prefix, hash.to_vec(), CashAddrType::P2PKH).map_to_mm(SlpAddrFromPubkeyErr::CashAddrError)?;
    addr.encode().map_to_mm(SlpAddrFromPubkeyErr::EncodeError)
}

#[cfg(test)]
mod slp_tests {
    use super::*;
    use crate::utxo::GetUtxoListOps;
    use crate::{utxo::bch::tbch_coin_for_test, TransactionErr};
    use common::block_on;
    use mocktopus::mocking::{MockResult, Mockable};
    use std::mem::discriminant;

    // https://slp.dev/specs/slp-token-type-1/#examples
    #[test]
    fn test_parse_slp_script() {
        // Send single output
        let script = hex::decode("6a04534c500001010453454e4420e73b2b28c14db8ebbf97749988b539508990e1708021067f206f49d55807dbf4080000000005f5e100").unwrap();
        let slp_data = parse_slp_script(&script).unwrap();
        assert_eq!(slp_data.lokad_id, "SLP\0");
        let expected_amount = 100000000u64;
        let expected_transaction = SlpTransaction::Send {
            token_id: "e73b2b28c14db8ebbf97749988b539508990e1708021067f206f49d55807dbf4".into(),
            amounts: vec![expected_amount],
        };

        assert_eq!(expected_transaction, slp_data.transaction);

        // Genesis
        let script =
            hex::decode("6a04534c500001010747454e45534953044144455804414445584c004c0001084c0008000000174876e800")
                .unwrap();
        let slp_data = parse_slp_script(&script).unwrap();
        assert_eq!(slp_data.lokad_id, "SLP\0");
        let initial_token_mint_quantity = 1000_0000_0000u64;
        let expected_transaction = SlpTransaction::Genesis(SlpGenesisParams {
            token_ticker: "ADEX".to_string(),
            token_name: "ADEX".to_string(),
            token_document_url: "".to_string(),
            token_document_hash: vec![],
            decimals: vec![8],
            mint_baton_vout: None,
            initial_token_mint_quantity,
        });

        assert_eq!(expected_transaction, slp_data.transaction);

        // Genesis from docs example
        let script =
            hex::decode("6a04534c500001010747454e45534953045553445423546574686572204c74642e20555320646f6c6c6172206261636b656420746f6b656e734168747470733a2f2f7465746865722e746f2f77702d636f6e74656e742f75706c6f6164732f323031362f30362f546574686572576869746550617065722e70646620db4451f11eda33950670aaf59e704da90117ff7057283b032cfaec77793139160108010208002386f26fc10000").unwrap();
        let slp_data = parse_slp_script(&script).unwrap();
        assert_eq!(slp_data.lokad_id, "SLP\0");
        let initial_token_mint_quantity = 10000000000000000u64;
        let expected_transaction = SlpTransaction::Genesis(SlpGenesisParams {
            token_ticker: "USDT".to_string(),
            token_name: "Tether Ltd. US dollar backed tokens".to_string(),
            token_document_url: "https://tether.to/wp-content/uploads/2016/06/TetherWhitePaper.pdf".to_string(),
            token_document_hash: hex::decode("db4451f11eda33950670aaf59e704da90117ff7057283b032cfaec7779313916")
                .unwrap(),
            decimals: vec![8],
            mint_baton_vout: Some(2),
            initial_token_mint_quantity,
        });

        assert_eq!(expected_transaction, slp_data.transaction);

        // Mint
        let script =
            hex::decode("6a04534c50000101044d494e5420550d19eb820e616a54b8a73372c4420b5a0567d8dc00f613b71c5234dc884b35010208002386f26fc10000").unwrap();
        let slp_data = parse_slp_script(&script).unwrap();
        assert_eq!(slp_data.lokad_id, "SLP\0");
        let expected_transaction = SlpTransaction::Mint {
            token_id: "550d19eb820e616a54b8a73372c4420b5a0567d8dc00f613b71c5234dc884b35".into(),
            mint_baton_vout: Some(2),
            additional_token_quantity: 10000000000000000,
        };

        assert_eq!(expected_transaction, slp_data.transaction);

        // SEND with 3 outputs
        let script = hex::decode("6a04534c500001010453454e4420550d19eb820e616a54b8a73372c4420b5a0567d8dc00f613b71c5234dc884b350800000000000003e80800000000000003e90800000000000003ea").unwrap();
        let token_id = "550d19eb820e616a54b8a73372c4420b5a0567d8dc00f613b71c5234dc884b35".into();

        let slp_data = parse_slp_script(&script).unwrap();
        assert_eq!(slp_data.lokad_id, "SLP\0");
        let expected_transaction = SlpTransaction::Send {
            token_id,
            amounts: vec![1000, 1001, 1002],
        };
        assert_eq!(expected_transaction, slp_data.transaction);

        // NFT Genesis, unsupported token type
        // https://explorer.bitcoin.com/bch/tx/3dc17770ff832726aace53d305e087601d8b27cf881089d7849173736995f43e
        let script = hex::decode("6a04534c500001410747454e45534953055357454443174573736b65657469742043617264204e6f2e20313136302b68747470733a2f2f636f6c6c65637469626c652e73776565742e696f2f7365726965732f35382f313136302040f8d39b6fc8725d9c766d66643d8ec644363ba32391c1d9a89a3edbdea8866a01004c00080000000000000001").unwrap();

        let actual_err = parse_slp_script(&script).unwrap_err().into_inner();
        let expected_err = ParseSlpScriptError::UnexpectedTokenType(vec![0x41]);
        assert_eq!(expected_err, actual_err);
    }

    #[test]
    fn test_slp_send_output() {
        // Send single output
        let expected_script = hex::decode("6a04534c500001010453454e4420e73b2b28c14db8ebbf97749988b539508990e1708021067f206f49d55807dbf4080000000005f5e100").unwrap();
        let expected_output = TransactionOutput {
            value: 0,
            script_pubkey: expected_script.into(),
        };

        let actual_output = slp_send_output(
            &"e73b2b28c14db8ebbf97749988b539508990e1708021067f206f49d55807dbf4".into(),
            &[100000000],
        );

        assert_eq!(expected_output, actual_output);

        let expected_script = hex::decode("6a04534c500001010453454e4420550d19eb820e616a54b8a73372c4420b5a0567d8dc00f613b71c5234dc884b350800005af3107a40000800232bff5f46c000").unwrap();
        let expected_output = TransactionOutput {
            value: 0,
            script_pubkey: expected_script.into(),
        };

        let actual_output = slp_send_output(
            &"550d19eb820e616a54b8a73372c4420b5a0567d8dc00f613b71c5234dc884b35".into(),
            &[100000000000000, 9900000000000000],
        );

        assert_eq!(expected_output, actual_output);
    }

    #[test]
    fn test_slp_genesis_output() {
        let expected_script =
            hex::decode("6a04534c500001010747454e45534953044144455804414445584c004c0001084c0008000000174876e800")
                .unwrap();
        let expected_output = TransactionOutput {
            value: 0,
            script_pubkey: expected_script.into(),
        };

        let actual_output = slp_genesis_output("ADEX", "ADEX", None, None, 8, None, 1000_0000_0000);
        assert_eq!(expected_output, actual_output);

        let expected_script =
            hex::decode("6a04534c500001010747454e45534953045553445423546574686572204c74642e20555320646f6c6c6172206261636b656420746f6b656e734168747470733a2f2f7465746865722e746f2f77702d636f6e74656e742f75706c6f6164732f323031362f30362f546574686572576869746550617065722e70646620db4451f11eda33950670aaf59e704da90117ff7057283b032cfaec77793139160108010208002386f26fc10000")
                .unwrap();
        let expected_output = TransactionOutput {
            value: 0,
            script_pubkey: expected_script.into(),
        };

        let actual_output = slp_genesis_output(
            "USDT",
            "Tether Ltd. US dollar backed tokens",
            Some("https://tether.to/wp-content/uploads/2016/06/TetherWhitePaper.pdf"),
            Some("db4451f11eda33950670aaf59e704da90117ff7057283b032cfaec7779313916".into()),
            8,
            Some(2),
            10000000000000000,
        );
        assert_eq!(expected_output, actual_output);
    }

    #[test]
    fn test_slp_address() {
        let (_ctx, bch) = tbch_coin_for_test();
        let token_id = H256::from("bb309e48930671582bea508f9a1d9b491e49b69be3d6f372dc08da2ac6e90eb7");
        let fusd = SlpToken::new(4, "FUSD".into(), token_id, bch, 0).unwrap();

        let slp_address = fusd.my_address().unwrap();
        assert_eq!("slptest:qzx0llpyp8gxxsmad25twksqnwd62xm3lsg8lecug8", slp_address);
    }

    #[test]
    #[ignore]
    fn test_validate_htlc_valid() {
        let (_ctx, bch) = tbch_coin_for_test();
        let token_id = H256::from("bb309e48930671582bea508f9a1d9b491e49b69be3d6f372dc08da2ac6e90eb7");
        let fusd = SlpToken::new(4, "FUSD".into(), token_id, bch, 0).unwrap();

        // https://testnet.simpleledger.info/tx/e935160bfb5b45007a0fc6f8fbe8da618f28df6573731f1ffb54d9560abb49b2
        let payment_tx = hex::decode("0100000002736cf584f877ec7b6b95974bc461a9cfb9f126655b5d335471683154cc6cf4c5020000006a47304402206be99fe56a98e7a8c2ffe6f2d05c5c1f46a6577064b84d27d45fe0e959f6e77402201c512629313b48cd4df873222aa49046ae9a3a6e34e359d10d4308cb40438fba4121036879df230663db4cd083c8eeb0f293f46abc460ad3c299b0089b72e6d472202cffffffff736cf584f877ec7b6b95974bc461a9cfb9f126655b5d335471683154cc6cf4c5030000006a473044022020d774d045bbe3dce5b04af836f6a5629c6c4ce75b0b5ba8a1da0ae9a4ecc0530220522f86d20c9e4142e40f9a9c8d25db16fde91d4a0ad6f6ff2107e201386131b64121036879df230663db4cd083c8eeb0f293f46abc460ad3c299b0089b72e6d472202cffffffff040000000000000000406a04534c500001010453454e4420bb309e48930671582bea508f9a1d9b491e49b69be3d6f372dc08da2ac6e90eb70800000000000003e8080000000000001f3ee80300000000000017a914b0ca1fea17cf522c7e858416093fc6d95e55824087e8030000000000001976a9148cfffc2409d063437d6aa8b75a009b9ba51b71fc88accf614801000000001976a9148cfffc2409d063437d6aa8b75a009b9ba51b71fc88ac8c83d460").unwrap();

        let other_pub = hex::decode("036879df230663db4cd083c8eeb0f293f46abc460ad3c299b0089b72e6d472202c").unwrap();

        utxo_common::validate_payment::<BchCoin>.mock_safe(|coin, tx, out_i, pub0, _, h, a, wr, lock, spv, conf| {
            // replace the second public because payment was sent with privkey that is currently unknown
            let my_pub = hex::decode("03c6a78589e18b482aea046975e6d0acbdea7bf7dbf04d9d5bd67fda917815e3ed").unwrap();
            let my_pub = Box::leak(Box::new(Public::from_slice(&my_pub).unwrap()));
            MockResult::Continue((coin, tx, out_i, pub0, my_pub, h, a, wr, lock, spv, conf))
        });

        let lock_time = 1624547837;
        let secret_hash = hex::decode("5d9e149ad9ccb20e9f931a69b605df2ffde60242").unwrap();
        let amount: BigDecimal = "0.1".parse().unwrap();
        let input = ValidatePaymentInput {
            payment_tx,
            other_pub,
            time_lock_duration: 0,
            time_lock: lock_time,
            secret_hash,
            amount,
            confirmations: 1,
            try_spv_proof_until: wait_until_sec(60),
            unique_swap_data: Vec::new(),
            swap_contract_address: None,
            watcher_reward: None,
        };
        block_on(fusd.validate_htlc(input)).unwrap();
    }

    #[test]
    #[ignore]
    fn construct_and_send_invalid_slp_htlc_should_fail() {
        let (_ctx, bch) = tbch_coin_for_test();
        let token_id = H256::from("bb309e48930671582bea508f9a1d9b491e49b69be3d6f372dc08da2ac6e90eb7");
        let fusd = SlpToken::new(4, "FUSD".into(), token_id, bch.clone(), 0).unwrap();

        let bch_address = block_on(bch.as_ref().derivation_method.unwrap_single_addr());
        let (unspents, recently_spent) = block_on(bch.get_unspent_ordered_list(&bch_address)).unwrap();

        let secret_hash = hex::decode("5d9e149ad9ccb20e9f931a69b605df2ffde60242").unwrap();
        let other_pub = hex::decode("036879df230663db4cd083c8eeb0f293f46abc460ad3c299b0089b72e6d472202c").unwrap();
        let other_pub = Public::from_slice(&other_pub).unwrap();

        let my_public_key = bch.my_public_key().unwrap();
        let htlc_script = payment_script(1624547837, &secret_hash, &other_pub, my_public_key);

        let slp_send_op_return_out = slp_send_output(&token_id, &[1000]);

        let invalid_slp_send_out = TransactionOutput {
            value: 1000,
            script_pubkey: ScriptBuilder::build_p2sh(&dhash160(&htlc_script).into()).into(),
        };

        let tx_err = block_on(generate_and_send_tx(
            &fusd,
            unspents,
            None,
            FeePolicy::SendExact,
            recently_spent,
            vec![slp_send_op_return_out, invalid_slp_send_out],
        ))
        .unwrap_err();

        let err = match tx_err.clone() {
            TransactionErr::TxRecoverable(_tx, err) => err,
            TransactionErr::Plain(err) | TransactionErr::ProtocolNotSupported(err) => err,
        };

        println!("{:?}", err);
        assert!(err.contains("is not valid with reason outputs greater than inputs"));

        // this is invalid tx bytes generated by one of this test runs, ensure that FUSD won't broadcast it using
        // different methods
        let tx_bytes: &[u8] = &[
            1, 0, 0, 0, 1, 105, 91, 221, 196, 250, 138, 113, 118, 165, 149, 181, 70, 15, 224, 124, 67, 133, 237, 31,
            88, 125, 178, 69, 166, 27, 211, 32, 54, 1, 238, 134, 102, 2, 0, 0, 0, 106, 71, 48, 68, 2, 32, 103, 105,
            238, 187, 198, 194, 7, 162, 250, 17, 240, 45, 93, 168, 223, 35, 92, 23, 84, 70, 193, 234, 183, 130, 114,
            49, 198, 118, 69, 22, 128, 118, 2, 32, 127, 44, 73, 98, 217, 254, 44, 181, 87, 175, 114, 138, 223, 173,
            201, 168, 38, 198, 49, 23, 9, 101, 50, 154, 55, 236, 126, 253, 37, 114, 111, 218, 65, 33, 3, 104, 121, 223,
            35, 6, 99, 219, 76, 208, 131, 200, 238, 176, 242, 147, 244, 106, 188, 70, 10, 211, 194, 153, 176, 8, 155,
            114, 230, 212, 114, 32, 44, 255, 255, 255, 255, 3, 0, 0, 0, 0, 0, 0, 0, 0, 55, 106, 4, 83, 76, 80, 0, 1, 1,
            4, 83, 69, 78, 68, 32, 187, 48, 158, 72, 147, 6, 113, 88, 43, 234, 80, 143, 154, 29, 155, 73, 30, 73, 182,
            155, 227, 214, 243, 114, 220, 8, 218, 42, 198, 233, 14, 183, 8, 0, 0, 0, 0, 0, 0, 3, 232, 232, 3, 0, 0, 0,
            0, 0, 0, 23, 169, 20, 149, 59, 57, 9, 255, 106, 162, 105, 248, 93, 163, 76, 19, 42, 146, 66, 68, 64, 225,
            142, 135, 205, 228, 173, 0, 0, 0, 0, 0, 25, 118, 169, 20, 140, 255, 252, 36, 9, 208, 99, 67, 125, 106, 168,
            183, 90, 0, 155, 155, 165, 27, 113, 252, 136, 172, 216, 36, 92, 97,
        ];

        let tx_bytes_str = hex::encode(tx_bytes);
        let err = fusd.send_raw_tx(&tx_bytes_str).wait().unwrap_err();
        println!("{:?}", err);
        assert!(err.contains("is not valid with reason outputs greater than inputs"));

        let err2 = fusd.send_raw_tx_bytes(tx_bytes).wait().unwrap_err();
        println!("{:?}", err2);
        assert!(err2.contains("is not valid with reason outputs greater than inputs"));
        assert_eq!(err, err2);

        let utxo_tx: UtxoTx = deserialize(tx_bytes).unwrap();
        let err = block_on(fusd.broadcast_tx(&utxo_tx)).unwrap_err();
        match err.into_inner() {
            BroadcastTxErr::Other(err) => assert!(err.contains("is not valid with reason outputs greater than inputs")),
            e => panic!("Unexpected err {:?}", e),
        };

        // The error variant should equal to `TxRecoverable`
        assert_eq!(
            discriminant(&tx_err),
            discriminant(&TransactionErr::TxRecoverable(
                TransactionEnum::from(utxo_tx),
                String::new()
            ))
        );
    }

    #[test]
    #[ignore]
    fn test_validate_htlc_invalid_slp_utxo() {
        let (_ctx, bch) = tbch_coin_for_test();
        let token_id = H256::from("bb309e48930671582bea508f9a1d9b491e49b69be3d6f372dc08da2ac6e90eb7");
        let fusd = SlpToken::new(4, "FUSD".into(), token_id, bch.clone(), 0).unwrap();

        // https://www.blockchain.com/ru/bch-testnet/tx/6686ee013620d31ba645b27d581fed85437ce00f46b595a576718afac4dd5b69
        let payment_tx = hex::decode("0100000001ce59a734f33811afcc00c19dcb12202ed00067a50efed80424fabd2b723678c0020000006b483045022100ec1fecff9c60fb7e821b9a412bd8c4ce4a757c68287f9cf9e0f461165492d6530220222f020dd05d65ba35cddd0116c99255612ec90d63019bb1cea45e2cf09a62a94121036879df230663db4cd083c8eeb0f293f46abc460ad3c299b0089b72e6d472202cffffffff030000000000000000376a04534c500001010453454e4420bb309e48930671582bea508f9a1d9b491e49b69be3d6f372dc08da2ac6e90eb70800000000000003e8e80300000000000017a914953b3909ff6aa269f85da34c132a92424440e18e879decad00000000001976a9148cfffc2409d063437d6aa8b75a009b9ba51b71fc88acd1215c61").unwrap();

        let other_pub_bytes =
            hex::decode("036879df230663db4cd083c8eeb0f293f46abc460ad3c299b0089b72e6d472202c").unwrap();
        let other_pub = Public::from_slice(&other_pub_bytes).unwrap();

        let lock_time = 1624547837;
        let secret_hash = hex::decode("5d9e149ad9ccb20e9f931a69b605df2ffde60242").unwrap();
        let amount: BigDecimal = "0.1".parse().unwrap();
        let my_pub = bch.my_public_key().unwrap();

        // standard BCH validation should pass as the output itself is correct
        block_on(utxo_common::validate_payment(
            bch.clone(),
            &deserialize(payment_tx.as_slice()).unwrap(),
            SLP_SWAP_VOUT,
            my_pub,
            &other_pub,
            SwapTxTypeWithSecretHash::TakerOrMakerPayment {
                maker_secret_hash: &secret_hash,
            },
            fusd.platform_dust_dec(),
            None,
            lock_time,
            wait_until_sec(60),
            1,
        ))
        .unwrap();

        let input = ValidatePaymentInput {
            payment_tx,
            other_pub: other_pub_bytes,
            time_lock_duration: 0,
            time_lock: lock_time as u64,
            secret_hash,
            amount,
            swap_contract_address: None,
            try_spv_proof_until: wait_until_sec(60),
            confirmations: 1,
            unique_swap_data: Vec::new(),
            watcher_reward: None,
        };
        let validity_err = block_on(fusd.validate_htlc(input)).unwrap_err();
        match validity_err.into_inner() {
            ValidatePaymentError::WrongPaymentTx(e) => println!("{:#?}", e),
            err => panic!("Unexpected err {:#?}", err),
        };
    }

    #[test]
    fn test_sign_message() {
        let (_ctx, bch) = tbch_coin_for_test();
        let token_id = H256::from("bb309e48930671582bea508f9a1d9b491e49b69be3d6f372dc08da2ac6e90eb7");
        let fusd = SlpToken::new(4, "FUSD".into(), token_id, bch, 0).unwrap();
        let signature = fusd.sign_message("test").unwrap();
        assert_eq!(
            signature,
            "ILuePKMsycXwJiNDOT7Zb7TfIlUW7Iq+5ylKd15AK72vGVYXbnf7Gj9Lk9MFV+6Ub955j7MiAkp0wQjvuIoRPPA="
        );
    }

    #[test]
    #[cfg(not(target_arch = "wasm32"))]
    fn test_verify_message() {
        let (_ctx, bch) = tbch_coin_for_test();
        let token_id = H256::from("bb309e48930671582bea508f9a1d9b491e49b69be3d6f372dc08da2ac6e90eb7");
        let fusd = SlpToken::new(4, "FUSD".into(), token_id, bch, 0).unwrap();
        let is_valid = fusd
            .verify_message(
                "ILuePKMsycXwJiNDOT7Zb7TfIlUW7Iq+5ylKd15AK72vGVYXbnf7Gj9Lk9MFV+6Ub955j7MiAkp0wQjvuIoRPPA=",
                "test",
                "slptest:qzx0llpyp8gxxsmad25twksqnwd62xm3lsg8lecug8",
            )
            .unwrap();
        assert!(is_valid);
    }
}<|MERGE_RESOLUTION|>--- conflicted
+++ resolved
@@ -1212,11 +1212,7 @@
 
 #[async_trait]
 impl SwapOps for SlpToken {
-<<<<<<< HEAD
-    fn send_taker_fee(&self, dex_fee: DexFee, _uuid: &[u8]) -> TransactionFut {
-=======
-    fn send_taker_fee(&self, fee_addr: &[u8], dex_fee: DexFee, _uuid: &[u8], _expire_at: u64) -> TransactionFut {
->>>>>>> 52326c4b
+    fn send_taker_fee(&self, dex_fee: DexFee, _uuid: &[u8], _expire_at: u64) -> TransactionFut {
         let coin = self.clone();
         let fee_pubkey = try_tx_fus!(Public::from_slice(self.dex_pubkey()));
         let script_pubkey = ScriptBuilder::build_p2pkh(&fee_pubkey.address_hash().into()).into();
