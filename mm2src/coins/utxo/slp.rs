//! The module implementing Simple Ledger Protocol (SLP) support.
//! It's a custom token format mostly used on the Bitcoin Cash blockchain.
//! Tracking issue: https://github.com/KomodoPlatform/atomicDEX-API/issues/701
//! More info about the protocol and implementation guides can be found at https://slp.dev/

use crate::coin_errors::{MyAddressError, ValidatePaymentError, ValidatePaymentResult};
use crate::my_tx_history_v2::{CoinWithTxHistoryV2, MyTxHistoryErrorV2, MyTxHistoryTarget};
use crate::tx_history_storage::{GetTxHistoryFilters, WalletId};
use crate::utxo::bch::BchCoin;
use crate::utxo::bchd_grpc::{check_slp_transaction, validate_slp_utxos, ValidateSlpUtxosErr};
use crate::utxo::rpc_clients::{UnspentInfo, UtxoRpcClientEnum, UtxoRpcError, UtxoRpcResult};
use crate::utxo::utxo_common::{self, big_decimal_from_sat_unsigned, payment_script, UtxoTxBuilder};
use crate::utxo::{generate_and_send_tx, sat_from_big_decimal, ActualFeeRate, BroadcastTxErr, FeePolicy,
                  GenerateTxError, RecentlySpentOutPointsGuard, UtxoCoinConf, UtxoCoinFields, UtxoCommonOps, UtxoTx,
                  UtxoTxBroadcastOps, UtxoTxGenerationOps};
use crate::{BalanceFut, CheckIfMyPaymentSentArgs, CoinBalance, ConfirmPaymentInput, DerivationMethod, DexFee,
            FeeApproxStage, FoundSwapTxSpend, HistorySyncState, MarketCoinOps, MmCoin, NegotiateSwapContractAddrErr,
            NumConversError, PrivKeyPolicyNotAllowed, RawTransactionFut, RawTransactionRequest, RawTransactionResult,
            RefundPaymentArgs, SearchForSwapTxSpendInput, SendPaymentArgs, SignRawTransactionRequest, SignatureResult,
            SpendPaymentArgs, SwapOps, SwapTxTypeWithSecretHash, TradeFee, TradePreimageError, TradePreimageFut,
            TradePreimageResult, TradePreimageValue, TransactionData, TransactionDetails, TransactionEnum,
            TransactionErr, TransactionResult, TxFeeDetails, TxMarshalingErr, UnexpectedDerivationMethod,
            ValidateAddressResult, ValidateFeeArgs, ValidateOtherPubKeyErr, ValidatePaymentInput, VerificationError,
            VerificationResult, WaitForHTLCTxSpendArgs, WatcherOps, WeakSpawner, WithdrawError, WithdrawFee,
            WithdrawFut, WithdrawRequest};
use async_trait::async_trait;
use base64::engine::general_purpose::STANDARD;
use base64::Engine;
use bitcrypto::dhash160;
use chain::constants::SEQUENCE_FINAL;
use chain::{OutPoint, TransactionOutput};
use common::executor::{abortable_queue::AbortableQueue, AbortableSystem, AbortedError};
use common::log::warn;
use common::{now_sec, wait_until_sec};
use derive_more::Display;
use futures::compat::Future01CompatExt;
use futures::{FutureExt, TryFutureExt};
use futures01::Future;
use hex::FromHexError;
use keys::hash::H160;
use keys::{AddressHashEnum, CashAddrType, CashAddress, CompactSignature, KeyPair, NetworkPrefix as CashAddrPrefix,
           Public};
use mm2_core::mm_ctx::MmArc;
use mm2_err_handle::prelude::*;
use mm2_number::{BigDecimal, MmNumber};
use primitives::hash::H256;
use rpc::v1::types::{Bytes as BytesJson, ToTxHash, H256 as H256Json};
use script::bytes::Bytes;
use script::{Builder as ScriptBuilder, Opcode, Script, TransactionInputSigner};
use serde_json::Value as Json;
use serialization::{deserialize, serialize, Deserializable, Error as SerError, Reader};
use serialization_derive::Deserializable;
use std::convert::{TryFrom, TryInto};
use std::num::TryFromIntError;
use std::sync::atomic::{AtomicU64, Ordering as AtomicOrdering};
use std::sync::Arc;
use utxo_signer::with_key_pair::{p2pkh_spend, p2sh_spend, sign_tx, UtxoSignWithKeyPairError};

const SLP_SWAP_VOUT: usize = 1;
const SLP_FEE_VOUT: usize = 1;
const SLP_HTLC_SPEND_SIZE: u64 = 555;
const SLP_LOKAD_ID: &str = "SLP\x00";
const SLP_FUNGIBLE: u8 = 1;
const SLP_SEND: &str = "SEND";
const SLP_MINT: &str = "MINT";
const SLP_GENESIS: &str = "GENESIS";

#[derive(Debug, Display)]
#[allow(clippy::large_enum_variant)]
pub enum EnableSlpError {
    GetBalanceError(UtxoRpcError),
    UnexpectedDerivationMethod(String),
    Internal(String),
}

impl From<MyAddressError> for EnableSlpError {
    fn from(err: MyAddressError) -> Self {
        match err {
            MyAddressError::UnexpectedDerivationMethod(der) => EnableSlpError::UnexpectedDerivationMethod(der),
            MyAddressError::InternalError(internal) => EnableSlpError::Internal(internal),
        }
    }
}

impl From<AbortedError> for EnableSlpError {
    fn from(e: AbortedError) -> Self { EnableSlpError::Internal(e.to_string()) }
}

pub struct SlpTokenFields {
    decimals: u8,
    ticker: String,
    token_id: H256,
    required_confirmations: AtomicU64,
    /// This abortable system is used to spawn coin's related futures that should be aborted on coin deactivation
    /// and on [`MmArc::stop`].
    abortable_system: AbortableQueue,
}

/// Minimalistic info that is used to be stored outside of the token's context
/// E.g. in the platform BCHCoin
#[derive(Debug)]
pub struct SlpTokenInfo {
    pub token_id: H256,
    pub decimals: u8,
}

#[derive(Clone)]
pub struct SlpToken {
    conf: Arc<SlpTokenFields>,
    platform_coin: BchCoin,
}

#[derive(Clone, Debug, Eq, Hash, PartialEq)]
pub struct SlpUnspent {
    pub bch_unspent: UnspentInfo,
    pub slp_amount: u64,
}

#[derive(Clone, Debug)]
pub struct SlpOutput {
    pub amount: u64,
    pub script_pubkey: Bytes,
}

/// The SLP transaction preimage
struct SlpTxPreimage {
    slp_inputs: Vec<SlpUnspent>,
    available_bch_inputs: Vec<UnspentInfo>,
    outputs: Vec<TransactionOutput>,
}

#[derive(Debug, Display)]
enum ValidateDexFeeError {
    TxLackOfOutputs,
    #[display(fmt = "OpReturnParseError: {:?}", _0)]
    OpReturnParseError(ParseSlpScriptError),
    InvalidSlpDetails,
    NumConversionErr(NumConversError),
    ValidatePaymentError(String),
}

impl From<NumConversError> for ValidateDexFeeError {
    fn from(err: NumConversError) -> ValidateDexFeeError { ValidateDexFeeError::NumConversionErr(err) }
}

impl From<ParseSlpScriptError> for ValidateDexFeeError {
    fn from(err: ParseSlpScriptError) -> Self { ValidateDexFeeError::OpReturnParseError(err) }
}

#[allow(clippy::upper_case_acronyms, clippy::large_enum_variant)]
#[derive(Debug, Display)]
pub enum SpendP2SHError {
    GenerateTxErr(GenerateTxError),
    Rpc(UtxoRpcError),
    SignTxErr(UtxoSignWithKeyPairError),
    PrivKeyPolicyNotAllowed(PrivKeyPolicyNotAllowed),
    UnexpectedDerivationMethod(UnexpectedDerivationMethod),
    String(String),
}

impl From<GenerateTxError> for SpendP2SHError {
    fn from(err: GenerateTxError) -> SpendP2SHError { SpendP2SHError::GenerateTxErr(err) }
}

impl From<UtxoRpcError> for SpendP2SHError {
    fn from(err: UtxoRpcError) -> SpendP2SHError { SpendP2SHError::Rpc(err) }
}

impl From<UtxoSignWithKeyPairError> for SpendP2SHError {
    fn from(sign: UtxoSignWithKeyPairError) -> SpendP2SHError { SpendP2SHError::SignTxErr(sign) }
}

impl From<PrivKeyPolicyNotAllowed> for SpendP2SHError {
    fn from(e: PrivKeyPolicyNotAllowed) -> Self { SpendP2SHError::PrivKeyPolicyNotAllowed(e) }
}

impl From<UnexpectedDerivationMethod> for SpendP2SHError {
    fn from(e: UnexpectedDerivationMethod) -> Self { SpendP2SHError::UnexpectedDerivationMethod(e) }
}

impl From<String> for SpendP2SHError {
    fn from(err: String) -> SpendP2SHError { SpendP2SHError::String(err) }
}

#[derive(Debug, Display)]
pub enum SpendHtlcError {
    TxLackOfOutputs,
    #[display(fmt = "DeserializationErr: {:?}", _0)]
    DeserializationErr(SerError),
    #[display(fmt = "PubkeyParseError: {:?}", _0)]
    PubkeyParseErr(keys::Error),
    InvalidSlpDetails,
    NumConversionErr(NumConversError),
    RpcErr(UtxoRpcError),
    #[allow(clippy::upper_case_acronyms)]
    SpendP2SHErr(SpendP2SHError),
    OpReturnParseError(ParseSlpScriptError),
    UnexpectedDerivationMethod(UnexpectedDerivationMethod),
}

impl From<UnexpectedDerivationMethod> for SpendHtlcError {
    fn from(e: UnexpectedDerivationMethod) -> Self { SpendHtlcError::UnexpectedDerivationMethod(e) }
}

impl From<NumConversError> for SpendHtlcError {
    fn from(err: NumConversError) -> SpendHtlcError { SpendHtlcError::NumConversionErr(err) }
}

impl From<SerError> for SpendHtlcError {
    fn from(err: SerError) -> SpendHtlcError { SpendHtlcError::DeserializationErr(err) }
}

impl From<keys::Error> for SpendHtlcError {
    fn from(err: keys::Error) -> SpendHtlcError { SpendHtlcError::PubkeyParseErr(err) }
}

impl From<SpendP2SHError> for SpendHtlcError {
    fn from(err: SpendP2SHError) -> SpendHtlcError { SpendHtlcError::SpendP2SHErr(err) }
}

impl From<UtxoRpcError> for SpendHtlcError {
    fn from(err: UtxoRpcError) -> SpendHtlcError { SpendHtlcError::RpcErr(err) }
}

impl From<ParseSlpScriptError> for SpendHtlcError {
    fn from(err: ParseSlpScriptError) -> Self { SpendHtlcError::OpReturnParseError(err) }
}

fn slp_send_output(token_id: &H256, amounts: &[u64]) -> TransactionOutput {
    let mut script_builder = ScriptBuilder::default()
        .push_opcode(Opcode::OP_RETURN)
        .push_data(SLP_LOKAD_ID.as_bytes())
        .push_data(&[SLP_FUNGIBLE])
        .push_data(SLP_SEND.as_bytes())
        .push_data(token_id.as_slice());
    for amount in amounts {
        script_builder = script_builder.push_data(&amount.to_be_bytes());
    }
    TransactionOutput {
        value: 0,
        script_pubkey: script_builder.into_bytes(),
    }
}

pub fn slp_genesis_output(
    ticker: &str,
    name: &str,
    token_document_url: Option<&str>,
    token_document_hash: Option<H256>,
    decimals: u8,
    mint_baton_vout: Option<u8>,
    initial_token_mint_quantity: u64,
) -> TransactionOutput {
    let mut script_builder = ScriptBuilder::default()
        .push_opcode(Opcode::OP_RETURN)
        .push_data(SLP_LOKAD_ID.as_bytes())
        .push_data(&[SLP_FUNGIBLE])
        .push_data(SLP_GENESIS.as_bytes())
        .push_data(ticker.as_bytes())
        .push_data(name.as_bytes());

    script_builder = match token_document_url {
        Some(url) => script_builder.push_data(url.as_bytes()),
        None => script_builder
            .push_opcode(Opcode::OP_PUSHDATA1)
            .push_opcode(Opcode::OP_0),
    };

    script_builder = match token_document_hash {
        Some(hash) => script_builder.push_data(hash.as_slice()),
        None => script_builder
            .push_opcode(Opcode::OP_PUSHDATA1)
            .push_opcode(Opcode::OP_0),
    };

    script_builder = script_builder.push_data(&[decimals]);
    script_builder = match mint_baton_vout {
        Some(vout) => script_builder.push_data(&[vout]),
        None => script_builder
            .push_opcode(Opcode::OP_PUSHDATA1)
            .push_opcode(Opcode::OP_0),
    };

    script_builder = script_builder.push_data(&initial_token_mint_quantity.to_be_bytes());
    TransactionOutput {
        value: 0,
        script_pubkey: script_builder.into_bytes(),
    }
}

#[derive(Debug)]
pub struct SlpProtocolConf {
    pub platform_coin_ticker: String,
    pub token_id: H256,
    pub decimals: u8,
    pub required_confirmations: Option<u64>,
}

impl SlpToken {
    pub fn new(
        decimals: u8,
        ticker: String,
        token_id: H256,
        platform_coin: BchCoin,
        required_confirmations: u64,
    ) -> MmResult<SlpToken, EnableSlpError> {
        // Create an abortable system linked to `platform_coin` so if the platform coin is disabled,
        // all spawned futures related to `SlpToken` will be aborted as well.
        let abortable_system = platform_coin.as_ref().abortable_system.create_subsystem()?;

        let conf = Arc::new(SlpTokenFields {
            decimals,
            ticker,
            token_id,
            required_confirmations: AtomicU64::new(required_confirmations),
            abortable_system,
        });
        Ok(SlpToken { conf, platform_coin })
    }

    /// Returns the OP_RETURN output for SLP Send transaction
    fn send_op_return_output(&self, amounts: &[u64]) -> TransactionOutput {
        slp_send_output(&self.conf.token_id, amounts)
    }

    fn rpc(&self) -> &UtxoRpcClientEnum { &self.platform_coin.as_ref().rpc_client }

    /// Returns unspents of the SLP token plus plain BCH UTXOs plus RecentlySpentOutPoints mutex guard
    async fn slp_unspents_for_spend(
        &self,
    ) -> UtxoRpcResult<(Vec<SlpUnspent>, Vec<UnspentInfo>, RecentlySpentOutPointsGuard<'_>)> {
        self.platform_coin.get_token_utxos_for_spend(&self.conf.token_id).await
    }

    async fn slp_unspents_for_display(&self) -> UtxoRpcResult<(Vec<SlpUnspent>, Vec<UnspentInfo>)> {
        self.platform_coin
            .get_token_utxos_for_display(&self.conf.token_id)
            .await
    }

    /// Generates the tx preimage that spends the SLP from my address to the desired destinations (script pubkeys)
    async fn generate_slp_tx_preimage(
        &self,
        slp_outputs: Vec<SlpOutput>,
    ) -> Result<(SlpTxPreimage, RecentlySpentOutPointsGuard<'_>), MmError<GenSlpSpendErr>> {
        // the limit is 19, but we may require the change to be added
        if slp_outputs.len() > 18 {
            return MmError::err(GenSlpSpendErr::TooManyOutputs);
        }
        let (slp_unspents, bch_unspents, recently_spent) = self.slp_unspents_for_spend().await?;
        let total_slp_output = slp_outputs.iter().fold(0, |cur, slp_out| cur + slp_out.amount);
        let mut total_slp_input = 0;

        let mut inputs = vec![];
        for slp_utxo in slp_unspents {
            if total_slp_input >= total_slp_output {
                break;
            }

            total_slp_input += slp_utxo.slp_amount;
            inputs.push(slp_utxo);
        }

        if total_slp_input < total_slp_output {
            return MmError::err(GenSlpSpendErr::InsufficientSlpBalance {
                coin: self.ticker().into(),
                required: big_decimal_from_sat_unsigned(total_slp_output, self.decimals()),
                available: big_decimal_from_sat_unsigned(total_slp_input, self.decimals()),
            });
        }
        let change = total_slp_input - total_slp_output;

        let mut amounts_for_op_return: Vec<_> = slp_outputs.iter().map(|spend_to| spend_to.amount).collect();
        if change > 0 {
            amounts_for_op_return.push(change);
        }

        let op_return_out_mm = self.send_op_return_output(&amounts_for_op_return);
        let mut outputs = vec![op_return_out_mm];

        outputs.extend(slp_outputs.into_iter().map(|spend_to| TransactionOutput {
            value: self.platform_dust(),
            script_pubkey: spend_to.script_pubkey,
        }));

        if change > 0 {
            let my_public_key = self.platform_coin.my_public_key()?;
            let slp_change_out = TransactionOutput {
                value: self.platform_dust(),
                script_pubkey: ScriptBuilder::build_p2pkh(&my_public_key.address_hash().into()).to_bytes(),
            };
            outputs.push(slp_change_out);
        }

        validate_slp_utxos(self.platform_coin.bchd_urls(), &inputs, self.token_id()).await?;
        let preimage = SlpTxPreimage {
            slp_inputs: inputs,
            available_bch_inputs: bch_unspents,
            outputs,
        };
        Ok((preimage, recently_spent))
    }

    pub async fn send_slp_outputs(&self, slp_outputs: Vec<SlpOutput>) -> Result<UtxoTx, TransactionErr> {
        let (preimage, recently_spent) = try_tx_s!(self.generate_slp_tx_preimage(slp_outputs).await);
        generate_and_send_tx(
            self,
            preimage.available_bch_inputs,
            Some(preimage.slp_inputs.into_iter().map(|slp| slp.bch_unspent).collect()),
            FeePolicy::SendExact,
            recently_spent,
            preimage.outputs,
        )
        .await
    }

    async fn send_htlc(
        &self,
        my_pub: &Public,
        other_pub: &Public,
        time_lock: u32,
        secret_hash: &[u8],
        amount: u64,
    ) -> Result<UtxoTx, TransactionErr> {
        let payment_script = payment_script(time_lock, secret_hash, my_pub, other_pub);
        let script_pubkey = ScriptBuilder::build_p2sh(&dhash160(&payment_script).into()).to_bytes();
        let slp_out = SlpOutput { amount, script_pubkey };
        let (preimage, recently_spent) = try_tx_s!(self.generate_slp_tx_preimage(vec![slp_out]).await);
        generate_and_send_tx(
            self,
            preimage.available_bch_inputs,
            Some(preimage.slp_inputs.into_iter().map(|slp| slp.bch_unspent).collect()),
            FeePolicy::SendExact,
            recently_spent,
            preimage.outputs,
        )
        .await
    }

    async fn validate_htlc(&self, input: ValidatePaymentInput) -> Result<(), MmError<ValidatePaymentError>> {
        let mut tx: UtxoTx = deserialize(input.payment_tx.as_slice())?;
        tx.tx_hash_algo = self.platform_coin.as_ref().tx_hash_algo;
        if tx.outputs.len() < 2 {
            return MmError::err(ValidatePaymentError::TxDeserializationError(
                "Not enough transaction output".to_string(),
            ));
        }

        let slp_satoshis = sat_from_big_decimal(&input.amount, self.decimals())?;

        let slp_unspent = SlpUnspent {
            bch_unspent: UnspentInfo {
                outpoint: OutPoint {
                    hash: tx.hash(),
                    index: SLP_SWAP_VOUT as u32,
                },
                value: 0,
                height: None,
                script: tx.outputs[SLP_SWAP_VOUT].script_pubkey.clone().into(),
            },
            slp_amount: slp_satoshis,
        };
        validate_slp_utxos(self.platform_coin.bchd_urls(), &[slp_unspent], self.token_id()).await?;

        let slp_tx: SlpTxDetails = parse_slp_script(tx.outputs[0].script_pubkey.as_slice())?;

        match slp_tx.transaction {
            SlpTransaction::Send { token_id, amounts } => {
                if token_id != self.token_id() {
                    return MmError::err(ValidatePaymentError::WrongPaymentTx(format!(
                        "Invalid tx token_id, Expected: {}, found: {}",
                        token_id,
                        self.token_id()
                    )));
                }

                if amounts.is_empty() {
                    return MmError::err(ValidatePaymentError::WrongPaymentTx(
                        "Input amount can't be empty".to_string(),
                    ));
                }

                if amounts[0] != slp_satoshis {
                    return MmError::err(ValidatePaymentError::WrongPaymentTx(format!(
                        "Invalid input amount. Expected: {}, found: {}",
                        slp_satoshis, amounts[0]
                    )));
                }
            },
            _ => {
                return MmError::err(ValidatePaymentError::WrongPaymentTx(
                    "Invalid Slp tx details".to_string(),
                ))
            },
        }

        let htlc_keypair = self.derive_htlc_key_pair(&input.unique_swap_data);
        let first_pub = &Public::from_slice(&input.other_pub)
            .map_to_mm(|err| ValidatePaymentError::InvalidParameter(err.to_string()))?;
        let time_lock = input
            .time_lock
            .try_into()
            .map_to_mm(ValidatePaymentError::TimelockOverflow)?;
        utxo_common::validate_payment(
            self.platform_coin.clone(),
            &tx,
            SLP_SWAP_VOUT,
            first_pub,
            htlc_keypair.public(),
            SwapTxTypeWithSecretHash::TakerOrMakerPayment {
                maker_secret_hash: &input.secret_hash,
            },
            self.platform_dust_dec(),
            None,
            time_lock,
            wait_until_sec(60),
            input.confirmations,
        )
        .await
    }

    pub async fn refund_htlc(
        &self,
        htlc_tx: &[u8],
        other_pub: &Public,
        time_lock: u32,
        secret_hash: &[u8],
        htlc_keypair: &KeyPair,
    ) -> Result<UtxoTx, MmError<SpendHtlcError>> {
        let tx: UtxoTx = deserialize(htlc_tx)?;
        if tx.outputs.is_empty() {
            return MmError::err(SpendHtlcError::TxLackOfOutputs);
        }

        let slp_tx: SlpTxDetails = parse_slp_script(tx.outputs[0].script_pubkey.as_slice())?;

        let other_pub = Public::from_slice(other_pub)?;
        let my_public_key = self.platform_coin.my_public_key()?;
        let redeem_script = payment_script(time_lock, secret_hash, my_public_key, &other_pub);

        let slp_amount = match slp_tx.transaction {
            SlpTransaction::Send { token_id, amounts } => {
                if token_id != self.token_id() {
                    return MmError::err(SpendHtlcError::InvalidSlpDetails);
                }
                *amounts.first().ok_or(SpendHtlcError::InvalidSlpDetails)?
            },
            _ => return MmError::err(SpendHtlcError::InvalidSlpDetails),
        };
        let slp_utxo = SlpUnspent {
            bch_unspent: UnspentInfo {
                outpoint: OutPoint {
                    hash: tx.hash(),
                    index: SLP_SWAP_VOUT as u32,
                },
                value: tx.outputs[SLP_SWAP_VOUT].value,
                height: None,
                script: tx.outputs[SLP_SWAP_VOUT].script_pubkey.clone().into(),
            },
            slp_amount,
        };

        let tx_locktime = self.platform_coin.p2sh_tx_locktime(time_lock).await?;
        let script_data = ScriptBuilder::default().push_opcode(Opcode::OP_1).into_script();
        let tx = self
            .spend_p2sh(
                slp_utxo,
                tx_locktime,
                SEQUENCE_FINAL - 1,
                script_data,
                redeem_script,
                htlc_keypair,
            )
            .await?;
        Ok(tx)
    }

    pub async fn spend_htlc(
        &self,
        htlc_tx: &[u8],
        other_pub: &Public,
        time_lock: u32,
        secret: &[u8],
        secret_hash: &[u8],
        keypair: &KeyPair,
    ) -> Result<UtxoTx, MmError<SpendHtlcError>> {
        let tx: UtxoTx = deserialize(htlc_tx)?;
        let slp_tx: SlpTxDetails = deserialize(tx.outputs[0].script_pubkey.as_slice())?;

        let other_pub = Public::from_slice(other_pub)?;
        let redeem = payment_script(time_lock, secret_hash, &other_pub, keypair.public());

        let slp_amount = match slp_tx.transaction {
            SlpTransaction::Send { token_id, amounts } => {
                if token_id != self.token_id() {
                    return MmError::err(SpendHtlcError::InvalidSlpDetails);
                }
                *amounts.first().ok_or(SpendHtlcError::InvalidSlpDetails)?
            },
            _ => return MmError::err(SpendHtlcError::InvalidSlpDetails),
        };
        let slp_utxo = SlpUnspent {
            bch_unspent: UnspentInfo {
                outpoint: OutPoint {
                    hash: tx.hash(),
                    index: SLP_SWAP_VOUT as u32,
                },
                value: tx.outputs[SLP_SWAP_VOUT].value,
                height: None,
                script: tx.outputs[SLP_SWAP_VOUT].script_pubkey.clone().into(),
            },
            slp_amount,
        };

        let tx_locktime = self.platform_coin.p2sh_tx_locktime(time_lock).await?;
        let script_data = ScriptBuilder::default()
            .push_data(secret)
            .push_opcode(Opcode::OP_0)
            .into_script();
        let tx = self
            .spend_p2sh(slp_utxo, tx_locktime, SEQUENCE_FINAL, script_data, redeem, keypair)
            .await?;
        Ok(tx)
    }

    pub async fn spend_p2sh(
        &self,
        p2sh_utxo: SlpUnspent,
        tx_locktime: u32,
        input_sequence: u32,
        script_data: Script,
        redeem_script: Script,
        htlc_keypair: &KeyPair,
    ) -> Result<UtxoTx, MmError<SpendP2SHError>> {
        let op_return_out_mm = self.send_op_return_output(&[p2sh_utxo.slp_amount]);
        let mut outputs = Vec::with_capacity(3);
        outputs.push(op_return_out_mm);

        let my_public_key = self.platform_coin.my_public_key()?;
        let my_script_pubkey = ScriptBuilder::build_p2pkh(&my_public_key.address_hash().into());
        let slp_output = TransactionOutput {
            value: self.platform_dust(),
            script_pubkey: my_script_pubkey.to_bytes(),
        };
        outputs.push(slp_output);

        let (_, bch_inputs, _recently_spent) = self.slp_unspents_for_spend().await?;
        let (mut unsigned, _) = UtxoTxBuilder::new(&self.platform_coin)
            .await
            .add_required_inputs(std::iter::once(p2sh_utxo.bch_unspent))
            .add_available_inputs(bch_inputs)
            .add_outputs(outputs)
            .build()
            .await?;

        unsigned.lock_time = tx_locktime;
        unsigned.inputs[0].sequence = input_sequence;

        let my_key_pair = self.platform_coin.as_ref().priv_key_policy.activated_key_or_err()?;
        let signed_p2sh_input = p2sh_spend(
            &unsigned,
            0,
            htlc_keypair,
            script_data,
            redeem_script,
            self.platform_coin.as_ref().conf.signature_version,
            self.platform_coin.as_ref().conf.fork_id,
        )?;

        let signed_inputs: Result<Vec<_>, _> = unsigned
            .inputs
            .iter()
            .enumerate()
            .skip(1)
            .map(|(i, _)| {
                p2pkh_spend(
                    &unsigned,
                    i,
                    my_key_pair,
                    self.platform_coin.as_ref().conf.signature_version,
                    self.platform_coin.as_ref().conf.fork_id,
                )
            })
            .collect();

        let mut signed_inputs = signed_inputs?;

        signed_inputs.insert(0, signed_p2sh_input);

        let signed = UtxoTx {
            version: unsigned.version,
            n_time: unsigned.n_time,
            overwintered: unsigned.overwintered,
            version_group_id: unsigned.version_group_id,
            inputs: signed_inputs,
            outputs: unsigned.outputs,
            lock_time: unsigned.lock_time,
            expiry_height: unsigned.expiry_height,
            shielded_spends: unsigned.shielded_spends,
            shielded_outputs: unsigned.shielded_outputs,
            join_splits: unsigned.join_splits,
            value_balance: unsigned.value_balance,
            join_split_pubkey: Default::default(),
            join_split_sig: Default::default(),
            binding_sig: Default::default(),
            zcash: unsigned.zcash,
            posv: unsigned.posv,
            str_d_zeel: unsigned.str_d_zeel,
            tx_hash_algo: self.platform_coin.as_ref().tx_hash_algo,
            v_extra_payload: None,
        };

        let _broadcast = self
            .rpc()
            .send_raw_transaction(serialize(&signed).into())
            .compat()
            .await?;
        Ok(signed)
    }

    async fn validate_dex_fee(
        &self,
        tx: UtxoTx,
        expected_sender: &[u8],
        amount: BigDecimal,
        min_block_number: u64,
    ) -> Result<(), MmError<ValidateDexFeeError>> {
        if tx.outputs.len() < 2 {
            return MmError::err(ValidateDexFeeError::TxLackOfOutputs);
        }

        let slp_tx: SlpTxDetails = parse_slp_script(tx.outputs[0].script_pubkey.as_slice())?;

        match slp_tx.transaction {
            SlpTransaction::Send { token_id, amounts } => {
                if token_id != self.token_id() {
                    return MmError::err(ValidateDexFeeError::InvalidSlpDetails);
                }

                if amounts.is_empty() {
                    return MmError::err(ValidateDexFeeError::InvalidSlpDetails);
                }

                let expected = sat_from_big_decimal(&amount, self.decimals())?;

                if amounts[0] != expected {
                    return MmError::err(ValidateDexFeeError::InvalidSlpDetails);
                }
            },
            _ => return MmError::err(ValidateDexFeeError::InvalidSlpDetails),
        }

        let validate_fut = utxo_common::validate_fee(
            self.platform_coin.clone(),
            tx,
            SLP_FEE_VOUT,
            expected_sender,
            DexFee::Standard(self.platform_dust_dec().into()),
            min_block_number,
        );

        validate_fut
            .compat()
            .await
            .map_err(|e| MmError::new(ValidateDexFeeError::ValidatePaymentError(e.into_inner().to_string())))?;

        Ok(())
    }

    pub fn platform_dust(&self) -> u64 { self.platform_coin.as_ref().dust_amount }

    pub fn platform_decimals(&self) -> u8 { self.platform_coin.as_ref().decimals }

    pub fn platform_dust_dec(&self) -> BigDecimal {
        big_decimal_from_sat_unsigned(self.platform_dust(), self.platform_decimals())
    }

    pub fn decimals(&self) -> u8 { self.conf.decimals }

    pub fn token_id(&self) -> &H256 { &self.conf.token_id }

    fn platform_conf(&self) -> &UtxoCoinConf { &self.platform_coin.as_ref().conf }

    async fn my_balance_sat(&self) -> UtxoRpcResult<u64> {
        let (slp_unspents, _) = self.slp_unspents_for_display().await?;
        let satoshi = slp_unspents.iter().fold(0, |cur, unspent| cur + unspent.slp_amount);
        Ok(satoshi)
    }

    pub async fn my_coin_balance(&self) -> UtxoRpcResult<CoinBalance> {
        let balance_sat = self.my_balance_sat().await?;
        let spendable = big_decimal_from_sat_unsigned(balance_sat, self.decimals());
        Ok(CoinBalance {
            spendable,
            unspendable: 0.into(),
        })
    }

    fn slp_prefix(&self) -> &CashAddrPrefix { self.platform_coin.slp_prefix() }

    pub fn get_info(&self) -> SlpTokenInfo {
        SlpTokenInfo {
            token_id: self.conf.token_id,
            decimals: self.conf.decimals,
        }
    }
}

#[derive(Debug, Eq, PartialEq)]
pub struct SlpGenesisParams {
    pub(super) token_ticker: String,
    token_name: String,
    token_document_url: String,
    token_document_hash: Vec<u8>,
    pub(super) decimals: Vec<u8>,
    pub(super) mint_baton_vout: Option<u8>,
    pub(super) initial_token_mint_quantity: u64,
}

/// https://slp.dev/specs/slp-token-type-1/#transaction-detail
#[derive(Debug, Eq, PartialEq)]
pub enum SlpTransaction {
    /// https://slp.dev/specs/slp-token-type-1/#genesis-token-genesis-transaction
    Genesis(SlpGenesisParams),
    /// https://slp.dev/specs/slp-token-type-1/#mint-extended-minting-transaction
    Mint {
        token_id: H256,
        mint_baton_vout: Option<u8>,
        additional_token_quantity: u64,
    },
    /// https://slp.dev/specs/slp-token-type-1/#send-spend-transaction
    Send { token_id: H256, amounts: Vec<u64> },
}

impl SlpTransaction {
    pub fn token_id(&self) -> Option<H256> {
        match self {
            SlpTransaction::Send { token_id, .. } | SlpTransaction::Mint { token_id, .. } => Some(*token_id),
            SlpTransaction::Genesis(_) => None,
        }
    }
}

impl Deserializable for SlpTransaction {
    fn deserialize<T>(reader: &mut Reader<T>) -> Result<Self, SerError>
    where
        Self: Sized,
        T: std::io::Read,
    {
        let transaction_type: String = reader.read()?;
        match transaction_type.as_str() {
            SLP_GENESIS => {
                let token_ticker = reader.read()?;
                let token_name = reader.read()?;
                let maybe_push_op_code: u8 = reader.read()?;
                let token_document_url = if maybe_push_op_code == Opcode::OP_PUSHDATA1 as u8 {
                    reader.read()?
                } else {
                    let mut url = vec![0; maybe_push_op_code as usize];
                    reader.read_slice(&mut url)?;
                    String::from_utf8(url).map_err(|e| SerError::Custom(e.to_string()))?
                };

                let maybe_push_op_code: u8 = reader.read()?;
                let token_document_hash = if maybe_push_op_code == Opcode::OP_PUSHDATA1 as u8 {
                    reader.read_list()?
                } else {
                    let mut hash = vec![0; maybe_push_op_code as usize];
                    reader.read_slice(&mut hash)?;
                    hash
                };
                let decimals = reader.read_list()?;
                let maybe_push_op_code: u8 = reader.read()?;
                let mint_baton_vout = if maybe_push_op_code == Opcode::OP_PUSHDATA1 as u8 {
                    let _zero: u8 = reader.read()?;
                    None
                } else {
                    Some(reader.read()?)
                };
                let bytes: Vec<u8> = reader.read_list()?;
                if bytes.len() != 8 {
                    return Err(SerError::Custom(format!("Expected 8 bytes, got {}", bytes.len())));
                }
                let initial_token_mint_quantity = u64::from_be_bytes(bytes.try_into().expect("length is 8 bytes"));

                Ok(SlpTransaction::Genesis(SlpGenesisParams {
                    token_ticker,
                    token_name,
                    token_document_url,
                    token_document_hash,
                    decimals,
                    mint_baton_vout,
                    initial_token_mint_quantity,
                }))
            },
            SLP_MINT => {
                let maybe_id: Vec<u8> = reader.read_list()?;
                if maybe_id.len() != 32 {
                    return Err(SerError::Custom(format!(
                        "Unexpected token id length {}",
                        maybe_id.len()
                    )));
                }

                let maybe_push_op_code: u8 = reader.read()?;
                let mint_baton_vout = if maybe_push_op_code == Opcode::OP_PUSHDATA1 as u8 {
                    let _zero: u8 = reader.read()?;
                    None
                } else {
                    Some(reader.read()?)
                };

                let bytes: Vec<u8> = reader.read_list()?;
                if bytes.len() != 8 {
                    return Err(SerError::Custom(format!("Expected 8 bytes, got {}", bytes.len())));
                }
                let additional_token_quantity = u64::from_be_bytes(bytes.try_into().expect("length is 8 bytes"));

                Ok(SlpTransaction::Mint {
                    token_id: H256::from_slice(maybe_id.as_slice()).map_err(|_| SerError::MalformedData)?,
                    mint_baton_vout,
                    additional_token_quantity,
                })
            },
            SLP_SEND => {
                let maybe_id: Vec<u8> = reader.read_list()?;
                if maybe_id.len() != 32 {
                    return Err(SerError::Custom(format!(
                        "Unexpected token id length {}",
                        maybe_id.len()
                    )));
                }

                let token_id = H256::from_slice(maybe_id.as_slice()).map_err(|_| SerError::MalformedData)?;
                let mut amounts = Vec::with_capacity(1);
                while !reader.is_finished() {
                    let bytes: Vec<u8> = reader.read_list()?;
                    if bytes.len() != 8 {
                        return Err(SerError::Custom(format!("Expected 8 bytes, got {}", bytes.len())));
                    }
                    let amount = u64::from_be_bytes(bytes.try_into().expect("length is 8 bytes"));
                    amounts.push(amount)
                }

                if amounts.len() > 19 {
                    return Err(SerError::Custom(format!(
                        "Expected at most 19 token amounts, got {}",
                        amounts.len()
                    )));
                }
                Ok(SlpTransaction::Send { token_id, amounts })
            },
            _ => Err(SerError::Custom(format!(
                "Unsupported transaction type {}",
                transaction_type
            ))),
        }
    }
}

#[derive(Debug, Deserializable)]
pub struct SlpTxDetails {
    op_code: u8,
    lokad_id: String,
    token_type: Vec<u8>,
    pub transaction: SlpTransaction,
}

#[derive(Debug, Display, PartialEq)]
pub enum ParseSlpScriptError {
    NotOpReturn,
    UnexpectedLokadId(String),
    #[display(fmt = "UnexpectedTokenType: {:?}", _0)]
    UnexpectedTokenType(Vec<u8>),
    #[display(fmt = "DeserializeFailed: {:?}", _0)]
    DeserializeFailed(SerError),
}

impl From<SerError> for ParseSlpScriptError {
    fn from(err: SerError) -> ParseSlpScriptError { ParseSlpScriptError::DeserializeFailed(err) }
}

impl From<ParseSlpScriptError> for ValidatePaymentError {
    fn from(err: ParseSlpScriptError) -> Self { Self::TxDeserializationError(err.to_string()) }
}

pub fn parse_slp_script(script: &[u8]) -> Result<SlpTxDetails, MmError<ParseSlpScriptError>> {
    let details: SlpTxDetails = deserialize(script)?;
    if Opcode::from_u8(details.op_code) != Some(Opcode::OP_RETURN) {
        return MmError::err(ParseSlpScriptError::NotOpReturn);
    }

    if details.lokad_id != SLP_LOKAD_ID {
        return MmError::err(ParseSlpScriptError::UnexpectedLokadId(details.lokad_id));
    }

    if details.token_type.first() != Some(&SLP_FUNGIBLE) {
        return MmError::err(ParseSlpScriptError::UnexpectedTokenType(details.token_type));
    }

    Ok(details)
}

#[derive(Debug, Display)]
enum GenSlpSpendErr {
    RpcError(UtxoRpcError),
    TooManyOutputs,
    #[display(
        fmt = "Not enough {} to generate SLP spend: available {}, required at least {}",
        coin,
        available,
        required
    )]
    InsufficientSlpBalance {
        coin: String,
        available: BigDecimal,
        required: BigDecimal,
    },
    InvalidSlpUtxos(ValidateSlpUtxosErr),
    Internal(String),
}

impl From<UtxoRpcError> for GenSlpSpendErr {
    fn from(err: UtxoRpcError) -> GenSlpSpendErr { GenSlpSpendErr::RpcError(err) }
}

impl From<ValidateSlpUtxosErr> for GenSlpSpendErr {
    fn from(err: ValidateSlpUtxosErr) -> GenSlpSpendErr { GenSlpSpendErr::InvalidSlpUtxos(err) }
}

impl From<UnexpectedDerivationMethod> for GenSlpSpendErr {
    fn from(e: UnexpectedDerivationMethod) -> Self { GenSlpSpendErr::Internal(e.to_string()) }
}

impl From<GenSlpSpendErr> for WithdrawError {
    fn from(err: GenSlpSpendErr) -> WithdrawError {
        match err {
            GenSlpSpendErr::RpcError(e) => e.into(),
            GenSlpSpendErr::TooManyOutputs | GenSlpSpendErr::InvalidSlpUtxos(_) => {
                WithdrawError::InternalError(err.to_string())
            },
            GenSlpSpendErr::InsufficientSlpBalance {
                coin,
                available,
                required,
            } => WithdrawError::NotSufficientBalance {
                coin,
                available,
                required,
            },
            GenSlpSpendErr::Internal(internal) => WithdrawError::InternalError(internal),
        }
    }
}

impl AsRef<UtxoCoinFields> for SlpToken {
    fn as_ref(&self) -> &UtxoCoinFields { self.platform_coin.as_ref() }
}

#[async_trait]
impl UtxoTxBroadcastOps for SlpToken {
    async fn broadcast_tx(&self, tx: &UtxoTx) -> Result<H256Json, MmError<BroadcastTxErr>> {
        let tx_bytes = serialize(tx);
        check_slp_transaction(self.platform_coin.bchd_urls(), tx_bytes.clone().take())
            .await
            .mm_err(|e| BroadcastTxErr::Other(e.to_string()))?;

        let hash = self.rpc().send_raw_transaction(tx_bytes.into()).compat().await?;

        Ok(hash)
    }
}

#[async_trait]
impl UtxoTxGenerationOps for SlpToken {
    async fn get_fee_rate(&self) -> UtxoRpcResult<ActualFeeRate> { self.platform_coin.get_fee_rate().await }

    async fn calc_interest_if_required(&self, unsigned: &mut TransactionInputSigner) -> UtxoRpcResult<u64> {
        self.platform_coin.calc_interest_if_required(unsigned).await
    }

<<<<<<< HEAD
    fn is_kmd(&self) -> bool { self.platform_coin.is_kmd() }
=======
    fn supports_interest(&self) -> bool { self.platform_coin.supports_interest() }
>>>>>>> c1140d0e
}

#[async_trait]
impl MarketCoinOps for SlpToken {
    fn ticker(&self) -> &str { &self.conf.ticker }

    fn my_address(&self) -> MmResult<String, MyAddressError> {
        let my_address = match self.platform_coin.as_ref().derivation_method {
            DerivationMethod::SingleAddress(ref my_address) => my_address,
            DerivationMethod::HDWallet(_) => {
                return MmError::err(MyAddressError::UnexpectedDerivationMethod(
                    "'my_address' is deprecated for HD wallets".to_string(),
                ))
            },
        };
        let slp_address = self
            .platform_coin
            .slp_address(my_address)
            .map_to_mm(MyAddressError::InternalError)?;
        slp_address.encode().map_to_mm(MyAddressError::InternalError)
    }

    async fn get_public_key(&self) -> Result<String, MmError<UnexpectedDerivationMethod>> {
        let pubkey = utxo_common::my_public_key(self.platform_coin.as_ref())?;
        Ok(pubkey.to_string())
    }

    fn sign_message_hash(&self, message: &str) -> Option<[u8; 32]> {
        utxo_common::sign_message_hash(self.as_ref(), message)
    }

    fn sign_message(&self, message: &str) -> SignatureResult<String> {
        utxo_common::sign_message(self.as_ref(), message)
    }

    fn verify_message(&self, signature: &str, message: &str, address: &str) -> VerificationResult<bool> {
        let message_hash = self
            .sign_message_hash(message)
            .ok_or(VerificationError::PrefixNotFound)?;
        let signature = CompactSignature::try_from(STANDARD.decode(signature)?)
            .map_to_mm(|err| VerificationError::SignatureDecodingError(err.to_string()))?;
        let pubkey = Public::recover_compact(&H256::from(message_hash), &signature)?;
        let address_from_pubkey = self.platform_coin.address_from_pubkey(&pubkey);
        let slp_address = self
            .platform_coin
            .slp_address(&address_from_pubkey)
            .map_err(VerificationError::InternalError)?
            .encode()
            .map_err(VerificationError::InternalError)?;
        Ok(slp_address == address)
    }

    fn my_balance(&self) -> BalanceFut<CoinBalance> {
        let coin = self.clone();
        let fut = async move { Ok(coin.my_coin_balance().await?) };
        Box::new(fut.boxed().compat())
    }

    fn base_coin_balance(&self) -> BalanceFut<BigDecimal> {
        Box::new(self.platform_coin.my_balance().map(|res| res.spendable))
    }

    fn platform_ticker(&self) -> &str { self.platform_coin.ticker() }

    /// Receives raw transaction bytes in hexadecimal format as input and returns tx hash in hexadecimal format
    fn send_raw_tx(&self, tx: &str) -> Box<dyn Future<Item = String, Error = String> + Send> {
        let selfi = self.clone();
        let tx = tx.to_owned();
        let fut = async move {
            let bytes = hex::decode(tx).map_to_mm(|e| e).map_err(|e| format!("{:?}", e))?;
            let tx = try_s!(deserialize(bytes.as_slice()));
            let hash = selfi.broadcast_tx(&tx).await.map_err(|e| format!("{:?}", e))?;
            Ok(format!("{:?}", hash))
        };

        Box::new(fut.boxed().compat())
    }

    fn send_raw_tx_bytes(&self, tx: &[u8]) -> Box<dyn Future<Item = String, Error = String> + Send> {
        let selfi = self.clone();
        let bytes = tx.to_owned();
        let fut = async move {
            let tx = try_s!(deserialize(bytes.as_slice()));
            let hash = selfi.broadcast_tx(&tx).await.map_err(|e| format!("{:?}", e))?;
            Ok(format!("{:?}", hash))
        };

        Box::new(fut.boxed().compat())
    }

    #[inline(always)]
    async fn sign_raw_tx(&self, args: &SignRawTransactionRequest) -> RawTransactionResult {
        utxo_common::sign_raw_tx(self, args).await
    }

    fn wait_for_confirmations(&self, input: ConfirmPaymentInput) -> Box<dyn Future<Item = (), Error = String> + Send> {
        self.platform_coin.wait_for_confirmations(input)
    }

    async fn wait_for_htlc_tx_spend(&self, args: WaitForHTLCTxSpendArgs<'_>) -> TransactionResult {
        utxo_common::wait_for_output_spend(
            self.clone(),
            args.tx_bytes,
            SLP_SWAP_VOUT,
            args.from_block,
            args.wait_until,
            args.check_every,
        )
        .await
    }

    fn tx_enum_from_bytes(&self, bytes: &[u8]) -> Result<TransactionEnum, MmError<TxMarshalingErr>> {
        self.platform_coin.tx_enum_from_bytes(bytes)
    }

    fn current_block(&self) -> Box<dyn Future<Item = u64, Error = String> + Send> { self.platform_coin.current_block() }

    fn display_priv_key(&self) -> Result<String, String> { self.platform_coin.display_priv_key() }

    fn min_tx_amount(&self) -> BigDecimal { big_decimal_from_sat_unsigned(1, self.decimals()) }

    fn min_trading_vol(&self) -> MmNumber { big_decimal_from_sat_unsigned(1, self.decimals()).into() }

    fn should_burn_dex_fee(&self) -> bool { false }

    fn is_trezor(&self) -> bool { self.as_ref().priv_key_policy.is_trezor() }
}

#[async_trait]
impl SwapOps for SlpToken {
    async fn send_taker_fee(&self, dex_fee: DexFee, _uuid: &[u8], _expire_at: u64) -> TransactionResult {
        let fee_pubkey = try_tx_s!(Public::from_slice(self.dex_pubkey()));
        let script_pubkey = ScriptBuilder::build_p2pkh(&fee_pubkey.address_hash().into()).into();
        let amount = try_tx_s!(dex_fee.fee_amount_as_u64(self.decimals()));
        let slp_out = SlpOutput { amount, script_pubkey };
        let (preimage, recently_spent) = try_tx_s!(self.generate_slp_tx_preimage(vec![slp_out]).await);

        generate_and_send_tx(
            self,
            preimage.available_bch_inputs,
            Some(preimage.slp_inputs.into_iter().map(|slp| slp.bch_unspent).collect()),
            FeePolicy::SendExact,
            recently_spent,
            preimage.outputs,
        )
        .await
        .map(|tx| tx.into())
    }

    async fn send_maker_payment(&self, maker_payment_args: SendPaymentArgs<'_>) -> TransactionResult {
        let taker_pub = try_tx_s!(Public::from_slice(maker_payment_args.other_pubkey));
        let amount = try_tx_s!(sat_from_big_decimal(&maker_payment_args.amount, self.decimals()));
        let secret_hash = maker_payment_args.secret_hash.to_owned();
        let maker_htlc_keypair = self.derive_htlc_key_pair(maker_payment_args.swap_unique_data);
        let time_lock = try_tx_s!(maker_payment_args.time_lock.try_into());

        let tx = try_tx_s!(
            self.send_htlc(maker_htlc_keypair.public(), &taker_pub, time_lock, &secret_hash, amount)
                .await
        );
        Ok(tx.into())
    }

    async fn send_taker_payment(&self, taker_payment_args: SendPaymentArgs<'_>) -> TransactionResult {
        let maker_pub = try_tx_s!(Public::from_slice(taker_payment_args.other_pubkey));
        let amount = try_tx_s!(sat_from_big_decimal(&taker_payment_args.amount, self.decimals()));
        let secret_hash = taker_payment_args.secret_hash.to_owned();

        let taker_htlc_keypair = self.derive_htlc_key_pair(taker_payment_args.swap_unique_data);
        let time_lock = try_tx_s!(taker_payment_args.time_lock.try_into());

        self.send_htlc(taker_htlc_keypair.public(), &maker_pub, time_lock, &secret_hash, amount)
            .await
            .map(|tx| tx.into())
    }

    async fn send_maker_spends_taker_payment(
        &self,
        maker_spends_payment_args: SpendPaymentArgs<'_>,
    ) -> TransactionResult {
        let tx = maker_spends_payment_args.other_payment_tx.to_owned();
        let taker_pub = try_tx_s!(Public::from_slice(maker_spends_payment_args.other_pubkey));
        let secret = maker_spends_payment_args.secret.to_owned();
        let secret_hash = maker_spends_payment_args.secret_hash.to_owned();
        let htlc_keypair = self.derive_htlc_key_pair(maker_spends_payment_args.swap_unique_data);
        let time_lock = try_tx_s!(maker_spends_payment_args.time_lock.try_into());
        let tx = try_tx_s!(
            self.spend_htlc(&tx, &taker_pub, time_lock, &secret, &secret_hash, &htlc_keypair)
                .await
        );
        Ok(tx.into())
    }

    async fn send_taker_spends_maker_payment(
        &self,
        taker_spends_payment_args: SpendPaymentArgs<'_>,
    ) -> TransactionResult {
        let tx = taker_spends_payment_args.other_payment_tx.to_owned();
        let maker_pub = try_tx_s!(Public::from_slice(taker_spends_payment_args.other_pubkey));
        let secret = taker_spends_payment_args.secret.to_owned();
        let secret_hash = taker_spends_payment_args.secret_hash.to_owned();
        let htlc_keypair = self.derive_htlc_key_pair(taker_spends_payment_args.swap_unique_data);
        let time_lock = try_tx_s!(taker_spends_payment_args.time_lock.try_into());
        let tx = try_tx_s!(
            self.spend_htlc(&tx, &maker_pub, time_lock, &secret, &secret_hash, &htlc_keypair)
                .await
        );
        Ok(tx.into())
    }

    async fn send_taker_refunds_payment(&self, taker_refunds_payment_args: RefundPaymentArgs<'_>) -> TransactionResult {
        let tx = taker_refunds_payment_args.payment_tx.to_owned();
        let maker_pub = try_tx_s!(Public::from_slice(taker_refunds_payment_args.other_pubkey));
        let secret_hash = match taker_refunds_payment_args.tx_type_with_secret_hash {
            SwapTxTypeWithSecretHash::TakerOrMakerPayment { maker_secret_hash } => maker_secret_hash.to_owned(),
            unsupported => return Err(TransactionErr::Plain(ERRL!("SLP doesn't support {:?}", unsupported))),
        };
        let htlc_keypair = self.derive_htlc_key_pair(taker_refunds_payment_args.swap_unique_data);
        let time_lock = try_tx_s!(taker_refunds_payment_args.time_lock.try_into());

        let tx = try_tx_s!(
            self.refund_htlc(&tx, &maker_pub, time_lock, &secret_hash, &htlc_keypair)
                .await
        );
        Ok(tx.into())
    }

    async fn send_maker_refunds_payment(&self, maker_refunds_payment_args: RefundPaymentArgs<'_>) -> TransactionResult {
        let tx = maker_refunds_payment_args.payment_tx.to_owned();
        let taker_pub = try_tx_s!(Public::from_slice(maker_refunds_payment_args.other_pubkey));
        let secret_hash = match maker_refunds_payment_args.tx_type_with_secret_hash {
            SwapTxTypeWithSecretHash::TakerOrMakerPayment { maker_secret_hash } => maker_secret_hash.to_owned(),
            unsupported => return Err(TransactionErr::Plain(ERRL!("SLP doesn't support {:?}", unsupported))),
        };
        let htlc_keypair = self.derive_htlc_key_pair(maker_refunds_payment_args.swap_unique_data);
        let time_lock = try_tx_s!(maker_refunds_payment_args.time_lock.try_into());

        let tx = try_tx_s!(
            self.refund_htlc(&tx, &taker_pub, time_lock, &secret_hash, &htlc_keypair)
                .await
        );
        Ok(tx.into())
    }

    async fn validate_fee(&self, validate_fee_args: ValidateFeeArgs<'_>) -> ValidatePaymentResult<()> {
        let tx = match validate_fee_args.fee_tx {
            TransactionEnum::UtxoTx(tx) => tx.clone(),
            fee_tx => {
                return MmError::err(ValidatePaymentError::InternalError(format!(
                    "Invalid fee tx type. fee tx: {:?}",
                    fee_tx
                )))
            },
        };

        let amount = validate_fee_args.dex_fee.fee_amount();
        self.validate_dex_fee(
            tx,
            validate_fee_args.expected_sender,
            amount.into(),
            validate_fee_args.min_block_number,
        )
        .await
        .map_err(|e| MmError::new(ValidatePaymentError::WrongPaymentTx(e.into_inner().to_string())))
    }

    async fn validate_maker_payment(&self, input: ValidatePaymentInput) -> ValidatePaymentResult<()> {
        self.validate_htlc(input).await
    }

    async fn validate_taker_payment(&self, input: ValidatePaymentInput) -> ValidatePaymentResult<()> {
        self.validate_htlc(input).await
    }

    #[inline]
    async fn check_if_my_payment_sent(
        &self,
        if_my_payment_sent_args: CheckIfMyPaymentSentArgs<'_>,
    ) -> Result<Option<TransactionEnum>, String> {
        let time_lock = if_my_payment_sent_args
            .time_lock
            .try_into()
            .map_err(|e: TryFromIntError| e.to_string())?;
        utxo_common::check_if_my_payment_sent(
            self.platform_coin.clone(),
            time_lock,
            if_my_payment_sent_args.other_pub,
            if_my_payment_sent_args.secret_hash,
            if_my_payment_sent_args.swap_unique_data,
        )
        .compat()
        .await
    }

    #[inline]
    async fn search_for_swap_tx_spend_my(
        &self,
        input: SearchForSwapTxSpendInput<'_>,
    ) -> Result<Option<FoundSwapTxSpend>, String> {
        utxo_common::search_for_swap_tx_spend_my(&self.platform_coin, input, SLP_SWAP_VOUT).await
    }

    #[inline]
    async fn search_for_swap_tx_spend_other(
        &self,
        input: SearchForSwapTxSpendInput<'_>,
    ) -> Result<Option<FoundSwapTxSpend>, String> {
        utxo_common::search_for_swap_tx_spend_other(&self.platform_coin, input, SLP_SWAP_VOUT).await
    }

    #[inline]
    async fn extract_secret(
        &self,
        secret_hash: &[u8],
        spend_tx: &[u8],
        _watcher_reward: bool,
    ) -> Result<[u8; 32], String> {
        utxo_common::extract_secret(secret_hash, spend_tx)
    }

    #[inline]
    fn negotiate_swap_contract_addr(
        &self,
        _other_side_address: Option<&[u8]>,
    ) -> Result<Option<BytesJson>, MmError<NegotiateSwapContractAddrErr>> {
        Ok(None)
    }

    fn derive_htlc_key_pair(&self, swap_unique_data: &[u8]) -> KeyPair {
        utxo_common::derive_htlc_key_pair(self.platform_coin.as_ref(), swap_unique_data)
    }

    fn derive_htlc_pubkey(&self, swap_unique_data: &[u8]) -> [u8; 33] {
        utxo_common::derive_htlc_pubkey(self, swap_unique_data)
    }

    #[inline]
    fn validate_other_pubkey(&self, raw_pubkey: &[u8]) -> MmResult<(), ValidateOtherPubKeyErr> {
        utxo_common::validate_other_pubkey(raw_pubkey)
    }
}

#[async_trait]
impl WatcherOps for SlpToken {}

impl From<GenSlpSpendErr> for TradePreimageError {
    fn from(slp: GenSlpSpendErr) -> TradePreimageError {
        match slp {
            GenSlpSpendErr::InsufficientSlpBalance {
                coin,
                available,
                required,
            } => TradePreimageError::NotSufficientBalance {
                coin,
                available,
                required,
            },
            GenSlpSpendErr::RpcError(e) => e.into(),
            GenSlpSpendErr::TooManyOutputs | GenSlpSpendErr::InvalidSlpUtxos(_) => {
                TradePreimageError::InternalError(slp.to_string())
            },
            GenSlpSpendErr::Internal(internal) => TradePreimageError::InternalError(internal),
        }
    }
}

#[derive(Clone, Debug, Deserialize, PartialEq, Serialize)]
pub struct SlpFeeDetails {
    pub amount: BigDecimal,
    pub coin: String,
}

impl From<SlpFeeDetails> for TxFeeDetails {
    fn from(slp: SlpFeeDetails) -> TxFeeDetails { TxFeeDetails::Slp(slp) }
}

#[async_trait]
impl MmCoin for SlpToken {
    fn is_asset_chain(&self) -> bool { false }

    fn spawner(&self) -> WeakSpawner { self.conf.abortable_system.weak_spawner() }

    fn get_raw_transaction(&self, req: RawTransactionRequest) -> RawTransactionFut {
        Box::new(
            utxo_common::get_raw_transaction(self.platform_coin.as_ref(), req)
                .boxed()
                .compat(),
        )
    }

    fn get_tx_hex_by_hash(&self, tx_hash: Vec<u8>) -> RawTransactionFut {
        Box::new(
            utxo_common::get_tx_hex_by_hash(self.platform_coin.as_ref(), tx_hash)
                .boxed()
                .compat(),
        )
    }

    fn withdraw(&self, req: WithdrawRequest) -> WithdrawFut {
        let coin = self.clone();
        let fut = async move {
            if req.from.is_some() {
                return MmError::err(WithdrawError::UnsupportedError(
                    "Withdraw from a specific address is not supported for slp yet".to_owned(),
                ));
            }

            let key_pair = coin.platform_coin.as_ref().priv_key_policy.activated_key_or_err()?;

            let address = CashAddress::decode(&req.to).map_to_mm(WithdrawError::InvalidAddress)?;
            if address.prefix != *coin.slp_prefix() {
                return MmError::err(WithdrawError::InvalidAddress(format!(
                    "Expected {} address prefix, not {}",
                    coin.slp_prefix(),
                    address.prefix
                )));
            };
            let amount = if req.max {
                coin.my_balance_sat().await?
            } else {
                sat_from_big_decimal(&req.amount, coin.decimals())?
            };

            let address_hash = address.hash.clone();
            let address_hash = {
                let address_hash_len = address_hash.len();
                let address_hash: [u8; 20] = address_hash.try_into().map_err(|_| {
                    WithdrawError::InvalidAddress(format!("Expected 20 address hash len, not {}", address_hash_len))
                })?;
                address_hash.into()
            };

            // TODO clarify with community whether we should support withdrawal to SLP P2SH addresses
            let script_pubkey = match address.address_type {
                CashAddrType::P2PKH => {
                    ScriptBuilder::build_p2pkh(&AddressHashEnum::AddressHash(address_hash)).to_bytes()
                },
                CashAddrType::P2SH => {
                    return MmError::err(WithdrawError::InvalidAddress(
                        "Withdrawal to P2SH is not supported".into(),
                    ))
                },
            };
            let slp_output = SlpOutput { amount, script_pubkey };
            let (slp_preimage, _) = coin.generate_slp_tx_preimage(vec![slp_output]).await?;
            let mut tx_builder = UtxoTxBuilder::new(&coin.platform_coin)
                .await
                .add_required_inputs(slp_preimage.slp_inputs.into_iter().map(|slp| slp.bch_unspent))
                .add_available_inputs(slp_preimage.available_bch_inputs)
                .add_outputs(slp_preimage.outputs);

            let platform_decimals = coin.platform_decimals();
            match req.fee {
                Some(WithdrawFee::UtxoFixed { amount }) => {
                    let fixed = sat_from_big_decimal(&amount, platform_decimals)?;
                    tx_builder = tx_builder.with_fee(ActualFeeRate::FixedPerKb(fixed))
                },
                Some(WithdrawFee::UtxoPerKbyte { amount }) => {
                    let dynamic = sat_from_big_decimal(&amount, platform_decimals)?;
                    tx_builder = tx_builder.with_fee(ActualFeeRate::Dynamic(dynamic));
                },
                Some(fee_policy) => {
                    let error = format!(
                        "Expected 'UtxoFixed' or 'UtxoPerKbyte' fee types, found {:?}",
                        fee_policy
                    );
                    return MmError::err(WithdrawError::InvalidFeePolicy(error));
                },
                None => (),
            };

            let (unsigned, tx_data) = tx_builder.build().await.mm_err(|gen_tx_error| {
                WithdrawError::from_generate_tx_error(gen_tx_error, coin.platform_ticker().into(), platform_decimals)
            })?;

            let signed = sign_tx(
                unsigned,
                key_pair,
                coin.platform_conf().signature_version,
                coin.platform_conf().fork_id,
            )?;
            let fee_details = SlpFeeDetails {
                amount: big_decimal_from_sat_unsigned(tx_data.fee_amount, coin.platform_decimals()),
                coin: coin.platform_coin.ticker().into(),
            };
            let my_address_string = coin.my_address()?;
            let to_address = address.encode().map_to_mm(WithdrawError::InternalError)?;

            let total_amount = big_decimal_from_sat_unsigned(amount, coin.decimals());
            let spent_by_me = total_amount.clone();
            let (received_by_me, my_balance_change) = if my_address_string == to_address {
                (total_amount.clone(), 0.into())
            } else {
                (0.into(), &total_amount * &BigDecimal::from(-1))
            };

            let tx_hash: BytesJson = signed.hash().reversed().take().to_vec().into();
            let details = TransactionDetails {
                internal_id: tx_hash.clone(),
                tx: TransactionData::new_signed(serialize(&signed).into(), tx_hash.to_tx_hash()),
                from: vec![my_address_string],
                to: vec![to_address],
                total_amount,
                spent_by_me,
                received_by_me,
                my_balance_change,
                block_height: 0,
                timestamp: now_sec(),
                fee_details: Some(fee_details.into()),
                coin: coin.ticker().into(),
                kmd_rewards: None,
                transaction_type: Default::default(),
                memo: None,
            };
            Ok(details)
        };
        Box::new(fut.boxed().compat())
    }

    fn decimals(&self) -> u8 { self.decimals() }

    fn convert_to_address(&self, from: &str, to_address_format: Json) -> Result<String, String> {
        utxo_common::convert_to_address(&self.platform_coin, from, to_address_format)
    }

    fn validate_address(&self, address: &str) -> ValidateAddressResult {
        let cash_address = match CashAddress::decode(address) {
            Ok(a) => a,
            Err(e) => {
                return ValidateAddressResult {
                    is_valid: false,
                    reason: Some(format!("Error {} on parsing the {} as cash address", e, address)),
                }
            },
        };

        if cash_address.prefix == *self.slp_prefix() {
            ValidateAddressResult {
                is_valid: true,
                reason: None,
            }
        } else {
            ValidateAddressResult {
                is_valid: false,
                reason: Some(format!(
                    "Address {} has invalid prefix {}, expected {}",
                    address,
                    cash_address.prefix,
                    self.slp_prefix()
                )),
            }
        }
    }

    fn process_history_loop(&self, _ctx: MmArc) -> Box<dyn Future<Item = (), Error = ()> + Send> {
        warn!("process_history_loop is not implemented for SLP yet!");
        Box::new(futures01::future::err(()))
    }

    fn history_sync_status(&self) -> HistorySyncState { self.platform_coin.history_sync_status() }

    /// Get fee to be paid per 1 swap transaction
    fn get_trade_fee(&self) -> Box<dyn Future<Item = TradeFee, Error = String> + Send> {
        utxo_common::get_trade_fee(self.platform_coin.clone())
    }

    async fn get_sender_trade_fee(
        &self,
        value: TradePreimageValue,
        stage: FeeApproxStage,
    ) -> TradePreimageResult<TradeFee> {
        let slp_amount = match value {
            TradePreimageValue::Exact(decimal) | TradePreimageValue::UpperBound(decimal) => {
                sat_from_big_decimal(&decimal, self.decimals())?
            },
        };
        // can use dummy P2SH script_pubkey here
        let script_pubkey = ScriptBuilder::build_p2sh(&H160::default().into()).into();
        let slp_out = SlpOutput {
            amount: slp_amount,
            script_pubkey,
        };
        let (preimage, _) = self.generate_slp_tx_preimage(vec![slp_out]).await?;
        let fee = utxo_common::preimage_trade_fee_required_to_send_outputs(
            &self.platform_coin,
            self.platform_ticker(),
            preimage.outputs,
            FeePolicy::SendExact,
            None,
            &stage,
        )
        .await?;
        Ok(TradeFee {
            coin: self.platform_coin.ticker().into(),
            amount: fee.into(),
            paid_from_trading_vol: false,
        })
    }

    fn get_receiver_trade_fee(&self, _stage: FeeApproxStage) -> TradePreimageFut<TradeFee> {
        let coin = self.clone();

        let fut = async move {
            let htlc_fee = coin
                .platform_coin
                .get_htlc_spend_fee(SLP_HTLC_SPEND_SIZE, &FeeApproxStage::WithoutApprox)
                .await?;
            let amount =
                (big_decimal_from_sat_unsigned(htlc_fee, coin.platform_decimals()) + coin.platform_dust_dec()).into();
            Ok(TradeFee {
                coin: coin.platform_coin.ticker().into(),
                amount,
                paid_from_trading_vol: false,
            })
        };

        Box::new(fut.boxed().compat())
    }

    async fn get_fee_to_send_taker_fee(
        &self,
        dex_fee_amount: DexFee,
        stage: FeeApproxStage,
    ) -> TradePreimageResult<TradeFee> {
        let slp_amount = sat_from_big_decimal(&dex_fee_amount.fee_amount().into(), self.decimals())?;
        // can use dummy P2PKH script_pubkey here
        let script_pubkey = ScriptBuilder::build_p2pkh(&H160::default().into()).into();
        let slp_out = SlpOutput {
            amount: slp_amount,
            script_pubkey,
        };
        let (preimage, _) = self.generate_slp_tx_preimage(vec![slp_out]).await?;
        let fee = utxo_common::preimage_trade_fee_required_to_send_outputs(
            &self.platform_coin,
            self.platform_ticker(),
            preimage.outputs,
            FeePolicy::SendExact,
            None,
            &stage,
        )
        .await?;

        Ok(TradeFee {
            coin: self.platform_coin.ticker().into(),
            amount: fee.into(),
            paid_from_trading_vol: false,
        })
    }

    fn required_confirmations(&self) -> u64 { self.conf.required_confirmations.load(AtomicOrdering::Relaxed) }

    fn requires_notarization(&self) -> bool { false }

    fn set_required_confirmations(&self, confirmations: u64) {
        self.conf
            .required_confirmations
            .store(confirmations, AtomicOrdering::Relaxed);
    }

    fn set_requires_notarization(&self, _requires_nota: bool) {
        warn!("set_requires_notarization has no effect on SLPTOKEN!")
    }

    fn swap_contract_address(&self) -> Option<BytesJson> { utxo_common::fallback_swap_contract() }

    fn fallback_swap_contract(&self) -> Option<BytesJson> { utxo_common::fallback_swap_contract() }

    fn mature_confirmations(&self) -> Option<u32> { self.platform_coin.mature_confirmations() }

    fn coin_protocol_info(&self, _amount_to_receive: Option<MmNumber>) -> Vec<u8> { Vec::new() }

    fn is_coin_protocol_supported(
        &self,
        _info: &Option<Vec<u8>>,
        _amount_to_send: Option<MmNumber>,
        _locktime: u64,
        _is_maker: bool,
    ) -> bool {
        true
    }

    fn on_disabled(&self) -> Result<(), AbortedError> { self.conf.abortable_system.abort_all() }

    fn on_token_deactivated(&self, _ticker: &str) {}
}

#[async_trait]
impl CoinWithTxHistoryV2 for SlpToken {
    fn history_wallet_id(&self) -> WalletId { WalletId::new(self.platform_ticker().to_owned()) }

    /// TODO consider using `utxo_common::utxo_tx_history_common::get_tx_history_filters`
    /// when `SlpToken` implements `CoinWithDerivationMethod`.
    async fn get_tx_history_filters(
        &self,
        target: MyTxHistoryTarget,
    ) -> MmResult<GetTxHistoryFilters, MyTxHistoryErrorV2> {
        match target {
            MyTxHistoryTarget::Iguana => (),
            target => return MmError::err(MyTxHistoryErrorV2::with_expected_target(target, "Iguana")),
        }
        let my_address = self.my_address()?;
        Ok(GetTxHistoryFilters::for_address(my_address).with_token_id(self.token_id().to_string()))
    }
}

#[derive(Debug, Display)]
pub enum SlpAddrFromPubkeyErr {
    InvalidHex(hex::FromHexError),
    CashAddrError(String),
    EncodeError(String),
}

impl From<hex::FromHexError> for SlpAddrFromPubkeyErr {
    fn from(err: FromHexError) -> SlpAddrFromPubkeyErr { SlpAddrFromPubkeyErr::InvalidHex(err) }
}

pub fn slp_addr_from_pubkey_str(pubkey: &str, prefix: &str) -> Result<String, MmError<SlpAddrFromPubkeyErr>> {
    let pubkey_bytes = hex::decode(pubkey)?;
    let hash = dhash160(&pubkey_bytes);
    let addr =
        CashAddress::new(prefix, hash.to_vec(), CashAddrType::P2PKH).map_to_mm(SlpAddrFromPubkeyErr::CashAddrError)?;
    addr.encode().map_to_mm(SlpAddrFromPubkeyErr::EncodeError)
}

#[cfg(test)]
mod slp_tests {
    use super::*;
    use crate::utxo::GetUtxoListOps;
    use crate::{utxo::bch::tbch_coin_for_test, TransactionErr};
    use common::block_on;
    use common::block_on_f01;
    use mocktopus::mocking::{MockResult, Mockable};
    use std::mem::discriminant;

    // https://slp.dev/specs/slp-token-type-1/#examples
    #[test]
    fn test_parse_slp_script() {
        // Send single output
        let script = hex::decode("6a04534c500001010453454e4420e73b2b28c14db8ebbf97749988b539508990e1708021067f206f49d55807dbf4080000000005f5e100").unwrap();
        let slp_data = parse_slp_script(&script).unwrap();
        assert_eq!(slp_data.lokad_id, "SLP\0");
        let expected_amount = 100000000u64;
        let expected_transaction = SlpTransaction::Send {
            token_id: "e73b2b28c14db8ebbf97749988b539508990e1708021067f206f49d55807dbf4".into(),
            amounts: vec![expected_amount],
        };

        assert_eq!(expected_transaction, slp_data.transaction);

        // Genesis
        let script =
            hex::decode("6a04534c500001010747454e45534953044144455804414445584c004c0001084c0008000000174876e800")
                .unwrap();
        let slp_data = parse_slp_script(&script).unwrap();
        assert_eq!(slp_data.lokad_id, "SLP\0");
        let initial_token_mint_quantity = 1000_0000_0000u64;
        let expected_transaction = SlpTransaction::Genesis(SlpGenesisParams {
            token_ticker: "ADEX".to_string(),
            token_name: "ADEX".to_string(),
            token_document_url: "".to_string(),
            token_document_hash: vec![],
            decimals: vec![8],
            mint_baton_vout: None,
            initial_token_mint_quantity,
        });

        assert_eq!(expected_transaction, slp_data.transaction);

        // Genesis from docs example
        let script =
            hex::decode("6a04534c500001010747454e45534953045553445423546574686572204c74642e20555320646f6c6c6172206261636b656420746f6b656e734168747470733a2f2f7465746865722e746f2f77702d636f6e74656e742f75706c6f6164732f323031362f30362f546574686572576869746550617065722e70646620db4451f11eda33950670aaf59e704da90117ff7057283b032cfaec77793139160108010208002386f26fc10000").unwrap();
        let slp_data = parse_slp_script(&script).unwrap();
        assert_eq!(slp_data.lokad_id, "SLP\0");
        let initial_token_mint_quantity = 10000000000000000u64;
        let expected_transaction = SlpTransaction::Genesis(SlpGenesisParams {
            token_ticker: "USDT".to_string(),
            token_name: "Tether Ltd. US dollar backed tokens".to_string(),
            token_document_url: "https://tether.to/wp-content/uploads/2016/06/TetherWhitePaper.pdf".to_string(),
            token_document_hash: hex::decode("db4451f11eda33950670aaf59e704da90117ff7057283b032cfaec7779313916")
                .unwrap(),
            decimals: vec![8],
            mint_baton_vout: Some(2),
            initial_token_mint_quantity,
        });

        assert_eq!(expected_transaction, slp_data.transaction);

        // Mint
        let script =
            hex::decode("6a04534c50000101044d494e5420550d19eb820e616a54b8a73372c4420b5a0567d8dc00f613b71c5234dc884b35010208002386f26fc10000").unwrap();
        let slp_data = parse_slp_script(&script).unwrap();
        assert_eq!(slp_data.lokad_id, "SLP\0");
        let expected_transaction = SlpTransaction::Mint {
            token_id: "550d19eb820e616a54b8a73372c4420b5a0567d8dc00f613b71c5234dc884b35".into(),
            mint_baton_vout: Some(2),
            additional_token_quantity: 10000000000000000,
        };

        assert_eq!(expected_transaction, slp_data.transaction);

        // SEND with 3 outputs
        let script = hex::decode("6a04534c500001010453454e4420550d19eb820e616a54b8a73372c4420b5a0567d8dc00f613b71c5234dc884b350800000000000003e80800000000000003e90800000000000003ea").unwrap();
        let token_id = "550d19eb820e616a54b8a73372c4420b5a0567d8dc00f613b71c5234dc884b35".into();

        let slp_data = parse_slp_script(&script).unwrap();
        assert_eq!(slp_data.lokad_id, "SLP\0");
        let expected_transaction = SlpTransaction::Send {
            token_id,
            amounts: vec![1000, 1001, 1002],
        };
        assert_eq!(expected_transaction, slp_data.transaction);

        // NFT Genesis, unsupported token type
        // https://explorer.bitcoin.com/bch/tx/3dc17770ff832726aace53d305e087601d8b27cf881089d7849173736995f43e
        let script = hex::decode("6a04534c500001410747454e45534953055357454443174573736b65657469742043617264204e6f2e20313136302b68747470733a2f2f636f6c6c65637469626c652e73776565742e696f2f7365726965732f35382f313136302040f8d39b6fc8725d9c766d66643d8ec644363ba32391c1d9a89a3edbdea8866a01004c00080000000000000001").unwrap();

        let actual_err = parse_slp_script(&script).unwrap_err().into_inner();
        let expected_err = ParseSlpScriptError::UnexpectedTokenType(vec![0x41]);
        assert_eq!(expected_err, actual_err);
    }

    #[test]
    fn test_slp_send_output() {
        // Send single output
        let expected_script = hex::decode("6a04534c500001010453454e4420e73b2b28c14db8ebbf97749988b539508990e1708021067f206f49d55807dbf4080000000005f5e100").unwrap();
        let expected_output = TransactionOutput {
            value: 0,
            script_pubkey: expected_script.into(),
        };

        let actual_output = slp_send_output(
            &"e73b2b28c14db8ebbf97749988b539508990e1708021067f206f49d55807dbf4".into(),
            &[100000000],
        );

        assert_eq!(expected_output, actual_output);

        let expected_script = hex::decode("6a04534c500001010453454e4420550d19eb820e616a54b8a73372c4420b5a0567d8dc00f613b71c5234dc884b350800005af3107a40000800232bff5f46c000").unwrap();
        let expected_output = TransactionOutput {
            value: 0,
            script_pubkey: expected_script.into(),
        };

        let actual_output = slp_send_output(
            &"550d19eb820e616a54b8a73372c4420b5a0567d8dc00f613b71c5234dc884b35".into(),
            &[100000000000000, 9900000000000000],
        );

        assert_eq!(expected_output, actual_output);
    }

    #[test]
    fn test_slp_genesis_output() {
        let expected_script =
            hex::decode("6a04534c500001010747454e45534953044144455804414445584c004c0001084c0008000000174876e800")
                .unwrap();
        let expected_output = TransactionOutput {
            value: 0,
            script_pubkey: expected_script.into(),
        };

        let actual_output = slp_genesis_output("ADEX", "ADEX", None, None, 8, None, 1000_0000_0000);
        assert_eq!(expected_output, actual_output);

        let expected_script =
            hex::decode("6a04534c500001010747454e45534953045553445423546574686572204c74642e20555320646f6c6c6172206261636b656420746f6b656e734168747470733a2f2f7465746865722e746f2f77702d636f6e74656e742f75706c6f6164732f323031362f30362f546574686572576869746550617065722e70646620db4451f11eda33950670aaf59e704da90117ff7057283b032cfaec77793139160108010208002386f26fc10000")
                .unwrap();
        let expected_output = TransactionOutput {
            value: 0,
            script_pubkey: expected_script.into(),
        };

        let actual_output = slp_genesis_output(
            "USDT",
            "Tether Ltd. US dollar backed tokens",
            Some("https://tether.to/wp-content/uploads/2016/06/TetherWhitePaper.pdf"),
            Some("db4451f11eda33950670aaf59e704da90117ff7057283b032cfaec7779313916".into()),
            8,
            Some(2),
            10000000000000000,
        );
        assert_eq!(expected_output, actual_output);
    }

    #[test]
    fn test_slp_address() {
        let (_ctx, bch) = tbch_coin_for_test();
        let token_id = H256::from("bb309e48930671582bea508f9a1d9b491e49b69be3d6f372dc08da2ac6e90eb7");
        let fusd = SlpToken::new(4, "FUSD".into(), token_id, bch, 0).unwrap();

        let slp_address = fusd.my_address().unwrap();
        assert_eq!("slptest:qzx0llpyp8gxxsmad25twksqnwd62xm3lsg8lecug8", slp_address);
    }

    #[test]
    #[ignore]
    fn test_validate_htlc_valid() {
        let (_ctx, bch) = tbch_coin_for_test();
        let token_id = H256::from("bb309e48930671582bea508f9a1d9b491e49b69be3d6f372dc08da2ac6e90eb7");
        let fusd = SlpToken::new(4, "FUSD".into(), token_id, bch, 0).unwrap();

        // https://testnet.simpleledger.info/tx/e935160bfb5b45007a0fc6f8fbe8da618f28df6573731f1ffb54d9560abb49b2
        let payment_tx = hex::decode("0100000002736cf584f877ec7b6b95974bc461a9cfb9f126655b5d335471683154cc6cf4c5020000006a47304402206be99fe56a98e7a8c2ffe6f2d05c5c1f46a6577064b84d27d45fe0e959f6e77402201c512629313b48cd4df873222aa49046ae9a3a6e34e359d10d4308cb40438fba4121036879df230663db4cd083c8eeb0f293f46abc460ad3c299b0089b72e6d472202cffffffff736cf584f877ec7b6b95974bc461a9cfb9f126655b5d335471683154cc6cf4c5030000006a473044022020d774d045bbe3dce5b04af836f6a5629c6c4ce75b0b5ba8a1da0ae9a4ecc0530220522f86d20c9e4142e40f9a9c8d25db16fde91d4a0ad6f6ff2107e201386131b64121036879df230663db4cd083c8eeb0f293f46abc460ad3c299b0089b72e6d472202cffffffff040000000000000000406a04534c500001010453454e4420bb309e48930671582bea508f9a1d9b491e49b69be3d6f372dc08da2ac6e90eb70800000000000003e8080000000000001f3ee80300000000000017a914b0ca1fea17cf522c7e858416093fc6d95e55824087e8030000000000001976a9148cfffc2409d063437d6aa8b75a009b9ba51b71fc88accf614801000000001976a9148cfffc2409d063437d6aa8b75a009b9ba51b71fc88ac8c83d460").unwrap();

        let other_pub = hex::decode("036879df230663db4cd083c8eeb0f293f46abc460ad3c299b0089b72e6d472202c").unwrap();

        utxo_common::validate_payment::<BchCoin>.mock_safe(|coin, tx, out_i, pub0, _, h, a, wr, lock, spv, conf| {
            // replace the second public because payment was sent with privkey that is currently unknown
            let my_pub = hex::decode("03c6a78589e18b482aea046975e6d0acbdea7bf7dbf04d9d5bd67fda917815e3ed").unwrap();
            let my_pub = Box::leak(Box::new(Public::from_slice(&my_pub).unwrap()));
            MockResult::Continue((coin, tx, out_i, pub0, my_pub, h, a, wr, lock, spv, conf))
        });

        let lock_time = 1624547837;
        let secret_hash = hex::decode("5d9e149ad9ccb20e9f931a69b605df2ffde60242").unwrap();
        let amount: BigDecimal = "0.1".parse().unwrap();
        let input = ValidatePaymentInput {
            payment_tx,
            other_pub,
            time_lock_duration: 0,
            time_lock: lock_time,
            secret_hash,
            amount,
            confirmations: 1,
            try_spv_proof_until: wait_until_sec(60),
            unique_swap_data: Vec::new(),
            swap_contract_address: None,
            watcher_reward: None,
        };
        block_on(fusd.validate_htlc(input)).unwrap();
    }

    #[test]
    #[ignore]
    fn construct_and_send_invalid_slp_htlc_should_fail() {
        let (_ctx, bch) = tbch_coin_for_test();
        let token_id = H256::from("bb309e48930671582bea508f9a1d9b491e49b69be3d6f372dc08da2ac6e90eb7");
        let fusd = SlpToken::new(4, "FUSD".into(), token_id, bch.clone(), 0).unwrap();

        let bch_address = block_on(bch.as_ref().derivation_method.unwrap_single_addr());
        let (unspents, recently_spent) = block_on(bch.get_unspent_ordered_list(&bch_address)).unwrap();

        let secret_hash = hex::decode("5d9e149ad9ccb20e9f931a69b605df2ffde60242").unwrap();
        let other_pub = hex::decode("036879df230663db4cd083c8eeb0f293f46abc460ad3c299b0089b72e6d472202c").unwrap();
        let other_pub = Public::from_slice(&other_pub).unwrap();

        let my_public_key = bch.my_public_key().unwrap();
        let htlc_script = payment_script(1624547837, &secret_hash, &other_pub, my_public_key);

        let slp_send_op_return_out = slp_send_output(&token_id, &[1000]);

        let invalid_slp_send_out = TransactionOutput {
            value: 1000,
            script_pubkey: ScriptBuilder::build_p2sh(&dhash160(&htlc_script).into()).into(),
        };

        let tx_err = block_on(generate_and_send_tx(
            &fusd,
            unspents,
            None,
            FeePolicy::SendExact,
            recently_spent,
            vec![slp_send_op_return_out, invalid_slp_send_out],
        ))
        .unwrap_err();

        let err = match tx_err.clone() {
            TransactionErr::TxRecoverable(_tx, err) => err,
            TransactionErr::Plain(err) | TransactionErr::ProtocolNotSupported(err) => err,
        };

        println!("{:?}", err);
        assert!(err.contains("is not valid with reason outputs greater than inputs"));

        // this is invalid tx bytes generated by one of this test runs, ensure that FUSD won't broadcast it using
        // different methods
        let tx_bytes: &[u8] = &[
            1, 0, 0, 0, 1, 105, 91, 221, 196, 250, 138, 113, 118, 165, 149, 181, 70, 15, 224, 124, 67, 133, 237, 31,
            88, 125, 178, 69, 166, 27, 211, 32, 54, 1, 238, 134, 102, 2, 0, 0, 0, 106, 71, 48, 68, 2, 32, 103, 105,
            238, 187, 198, 194, 7, 162, 250, 17, 240, 45, 93, 168, 223, 35, 92, 23, 84, 70, 193, 234, 183, 130, 114,
            49, 198, 118, 69, 22, 128, 118, 2, 32, 127, 44, 73, 98, 217, 254, 44, 181, 87, 175, 114, 138, 223, 173,
            201, 168, 38, 198, 49, 23, 9, 101, 50, 154, 55, 236, 126, 253, 37, 114, 111, 218, 65, 33, 3, 104, 121, 223,
            35, 6, 99, 219, 76, 208, 131, 200, 238, 176, 242, 147, 244, 106, 188, 70, 10, 211, 194, 153, 176, 8, 155,
            114, 230, 212, 114, 32, 44, 255, 255, 255, 255, 3, 0, 0, 0, 0, 0, 0, 0, 0, 55, 106, 4, 83, 76, 80, 0, 1, 1,
            4, 83, 69, 78, 68, 32, 187, 48, 158, 72, 147, 6, 113, 88, 43, 234, 80, 143, 154, 29, 155, 73, 30, 73, 182,
            155, 227, 214, 243, 114, 220, 8, 218, 42, 198, 233, 14, 183, 8, 0, 0, 0, 0, 0, 0, 3, 232, 232, 3, 0, 0, 0,
            0, 0, 0, 23, 169, 20, 149, 59, 57, 9, 255, 106, 162, 105, 248, 93, 163, 76, 19, 42, 146, 66, 68, 64, 225,
            142, 135, 205, 228, 173, 0, 0, 0, 0, 0, 25, 118, 169, 20, 140, 255, 252, 36, 9, 208, 99, 67, 125, 106, 168,
            183, 90, 0, 155, 155, 165, 27, 113, 252, 136, 172, 216, 36, 92, 97,
        ];

        let tx_bytes_str = hex::encode(tx_bytes);
        let err = block_on_f01(fusd.send_raw_tx(&tx_bytes_str)).unwrap_err();
        println!("{:?}", err);
        assert!(err.contains("is not valid with reason outputs greater than inputs"));

        let err2 = block_on_f01(fusd.send_raw_tx_bytes(tx_bytes)).unwrap_err();
        println!("{:?}", err2);
        assert!(err2.contains("is not valid with reason outputs greater than inputs"));
        assert_eq!(err, err2);

        let utxo_tx: UtxoTx = deserialize(tx_bytes).unwrap();
        let err = block_on(fusd.broadcast_tx(&utxo_tx)).unwrap_err();
        match err.into_inner() {
            BroadcastTxErr::Other(err) => assert!(err.contains("is not valid with reason outputs greater than inputs")),
            e => panic!("Unexpected err {:?}", e),
        };

        // The error variant should equal to `TxRecoverable`
        assert_eq!(
            discriminant(&tx_err),
            discriminant(&TransactionErr::TxRecoverable(
                TransactionEnum::from(utxo_tx),
                String::new()
            ))
        );
    }

    #[test]
    #[ignore]
    fn test_validate_htlc_invalid_slp_utxo() {
        let (_ctx, bch) = tbch_coin_for_test();
        let token_id = H256::from("bb309e48930671582bea508f9a1d9b491e49b69be3d6f372dc08da2ac6e90eb7");
        let fusd = SlpToken::new(4, "FUSD".into(), token_id, bch.clone(), 0).unwrap();

        // https://www.blockchain.com/ru/bch-testnet/tx/6686ee013620d31ba645b27d581fed85437ce00f46b595a576718afac4dd5b69
        let payment_tx = hex::decode("0100000001ce59a734f33811afcc00c19dcb12202ed00067a50efed80424fabd2b723678c0020000006b483045022100ec1fecff9c60fb7e821b9a412bd8c4ce4a757c68287f9cf9e0f461165492d6530220222f020dd05d65ba35cddd0116c99255612ec90d63019bb1cea45e2cf09a62a94121036879df230663db4cd083c8eeb0f293f46abc460ad3c299b0089b72e6d472202cffffffff030000000000000000376a04534c500001010453454e4420bb309e48930671582bea508f9a1d9b491e49b69be3d6f372dc08da2ac6e90eb70800000000000003e8e80300000000000017a914953b3909ff6aa269f85da34c132a92424440e18e879decad00000000001976a9148cfffc2409d063437d6aa8b75a009b9ba51b71fc88acd1215c61").unwrap();

        let other_pub_bytes =
            hex::decode("036879df230663db4cd083c8eeb0f293f46abc460ad3c299b0089b72e6d472202c").unwrap();
        let other_pub = Public::from_slice(&other_pub_bytes).unwrap();

        let lock_time = 1624547837;
        let secret_hash = hex::decode("5d9e149ad9ccb20e9f931a69b605df2ffde60242").unwrap();
        let amount: BigDecimal = "0.1".parse().unwrap();
        let my_pub = bch.my_public_key().unwrap();

        // standard BCH validation should pass as the output itself is correct
        block_on(utxo_common::validate_payment(
            bch.clone(),
            &deserialize(payment_tx.as_slice()).unwrap(),
            SLP_SWAP_VOUT,
            my_pub,
            &other_pub,
            SwapTxTypeWithSecretHash::TakerOrMakerPayment {
                maker_secret_hash: &secret_hash,
            },
            fusd.platform_dust_dec(),
            None,
            lock_time,
            wait_until_sec(60),
            1,
        ))
        .unwrap();

        let input = ValidatePaymentInput {
            payment_tx,
            other_pub: other_pub_bytes,
            time_lock_duration: 0,
            time_lock: lock_time as u64,
            secret_hash,
            amount,
            swap_contract_address: None,
            try_spv_proof_until: wait_until_sec(60),
            confirmations: 1,
            unique_swap_data: Vec::new(),
            watcher_reward: None,
        };
        let validity_err = block_on(fusd.validate_htlc(input)).unwrap_err();
        match validity_err.into_inner() {
            ValidatePaymentError::WrongPaymentTx(e) => println!("{:#?}", e),
            err => panic!("Unexpected err {:#?}", err),
        };
    }

    #[test]
    fn test_sign_message() {
        let (_ctx, bch) = tbch_coin_for_test();
        let token_id = H256::from("bb309e48930671582bea508f9a1d9b491e49b69be3d6f372dc08da2ac6e90eb7");
        let fusd = SlpToken::new(4, "FUSD".into(), token_id, bch, 0).unwrap();
        let signature = fusd.sign_message("test").unwrap();
        assert_eq!(
            signature,
            "ILuePKMsycXwJiNDOT7Zb7TfIlUW7Iq+5ylKd15AK72vGVYXbnf7Gj9Lk9MFV+6Ub955j7MiAkp0wQjvuIoRPPA="
        );
    }

    #[test]
    #[cfg(not(target_arch = "wasm32"))]
    fn test_verify_message() {
        let (_ctx, bch) = tbch_coin_for_test();
        let token_id = H256::from("bb309e48930671582bea508f9a1d9b491e49b69be3d6f372dc08da2ac6e90eb7");
        let fusd = SlpToken::new(4, "FUSD".into(), token_id, bch, 0).unwrap();
        let is_valid = fusd
            .verify_message(
                "ILuePKMsycXwJiNDOT7Zb7TfIlUW7Iq+5ylKd15AK72vGVYXbnf7Gj9Lk9MFV+6Ub955j7MiAkp0wQjvuIoRPPA=",
                "test",
                "slptest:qzx0llpyp8gxxsmad25twksqnwd62xm3lsg8lecug8",
            )
            .unwrap();
        assert!(is_valid);
    }
}<|MERGE_RESOLUTION|>--- conflicted
+++ resolved
@@ -1079,11 +1079,7 @@
         self.platform_coin.calc_interest_if_required(unsigned).await
     }
 
-<<<<<<< HEAD
-    fn is_kmd(&self) -> bool { self.platform_coin.is_kmd() }
-=======
     fn supports_interest(&self) -> bool { self.platform_coin.supports_interest() }
->>>>>>> c1140d0e
 }
 
 #[async_trait]
