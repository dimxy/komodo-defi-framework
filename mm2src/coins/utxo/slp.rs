--- conflicted
+++ resolved
@@ -10,25 +10,6 @@
 use crate::utxo::bchd_grpc::{check_slp_transaction, validate_slp_utxos, ValidateSlpUtxosErr};
 use crate::utxo::rpc_clients::{UnspentInfo, UtxoRpcClientEnum, UtxoRpcError, UtxoRpcResult};
 use crate::utxo::utxo_common::{self, big_decimal_from_sat_unsigned, payment_script, UtxoTxBuilder};
-<<<<<<< HEAD
-use crate::utxo::{generate_and_send_tx, sat_from_big_decimal, ActualFeeRate, BroadcastTxErr, FeePolicy,
-                  GenerateTxError, RecentlySpentOutPointsGuard, UtxoCoinConf, UtxoCoinFields, UtxoCommonOps, UtxoTx,
-                  UtxoTxBroadcastOps, UtxoTxGenerationOps};
-use crate::{BalanceFut, CheckIfMyPaymentSentArgs, CoinBalance, CoinFutSpawner, ConfirmPaymentInput, DerivationMethod,
-            DexFee, FeeApproxStage, FoundSwapTxSpend, HistorySyncState, MakerSwapTakerCoin, MarketCoinOps, MmCoin,
-            MmCoinEnum, NegotiateSwapContractAddrErr, NumConversError, PaymentInstructionArgs, PaymentInstructions,
-            PaymentInstructionsErr, PrivKeyPolicyNotAllowed, RawTransactionFut, RawTransactionRequest,
-            RawTransactionResult, RefundError, RefundPaymentArgs, RefundResult, SearchForSwapTxSpendInput,
-            SendMakerPaymentSpendPreimageInput, SendPaymentArgs, SignRawTransactionRequest, SignatureResult,
-            SpendPaymentArgs, SwapOps, SwapTxTypeWithSecretHash, TakerSwapMakerCoin, TradeFee, TradePreimageError,
-            TradePreimageFut, TradePreimageResult, TradePreimageValue, TransactionData, TransactionDetails,
-            TransactionEnum, TransactionErr, TransactionFut, TransactionResult, TxFeeDetails, TxMarshalingErr,
-            UnexpectedDerivationMethod, ValidateAddressResult, ValidateFeeArgs, ValidateInstructionsErr,
-            ValidateOtherPubKeyErr, ValidatePaymentInput, ValidateWatcherSpendInput, VerificationError,
-            VerificationResult, WaitForHTLCTxSpendArgs, WatcherOps, WatcherReward, WatcherRewardError,
-            WatcherSearchForSwapTxSpendInput, WatcherValidatePaymentInput, WatcherValidateTakerFeeInput,
-            WithdrawError, WithdrawFee, WithdrawFut, WithdrawRequest};
-=======
 use crate::utxo::{generate_and_send_tx, sat_from_big_decimal, ActualTxFee, AdditionalTxData, BroadcastTxErr,
                   FeePolicy, GenerateTxError, RecentlySpentOutPointsGuard, UtxoCoinConf, UtxoCoinFields,
                   UtxoCommonOps, UtxoTx, UtxoTxBroadcastOps, UtxoTxGenerationOps};
@@ -42,7 +23,6 @@
             ValidateAddressResult, ValidateFeeArgs, ValidateOtherPubKeyErr, ValidatePaymentInput, VerificationError,
             VerificationResult, WaitForHTLCTxSpendArgs, WatcherOps, WeakSpawner, WithdrawError, WithdrawFee,
             WithdrawFut, WithdrawRequest};
->>>>>>> 490e74a2
 use async_trait::async_trait;
 use base64::engine::general_purpose::STANDARD;
 use base64::Engine;
