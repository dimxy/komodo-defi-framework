--- conflicted
+++ resolved
@@ -319,11 +319,7 @@
         utxo_common::calc_interest_if_required(self, unsigned).await
     }
 
-<<<<<<< HEAD
-    fn is_kmd(&self) -> bool { utxo_common::is_kmd(self) }
-=======
     fn supports_interest(&self) -> bool { utxo_common::is_kmd(self) }
->>>>>>> c1140d0e
 }
 
 #[async_trait]
