#![allow(clippy::all)]

use super::{
    CoinBalance, CommonSwapOpsV2, FindPaymentSpendError, FundingTxSpend, HistorySyncState, MarketCoinOps, MmCoin,
    RawTransactionFut, RawTransactionRequest, RefundTakerPaymentArgs, SearchForFundingSpendErr, SwapOps, TradeFee,
    TransactionEnum, TransactionFut,
};
use crate::coin_errors::{AddressFromPubkeyError, ValidatePaymentResult};
use crate::hd_wallet::{AddrToString, HDAddressSelector};
use crate::{
    coin_errors::MyAddressError, BalanceFut, CanRefundHtlc, CheckIfMyPaymentSentArgs, ConfirmPaymentInput,
    FeeApproxStage, FoundSwapTxSpend, GenPreimageResult, GenTakerFundingSpendArgs, GenTakerPaymentSpendArgs,
    MmCoinEnum, NegotiateSwapContractAddrErr, ParseCoinAssocTypes, PaymentInstructionArgs, PaymentInstructions,
    PaymentInstructionsErr, RawTransactionResult, RefundFundingSecretArgs, RefundPaymentArgs, RefundResult,
    SearchForSwapTxSpendInput, SendMakerPaymentSpendPreimageInput, SendPaymentArgs, SendTakerFundingArgs,
    SignRawTransactionRequest, SignatureResult, SpendPaymentArgs, TakerCoinSwapOpsV2, TradePreimageFut,
    TradePreimageResult, TradePreimageValue, Transaction, TransactionErr, TransactionResult, TxMarshalingErr,
    TxPreimageWithSig, UnexpectedDerivationMethod, ValidateAddressResult, ValidateFeeArgs, ValidateInstructionsErr,
    ValidateOtherPubKeyErr, ValidatePaymentFut, ValidatePaymentInput, ValidateSwapV2TxResult, ValidateTakerFundingArgs,
    ValidateTakerFundingSpendPreimageResult, ValidateTakerPaymentSpendPreimageResult, VerificationResult,
    WaitForHTLCTxSpendArgs, WatcherOps, WatcherReward, WatcherRewardError, WatcherSearchForSwapTxSpendInput,
    WatcherValidatePaymentInput, WatcherValidateTakerFeeInput, WeakSpawner, WithdrawFut, WithdrawRequest,
};
use crate::{DexFee, ToBytes, ValidateWatcherSpendInput};
use async_trait::async_trait;
use common::executor::AbortedError;
use futures01::Future;
use keys::KeyPair;
use mm2_core::mm_ctx::MmArc;
use mm2_err_handle::prelude::*;
use mm2_number::{BigDecimal, MmNumber};
#[cfg(any(test, feature = "for-tests"))]
use mocktopus::macros::*;
use rpc::v1::types::{Bytes as BytesJson, H264 as H264Json};
use serde_json::Value as Json;
use std::fmt::{Display, Formatter};
use std::ops::Deref;
use std::sync::Arc;

/// Dummy coin struct used in tests which functions are unimplemented but then mocked
/// in specific test to emulate the required behaviour
#[derive(Clone, Debug)]
pub struct TestCoin(Arc<TestCoinImpl>);

impl Deref for TestCoin {
    type Target = TestCoinImpl;

    fn deref(&self) -> &Self::Target {
        &self.0
    }
}

#[derive(Debug)]
pub struct TestCoinImpl {
    ticker: String,
}

impl Default for TestCoin {
    fn default() -> Self {
        TestCoin(Arc::new(TestCoinImpl { ticker: "test".into() }))
    }
}

impl TestCoin {
    pub fn new(ticker: &str) -> TestCoin {
        TestCoin(Arc::new(TestCoinImpl { ticker: ticker.into() }))
    }
}

#[async_trait]
#[cfg_attr(any(test, feature = "for-tests"), mockable)]
impl MarketCoinOps for TestCoin {
    fn ticker(&self) -> &str {
        &self.ticker
    }

    fn my_address(&self) -> MmResult<String, MyAddressError> {
        unimplemented!()
    }

    fn address_from_pubkey(&self, _pubkey: &H264Json) -> MmResult<String, AddressFromPubkeyError> {
        unimplemented!()
    }

    async fn get_public_key(&self) -> Result<String, MmError<UnexpectedDerivationMethod>> {
        unimplemented!()
    }

    fn sign_message_hash(&self, _message: &str) -> Option<[u8; 32]> {
        unimplemented!()
    }

    fn sign_message(&self, _message: &str, _address: Option<HDAddressSelector>) -> SignatureResult<String> {
        unimplemented!()
    }

    fn verify_message(&self, _signature: &str, _message: &str, _address: &str) -> VerificationResult<bool> {
        unimplemented!()
    }

    fn my_balance(&self) -> BalanceFut<CoinBalance> {
        unimplemented!()
    }

<<<<<<< HEAD
    fn platform_coin_balance(&self) -> BalanceFut<BigDecimal> { unimplemented!() }
=======
    fn platform_coin_balance(&self) -> BalanceFut<BigDecimal> {
        unimplemented!()
    }
>>>>>>> 9a2f74ed

    fn platform_ticker(&self) -> &str {
        &self.ticker
    }

    /// Receives raw transaction bytes in hexadecimal format as input and returns tx hash in hexadecimal format
    fn send_raw_tx(&self, tx: &str) -> Box<dyn Future<Item = String, Error = String> + Send> {
        unimplemented!()
    }

    fn send_raw_tx_bytes(&self, tx: &[u8]) -> Box<dyn Future<Item = String, Error = String> + Send> {
        unimplemented!()
    }

    #[inline(always)]
    async fn sign_raw_tx(&self, _args: &SignRawTransactionRequest) -> RawTransactionResult {
        unimplemented!()
    }

    fn wait_for_confirmations(&self, _input: ConfirmPaymentInput) -> Box<dyn Future<Item = (), Error = String> + Send> {
        unimplemented!()
    }

    async fn wait_for_htlc_tx_spend(&self, args: WaitForHTLCTxSpendArgs<'_>) -> TransactionResult {
        unimplemented!()
    }

    fn tx_enum_from_bytes(&self, _bytes: &[u8]) -> Result<TransactionEnum, MmError<TxMarshalingErr>> {
        MmError::err(TxMarshalingErr::NotSupported(
            "tx_enum_from_bytes is not supported for Test coin yet.".to_string(),
        ))
    }

    fn current_block(&self) -> Box<dyn Future<Item = u64, Error = String> + Send> {
        unimplemented!()
    }

    fn display_priv_key(&self) -> Result<String, String> {
        unimplemented!()
    }

    fn min_tx_amount(&self) -> BigDecimal {
        Default::default()
    }

    fn min_trading_vol(&self) -> MmNumber {
        MmNumber::from("0.00777")
    }

    fn should_burn_directly(&self) -> bool {
        &self.ticker == "KMD"
    }

    fn should_burn_dex_fee(&self) -> bool {
        false
    }

    fn is_trezor(&self) -> bool {
        unimplemented!()
    }
}

#[async_trait]
#[cfg_attr(any(test, feature = "for-tests"), mockable)]
impl SwapOps for TestCoin {
    async fn send_taker_fee(&self, dex_fee: DexFee, uuid: &[u8], expire_at: u64) -> TransactionResult {
        unimplemented!()
    }

    async fn send_maker_payment(&self, maker_payment_args: SendPaymentArgs<'_>) -> TransactionResult {
        unimplemented!()
    }

    async fn send_taker_payment(&self, taker_payment_args: SendPaymentArgs<'_>) -> TransactionResult {
        unimplemented!()
    }

    async fn send_maker_spends_taker_payment(
        &self,
        _maker_spends_payment_args: SpendPaymentArgs<'_>,
    ) -> TransactionResult {
        unimplemented!()
    }

    async fn send_taker_spends_maker_payment(
        &self,
        _taker_spends_payment_args: SpendPaymentArgs<'_>,
    ) -> TransactionResult {
        unimplemented!()
    }

    async fn send_taker_refunds_payment(
        &self,
        _taker_refunds_payment_args: RefundPaymentArgs<'_>,
    ) -> TransactionResult {
        unimplemented!()
    }

    async fn send_maker_refunds_payment(
        &self,
        _maker_refunds_payment_args: RefundPaymentArgs<'_>,
    ) -> TransactionResult {
        unimplemented!()
    }

    async fn validate_fee(&self, validate_fee_args: ValidateFeeArgs<'_>) -> ValidatePaymentResult<()> {
        unimplemented!()
    }

    async fn validate_maker_payment(&self, _input: ValidatePaymentInput) -> ValidatePaymentResult<()> {
        unimplemented!()
    }

    async fn validate_taker_payment(&self, _input: ValidatePaymentInput) -> ValidatePaymentResult<()> {
        unimplemented!()
    }

    async fn check_if_my_payment_sent(
        &self,
        if_my_payment_sent_args: CheckIfMyPaymentSentArgs<'_>,
    ) -> Result<Option<TransactionEnum>, String> {
        unimplemented!()
    }

    async fn search_for_swap_tx_spend_my(
        &self,
        _input: SearchForSwapTxSpendInput<'_>,
    ) -> Result<Option<FoundSwapTxSpend>, String> {
        unimplemented!()
    }

    async fn search_for_swap_tx_spend_other(
        &self,
        _input: SearchForSwapTxSpendInput<'_>,
    ) -> Result<Option<FoundSwapTxSpend>, String> {
        unimplemented!()
    }

    async fn extract_secret(
        &self,
        secret_hash: &[u8],
        spend_tx: &[u8],
        watcher_reward: bool,
    ) -> Result<[u8; 32], String> {
        unimplemented!()
    }

    fn is_auto_refundable(&self) -> bool {
        false
    }

    async fn wait_for_htlc_refund(&self, _tx: &[u8], _locktime: u64) -> RefundResult<()> {
        unimplemented!()
    }

    fn negotiate_swap_contract_addr(
        &self,
        other_side_address: Option<&[u8]>,
    ) -> Result<Option<BytesJson>, MmError<NegotiateSwapContractAddrErr>> {
        unimplemented!()
    }

    fn derive_htlc_key_pair(&self, _swap_unique_data: &[u8]) -> KeyPair {
        unimplemented!()
    }

    fn derive_htlc_pubkey(&self, _swap_unique_data: &[u8]) -> [u8; 33] {
        unimplemented!()
    }

    async fn can_refund_htlc(&self, locktime: u64) -> Result<CanRefundHtlc, String> {
        unimplemented!()
    }

    fn validate_other_pubkey(&self, raw_pubkey: &[u8]) -> MmResult<(), ValidateOtherPubKeyErr> {
        unimplemented!()
    }

    async fn maker_payment_instructions(
        &self,
        _args: PaymentInstructionArgs<'_>,
    ) -> Result<Option<Vec<u8>>, MmError<PaymentInstructionsErr>> {
        unimplemented!()
    }

    async fn taker_payment_instructions(
        &self,
        args: PaymentInstructionArgs<'_>,
    ) -> Result<Option<Vec<u8>>, MmError<PaymentInstructionsErr>> {
        unimplemented!()
    }

    fn validate_maker_payment_instructions(
        &self,
        _instructions: &[u8],
        args: PaymentInstructionArgs,
    ) -> Result<PaymentInstructions, MmError<ValidateInstructionsErr>> {
        unimplemented!()
    }

    fn validate_taker_payment_instructions(
        &self,
        _instructions: &[u8],
        args: PaymentInstructionArgs,
    ) -> Result<PaymentInstructions, MmError<ValidateInstructionsErr>> {
        unimplemented!()
    }

    async fn on_taker_payment_refund_start(&self, _maker_payment: &[u8]) -> RefundResult<()> {
        unimplemented!()
    }

    async fn on_taker_payment_refund_success(&self, _maker_payment: &[u8]) -> RefundResult<()> {
        unimplemented!()
    }

    async fn on_maker_payment_refund_start(&self, _taker_payment: &[u8]) -> RefundResult<()> {
        unimplemented!()
    }

    async fn on_maker_payment_refund_success(&self, _taker_payment: &[u8]) -> RefundResult<()> {
        unimplemented!()
    }
}

#[async_trait]
#[cfg_attr(any(test, feature = "for-tests"), mockable)]
impl WatcherOps for TestCoin {
    fn create_maker_payment_spend_preimage(
        &self,
        _maker_payment_tx: &[u8],
        _time_lock: u64,
        _maker_pub: &[u8],
        _secret_hash: &[u8],
        _swap_unique_data: &[u8],
    ) -> TransactionFut {
        unimplemented!();
    }

    fn send_maker_payment_spend_preimage(&self, _input: SendMakerPaymentSpendPreimageInput) -> TransactionFut {
        unimplemented!();
    }

    fn create_taker_payment_refund_preimage(
        &self,
        _taker_payment_tx: &[u8],
        _time_lock: u64,
        _maker_pub: &[u8],
        _secret_hash: &[u8],
        _swap_contract_address: &Option<BytesJson>,
        _swap_unique_data: &[u8],
    ) -> TransactionFut {
        unimplemented!();
    }

    fn send_taker_payment_refund_preimage(&self, _watcher_refunds_payment_args: RefundPaymentArgs) -> TransactionFut {
        unimplemented!();
    }

    fn watcher_validate_taker_fee(&self, input: WatcherValidateTakerFeeInput) -> ValidatePaymentFut<()> {
        unimplemented!();
    }

    fn watcher_validate_taker_payment(&self, _input: WatcherValidatePaymentInput) -> ValidatePaymentFut<()> {
        unimplemented!();
    }

    fn taker_validates_payment_spend_or_refund(&self, input: ValidateWatcherSpendInput) -> ValidatePaymentFut<()> {
        unimplemented!()
    }

    async fn watcher_search_for_swap_tx_spend(
        &self,
        input: WatcherSearchForSwapTxSpendInput<'_>,
    ) -> Result<Option<FoundSwapTxSpend>, String> {
        unimplemented!();
    }

    async fn get_taker_watcher_reward(
        &self,
        other_coin: &MmCoinEnum,
        coin_amount: Option<BigDecimal>,
        other_coin_amount: Option<BigDecimal>,
        reward_amount: Option<BigDecimal>,
        wait_until: u64,
    ) -> Result<WatcherReward, MmError<WatcherRewardError>> {
        unimplemented!()
    }

    async fn get_maker_watcher_reward(
        &self,
        other_coin: &MmCoinEnum,
        reward_amount: Option<BigDecimal>,
        wait_until: u64,
    ) -> Result<Option<WatcherReward>, MmError<WatcherRewardError>> {
        unimplemented!()
    }
}

#[async_trait]
#[cfg_attr(any(test, feature = "for-tests"), mockable)]
impl MmCoin for TestCoin {
    fn is_asset_chain(&self) -> bool {
        unimplemented!()
    }

    fn spawner(&self) -> WeakSpawner {
        unimplemented!()
    }

    fn get_raw_transaction(&self, _req: RawTransactionRequest) -> RawTransactionFut<'_> {
        unimplemented!()
    }

    fn get_tx_hex_by_hash(&self, tx_hash: Vec<u8>) -> RawTransactionFut<'_> {
        unimplemented!()
    }

    fn withdraw(&self, req: WithdrawRequest) -> WithdrawFut {
        unimplemented!()
    }

    fn decimals(&self) -> u8 {
        unimplemented!()
    }

    fn convert_to_address(&self, from: &str, to_address_format: Json) -> Result<String, String> {
        unimplemented!()
    }

    fn validate_address(&self, address: &str) -> ValidateAddressResult {
        unimplemented!()
    }

    fn process_history_loop(&self, ctx: MmArc) -> Box<dyn Future<Item = (), Error = ()> + Send> {
        unimplemented!()
    }

    fn history_sync_status(&self) -> HistorySyncState {
        unimplemented!()
    }

    /// Get fee to be paid per 1 swap transaction
    fn get_trade_fee(&self) -> Box<dyn Future<Item = TradeFee, Error = String> + Send> {
        unimplemented!()
    }

    async fn get_sender_trade_fee(
        &self,
        _value: TradePreimageValue,
        _stage: FeeApproxStage,
    ) -> TradePreimageResult<TradeFee> {
        unimplemented!()
    }

    fn get_receiver_trade_fee(&self, _stage: FeeApproxStage) -> TradePreimageFut<TradeFee> {
        unimplemented!()
    }

    async fn get_fee_to_send_taker_fee(
        &self,
        _dex_fee_amount: DexFee,
        _stage: FeeApproxStage,
    ) -> TradePreimageResult<TradeFee> {
        unimplemented!()
    }

    fn required_confirmations(&self) -> u64 {
        1
    }

    fn requires_notarization(&self) -> bool {
        false
    }

    fn set_required_confirmations(&self, _confirmations: u64) {
        unimplemented!()
    }

    fn set_requires_notarization(&self, _requires_nota: bool) {
        unimplemented!()
    }

    fn swap_contract_address(&self) -> Option<BytesJson> {
        unimplemented!()
    }

    fn fallback_swap_contract(&self) -> Option<BytesJson> {
        unimplemented!()
    }

    fn mature_confirmations(&self) -> Option<u32> {
        unimplemented!()
    }

    fn coin_protocol_info(&self, _amount_to_receive: Option<MmNumber>) -> Vec<u8> {
        Vec::new()
    }

    fn is_coin_protocol_supported(
        &self,
        _info: &Option<Vec<u8>>,
        _amount_to_send: Option<MmNumber>,
        _locktime: u64,
        _is_maker: bool,
    ) -> bool {
        true
    }

    fn on_disabled(&self) -> Result<(), AbortedError> {
        Ok(())
    }

    fn on_token_deactivated(&self, _ticker: &str) {
        ()
    }
}

pub struct TestPubkey {}

impl ToBytes for TestPubkey {
    fn to_bytes(&self) -> Vec<u8> {
        vec![]
    }
}

#[derive(Debug)]
pub struct TestTx {}

impl Transaction for TestTx {
    fn tx_hex(&self) -> Vec<u8> {
        todo!()
    }

    fn tx_hash_as_bytes(&self) -> BytesJson {
        todo!()
    }
}

pub struct TestPreimage {}

impl ToBytes for TestPreimage {
    fn to_bytes(&self) -> Vec<u8> {
        vec![]
    }
}

pub struct TestSig {}

impl ToBytes for TestSig {
    fn to_bytes(&self) -> Vec<u8> {
        vec![]
    }
}

pub struct TestAddress {}

impl AddrToString for TestAddress {
    fn addr_to_string(&self) -> String {
        unimplemented!()
    }
}

impl Display for TestAddress {
    fn fmt(&self, f: &mut Formatter<'_>) -> std::fmt::Result {
        unimplemented!()
    }
}

#[async_trait]
impl ParseCoinAssocTypes for TestCoin {
    type Address = TestAddress;
    type AddressParseError = String;
    type Pubkey = TestPubkey;
    type PubkeyParseError = String;
    type Tx = TestTx;
    type TxParseError = String;
    type Preimage = TestPreimage;
    type PreimageParseError = String;
    type Sig = TestSig;
    type SigParseError = String;

    async fn my_addr(&self) -> Self::Address {
        todo!()
    }

    fn parse_address(&self, address: &str) -> Result<Self::Address, Self::AddressParseError> {
        todo!()
    }

    fn parse_pubkey(&self, pubkey: &[u8]) -> Result<Self::Pubkey, Self::PubkeyParseError> {
        unimplemented!()
    }

    fn parse_tx(&self, tx: &[u8]) -> Result<Self::Tx, Self::TxParseError> {
        unimplemented!()
    }

    fn parse_preimage(&self, preimage: &[u8]) -> Result<Self::Preimage, Self::PreimageParseError> {
        todo!()
    }

    fn parse_signature(&self, sig: &[u8]) -> Result<Self::Sig, Self::SigParseError> {
        todo!()
    }
}

#[async_trait]
#[cfg_attr(any(test, feature = "for-tests"), mockable)]
impl TakerCoinSwapOpsV2 for TestCoin {
    async fn send_taker_funding(&self, args: SendTakerFundingArgs<'_>) -> Result<Self::Tx, TransactionErr> {
        todo!()
    }

    async fn validate_taker_funding(&self, args: ValidateTakerFundingArgs<'_, Self>) -> ValidateSwapV2TxResult {
        unimplemented!()
    }

    async fn refund_taker_funding_timelock(
        &self,
        args: RefundTakerPaymentArgs<'_>,
    ) -> Result<Self::Tx, TransactionErr> {
        todo!()
    }

    async fn refund_taker_funding_secret(
        &self,
        args: RefundFundingSecretArgs<'_, Self>,
    ) -> Result<Self::Tx, TransactionErr> {
        todo!()
    }

    async fn search_for_taker_funding_spend(
        &self,
        tx: &Self::Tx,
        from_block: u64,
        secret_hash: &[u8],
    ) -> Result<Option<FundingTxSpend<Self>>, SearchForFundingSpendErr> {
        todo!()
    }

    async fn gen_taker_funding_spend_preimage(
        &self,
        args: &GenTakerFundingSpendArgs<'_, Self>,
        swap_unique_data: &[u8],
    ) -> GenPreimageResult<Self> {
        todo!()
    }

    async fn validate_taker_funding_spend_preimage(
        &self,
        gen_args: &GenTakerFundingSpendArgs<'_, Self>,
        preimage: &TxPreimageWithSig<Self>,
    ) -> ValidateTakerFundingSpendPreimageResult {
        todo!()
    }

    async fn sign_and_send_taker_funding_spend(
        &self,
        preimage: &TxPreimageWithSig<Self>,
        args: &GenTakerFundingSpendArgs<'_, Self>,
        swap_unique_data: &[u8],
    ) -> Result<Self::Tx, TransactionErr> {
        todo!()
    }

    async fn refund_combined_taker_payment(
        &self,
        args: RefundTakerPaymentArgs<'_>,
    ) -> Result<Self::Tx, TransactionErr> {
        unimplemented!()
    }

    async fn gen_taker_payment_spend_preimage(
        &self,
        args: &GenTakerPaymentSpendArgs<'_, Self>,
        swap_unique_data: &[u8],
    ) -> GenPreimageResult<Self> {
        unimplemented!()
    }

    async fn validate_taker_payment_spend_preimage(
        &self,
        gen_args: &GenTakerPaymentSpendArgs<'_, Self>,
        preimage: &TxPreimageWithSig<Self>,
    ) -> ValidateTakerPaymentSpendPreimageResult {
        unimplemented!()
    }

    async fn sign_and_broadcast_taker_payment_spend(
        &self,
        preimage: Option<&TxPreimageWithSig<Self>>,
        gen_args: &GenTakerPaymentSpendArgs<'_, Self>,
        secret: &[u8],
        swap_unique_data: &[u8],
    ) -> Result<Self::Tx, TransactionErr> {
        unimplemented!()
    }

    async fn find_taker_payment_spend_tx(
        &self,
        taker_payment: &Self::Tx,
        from_block: u64,
        wait_until: u64,
    ) -> MmResult<Self::Tx, FindPaymentSpendError> {
        unimplemented!()
    }

    async fn extract_secret_v2(&self, secret_hash: &[u8], spend_tx: &Self::Tx) -> Result<[u8; 32], String> {
        unimplemented!()
    }
}

impl CommonSwapOpsV2 for TestCoin {
    fn derive_htlc_pubkey_v2(&self, _swap_unique_data: &[u8]) -> Self::Pubkey {
        todo!()
    }

    fn derive_htlc_pubkey_v2_bytes(&self, _swap_unique_data: &[u8]) -> Vec<u8> {
        todo!()
    }

    #[inline(always)]
    fn taker_pubkey_bytes(&self) -> Option<Vec<u8>> {
        todo!()
    }
}<|MERGE_RESOLUTION|>--- conflicted
+++ resolved
@@ -102,13 +102,9 @@
         unimplemented!()
     }
 
-<<<<<<< HEAD
-    fn platform_coin_balance(&self) -> BalanceFut<BigDecimal> { unimplemented!() }
-=======
     fn platform_coin_balance(&self) -> BalanceFut<BigDecimal> {
         unimplemented!()
     }
->>>>>>> 9a2f74ed
 
     fn platform_ticker(&self) -> &str {
         &self.ticker
