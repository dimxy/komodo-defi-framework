--- conflicted
+++ resolved
@@ -3,20 +3,11 @@
                                 ViewContractCallType};
 use crate::utxo::qtum::QtumBasedCoin;
 use crate::utxo::rpc_clients::{ElectrumClient, NativeClient, UnspentInfo, UtxoRpcClientEnum, UtxoRpcClientOps,
-<<<<<<< HEAD
-                               UtxoRpcError, UtxoRpcFut, UtxoRpcResult};
-use crate::utxo::utxo_common::{self, big_decimal_from_sat, check_all_inputs_signed_by_pub, UtxoTxBuilder};
-use crate::utxo::{qtum, sign_tx, ActualTxFee, AdditionalTxData, BroadcastTxErr, FeePolicy, GenerateTxError,
-                  HistoryUtxoTx, HistoryUtxoTxMap, RecentlySpentOutPoints, UtxoActivationParams, UtxoCoinBuilder,
-                  UtxoCoinFields, UtxoCommonOps, UtxoFromLegacyReqErr, UtxoTx, UtxoTxBroadcastOps,
-                  UtxoTxGenerationOps, VerboseTransactionFrom, UTXO_LOCK};
-=======
                                UtxoRpcError, UtxoRpcResult};
 use crate::utxo::utxo_common::{self, big_decimal_from_sat, check_all_inputs_signed_by_pub};
 use crate::utxo::{qtum, sign_tx, ActualTxFee, AdditionalTxData, FeePolicy, GenerateTxError, GenerateTxResult,
                   HistoryUtxoTx, HistoryUtxoTxMap, RecentlySpentOutPoints, UtxoAddressFormat, UtxoCoinBuilder,
                   UtxoCoinFields, UtxoCommonOps, UtxoTx, VerboseTransactionFrom, UTXO_LOCK};
->>>>>>> f80bda6e
 use crate::{BalanceError, BalanceFut, CoinBalance, FeeApproxStage, FoundSwapTxSpend, HistorySyncState, MarketCoinOps,
             MmCoin, NegotiateSwapContractAddrErr, SwapOps, TradeFee, TradePreimageError, TradePreimageFut,
             TradePreimageResult, TradePreimageValue, TransactionDetails, TransactionEnum, TransactionFut,
