use crate::coin_errors::{AddressFromPubkeyError, MyAddressError, ValidatePaymentError, ValidatePaymentResult};
use crate::eth::{self, u256_from_big_decimal, u256_to_big_decimal, TryToAddress};
use crate::hd_wallet::HDAddressSelector;
use crate::qrc20::rpc_clients::{LogEntry, Qrc20ElectrumOps, Qrc20NativeOps, Qrc20RpcOps, TopicFilter, TxReceipt,
                                ViewContractCallType};
use crate::utxo::qtum::QtumBasedCoin;
use crate::utxo::rpc_clients::{ElectrumClient, NativeClient, UnspentInfo, UtxoRpcClientEnum, UtxoRpcClientOps,
                               UtxoRpcError, UtxoRpcFut, UtxoRpcResult};
#[cfg(not(target_arch = "wasm32"))]
use crate::utxo::tx_cache::{UtxoVerboseCacheOps, UtxoVerboseCacheShared};
use crate::utxo::utxo_builder::{UtxoCoinBuildError, UtxoCoinBuildResult, UtxoCoinBuilder, UtxoCoinBuilderCommonOps,
                                UtxoFieldsWithGlobalHDBuilder, UtxoFieldsWithHardwareWalletBuilder,
                                UtxoFieldsWithIguanaSecretBuilder};
use crate::utxo::utxo_common::{self, big_decimal_from_sat, check_all_utxo_inputs_signed_by_pub, UtxoTxBuilder};
use crate::utxo::{qtum, ActualFeeRate, AddrFromStrError, BroadcastTxErr, FeePolicy, GenerateTxError, GetUtxoListOps,
                  HistoryUtxoTx, HistoryUtxoTxMap, MatureUnspentList, RecentlySpentOutPointsGuard, UnsupportedAddr,
                  UtxoActivationParams, UtxoAddressFormat, UtxoCoinFields, UtxoCommonOps, UtxoFromLegacyReqErr,
                  UtxoTx, UtxoTxBroadcastOps, UtxoTxGenerationOps, VerboseTransactionFrom, UTXO_LOCK};
use crate::{BalanceError, BalanceFut, CheckIfMyPaymentSentArgs, CoinBalance, ConfirmPaymentInput, DexFee,
            FeeApproxStage, FoundSwapTxSpend, HistorySyncState, IguanaPrivKey, MarketCoinOps, MmCoin,
            NegotiateSwapContractAddrErr, PrivKeyBuildPolicy, PrivKeyPolicyNotAllowed, RawTransactionFut,
            RawTransactionRequest, RawTransactionResult, RefundPaymentArgs, SearchForSwapTxSpendInput,
            SendPaymentArgs, SignRawTransactionRequest, SignatureResult, SpendPaymentArgs, SwapOps, TradeFee,
            TradePreimageError, TradePreimageFut, TradePreimageResult, TradePreimageValue, TransactionData,
            TransactionDetails, TransactionEnum, TransactionErr, TransactionResult, TransactionType, TxMarshalingErr,
            UnexpectedDerivationMethod, ValidateAddressResult, ValidateFeeArgs, ValidateOtherPubKeyErr,
            ValidatePaymentInput, VerificationResult, WaitForHTLCTxSpendArgs, WatcherOps, WeakSpawner, WithdrawError,
            WithdrawFee, WithdrawFut, WithdrawRequest, WithdrawResult};
use async_trait::async_trait;
use bitcrypto::{dhash160, sha256};
use chain::TransactionOutput;
use common::executor::{AbortableSystem, AbortedError, Timer};
use common::jsonrpc_client::{JsonRpcClient, JsonRpcRequest, RpcRes};
use common::log::{error, warn};
use common::{now_sec, now_sec_u32};
use derive_more::Display;
use ethabi::{Function, Token};
use ethereum_types::{H160, U256};
use futures::compat::Future01CompatExt;
use futures::{FutureExt, TryFutureExt};
use futures01::Future;
use keys::bytes::Bytes as ScriptBytes;
use keys::{Address as UtxoAddress, KeyPair, Public};
use mm2_core::mm_ctx::MmArc;
use mm2_err_handle::prelude::*;
use mm2_number::{BigDecimal, MmNumber};
#[cfg(test)] use mocktopus::macros::*;
use rpc::v1::types::{Bytes as BytesJson, ToTxHash, Transaction as RpcTransaction, H160 as H160Json, H256 as H256Json,
                     H264 as H264Json};
use script::{Builder as ScriptBuilder, Opcode, Script, TransactionInputSigner};
use script_pubkey::generate_contract_call_script_pubkey;
use serde_json::{self as json, Value as Json};
use serialization::{deserialize, serialize, CoinVariant};
use std::collections::{HashMap, HashSet};
use std::convert::TryInto;
use std::num::TryFromIntError;
use std::ops::{Deref, Neg};
#[cfg(not(target_arch = "wasm32"))] use std::path::PathBuf;
use std::str::FromStr;
use std::sync::Arc;
use utxo_signer::with_key_pair::{sign_tx, UtxoSignWithKeyPairError};

mod history;
#[cfg(test)] mod qrc20_tests;
pub mod rpc_clients;
pub mod script_pubkey;
mod swap;

/// Qtum amount is always 0 for the QRC20 UTXO outputs,
/// because we should pay only a fee in Qtum to send the QRC20 transaction.
pub const OUTPUT_QTUM_AMOUNT: u64 = 0;
pub const QRC20_GAS_LIMIT_DEFAULT: u64 = 100_000;
const QRC20_PAYMENT_GAS_LIMIT: u64 = 200_000;
pub const QRC20_GAS_PRICE_DEFAULT: u64 = 40;
pub const QRC20_DUST: u64 = 0;
// Keccak-256 hash of `Transfer` event
const QRC20_TRANSFER_TOPIC: &str = "ddf252ad1be2c89b69c2b068fc378daa952ba7f163c4a11628f55a4df523b3ef";
const QRC20_PAYMENT_SENT_TOPIC: &str = "ccc9c05183599bd3135da606eaaf535daffe256e9de33c048014cffcccd4ad57";
const QRC20_RECEIVER_SPENT_TOPIC: &str = "36c177bcb01c6d568244f05261e2946c8c977fa50822f3fa098c470770ee1f3e";
const QRC20_SENDER_REFUNDED_TOPIC: &str = "1797d500133f8e427eb9da9523aa4a25cb40f50ebc7dbda3c7c81778973f35ba";

pub type Qrc20AbiResult<T> = Result<T, MmError<Qrc20AbiError>>;

#[derive(Display)]
pub enum Qrc20GenTxError {
    ErrorGeneratingUtxoTx(GenerateTxError),
    ErrorSigningTx(UtxoSignWithKeyPairError),
    PrivKeyPolicyNotAllowed(PrivKeyPolicyNotAllowed),
    UnexpectedDerivationMethod(UnexpectedDerivationMethod),
    InvalidAddress(String),
}

impl From<GenerateTxError> for Qrc20GenTxError {
    fn from(e: GenerateTxError) -> Self { Qrc20GenTxError::ErrorGeneratingUtxoTx(e) }
}

impl From<UtxoSignWithKeyPairError> for Qrc20GenTxError {
    fn from(e: UtxoSignWithKeyPairError) -> Self { Qrc20GenTxError::ErrorSigningTx(e) }
}

impl From<PrivKeyPolicyNotAllowed> for Qrc20GenTxError {
    fn from(e: PrivKeyPolicyNotAllowed) -> Self { Qrc20GenTxError::PrivKeyPolicyNotAllowed(e) }
}

impl From<UnexpectedDerivationMethod> for Qrc20GenTxError {
    fn from(e: UnexpectedDerivationMethod) -> Self { Qrc20GenTxError::UnexpectedDerivationMethod(e) }
}

impl From<UtxoRpcError> for Qrc20GenTxError {
    fn from(e: UtxoRpcError) -> Self { Qrc20GenTxError::ErrorGeneratingUtxoTx(GenerateTxError::from(e)) }
}

impl Qrc20GenTxError {
    fn into_withdraw_error(self, coin: String, decimals: u8) -> WithdrawError {
        match self {
            Qrc20GenTxError::ErrorGeneratingUtxoTx(gen_err) => {
                WithdrawError::from_generate_tx_error(gen_err, coin, decimals)
            },
            Qrc20GenTxError::ErrorSigningTx(sign_err) => WithdrawError::InternalError(sign_err.to_string()),
            Qrc20GenTxError::PrivKeyPolicyNotAllowed(priv_err) => WithdrawError::InternalError(priv_err.to_string()),
            Qrc20GenTxError::UnexpectedDerivationMethod(addr_err) => WithdrawError::InternalError(addr_err.to_string()),
            Qrc20GenTxError::InvalidAddress(addr_err) => WithdrawError::InvalidAddress(addr_err),
        }
    }
}

#[derive(Clone, Debug, Deserialize, Serialize)]
pub struct Qrc20ActivationParams {
    swap_contract_address: H160,
    fallback_swap_contract: Option<H160>,
    #[serde(flatten)]
    utxo_params: UtxoActivationParams,
}

#[derive(Debug, Display)]
pub enum Qrc20FromLegacyReqErr {
    InvalidSwapContractAddr(json::Error),
    InvalidFallbackSwapContract(json::Error),
    InvalidUtxoParams(UtxoFromLegacyReqErr),
}

impl From<UtxoFromLegacyReqErr> for Qrc20FromLegacyReqErr {
    fn from(err: UtxoFromLegacyReqErr) -> Self { Qrc20FromLegacyReqErr::InvalidUtxoParams(err) }
}

impl Qrc20ActivationParams {
    pub fn from_legacy_req(req: &Json) -> Result<Self, MmError<Qrc20FromLegacyReqErr>> {
        let swap_contract_address = json::from_value(req["swap_contract_address"].clone())
            .map_to_mm(Qrc20FromLegacyReqErr::InvalidSwapContractAddr)?;
        let fallback_swap_contract = json::from_value(req["fallback_swap_contract"].clone())
            .map_to_mm(Qrc20FromLegacyReqErr::InvalidFallbackSwapContract)?;
        let utxo_params = UtxoActivationParams::from_legacy_req(req).map_mm_err()?;
        Ok(Qrc20ActivationParams {
            swap_contract_address,
            fallback_swap_contract,
            utxo_params,
        })
    }
}

struct Qrc20CoinBuilder<'a> {
    ctx: &'a MmArc,
    ticker: &'a str,
    conf: &'a Json,
    activation_params: &'a Qrc20ActivationParams,
    priv_key_policy: PrivKeyBuildPolicy,
    platform: String,
    token_contract_address: H160,
}

impl<'a> Qrc20CoinBuilder<'a> {
    pub fn new(
        ctx: &'a MmArc,
        ticker: &'a str,
        conf: &'a Json,
        activation_params: &'a Qrc20ActivationParams,
        priv_key_policy: PrivKeyBuildPolicy,
        platform: String,
        token_contract_address: H160,
    ) -> Qrc20CoinBuilder<'a> {
        Qrc20CoinBuilder {
            ctx,
            ticker,
            conf,
            activation_params,
            priv_key_policy,
            platform,
            token_contract_address,
        }
    }
}

#[async_trait]
impl UtxoCoinBuilderCommonOps for Qrc20CoinBuilder<'_> {
    fn ctx(&self) -> &MmArc { self.ctx }

    fn conf(&self) -> &Json { self.conf }

    fn activation_params(&self) -> &UtxoActivationParams { &self.activation_params.utxo_params }

    fn ticker(&self) -> &str { self.ticker }

    async fn decimals(&self, rpc_client: &UtxoRpcClientEnum) -> UtxoCoinBuildResult<u8> {
        if let Some(d) = self.conf()["decimals"].as_u64() {
            return Ok(d as u8);
        }

        rpc_client
            .token_decimals(&self.token_contract_address)
            .compat()
            .await
            .map_to_mm(UtxoCoinBuildError::ErrorDetectingDecimals)
    }

    fn dust_amount(&self) -> u64 { QRC20_DUST }

    #[cfg(not(target_arch = "wasm32"))]
    fn confpath(&self) -> UtxoCoinBuildResult<PathBuf> {
        use crate::utxo::coin_daemon_data_dir;

        // Documented at https://github.com/jl777/coins#bitcoin-protocol-specific-json
        // "USERHOME/" prefix should be replaced with the user's home folder.
        let declared_confpath = match self.conf()["confpath"].as_str() {
            Some(path) if !path.is_empty() => path.trim(),
            _ => {
                let is_asset_chain = false;
                let platform = self.platform.to_lowercase();
                let data_dir = coin_daemon_data_dir(&platform, is_asset_chain);

                let confname = format!("{}.conf", platform);
                return Ok(data_dir.join(&confname[..]));
            },
        };

        let (confpath, rel_to_home) = match declared_confpath.strip_prefix("~/") {
            Some(stripped) => (stripped, true),
            None => match declared_confpath.strip_prefix("USERHOME/") {
                Some(stripped) => (stripped, true),
                None => (declared_confpath, false),
            },
        };

        if rel_to_home {
            let home = dirs::home_dir().or_mm_err(|| UtxoCoinBuildError::CantDetectUserHome)?;
            Ok(home.join(confpath))
        } else {
            Ok(confpath.into())
        }
    }

    fn check_utxo_maturity(&self) -> bool {
        if let Some(false) = self.activation_params.utxo_params.check_utxo_maturity {
            warn!("'check_utxo_maturity' is ignored because QRC20 gas refund is returned as a coinbase transaction");
        }
        true
    }

    /// Override [`UtxoCoinBuilderCommonOps::tx_cache`] to initialize TX cache with the platform ticker.
    /// Please note the method is overridden for Native mode only.
    #[inline]
    #[cfg(not(target_arch = "wasm32"))]
    fn tx_cache(&self) -> UtxoVerboseCacheShared {
        crate::utxo::tx_cache::fs_tx_cache::FsVerboseCache::new(self.platform.clone(), self.tx_cache_path())
            .into_shared()
    }
}

impl UtxoFieldsWithIguanaSecretBuilder for Qrc20CoinBuilder<'_> {}

impl UtxoFieldsWithGlobalHDBuilder for Qrc20CoinBuilder<'_> {}

/// Although, `Qrc20Coin` doesn't support [`PrivKeyBuildPolicy::Trezor`] yet,
/// `UtxoCoinBuilder` trait requires `UtxoFieldsWithHardwareWalletBuilder` to be implemented.
impl UtxoFieldsWithHardwareWalletBuilder for Qrc20CoinBuilder<'_> {}

#[async_trait]
impl UtxoCoinBuilder for Qrc20CoinBuilder<'_> {
    type ResultCoin = Qrc20Coin;
    type Error = UtxoCoinBuildError;

    fn priv_key_policy(&self) -> PrivKeyBuildPolicy { self.priv_key_policy.clone() }

    async fn build(self) -> MmResult<Self::ResultCoin, Self::Error> {
        let utxo = match self.priv_key_policy() {
            PrivKeyBuildPolicy::IguanaPrivKey(priv_key) => self.build_utxo_fields_with_iguana_secret(priv_key).await?,
            PrivKeyBuildPolicy::GlobalHDAccount(global_hd_ctx) => {
                self.build_utxo_fields_with_global_hd(global_hd_ctx).await?
            },
            PrivKeyBuildPolicy::Trezor => {
                let priv_key_err = PrivKeyPolicyNotAllowed::HardwareWalletNotSupported;
                return MmError::err(UtxoCoinBuildError::PrivKeyPolicyNotAllowed(priv_key_err));
            },
        };

        let inner = Qrc20CoinFields {
            utxo,
            platform: self.platform,
            contract_address: self.token_contract_address,
            swap_contract_address: self.activation_params.swap_contract_address,
            fallback_swap_contract: self.activation_params.fallback_swap_contract,
        };
        Ok(Qrc20Coin(Arc::new(inner)))
    }
}

pub async fn qrc20_coin_with_policy(
    ctx: &MmArc,
    ticker: &str,
    platform: &str,
    conf: &Json,
    params: &Qrc20ActivationParams,
    priv_key_policy: PrivKeyBuildPolicy,
    contract_address: H160,
) -> Result<Qrc20Coin, String> {
    let builder = Qrc20CoinBuilder::new(
        ctx,
        ticker,
        conf,
        params,
        priv_key_policy,
        platform.to_owned(),
        contract_address,
    );
    Ok(try_s!(builder.build().await))
}

pub async fn qrc20_coin_with_priv_key(
    ctx: &MmArc,
    ticker: &str,
    platform: &str,
    conf: &Json,
    params: &Qrc20ActivationParams,
    priv_key: IguanaPrivKey,
    contract_address: H160,
) -> Result<Qrc20Coin, String> {
    let priv_key_policy = PrivKeyBuildPolicy::IguanaPrivKey(priv_key);
    qrc20_coin_with_policy(ctx, ticker, platform, conf, params, priv_key_policy, contract_address).await
}

pub struct Qrc20CoinFields {
    pub utxo: UtxoCoinFields,
    pub platform: String,
    pub contract_address: H160,
    pub swap_contract_address: H160,
    pub fallback_swap_contract: Option<H160>,
}

#[derive(Clone)]
pub struct Qrc20Coin(Arc<Qrc20CoinFields>);

impl Deref for Qrc20Coin {
    type Target = Qrc20CoinFields;
    fn deref(&self) -> &Qrc20CoinFields { &self.0 }
}

impl AsRef<UtxoCoinFields> for Qrc20Coin {
    fn as_ref(&self) -> &UtxoCoinFields { &self.utxo }
}

impl qtum::QtumBasedCoin for Qrc20Coin {}

#[derive(Clone, Debug, PartialEq)]
pub struct ContractCallOutput {
    pub value: u64,
    pub script_pubkey: ScriptBytes,
    pub gas_limit: u64,
    pub gas_price: u64,
}

impl From<ContractCallOutput> for TransactionOutput {
    fn from(out: ContractCallOutput) -> Self {
        TransactionOutput {
            value: out.value,
            script_pubkey: out.script_pubkey,
        }
    }
}

/// Functions of ERC20/EtomicSwap smart contracts that may change the blockchain state.
#[derive(Debug, Eq, PartialEq)]
pub enum MutContractCallType {
    Transfer,
    Erc20Payment,
    ReceiverSpend,
    SenderRefund,
}

impl MutContractCallType {
    fn as_function_name(&self) -> &'static str {
        match self {
            MutContractCallType::Transfer => "transfer",
            MutContractCallType::Erc20Payment => "erc20Payment",
            MutContractCallType::ReceiverSpend => "receiverSpend",
            MutContractCallType::SenderRefund => "senderRefund",
        }
    }

    fn as_function(&self) -> &'static Function {
        match self {
            MutContractCallType::Transfer => eth::ERC20_CONTRACT.function(self.as_function_name()).unwrap(),
            MutContractCallType::Erc20Payment
            | MutContractCallType::ReceiverSpend
            | MutContractCallType::SenderRefund => eth::SWAP_CONTRACT.function(self.as_function_name()).unwrap(),
        }
    }

    pub fn from_script_pubkey(script: &[u8]) -> Result<Option<MutContractCallType>, String> {
        lazy_static! {
            static ref TRANSFER_SHORT_SIGN: [u8; 4] =
                eth::ERC20_CONTRACT.function("transfer").unwrap().short_signature();
            static ref ERC20_PAYMENT_SHORT_SIGN: [u8; 4] =
                eth::SWAP_CONTRACT.function("erc20Payment").unwrap().short_signature();
            static ref RECEIVER_SPEND_SHORT_SIGN: [u8; 4] =
                eth::SWAP_CONTRACT.function("receiverSpend").unwrap().short_signature();
            static ref SENDER_REFUND_SHORT_SIGN: [u8; 4] =
                eth::SWAP_CONTRACT.function("senderRefund").unwrap().short_signature();
        }

        if script.len() < 4 {
            return ERR!("Length of the script pubkey less than 4: {:?}", script);
        }

        if script.starts_with(TRANSFER_SHORT_SIGN.as_ref()) {
            return Ok(Some(MutContractCallType::Transfer));
        }
        if script.starts_with(ERC20_PAYMENT_SHORT_SIGN.as_ref()) {
            return Ok(Some(MutContractCallType::Erc20Payment));
        }
        if script.starts_with(RECEIVER_SPEND_SHORT_SIGN.as_ref()) {
            return Ok(Some(MutContractCallType::ReceiverSpend));
        }
        if script.starts_with(SENDER_REFUND_SHORT_SIGN.as_ref()) {
            return Ok(Some(MutContractCallType::SenderRefund));
        }
        Ok(None)
    }

    #[allow(dead_code)]
    fn short_signature(&self) -> [u8; 4] { self.as_function().short_signature() }
}

pub struct GenerateQrc20TxResult {
    pub signed: UtxoTx,
    pub miner_fee: u64,
    pub gas_fee: u64,
}

#[derive(Debug, Display)]
pub enum Qrc20AbiError {
    #[display(fmt = "Invalid QRC20 ABI params: {}", _0)]
    InvalidParams(String),
    #[display(fmt = "QRC20 ABI error: {}", _0)]
    ABIError(String),
}

impl From<ethabi::Error> for Qrc20AbiError {
    fn from(e: ethabi::Error) -> Qrc20AbiError { Qrc20AbiError::ABIError(e.to_string()) }
}

impl From<Qrc20AbiError> for ValidatePaymentError {
    fn from(e: Qrc20AbiError) -> ValidatePaymentError { ValidatePaymentError::TxDeserializationError(e.to_string()) }
}

impl From<Qrc20AbiError> for GenerateTxError {
    fn from(e: Qrc20AbiError) -> Self { GenerateTxError::Internal(e.to_string()) }
}

impl From<Qrc20AbiError> for TradePreimageError {
    fn from(e: Qrc20AbiError) -> Self {
        // `Qrc20ABIError` is always an internal error
        TradePreimageError::InternalError(e.to_string())
    }
}

impl From<Qrc20AbiError> for WithdrawError {
    fn from(e: Qrc20AbiError) -> Self {
        // `Qrc20ABIError` is always an internal error
        WithdrawError::InternalError(e.to_string())
    }
}

impl From<Qrc20AbiError> for UtxoRpcError {
    fn from(e: Qrc20AbiError) -> Self {
        // `Qrc20ABIError` is always an internal error
        UtxoRpcError::Internal(e.to_string())
    }
}

impl Qrc20Coin {
    /// `gas_fee` should be calculated by: gas_limit * gas_price * (count of contract calls),
    /// or should be sum of gas fee of all contract calls.
    pub async fn get_qrc20_tx_fee(&self, gas_fee: u64) -> Result<u64, String> {
        match try_s!(self.get_fee_rate().await) {
            ActualFeeRate::Dynamic(amount) | ActualFeeRate::FixedPerKb(amount) => Ok(amount + gas_fee),
        }
    }

    /// Generate and send a transaction with the specified UTXO outputs.
    /// Note this function locks the `UTXO_LOCK`.
    pub async fn send_contract_calls(
        &self,
        outputs: Vec<ContractCallOutput>,
    ) -> Result<TransactionEnum, TransactionErr> {
        // TODO: we need to somehow refactor it using RecentlySpentOutpoints cache
        // Move over all QRC20 tokens should share the same cache with each other and base QTUM coin
        let _utxo_lock = UTXO_LOCK.lock().await;

        let GenerateQrc20TxResult { signed, .. } = self
            .generate_qrc20_transaction(outputs)
            .await
            .map_err(|e| TransactionErr::Plain(ERRL!("{}", e)))?;
        try_tx_s!(self.utxo.rpc_client.send_transaction(&signed).compat().await, signed);
        Ok(signed.into())
    }

    /// Generate Qtum UTXO transaction with contract calls.
    /// Note: lock the UTXO_LOCK mutex before this function will be called.
    async fn generate_qrc20_transaction(
        &self,
        contract_outputs: Vec<ContractCallOutput>,
    ) -> Result<GenerateQrc20TxResult, MmError<Qrc20GenTxError>> {
        let my_address = self.utxo.derivation_method.single_addr_or_err().await.map_mm_err()?;
        let (unspents, _) = self.get_unspent_ordered_list(&my_address).await.map_mm_err()?;

        let mut gas_fee = 0;
        let mut outputs = Vec::with_capacity(contract_outputs.len());
        for output in contract_outputs {
            gas_fee += output.gas_limit * output.gas_price;
            outputs.push(TransactionOutput::from(output));
        }

        let (unsigned, data) = UtxoTxBuilder::new(self)
            .await
            .add_available_inputs(unspents)
            .add_outputs(outputs)
            .with_gas_fee(gas_fee)
            .build()
            .await
            .map_mm_err()?;

        let key_pair = self.utxo.priv_key_policy.activated_key_or_err().map_mm_err()?;

        let signed = sign_tx(
            unsigned,
            key_pair,
            self.utxo.conf.signature_version,
            self.utxo.conf.fork_id,
        )
        .map_mm_err()?;

        Ok(GenerateQrc20TxResult {
            signed,
            miner_fee: data.fee_amount,
            gas_fee,
        })
    }

    fn transfer_output(
        &self,
        to_addr: H160,
        amount: U256,
        gas_limit: u64,
        gas_price: u64,
    ) -> Qrc20AbiResult<ContractCallOutput> {
        let function = eth::ERC20_CONTRACT.function("transfer")?;
        let params = function.encode_input(&[Token::Address(to_addr), Token::Uint(amount)])?;

        let script_pubkey =
            generate_contract_call_script_pubkey(&params, gas_limit, gas_price, self.contract_address.as_bytes())?
                .to_bytes();

        Ok(ContractCallOutput {
            value: OUTPUT_QTUM_AMOUNT,
            script_pubkey,
            gas_limit,
            gas_price,
        })
    }

    async fn preimage_trade_fee_required_to_send_outputs(
        &self,
        contract_outputs: Vec<ContractCallOutput>,
        stage: &FeeApproxStage,
    ) -> TradePreimageResult<BigDecimal> {
        let decimals = self.as_ref().decimals;
        let mut gas_fee = 0;
        let mut outputs = Vec::with_capacity(contract_outputs.len());
        for output in contract_outputs {
            gas_fee += output.gas_limit * output.gas_price;
            outputs.push(TransactionOutput::from(output));
        }
        let fee_policy = FeePolicy::SendExact;
        let miner_fee =
            UtxoCommonOps::preimage_trade_fee_required_to_send_outputs(self, outputs, fee_policy, Some(gas_fee), stage)
                .await?;
        let gas_fee = big_decimal_from_sat(gas_fee as i64, decimals);
        Ok(miner_fee + gas_fee)
    }
}

// if mockable is placed before async_trait there is `munmap_chunk(): invalid pointer` error on async fn mocking attempt
#[async_trait]
#[cfg_attr(test, mockable)]
impl UtxoTxBroadcastOps for Qrc20Coin {
    async fn broadcast_tx(&self, tx: &UtxoTx) -> Result<H256Json, MmError<BroadcastTxErr>> {
        utxo_common::broadcast_tx(self, tx).await
    }
}

#[async_trait]
#[cfg_attr(test, mockable)]
impl UtxoTxGenerationOps for Qrc20Coin {
    /// Get only QTUM transaction fee.
    async fn get_fee_rate(&self) -> UtxoRpcResult<ActualFeeRate> { utxo_common::get_fee_rate(&self.utxo).await }

    async fn calc_interest_if_required(&self, unsigned: &mut TransactionInputSigner) -> UtxoRpcResult<u64> {
        utxo_common::calc_interest_if_required(self, unsigned).await
    }

    fn supports_interest(&self) -> bool { utxo_common::is_kmd(self) }
}

#[async_trait]
#[cfg_attr(test, mockable)]
impl GetUtxoListOps for Qrc20Coin {
    async fn get_unspent_ordered_list(
        &self,
        address: &UtxoAddress,
    ) -> UtxoRpcResult<(Vec<UnspentInfo>, RecentlySpentOutPointsGuard<'_>)> {
        utxo_common::get_unspent_ordered_list(self, address).await
    }

    async fn get_all_unspent_ordered_list(
        &self,
        address: &UtxoAddress,
    ) -> UtxoRpcResult<(Vec<UnspentInfo>, RecentlySpentOutPointsGuard<'_>)> {
        utxo_common::get_all_unspent_ordered_list(self, address).await
    }

    async fn get_mature_unspent_ordered_list(
        &self,
        address: &UtxoAddress,
    ) -> UtxoRpcResult<(MatureUnspentList, RecentlySpentOutPointsGuard<'_>)> {
        utxo_common::get_mature_unspent_ordered_list(self, address).await
    }
}

#[async_trait]
#[cfg_attr(test, mockable)]
impl UtxoCommonOps for Qrc20Coin {
    async fn get_htlc_spend_fee(&self, tx_size: u64, stage: &FeeApproxStage) -> UtxoRpcResult<u64> {
        utxo_common::get_htlc_spend_fee(self, tx_size, stage).await
    }

    fn addresses_from_script(&self, script: &Script) -> Result<Vec<UtxoAddress>, String> {
        utxo_common::addresses_from_script(self, script)
    }

    fn denominate_satoshis(&self, satoshi: i64) -> f64 { utxo_common::denominate_satoshis(&self.utxo, satoshi) }

    fn my_public_key(&self) -> Result<&Public, MmError<UnexpectedDerivationMethod>> {
        utxo_common::my_public_key(self.as_ref())
    }

    fn address_from_str(&self, address: &str) -> MmResult<UtxoAddress, AddrFromStrError> {
        utxo_common::checked_address_from_str(self, address)
    }

    fn script_for_address(&self, address: &UtxoAddress) -> MmResult<Script, UnsupportedAddr> {
        utxo_common::output_script_checked(self.as_ref(), address)
    }

    async fn get_current_mtp(&self) -> UtxoRpcResult<u32> {
        utxo_common::get_current_mtp(&self.utxo, CoinVariant::Qtum).await
    }

    fn is_unspent_mature(&self, output: &RpcTransaction) -> bool { self.is_qtum_unspent_mature(output) }

    async fn calc_interest_of_tx(
        &self,
        _tx: &UtxoTx,
        _input_transactions: &mut HistoryUtxoTxMap,
    ) -> UtxoRpcResult<u64> {
        MmError::err(UtxoRpcError::Internal(
            "QRC20 coin doesn't support transaction rewards".to_owned(),
        ))
    }

    async fn get_mut_verbose_transaction_from_map_or_rpc<'a, 'b>(
        &'a self,
        tx_hash: H256Json,
        utxo_tx_map: &'b mut HistoryUtxoTxMap,
    ) -> UtxoRpcResult<&'b mut HistoryUtxoTx> {
        utxo_common::get_mut_verbose_transaction_from_map_or_rpc(self, tx_hash, utxo_tx_map).await
    }

    async fn p2sh_spending_tx(&self, input: utxo_common::P2SHSpendingTxInput<'_>) -> Result<UtxoTx, String> {
        utxo_common::p2sh_spending_tx(self, input).await
    }

    fn get_verbose_transactions_from_cache_or_rpc(
        &self,
        tx_ids: HashSet<H256Json>,
    ) -> UtxoRpcFut<HashMap<H256Json, VerboseTransactionFrom>> {
        let selfi = self.clone();
        let fut = async move { utxo_common::get_verbose_transactions_from_cache_or_rpc(&selfi.utxo, tx_ids).await };
        Box::new(fut.boxed().compat())
    }

    async fn preimage_trade_fee_required_to_send_outputs(
        &self,
        outputs: Vec<TransactionOutput>,
        fee_policy: FeePolicy,
        gas_fee: Option<u64>,
        stage: &FeeApproxStage,
    ) -> TradePreimageResult<BigDecimal> {
        utxo_common::preimage_trade_fee_required_to_send_outputs(
            self,
            self.platform_ticker(),
            outputs,
            fee_policy,
            gas_fee,
            stage,
        )
        .await
    }

    fn increase_dynamic_fee_by_stage(&self, dynamic_fee: u64, stage: &FeeApproxStage) -> u64 {
        utxo_common::increase_dynamic_fee_by_stage(self, dynamic_fee, stage)
    }

    async fn p2sh_tx_locktime(&self, htlc_locktime: u32) -> Result<u32, MmError<UtxoRpcError>> {
        utxo_common::p2sh_tx_locktime(self, &self.utxo.conf.ticker, htlc_locktime).await
    }

    fn addr_format(&self) -> &UtxoAddressFormat { utxo_common::addr_format(self) }

    fn addr_format_for_standard_scripts(&self) -> UtxoAddressFormat {
        utxo_common::addr_format_for_standard_scripts(self)
    }

    fn address_from_pubkey(&self, pubkey: &Public) -> UtxoAddress {
        let conf = &self.utxo.conf;
        utxo_common::address_from_pubkey(
            pubkey,
            conf.address_prefixes.clone(),
            conf.checksum_type,
            conf.bech32_hrp.clone(),
            self.addr_format().clone(),
        )
    }
}

#[async_trait]
impl SwapOps for Qrc20Coin {
    async fn send_taker_fee(&self, dex_fee: DexFee, _uuid: &[u8], _expire_at: u64) -> TransactionResult {
        let to_address = try_tx_s!(self.contract_address_from_raw_pubkey(self.dex_pubkey()));
        let amount = try_tx_s!(u256_from_big_decimal(&dex_fee.fee_amount().into(), self.utxo.decimals));
        let transfer_output =
            try_tx_s!(self.transfer_output(to_address, amount, QRC20_GAS_LIMIT_DEFAULT, QRC20_GAS_PRICE_DEFAULT));
        self.send_contract_calls(vec![transfer_output]).await
    }

    async fn send_maker_payment(&self, maker_payment_args: SendPaymentArgs<'_>) -> TransactionResult {
        let time_lock = try_tx_s!(maker_payment_args.time_lock.try_into());
        let taker_addr = try_tx_s!(self.contract_address_from_raw_pubkey(maker_payment_args.other_pubkey));
        let id = qrc20_swap_id(time_lock, maker_payment_args.secret_hash);
        let value = try_tx_s!(u256_from_big_decimal(&maker_payment_args.amount, self.utxo.decimals));
        let secret_hash = Vec::from(maker_payment_args.secret_hash);
        let swap_contract_address = try_tx_s!(maker_payment_args.swap_contract_address.try_to_address());

        self.send_hash_time_locked_payment(id, value, time_lock, secret_hash, taker_addr, swap_contract_address)
            .await
    }

    #[inline]
    async fn send_taker_payment(&self, taker_payment_args: SendPaymentArgs<'_>) -> TransactionResult {
        let time_lock = try_tx_s!(taker_payment_args.time_lock.try_into());
        let maker_addr = try_tx_s!(self.contract_address_from_raw_pubkey(taker_payment_args.other_pubkey));
        let id = qrc20_swap_id(time_lock, taker_payment_args.secret_hash);
        let value = try_tx_s!(u256_from_big_decimal(&taker_payment_args.amount, self.utxo.decimals));
        let secret_hash = Vec::from(taker_payment_args.secret_hash);
        let swap_contract_address = try_tx_s!(taker_payment_args.swap_contract_address.try_to_address());
        self.send_hash_time_locked_payment(id, value, time_lock, secret_hash, maker_addr, swap_contract_address)
            .await
    }

    #[inline]
    async fn send_maker_spends_taker_payment(
        &self,
        maker_spends_payment_args: SpendPaymentArgs<'_>,
    ) -> TransactionResult {
        let payment_tx: UtxoTx =
            try_tx_s!(deserialize(maker_spends_payment_args.other_payment_tx).map_err(|e| ERRL!("{:?}", e)));
        let swap_contract_address = try_tx_s!(maker_spends_payment_args.swap_contract_address.try_to_address());
        let secret = maker_spends_payment_args.secret.to_vec();

        self.spend_hash_time_locked_payment(payment_tx, swap_contract_address, secret)
            .await
    }

    #[inline]
    async fn send_taker_spends_maker_payment(
        &self,
        taker_spends_payment_args: SpendPaymentArgs<'_>,
    ) -> TransactionResult {
        let payment_tx: UtxoTx =
            try_tx_s!(deserialize(taker_spends_payment_args.other_payment_tx).map_err(|e| ERRL!("{:?}", e)));
        let secret = taker_spends_payment_args.secret.to_vec();
        let swap_contract_address = try_tx_s!(taker_spends_payment_args.swap_contract_address.try_to_address());

        self.spend_hash_time_locked_payment(payment_tx, swap_contract_address, secret)
            .await
    }

    #[inline]
    async fn send_taker_refunds_payment(&self, taker_refunds_payment_args: RefundPaymentArgs<'_>) -> TransactionResult {
        let payment_tx: UtxoTx =
            try_tx_s!(deserialize(taker_refunds_payment_args.payment_tx).map_err(|e| ERRL!("{:?}", e)));
        let swap_contract_address = try_tx_s!(taker_refunds_payment_args.swap_contract_address.try_to_address());

        self.refund_hash_time_locked_payment(swap_contract_address, payment_tx)
            .await
    }

    #[inline]
    async fn send_maker_refunds_payment(&self, maker_refunds_payment_args: RefundPaymentArgs<'_>) -> TransactionResult {
        let payment_tx: UtxoTx =
            try_tx_s!(deserialize(maker_refunds_payment_args.payment_tx).map_err(|e| ERRL!("{:?}", e)));
        let swap_contract_address = try_tx_s!(maker_refunds_payment_args.swap_contract_address.try_to_address());

        self.refund_hash_time_locked_payment(swap_contract_address, payment_tx)
            .await
    }

    #[inline]
    async fn validate_fee(&self, validate_fee_args: ValidateFeeArgs<'_>) -> ValidatePaymentResult<()> {
        let fee_tx = match validate_fee_args.fee_tx {
            TransactionEnum::UtxoTx(tx) => tx,
            fee_tx => {
                return MmError::err(ValidatePaymentError::InternalError(format!(
                    "Invalid fee tx type. fee tx: {:?}",
                    fee_tx
                )))
            },
        };
        let fee_tx_hash = fee_tx.hash().reversed().into();
        let inputs_signed_by_pub =
            check_all_utxo_inputs_signed_by_pub(self, fee_tx, validate_fee_args.expected_sender).await?;
        if !inputs_signed_by_pub {
            return MmError::err(ValidatePaymentError::WrongPaymentTx(
                "The dex fee was sent from wrong address".to_string(),
            ));
        }
        let fee_addr = self
            .contract_address_from_raw_pubkey(self.dex_pubkey())
            .map_to_mm(ValidatePaymentError::WrongPaymentTx)?;
<<<<<<< HEAD
        let expected_value = u256_from_big_decimal(&validate_fee_args.dex_fee.fee_amount().into(), self.utxo.decimals)?;
=======
        let expected_value =
            u256_from_big_decimal(&validate_fee_args.dex_fee.fee_amount().into(), self.utxo.decimals).map_mm_err()?;
>>>>>>> 3af3863c

        self.validate_fee_impl(
            fee_tx_hash,
            fee_addr,
            expected_value,
            validate_fee_args.min_block_number,
        )
        .await
        .map_to_mm(ValidatePaymentError::WrongPaymentTx)
    }

    #[inline]
    async fn validate_maker_payment(&self, input: ValidatePaymentInput) -> ValidatePaymentResult<()> {
        let payment_tx: UtxoTx = deserialize(input.payment_tx.as_slice())?;
        let sender = self
            .contract_address_from_raw_pubkey(&input.other_pub)
            .map_to_mm(ValidatePaymentError::InvalidParameter)?;
        let swap_contract_address = input
            .swap_contract_address
            .try_to_address()
            .map_to_mm(ValidatePaymentError::InvalidParameter)?;

        let time_lock = input
            .time_lock
            .try_into()
            .map_to_mm(ValidatePaymentError::TimelockOverflow)?;
        self.validate_payment(
            payment_tx,
            time_lock,
            sender,
            input.secret_hash,
            input.amount,
            swap_contract_address,
        )
        .await
    }

    #[inline]
    async fn validate_taker_payment(&self, input: ValidatePaymentInput) -> ValidatePaymentResult<()> {
        let swap_contract_address = input
            .swap_contract_address
            .try_to_address()
            .map_to_mm(ValidatePaymentError::InvalidParameter)?;
        let payment_tx: UtxoTx = deserialize(input.payment_tx.as_slice())?;
        let sender = self
            .contract_address_from_raw_pubkey(&input.other_pub)
            .map_to_mm(ValidatePaymentError::InvalidParameter)?;
        let time_lock = input
            .time_lock
            .try_into()
            .map_to_mm(ValidatePaymentError::TimelockOverflow)?;

        self.validate_payment(
            payment_tx,
            time_lock,
            sender,
            input.secret_hash,
            input.amount,
            swap_contract_address,
        )
        .await
    }

    #[inline]
    async fn check_if_my_payment_sent(
        &self,
        if_my_payment_sent_args: CheckIfMyPaymentSentArgs<'_>,
    ) -> Result<Option<TransactionEnum>, String> {
        let time_lock = if_my_payment_sent_args
            .time_lock
            .try_into()
            .map_err(|e: TryFromIntError| e.to_string())?;
        let swap_id = qrc20_swap_id(time_lock, if_my_payment_sent_args.secret_hash);
        let swap_contract_address = if_my_payment_sent_args.swap_contract_address.try_to_address()?;

        self.check_if_my_payment_sent_impl(
            swap_contract_address,
            swap_id,
            if_my_payment_sent_args.search_from_block,
        )
        .await
    }

    #[inline]
    async fn search_for_swap_tx_spend_my(
        &self,
        input: SearchForSwapTxSpendInput<'_>,
    ) -> Result<Option<FoundSwapTxSpend>, String> {
        let tx: UtxoTx = try_s!(deserialize(input.tx).map_err(|e| ERRL!("{:?}", e)));

        self.search_for_swap_tx_spend(
            try_s!(input.time_lock.try_into()),
            input.secret_hash,
            tx,
            input.search_from_block,
        )
        .await
    }

    async fn search_for_swap_tx_spend_other(
        &self,
        input: SearchForSwapTxSpendInput<'_>,
    ) -> Result<Option<FoundSwapTxSpend>, String> {
        let tx: UtxoTx = try_s!(deserialize(input.tx).map_err(|e| ERRL!("{:?}", e)));

        self.search_for_swap_tx_spend(
            try_s!(input.time_lock.try_into()),
            input.secret_hash,
            tx,
            input.search_from_block,
        )
        .await
    }

    #[inline]
    async fn extract_secret(
        &self,
        secret_hash: &[u8],
        spend_tx: &[u8],
        _watcher_reward: bool,
    ) -> Result<[u8; 32], String> {
        self.extract_secret_impl(secret_hash, spend_tx)
    }

    fn negotiate_swap_contract_addr(
        &self,
        other_side_address: Option<&[u8]>,
    ) -> Result<Option<BytesJson>, MmError<NegotiateSwapContractAddrErr>> {
        match other_side_address {
            Some(bytes) => {
                if bytes.len() != 20 {
                    return MmError::err(NegotiateSwapContractAddrErr::InvalidOtherAddrLen(bytes.into()));
                }
                let other_addr = H160::from_slice(bytes);
                if other_addr == self.swap_contract_address {
                    return Ok(Some(self.swap_contract_address.0.to_vec().into()));
                }

                if Some(other_addr) == self.fallback_swap_contract {
                    return Ok(self.fallback_swap_contract.map(|addr| addr.0.to_vec().into()));
                }
                MmError::err(NegotiateSwapContractAddrErr::UnexpectedOtherAddr(bytes.into()))
            },
            None => self
                .fallback_swap_contract
                .map(|addr| Some(addr.0.to_vec().into()))
                .ok_or_else(|| MmError::new(NegotiateSwapContractAddrErr::NoOtherAddrAndNoFallback)),
        }
    }

    fn derive_htlc_key_pair(&self, swap_unique_data: &[u8]) -> KeyPair {
        utxo_common::derive_htlc_key_pair(self.as_ref(), swap_unique_data)
    }

    fn derive_htlc_pubkey(&self, swap_unique_data: &[u8]) -> [u8; 33] {
        utxo_common::derive_htlc_pubkey(self, swap_unique_data)
    }

    #[inline]
    fn validate_other_pubkey(&self, raw_pubkey: &[u8]) -> MmResult<(), ValidateOtherPubKeyErr> {
        utxo_common::validate_other_pubkey(raw_pubkey)
    }
}

#[async_trait]
impl WatcherOps for Qrc20Coin {}

#[async_trait]
impl MarketCoinOps for Qrc20Coin {
    fn ticker(&self) -> &str { &self.utxo.conf.ticker }

    fn my_address(&self) -> MmResult<String, MyAddressError> { utxo_common::my_address(self) }

    fn address_from_pubkey(&self, pubkey: &H264Json) -> MmResult<String, AddressFromPubkeyError> {
        let pubkey = Public::Compressed((*pubkey).into());
        Ok(UtxoCommonOps::address_from_pubkey(self, &pubkey).to_string())
    }

    async fn get_public_key(&self) -> Result<String, MmError<UnexpectedDerivationMethod>> {
        let pubkey = utxo_common::my_public_key(self.as_ref())?;
        Ok(pubkey.to_string())
    }

    fn sign_message_hash(&self, message: &str) -> Option<[u8; 32]> {
        utxo_common::sign_message_hash(self.as_ref(), message)
    }

    fn sign_message(&self, message: &str, address: Option<HDAddressSelector>) -> SignatureResult<String> {
        utxo_common::sign_message(self.as_ref(), message, address)
    }

    fn verify_message(&self, signature_base64: &str, message: &str, address: &str) -> VerificationResult<bool> {
        utxo_common::verify_message(self, signature_base64, message, address)
    }

    fn my_balance(&self) -> BalanceFut<CoinBalance> {
        let decimals = self.utxo.decimals;

        let coin = self.clone();
        let fut = async move {
            let my_address = coin
                .my_addr_as_contract_addr()
                .await
                .mm_err(|e| BalanceError::Internal(e.to_string()))?;
            let params = [Token::Address(my_address)];
            let contract_address = coin.contract_address;
            let tokens = coin
                .utxo
                .rpc_client
                .rpc_contract_call(ViewContractCallType::BalanceOf, &contract_address, &params)
                .compat()
                .await
                .map_mm_err()?;
            let spendable = match tokens.first() {
                Some(Token::Uint(bal)) => u256_to_big_decimal(*bal, decimals).map_mm_err()?,
                _ => {
                    let error = format!("Expected U256 as balanceOf result but got {:?}", tokens);
                    return MmError::err(BalanceError::InvalidResponse(error));
                },
            };
            Ok(CoinBalance {
                spendable,
                unspendable: BigDecimal::from(0),
            })
        };
        Box::new(fut.boxed().compat())
    }
    fn platform_coin_balance(&self) -> BalanceFut<BigDecimal> {
        // use standard UTXO my_balance implementation that returns Qtum balance instead of QRC20
        Box::new(utxo_common::my_balance(self.clone()).map(|CoinBalance { spendable, .. }| spendable))
    }

    fn platform_ticker(&self) -> &str { &self.0.platform }

    #[inline(always)]
    fn send_raw_tx(&self, tx: &str) -> Box<dyn Future<Item = String, Error = String> + Send> {
        utxo_common::send_raw_tx(&self.utxo, tx)
    }

    #[inline(always)]
    fn send_raw_tx_bytes(&self, tx: &[u8]) -> Box<dyn Future<Item = String, Error = String> + Send> {
        utxo_common::send_raw_tx_bytes(&self.utxo, tx)
    }

    #[inline(always)]
    async fn sign_raw_tx(&self, args: &SignRawTransactionRequest) -> RawTransactionResult {
        utxo_common::sign_raw_tx(self, args).await
    }

    fn wait_for_confirmations(&self, input: ConfirmPaymentInput) -> Box<dyn Future<Item = (), Error = String> + Send> {
        let tx: UtxoTx = try_fus!(deserialize(input.payment_tx.as_slice()).map_err(|e| ERRL!("{:?}", e)));
        let selfi = self.clone();
        let fut = async move {
            selfi
                .wait_for_confirmations_and_check_result(
                    tx,
                    input.confirmations,
                    input.requires_nota,
                    input.wait_until,
                    input.check_every,
                )
                .await
        };
        Box::new(fut.boxed().compat())
    }

    async fn wait_for_htlc_tx_spend(&self, args: WaitForHTLCTxSpendArgs<'_>) -> TransactionResult {
        let tx: UtxoTx = try_tx_s!(deserialize(args.tx_bytes).map_err(|e| ERRL!("{:?}", e)));
        self.wait_for_tx_spend_impl(tx, args.wait_until, args.from_block, args.check_every)
            .map_err(TransactionErr::Plain)
            .await
    }

    fn tx_enum_from_bytes(&self, bytes: &[u8]) -> Result<TransactionEnum, MmError<TxMarshalingErr>> {
        utxo_common::tx_enum_from_bytes(self.as_ref(), bytes)
    }

    fn current_block(&self) -> Box<dyn Future<Item = u64, Error = String> + Send> {
        utxo_common::current_block(&self.utxo)
    }

    fn display_priv_key(&self) -> Result<String, String> { utxo_common::display_priv_key(&self.utxo) }

    #[inline]
    fn min_tx_amount(&self) -> BigDecimal { BigDecimal::from(0) }

    #[inline]
    fn min_trading_vol(&self) -> MmNumber {
        let pow = self.utxo.decimals as u32;
        MmNumber::from(1) / MmNumber::from(10u64.pow(pow))
    }

    #[inline]
    fn should_burn_dex_fee(&self) -> bool { false }

    fn is_trezor(&self) -> bool { self.as_ref().priv_key_policy.is_trezor() }
}

#[async_trait]
impl MmCoin for Qrc20Coin {
    fn is_asset_chain(&self) -> bool { utxo_common::is_asset_chain(&self.utxo) }

    fn spawner(&self) -> WeakSpawner { self.as_ref().abortable_system.weak_spawner() }

    fn withdraw(&self, req: WithdrawRequest) -> WithdrawFut {
        Box::new(qrc20_withdraw(self.clone(), req).boxed().compat())
    }

    fn get_raw_transaction(&self, req: RawTransactionRequest) -> RawTransactionFut {
        Box::new(utxo_common::get_raw_transaction(&self.utxo, req).boxed().compat())
    }

    fn get_tx_hex_by_hash(&self, tx_hash: Vec<u8>) -> RawTransactionFut {
        Box::new(utxo_common::get_tx_hex_by_hash(&self.utxo, tx_hash).boxed().compat())
    }

    fn decimals(&self) -> u8 { utxo_common::decimals(&self.utxo) }

    fn convert_to_address(&self, from: &str, to_address_format: Json) -> Result<String, String> {
        qtum::QtumBasedCoin::convert_to_address(self, from, to_address_format)
    }

    fn validate_address(&self, address: &str) -> ValidateAddressResult { utxo_common::validate_address(self, address) }

    fn process_history_loop(&self, ctx: MmArc) -> Box<dyn Future<Item = (), Error = ()> + Send> {
        Box::new(self.clone().history_loop(ctx).map(|_| Ok(())).boxed().compat())
    }

    fn history_sync_status(&self) -> HistorySyncState { utxo_common::history_sync_status(&self.utxo) }

    /// This method is called to check our QTUM balance.
    fn get_trade_fee(&self) -> Box<dyn Future<Item = TradeFee, Error = String> + Send> {
        // `erc20Payment` may require two `approve` contract calls in worst case,
        let gas_fee = (2 * QRC20_GAS_LIMIT_DEFAULT + QRC20_PAYMENT_GAS_LIMIT) * QRC20_GAS_PRICE_DEFAULT;

        let selfi = self.clone();
        let fut = async move {
            let fee = try_s!(selfi.get_qrc20_tx_fee(gas_fee).await);
            Ok(TradeFee {
                coin: selfi.platform.clone(),
                amount: big_decimal_from_sat(fee as i64, selfi.utxo.decimals).into(),
                paid_from_trading_vol: false,
            })
        };
        Box::new(fut.boxed().compat())
    }

    async fn get_sender_trade_fee(
        &self,
        value: TradePreimageValue,
        stage: FeeApproxStage,
        include_refund_fee: bool,
    ) -> TradePreimageResult<TradeFee> {
        let decimals = self.utxo.decimals;
        // pass the dummy params
        let timelock = now_sec_u32();
        let secret_hash = vec![0; 20];
        let swap_id = qrc20_swap_id(timelock, &secret_hash);
        let receiver_addr = H160::default();
        // we can avoid the requesting balance, because it doesn't affect the total fee
        let my_balance = U256::max_value();
        let value = match value {
            TradePreimageValue::Exact(value) | TradePreimageValue::UpperBound(value) => {
<<<<<<< HEAD
                u256_from_big_decimal(&value, decimals)?
=======
                u256_from_big_decimal(&value, decimals).map_mm_err()?
>>>>>>> 3af3863c
            },
        };

        let erc20_payment_fee = {
            let erc20_payment_outputs = self
                .generate_swap_payment_outputs(
                    my_balance,
                    swap_id.clone(),
                    value,
                    timelock,
                    secret_hash.clone(),
                    receiver_addr,
                    self.swap_contract_address,
                )
                .await
                .map_mm_err()?;
            self.preimage_trade_fee_required_to_send_outputs(erc20_payment_outputs, &stage)
                .await?
        };

        // Optionally calculate refund fee.
        let sender_refund_fee = if include_refund_fee {
            let sender_refund_output = self
                .sender_refund_output(&self.swap_contract_address, swap_id, value, secret_hash, receiver_addr)
                .map_mm_err()?;
            self.preimage_trade_fee_required_to_send_outputs(vec![sender_refund_output], &stage)
                .await?
        } else {
            BigDecimal::from(0) // No refund fee if not included.
        };

        let total_fee = erc20_payment_fee + sender_refund_fee;

        Ok(TradeFee {
            coin: self.platform.clone(),
            amount: total_fee.into(),
            paid_from_trading_vol: false,
        })
    }

    fn get_receiver_trade_fee(&self, stage: FeeApproxStage) -> TradePreimageFut<TradeFee> {
        let selfi = self.clone();
        let fut = async move {
            // pass the dummy params
            let timelock = now_sec_u32();
            let secret = vec![0; 32];
            let swap_id = qrc20_swap_id(timelock, &secret[0..20]);
            let sender_addr = H160::default();
            // get the max available value that we can pass into the contract call params
            // see `generate_contract_call_script_pubkey`
            let value = u64::MAX.into();
            let output = selfi
                .receiver_spend_output(&selfi.swap_contract_address, swap_id, value, secret, sender_addr)
                .map_mm_err()?;

            let total_fee = selfi
                .preimage_trade_fee_required_to_send_outputs(vec![output], &stage)
                .await?;
            Ok(TradeFee {
                coin: selfi.platform.clone(),
                amount: total_fee.into(),
                paid_from_trading_vol: false,
            })
        };
        Box::new(fut.boxed().compat())
    }

    async fn get_fee_to_send_taker_fee(
        &self,
        dex_fee_amount: DexFee,
        stage: FeeApproxStage,
    ) -> TradePreimageResult<TradeFee> {
<<<<<<< HEAD
        let amount = u256_from_big_decimal(&dex_fee_amount.fee_amount().into(), self.utxo.decimals)?;
=======
        let amount = u256_from_big_decimal(&dex_fee_amount.fee_amount().into(), self.utxo.decimals).map_mm_err()?;
>>>>>>> 3af3863c

        // pass the dummy params
        let to_addr = H160::default();
        let transfer_output = self
            .transfer_output(to_addr, amount, QRC20_GAS_LIMIT_DEFAULT, QRC20_GAS_PRICE_DEFAULT)
            .map_mm_err()?;

        let total_fee = self
            .preimage_trade_fee_required_to_send_outputs(vec![transfer_output], &stage)
            .await?;

        Ok(TradeFee {
            coin: self.platform.clone(),
            amount: total_fee.into(),
            paid_from_trading_vol: false,
        })
    }

    fn required_confirmations(&self) -> u64 { utxo_common::required_confirmations(&self.utxo) }

    fn requires_notarization(&self) -> bool { utxo_common::requires_notarization(&self.utxo) }

    fn set_required_confirmations(&self, confirmations: u64) {
        utxo_common::set_required_confirmations(&self.utxo, confirmations)
    }

    fn set_requires_notarization(&self, requires_nota: bool) {
        utxo_common::set_requires_notarization(&self.utxo, requires_nota)
    }

    fn swap_contract_address(&self) -> Option<BytesJson> {
        Some(BytesJson::from(self.swap_contract_address.0.as_ref()))
    }

    fn fallback_swap_contract(&self) -> Option<BytesJson> {
        self.fallback_swap_contract.map(|a| BytesJson::from(a.0.as_ref()))
    }

    fn mature_confirmations(&self) -> Option<u32> { Some(self.utxo.conf.mature_confirmations) }

    fn coin_protocol_info(&self, _amount_to_receive: Option<MmNumber>) -> Vec<u8> {
        utxo_common::coin_protocol_info(self)
    }

    fn is_coin_protocol_supported(
        &self,
        info: &Option<Vec<u8>>,
        _amount_to_send: Option<MmNumber>,
        _locktime: u64,
        _is_maker: bool,
    ) -> bool {
        utxo_common::is_coin_protocol_supported(self, info)
    }

    fn on_disabled(&self) -> Result<(), AbortedError> { AbortableSystem::abort_all(&self.as_ref().abortable_system) }

    fn on_token_deactivated(&self, _ticker: &str) {}
}

pub fn qrc20_swap_id(time_lock: u32, secret_hash: &[u8]) -> Vec<u8> {
    let timelock_bytes = time_lock.to_le_bytes();
    let mut input = Vec::with_capacity(timelock_bytes.len() + secret_hash.len());

    input.extend_from_slice(&timelock_bytes);
    input.extend_from_slice(secret_hash);
    sha256(&input).to_vec()
}

pub fn contract_addr_into_rpc_format(address: &H160) -> H160Json { H160Json::from(address.0) }

#[derive(Clone, Debug, Deserialize, PartialEq, Serialize)]
pub struct Qrc20FeeDetails {
    /// Coin name
    pub coin: String,
    /// Standard UTXO miner fee based on transaction size
    pub miner_fee: BigDecimal,
    /// Gas limit in satoshi.
    pub gas_limit: u64,
    /// Gas price in satoshi.
    pub gas_price: u64,
    /// Total used gas.
    pub total_gas_fee: BigDecimal,
}

async fn qrc20_withdraw(coin: Qrc20Coin, req: WithdrawRequest) -> WithdrawResult {
    let to_addr = UtxoAddress::from_legacyaddress(&req.to, &coin.as_ref().conf.address_prefixes)
        .map_to_mm(WithdrawError::InvalidAddress)?;
    let conf = &coin.utxo.conf;
    if !to_addr.is_pubkey_hash() {
        let error = "QRC20 can be sent to P2PKH addresses only".to_owned();
        return MmError::err(WithdrawError::InvalidAddress(error));
    }

    let _utxo_lock = UTXO_LOCK.lock().await;

    let qrc20_balance = coin.my_spendable_balance().compat().await.map_mm_err()?;

    // the qrc20_amount_sat is used only within smart contract calls
    let (qrc20_amount_sat, qrc20_amount) = if req.max {
<<<<<<< HEAD
        let amount = u256_from_big_decimal(&qrc20_balance, coin.utxo.decimals)?;
=======
        let amount = u256_from_big_decimal(&qrc20_balance, coin.utxo.decimals).map_mm_err()?;
>>>>>>> 3af3863c
        if amount.is_zero() {
            return MmError::err(WithdrawError::ZeroBalanceToWithdrawMax);
        }
        (amount, qrc20_balance.clone())
    } else {
<<<<<<< HEAD
        let amount_sat = u256_from_big_decimal(&req.amount, coin.utxo.decimals)?;
=======
        let amount_sat = u256_from_big_decimal(&req.amount, coin.utxo.decimals).map_mm_err()?;
>>>>>>> 3af3863c
        if req.amount > qrc20_balance {
            return MmError::err(WithdrawError::NotSufficientBalance {
                coin: coin.ticker().to_owned(),
                available: qrc20_balance,
                required: req.amount,
            });
        }
        (amount_sat, req.amount)
    };

    let (gas_limit, gas_price) = match req.fee {
        Some(WithdrawFee::Qrc20Gas { gas_limit, gas_price }) => (gas_limit, gas_price),
        Some(fee_policy) => {
            let error = format!("Expected 'Qrc20Gas' fee type, found {:?}", fee_policy);
            return MmError::err(WithdrawError::InvalidFeePolicy(error));
        },
        None => (QRC20_GAS_LIMIT_DEFAULT, QRC20_GAS_PRICE_DEFAULT),
    };

    // [`Qrc20Coin::transfer_output`] shouldn't fail if the arguments are correct
    let contract_addr = qtum::contract_addr_from_utxo_addr(to_addr.clone()).map_mm_err()?;
    let transfer_output = coin
        .transfer_output(contract_addr, qrc20_amount_sat, gas_limit, gas_price)
        .map_mm_err()?;
    let outputs = vec![transfer_output];

    let GenerateQrc20TxResult {
        signed,
        miner_fee,
        gas_fee,
    } = coin
        .generate_qrc20_transaction(outputs)
        .await
        .mm_err(|gen_tx_error| gen_tx_error.into_withdraw_error(coin.platform.clone(), coin.utxo.decimals))?;

    let my_address = coin.utxo.derivation_method.single_addr_or_err().await.map_mm_err()?;
    let received_by_me = if to_addr == my_address {
        qrc20_amount.clone()
    } else {
        0.into()
    };
    let my_balance_change = &received_by_me - &qrc20_amount;

    // [`MarketCoinOps::my_address`] and [`UtxoCommonOps::display_address`] shouldn't fail
    let my_address_string = coin.my_address().map_mm_err()?;
    let to_address = to_addr.display_address().map_to_mm(WithdrawError::InternalError)?;

    let fee_details = Qrc20FeeDetails {
        // QRC20 fees are paid in base platform currency (in particular Qtum)
        coin: coin.platform.clone(),
        miner_fee: utxo_common::big_decimal_from_sat(miner_fee as i64, coin.utxo.decimals),
        gas_limit,
        gas_price,
        total_gas_fee: utxo_common::big_decimal_from_sat(gas_fee as i64, coin.utxo.decimals),
    };
    Ok(TransactionDetails {
        from: vec![my_address_string],
        to: vec![to_address],
        total_amount: qrc20_amount.clone(),
        spent_by_me: qrc20_amount,
        received_by_me,
        my_balance_change,
        tx: TransactionData::new_signed(
            serialize(&signed).into(),
            signed.hash().reversed().to_vec().to_tx_hash(),
        ),
        fee_details: Some(fee_details.into()),
        block_height: 0,
        coin: conf.ticker.clone(),
        internal_id: vec![].into(),
        timestamp: now_sec(),
        kmd_rewards: None,
        transaction_type: TransactionType::StandardTransfer,
        memo: None,
    })
}

/// Parse the given topic to `H160` address.
fn address_from_log_topic(topic: &str) -> Result<H160, String> {
    if topic.len() != 64 {
        return ERR!(
            "Topic {:?} is expected to be H256 encoded topic (with length of 64)",
            topic
        );
    }

    // skip the first 24 characters to parse the last 40 characters to H160.
    // https://github.com/qtumproject/qtum-electrum/blob/v4.0.2/electrum/wallet.py#L2112
    let hash = try_s!(H160Json::from_str(&topic[24..]));
    Ok(hash.0.into())
}

fn address_to_log_topic(address: &H160) -> String {
    let zeros = std::str::from_utf8(&[b'0'; 24]).expect("Expected a valid str from slice of '0' chars");
    let mut topic = format!("{:02x}", address);
    topic.insert_str(0, zeros);
    topic
}

pub struct TransferEventDetails {
    contract_address: H160,
    amount: U256,
    sender: H160,
    receiver: H160,
}

fn transfer_event_from_log(log: &LogEntry) -> Result<TransferEventDetails, String> {
    let contract_address = if log.address.starts_with("0x") {
        try_s!(qtum::contract_addr_from_str(&log.address))
    } else {
        let address = format!("0x{}", log.address);
        try_s!(qtum::contract_addr_from_str(&address))
    };

    if log.topics.len() != 3 {
        return ERR!("'Transfer' event must have 3 topics, found, {}", log.topics.len());
    }

    // https://github.com/qtumproject/qtum-electrum/blob/v4.0.2/electrum/wallet.py#L2111
    let amount = try_s!(U256::from_str(&log.data));

    // https://github.com/qtumproject/qtum-electrum/blob/v4.0.2/electrum/wallet.py#L2112
    let sender = try_s!(address_from_log_topic(&log.topics[1]));
    // https://github.com/qtumproject/qtum-electrum/blob/v4.0.2/electrum/wallet.py#L2113
    let receiver = try_s!(address_from_log_topic(&log.topics[2]));
    Ok(TransferEventDetails {
        contract_address,
        amount,
        sender,
        receiver,
    })
}<|MERGE_RESOLUTION|>--- conflicted
+++ resolved
@@ -855,12 +855,8 @@
         let fee_addr = self
             .contract_address_from_raw_pubkey(self.dex_pubkey())
             .map_to_mm(ValidatePaymentError::WrongPaymentTx)?;
-<<<<<<< HEAD
-        let expected_value = u256_from_big_decimal(&validate_fee_args.dex_fee.fee_amount().into(), self.utxo.decimals)?;
-=======
         let expected_value =
             u256_from_big_decimal(&validate_fee_args.dex_fee.fee_amount().into(), self.utxo.decimals).map_mm_err()?;
->>>>>>> 3af3863c
 
         self.validate_fee_impl(
             fee_tx_hash,
@@ -1224,11 +1220,7 @@
         let my_balance = U256::max_value();
         let value = match value {
             TradePreimageValue::Exact(value) | TradePreimageValue::UpperBound(value) => {
-<<<<<<< HEAD
-                u256_from_big_decimal(&value, decimals)?
-=======
                 u256_from_big_decimal(&value, decimals).map_mm_err()?
->>>>>>> 3af3863c
             },
         };
 
@@ -1301,11 +1293,7 @@
         dex_fee_amount: DexFee,
         stage: FeeApproxStage,
     ) -> TradePreimageResult<TradeFee> {
-<<<<<<< HEAD
-        let amount = u256_from_big_decimal(&dex_fee_amount.fee_amount().into(), self.utxo.decimals)?;
-=======
         let amount = u256_from_big_decimal(&dex_fee_amount.fee_amount().into(), self.utxo.decimals).map_mm_err()?;
->>>>>>> 3af3863c
 
         // pass the dummy params
         let to_addr = H160::default();
@@ -1405,21 +1393,13 @@
 
     // the qrc20_amount_sat is used only within smart contract calls
     let (qrc20_amount_sat, qrc20_amount) = if req.max {
-<<<<<<< HEAD
-        let amount = u256_from_big_decimal(&qrc20_balance, coin.utxo.decimals)?;
-=======
         let amount = u256_from_big_decimal(&qrc20_balance, coin.utxo.decimals).map_mm_err()?;
->>>>>>> 3af3863c
         if amount.is_zero() {
             return MmError::err(WithdrawError::ZeroBalanceToWithdrawMax);
         }
         (amount, qrc20_balance.clone())
     } else {
-<<<<<<< HEAD
-        let amount_sat = u256_from_big_decimal(&req.amount, coin.utxo.decimals)?;
-=======
         let amount_sat = u256_from_big_decimal(&req.amount, coin.utxo.decimals).map_mm_err()?;
->>>>>>> 3af3863c
         if req.amount > qrc20_balance {
             return MmError::err(WithdrawError::NotSufficientBalance {
                 coin: coin.ticker().to_owned(),
