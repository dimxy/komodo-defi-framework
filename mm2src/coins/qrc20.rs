use crate::coin_errors::{MyAddressError, ValidatePaymentError};
use crate::eth::{self, u256_to_big_decimal, wei_from_big_decimal, TryToAddress};
use crate::qrc20::rpc_clients::{LogEntry, Qrc20ElectrumOps, Qrc20NativeOps, Qrc20RpcOps, TopicFilter, TxReceipt,
                                ViewContractCallType};
use crate::utxo::qtum::QtumBasedCoin;
use crate::utxo::rpc_clients::{ElectrumClient, NativeClient, UnspentInfo, UtxoRpcClientEnum, UtxoRpcClientOps,
                               UtxoRpcError, UtxoRpcFut, UtxoRpcResult};
#[cfg(not(target_arch = "wasm32"))]
use crate::utxo::tx_cache::{UtxoVerboseCacheOps, UtxoVerboseCacheShared};
use crate::utxo::utxo_builder::{UtxoCoinBuildError, UtxoCoinBuildResult, UtxoCoinBuilder, UtxoCoinBuilderCommonOps,
                                UtxoFieldsWithGlobalHDBuilder, UtxoFieldsWithHardwareWalletBuilder,
                                UtxoFieldsWithIguanaSecretBuilder};
use crate::utxo::utxo_common::{self, big_decimal_from_sat, check_all_utxo_inputs_signed_by_pub, UtxoTxBuilder};
<<<<<<< HEAD
use crate::utxo::{output_script, qtum, ActualTxFee, AdditionalTxData, AddrFromStrError, BroadcastTxErr, FeePolicy,
                  GenerateTxError, GetUtxoListOps, HistoryUtxoTx, HistoryUtxoTxMap, MatureUnspentList,
                  RecentlySpentOutPointsGuard, UtxoActivationParams, UtxoAddressFormat, UtxoCoinFields, UtxoCommonOps,
=======
use crate::utxo::{qtum, ActualTxFee, AdditionalTxData, AddrFromStrError, BroadcastTxErr, FeePolicy, GenerateTxError,
                  GetUtxoListOps, HistoryUtxoTx, HistoryUtxoTxMap, MatureUnspentList, RecentlySpentOutPointsGuard,
                  UnsupportedAddr, UtxoActivationParams, UtxoAddressFormat, UtxoCoinFields, UtxoCommonOps,
>>>>>>> fc95ef3e
                  UtxoFromLegacyReqErr, UtxoTx, UtxoTxBroadcastOps, UtxoTxGenerationOps, VerboseTransactionFrom,
                  UTXO_LOCK};
use crate::{BalanceError, BalanceFut, CheckIfMyPaymentSentArgs, CoinBalance, CoinFutSpawner, ConfirmPaymentInput,
            DexFee, FeeApproxStage, FoundSwapTxSpend, HistorySyncState, IguanaPrivKey, MakerSwapTakerCoin,
            MarketCoinOps, MmCoin, MmCoinEnum, NegotiateSwapContractAddrErr, PaymentInstructionArgs,
            PaymentInstructions, PaymentInstructionsErr, PrivKeyBuildPolicy, PrivKeyPolicyNotAllowed,
            RawTransactionFut, RawTransactionRequest, RawTransactionResult, RefundError, RefundPaymentArgs,
            RefundResult, SearchForSwapTxSpendInput, SendMakerPaymentSpendPreimageInput, SendPaymentArgs,
            SignRawTransactionRequest, SignatureResult, SpendPaymentArgs, SwapOps, TakerSwapMakerCoin, TradeFee,
            TradePreimageError, TradePreimageFut, TradePreimageResult, TradePreimageValue, TransactionDetails,
            TransactionEnum, TransactionErr, TransactionFut, TransactionResult, TransactionType, TxMarshalingErr,
            UnexpectedDerivationMethod, ValidateAddressResult, ValidateFeeArgs, ValidateInstructionsErr,
            ValidateOtherPubKeyErr, ValidatePaymentFut, ValidatePaymentInput, ValidateWatcherSpendInput,
            VerificationResult, WaitForHTLCTxSpendArgs, WatcherOps, WatcherReward, WatcherRewardError,
            WatcherSearchForSwapTxSpendInput, WatcherValidatePaymentInput, WatcherValidateTakerFeeInput,
            WithdrawError, WithdrawFee, WithdrawFut, WithdrawRequest, WithdrawResult};
use async_trait::async_trait;
use bitcrypto::{dhash160, sha256};
use chain::TransactionOutput;
use common::executor::{AbortableSystem, AbortedError, Timer};
use common::jsonrpc_client::{JsonRpcClient, JsonRpcRequest, RpcRes};
use common::log::{error, warn};
use common::{now_sec, now_sec_u32};
use derive_more::Display;
use ethabi::{Function, Token};
use ethereum_types::{H160, U256};
use futures::compat::Future01CompatExt;
use futures::{FutureExt, TryFutureExt};
use futures01::Future;
use keys::bytes::Bytes as ScriptBytes;
use keys::{Address as UtxoAddress, AddressScriptType, KeyPair, Public};
use mm2_core::mm_ctx::MmArc;
use mm2_err_handle::prelude::*;
use mm2_number::{BigDecimal, MmNumber};
#[cfg(test)] use mocktopus::macros::*;
use rpc::v1::types::{Bytes as BytesJson, ToTxHash, Transaction as RpcTransaction, H160 as H160Json, H256 as H256Json};
use script::{Builder as ScriptBuilder, Opcode, Script, TransactionInputSigner};
use script_pubkey::generate_contract_call_script_pubkey;
use serde_json::{self as json, Value as Json};
use serialization::{deserialize, serialize, CoinVariant};
use std::collections::{HashMap, HashSet};
use std::convert::TryInto;
use std::ops::{Deref, Neg};
#[cfg(not(target_arch = "wasm32"))] use std::path::PathBuf;
use std::str::FromStr;
use std::sync::Arc;
use utxo_signer::with_key_pair::{sign_tx, UtxoSignWithKeyPairError};

mod history;
#[cfg(test)] mod qrc20_tests;
pub mod rpc_clients;
pub mod script_pubkey;
mod swap;

/// Qtum amount is always 0 for the QRC20 UTXO outputs,
/// because we should pay only a fee in Qtum to send the QRC20 transaction.
pub const OUTPUT_QTUM_AMOUNT: u64 = 0;
pub const QRC20_GAS_LIMIT_DEFAULT: u64 = 100_000;
const QRC20_PAYMENT_GAS_LIMIT: u64 = 200_000;
pub const QRC20_GAS_PRICE_DEFAULT: u64 = 40;
pub const QRC20_DUST: u64 = 0;
// Keccak-256 hash of `Transfer` event
const QRC20_TRANSFER_TOPIC: &str = "ddf252ad1be2c89b69c2b068fc378daa952ba7f163c4a11628f55a4df523b3ef";
const QRC20_PAYMENT_SENT_TOPIC: &str = "ccc9c05183599bd3135da606eaaf535daffe256e9de33c048014cffcccd4ad57";
const QRC20_RECEIVER_SPENT_TOPIC: &str = "36c177bcb01c6d568244f05261e2946c8c977fa50822f3fa098c470770ee1f3e";
const QRC20_SENDER_REFUNDED_TOPIC: &str = "1797d500133f8e427eb9da9523aa4a25cb40f50ebc7dbda3c7c81778973f35ba";

pub type Qrc20AbiResult<T> = Result<T, MmError<Qrc20AbiError>>;

#[derive(Display)]
pub enum Qrc20GenTxError {
    ErrorGeneratingUtxoTx(GenerateTxError),
    ErrorSigningTx(UtxoSignWithKeyPairError),
    PrivKeyPolicyNotAllowed(PrivKeyPolicyNotAllowed),
    UnexpectedDerivationMethod(UnexpectedDerivationMethod),
    InvalidAddress(String),
}

impl From<GenerateTxError> for Qrc20GenTxError {
    fn from(e: GenerateTxError) -> Self { Qrc20GenTxError::ErrorGeneratingUtxoTx(e) }
}

impl From<UtxoSignWithKeyPairError> for Qrc20GenTxError {
    fn from(e: UtxoSignWithKeyPairError) -> Self { Qrc20GenTxError::ErrorSigningTx(e) }
}

impl From<PrivKeyPolicyNotAllowed> for Qrc20GenTxError {
    fn from(e: PrivKeyPolicyNotAllowed) -> Self { Qrc20GenTxError::PrivKeyPolicyNotAllowed(e) }
}

impl From<UnexpectedDerivationMethod> for Qrc20GenTxError {
    fn from(e: UnexpectedDerivationMethod) -> Self { Qrc20GenTxError::UnexpectedDerivationMethod(e) }
}

impl From<UtxoRpcError> for Qrc20GenTxError {
    fn from(e: UtxoRpcError) -> Self { Qrc20GenTxError::ErrorGeneratingUtxoTx(GenerateTxError::from(e)) }
}

impl Qrc20GenTxError {
    fn into_withdraw_error(self, coin: String, decimals: u8) -> WithdrawError {
        match self {
            Qrc20GenTxError::ErrorGeneratingUtxoTx(gen_err) => {
                WithdrawError::from_generate_tx_error(gen_err, coin, decimals)
            },
            Qrc20GenTxError::ErrorSigningTx(sign_err) => WithdrawError::InternalError(sign_err.to_string()),
            Qrc20GenTxError::PrivKeyPolicyNotAllowed(priv_err) => WithdrawError::InternalError(priv_err.to_string()),
            Qrc20GenTxError::UnexpectedDerivationMethod(addr_err) => WithdrawError::InternalError(addr_err.to_string()),
            Qrc20GenTxError::InvalidAddress(addr_err) => WithdrawError::InvalidAddress(addr_err),
        }
    }
}

#[derive(Clone, Debug, Deserialize, Serialize)]
pub struct Qrc20ActivationParams {
    swap_contract_address: H160,
    fallback_swap_contract: Option<H160>,
    #[serde(flatten)]
    utxo_params: UtxoActivationParams,
}

#[derive(Debug, Display)]
pub enum Qrc20FromLegacyReqErr {
    InvalidSwapContractAddr(json::Error),
    InvalidFallbackSwapContract(json::Error),
    InvalidUtxoParams(UtxoFromLegacyReqErr),
}

impl From<UtxoFromLegacyReqErr> for Qrc20FromLegacyReqErr {
    fn from(err: UtxoFromLegacyReqErr) -> Self { Qrc20FromLegacyReqErr::InvalidUtxoParams(err) }
}

impl Qrc20ActivationParams {
    pub fn from_legacy_req(req: &Json) -> Result<Self, MmError<Qrc20FromLegacyReqErr>> {
        let swap_contract_address = json::from_value(req["swap_contract_address"].clone())
            .map_to_mm(Qrc20FromLegacyReqErr::InvalidSwapContractAddr)?;
        let fallback_swap_contract = json::from_value(req["fallback_swap_contract"].clone())
            .map_to_mm(Qrc20FromLegacyReqErr::InvalidFallbackSwapContract)?;
        let utxo_params = UtxoActivationParams::from_legacy_req(req)?;
        Ok(Qrc20ActivationParams {
            swap_contract_address,
            fallback_swap_contract,
            utxo_params,
        })
    }
}

struct Qrc20CoinBuilder<'a> {
    ctx: &'a MmArc,
    ticker: &'a str,
    conf: &'a Json,
    activation_params: &'a Qrc20ActivationParams,
    priv_key_policy: PrivKeyBuildPolicy,
    platform: String,
    token_contract_address: H160,
}

impl<'a> Qrc20CoinBuilder<'a> {
    pub fn new(
        ctx: &'a MmArc,
        ticker: &'a str,
        conf: &'a Json,
        activation_params: &'a Qrc20ActivationParams,
        priv_key_policy: PrivKeyBuildPolicy,
        platform: String,
        token_contract_address: H160,
    ) -> Qrc20CoinBuilder<'a> {
        Qrc20CoinBuilder {
            ctx,
            ticker,
            conf,
            activation_params,
            priv_key_policy,
            platform,
            token_contract_address,
        }
    }
}

#[async_trait]
impl<'a> UtxoCoinBuilderCommonOps for Qrc20CoinBuilder<'a> {
    fn ctx(&self) -> &MmArc { self.ctx }

    fn conf(&self) -> &Json { self.conf }

    fn activation_params(&self) -> &UtxoActivationParams { &self.activation_params.utxo_params }

    fn ticker(&self) -> &str { self.ticker }

    async fn decimals(&self, rpc_client: &UtxoRpcClientEnum) -> UtxoCoinBuildResult<u8> {
        if let Some(d) = self.conf()["decimals"].as_u64() {
            return Ok(d as u8);
        }

        rpc_client
            .token_decimals(&self.token_contract_address)
            .compat()
            .await
            .map_to_mm(UtxoCoinBuildError::ErrorDetectingDecimals)
    }

    fn dust_amount(&self) -> u64 { QRC20_DUST }

    #[cfg(not(target_arch = "wasm32"))]
    fn confpath(&self) -> UtxoCoinBuildResult<PathBuf> {
        use crate::utxo::coin_daemon_data_dir;

        // Documented at https://github.com/jl777/coins#bitcoin-protocol-specific-json
        // "USERHOME/" prefix should be replaced with the user's home folder.
        let declared_confpath = match self.conf()["confpath"].as_str() {
            Some(path) if !path.is_empty() => path.trim(),
            _ => {
                let is_asset_chain = false;
                let platform = self.platform.to_lowercase();
                let data_dir = coin_daemon_data_dir(&platform, is_asset_chain);

                let confname = format!("{}.conf", platform);
                return Ok(data_dir.join(&confname[..]));
            },
        };

        let (confpath, rel_to_home) = match declared_confpath.strip_prefix("~/") {
            Some(stripped) => (stripped, true),
            None => match declared_confpath.strip_prefix("USERHOME/") {
                Some(stripped) => (stripped, true),
                None => (declared_confpath, false),
            },
        };

        if rel_to_home {
            let home = dirs::home_dir().or_mm_err(|| UtxoCoinBuildError::CantDetectUserHome)?;
            Ok(home.join(confpath))
        } else {
            Ok(confpath.into())
        }
    }

    fn check_utxo_maturity(&self) -> bool {
        if let Some(false) = self.activation_params.utxo_params.check_utxo_maturity {
            warn!("'check_utxo_maturity' is ignored because QRC20 gas refund is returned as a coinbase transaction");
        }
        true
    }

    /// Override [`UtxoCoinBuilderCommonOps::tx_cache`] to initialize TX cache with the platform ticker.
    /// Please note the method is overridden for Native mode only.
    #[inline]
    #[cfg(not(target_arch = "wasm32"))]
    fn tx_cache(&self) -> UtxoVerboseCacheShared {
        crate::utxo::tx_cache::fs_tx_cache::FsVerboseCache::new(self.platform.clone(), self.tx_cache_path())
            .into_shared()
    }
}

impl<'a> UtxoFieldsWithIguanaSecretBuilder for Qrc20CoinBuilder<'a> {}

impl<'a> UtxoFieldsWithGlobalHDBuilder for Qrc20CoinBuilder<'a> {}

/// Although, `Qrc20Coin` doesn't support [`PrivKeyBuildPolicy::Trezor`] yet,
/// `UtxoCoinBuilder` trait requires `UtxoFieldsWithHardwareWalletBuilder` to be implemented.
impl<'a> UtxoFieldsWithHardwareWalletBuilder for Qrc20CoinBuilder<'a> {}

#[async_trait]
impl<'a> UtxoCoinBuilder for Qrc20CoinBuilder<'a> {
    type ResultCoin = Qrc20Coin;
    type Error = UtxoCoinBuildError;

    fn priv_key_policy(&self) -> PrivKeyBuildPolicy { self.priv_key_policy.clone() }

    async fn build(self) -> MmResult<Self::ResultCoin, Self::Error> {
        let utxo = match self.priv_key_policy() {
            PrivKeyBuildPolicy::IguanaPrivKey(priv_key) => self.build_utxo_fields_with_iguana_secret(priv_key).await?,
            PrivKeyBuildPolicy::GlobalHDAccount(global_hd_ctx) => {
                self.build_utxo_fields_with_global_hd(global_hd_ctx).await?
            },
            PrivKeyBuildPolicy::Trezor => {
                let priv_key_err = PrivKeyPolicyNotAllowed::HardwareWalletNotSupported;
                return MmError::err(UtxoCoinBuildError::PrivKeyPolicyNotAllowed(priv_key_err));
            },
        };

        let inner = Qrc20CoinFields {
            utxo,
            platform: self.platform,
            contract_address: self.token_contract_address,
            swap_contract_address: self.activation_params.swap_contract_address,
            fallback_swap_contract: self.activation_params.fallback_swap_contract,
        };
        Ok(Qrc20Coin(Arc::new(inner)))
    }
}

pub async fn qrc20_coin_with_policy(
    ctx: &MmArc,
    ticker: &str,
    platform: &str,
    conf: &Json,
    params: &Qrc20ActivationParams,
    priv_key_policy: PrivKeyBuildPolicy,
    contract_address: H160,
) -> Result<Qrc20Coin, String> {
    let builder = Qrc20CoinBuilder::new(
        ctx,
        ticker,
        conf,
        params,
        priv_key_policy,
        platform.to_owned(),
        contract_address,
    );
    Ok(try_s!(builder.build().await))
}

pub async fn qrc20_coin_with_priv_key(
    ctx: &MmArc,
    ticker: &str,
    platform: &str,
    conf: &Json,
    params: &Qrc20ActivationParams,
    priv_key: IguanaPrivKey,
    contract_address: H160,
) -> Result<Qrc20Coin, String> {
    let priv_key_policy = PrivKeyBuildPolicy::IguanaPrivKey(priv_key);
    qrc20_coin_with_policy(ctx, ticker, platform, conf, params, priv_key_policy, contract_address).await
}

pub struct Qrc20CoinFields {
    pub utxo: UtxoCoinFields,
    pub platform: String,
    pub contract_address: H160,
    pub swap_contract_address: H160,
    pub fallback_swap_contract: Option<H160>,
}

#[derive(Clone)]
pub struct Qrc20Coin(Arc<Qrc20CoinFields>);

impl Deref for Qrc20Coin {
    type Target = Qrc20CoinFields;
    fn deref(&self) -> &Qrc20CoinFields { &self.0 }
}

impl AsRef<UtxoCoinFields> for Qrc20Coin {
    fn as_ref(&self) -> &UtxoCoinFields { &self.utxo }
}

impl qtum::QtumBasedCoin for Qrc20Coin {}

#[derive(Clone, Debug, PartialEq)]
pub struct ContractCallOutput {
    pub value: u64,
    pub script_pubkey: ScriptBytes,
    pub gas_limit: u64,
    pub gas_price: u64,
}

impl From<ContractCallOutput> for TransactionOutput {
    fn from(out: ContractCallOutput) -> Self {
        TransactionOutput {
            value: out.value,
            script_pubkey: out.script_pubkey,
        }
    }
}

/// Functions of ERC20/EtomicSwap smart contracts that may change the blockchain state.
#[derive(Debug, Eq, PartialEq)]
pub enum MutContractCallType {
    Transfer,
    Erc20Payment,
    ReceiverSpend,
    SenderRefund,
}

impl MutContractCallType {
    fn as_function_name(&self) -> &'static str {
        match self {
            MutContractCallType::Transfer => "transfer",
            MutContractCallType::Erc20Payment => "erc20Payment",
            MutContractCallType::ReceiverSpend => "receiverSpend",
            MutContractCallType::SenderRefund => "senderRefund",
        }
    }

    fn as_function(&self) -> &'static Function {
        match self {
            MutContractCallType::Transfer => eth::ERC20_CONTRACT.function(self.as_function_name()).unwrap(),
            MutContractCallType::Erc20Payment
            | MutContractCallType::ReceiverSpend
            | MutContractCallType::SenderRefund => eth::SWAP_CONTRACT.function(self.as_function_name()).unwrap(),
        }
    }

    pub fn from_script_pubkey(script: &[u8]) -> Result<Option<MutContractCallType>, String> {
        lazy_static! {
            static ref TRANSFER_SHORT_SIGN: [u8; 4] =
                eth::ERC20_CONTRACT.function("transfer").unwrap().short_signature();
            static ref ERC20_PAYMENT_SHORT_SIGN: [u8; 4] =
                eth::SWAP_CONTRACT.function("erc20Payment").unwrap().short_signature();
            static ref RECEIVER_SPEND_SHORT_SIGN: [u8; 4] =
                eth::SWAP_CONTRACT.function("receiverSpend").unwrap().short_signature();
            static ref SENDER_REFUND_SHORT_SIGN: [u8; 4] =
                eth::SWAP_CONTRACT.function("senderRefund").unwrap().short_signature();
        }

        if script.len() < 4 {
            return ERR!("Length of the script pubkey less than 4: {:?}", script);
        }

        if script.starts_with(TRANSFER_SHORT_SIGN.as_ref()) {
            return Ok(Some(MutContractCallType::Transfer));
        }
        if script.starts_with(ERC20_PAYMENT_SHORT_SIGN.as_ref()) {
            return Ok(Some(MutContractCallType::Erc20Payment));
        }
        if script.starts_with(RECEIVER_SPEND_SHORT_SIGN.as_ref()) {
            return Ok(Some(MutContractCallType::ReceiverSpend));
        }
        if script.starts_with(SENDER_REFUND_SHORT_SIGN.as_ref()) {
            return Ok(Some(MutContractCallType::SenderRefund));
        }
        Ok(None)
    }

    #[allow(dead_code)]
    fn short_signature(&self) -> [u8; 4] { self.as_function().short_signature() }
}

pub struct GenerateQrc20TxResult {
    pub signed: UtxoTx,
    pub miner_fee: u64,
    pub gas_fee: u64,
}

#[derive(Debug, Display)]
pub enum Qrc20AbiError {
    #[display(fmt = "Invalid QRC20 ABI params: {}", _0)]
    InvalidParams(String),
    #[display(fmt = "QRC20 ABI error: {}", _0)]
    AbiError(String),
}

impl From<ethabi::Error> for Qrc20AbiError {
    fn from(e: ethabi::Error) -> Qrc20AbiError { Qrc20AbiError::AbiError(e.to_string()) }
}

impl From<Qrc20AbiError> for ValidatePaymentError {
    fn from(e: Qrc20AbiError) -> ValidatePaymentError { ValidatePaymentError::TxDeserializationError(e.to_string()) }
}

impl From<Qrc20AbiError> for GenerateTxError {
    fn from(e: Qrc20AbiError) -> Self { GenerateTxError::Internal(e.to_string()) }
}

impl From<Qrc20AbiError> for TradePreimageError {
    fn from(e: Qrc20AbiError) -> Self {
        // `Qrc20ABIError` is always an internal error
        TradePreimageError::InternalError(e.to_string())
    }
}

impl From<Qrc20AbiError> for WithdrawError {
    fn from(e: Qrc20AbiError) -> Self {
        // `Qrc20ABIError` is always an internal error
        WithdrawError::InternalError(e.to_string())
    }
}

impl From<Qrc20AbiError> for UtxoRpcError {
    fn from(e: Qrc20AbiError) -> Self {
        // `Qrc20ABIError` is always an internal error
        UtxoRpcError::Internal(e.to_string())
    }
}

impl Qrc20Coin {
    /// `gas_fee` should be calculated by: gas_limit * gas_price * (count of contract calls),
    /// or should be sum of gas fee of all contract calls.
    pub async fn get_qrc20_tx_fee(&self, gas_fee: u64) -> Result<u64, String> {
        match try_s!(self.get_tx_fee().await) {
            ActualTxFee::Dynamic(amount) | ActualTxFee::FixedPerKb(amount) => Ok(amount + gas_fee),
        }
    }

    /// Generate and send a transaction with the specified UTXO outputs.
    /// Note this function locks the `UTXO_LOCK`.
    pub async fn send_contract_calls(
        &self,
        outputs: Vec<ContractCallOutput>,
    ) -> Result<TransactionEnum, TransactionErr> {
        // TODO: we need to somehow refactor it using RecentlySpentOutpoints cache
        // Move over all QRC20 tokens should share the same cache with each other and base QTUM coin
        let _utxo_lock = UTXO_LOCK.lock().await;

        let GenerateQrc20TxResult { signed, .. } = self
            .generate_qrc20_transaction(outputs)
            .await
            .map_err(|e| TransactionErr::Plain(ERRL!("{}", e)))?;
        try_tx_s!(self.utxo.rpc_client.send_transaction(&signed).compat().await, signed);
        Ok(signed.into())
    }

    /// Generate Qtum UTXO transaction with contract calls.
    /// Note: lock the UTXO_LOCK mutex before this function will be called.
    async fn generate_qrc20_transaction(
        &self,
        contract_outputs: Vec<ContractCallOutput>,
    ) -> Result<GenerateQrc20TxResult, MmError<Qrc20GenTxError>> {
        let my_address = self.utxo.derivation_method.single_addr_or_err()?;
        let (unspents, _) = self.get_unspent_ordered_list(my_address).await?;

        let mut gas_fee = 0;
        let mut outputs = Vec::with_capacity(contract_outputs.len());
        for output in contract_outputs {
            gas_fee += output.gas_limit * output.gas_price;
            outputs.push(TransactionOutput::from(output));
        }

        let (unsigned, data) = UtxoTxBuilder::new(self)
            .add_available_inputs(unspents)
            .add_outputs(outputs)
            .with_gas_fee(gas_fee)
            .build()
            .await?;

        let my_address = self.utxo.derivation_method.single_addr_or_err()?;
        let key_pair = self.utxo.priv_key_policy.activated_key_or_err()?;

<<<<<<< HEAD
        let prev_script = output_script(my_address);
=======
        let prev_script = self
            .script_for_address(my_address)
            .map_err(|e| Qrc20GenTxError::InvalidAddress(e.to_string()))?;
>>>>>>> fc95ef3e
        let signed = sign_tx(
            unsigned,
            key_pair,
            prev_script,
            self.utxo.conf.signature_version,
            self.utxo.conf.fork_id,
        )?;

        let miner_fee = data.fee_amount + data.unused_change;
        Ok(GenerateQrc20TxResult {
            signed,
            miner_fee,
            gas_fee,
        })
    }

    fn transfer_output(
        &self,
        to_addr: H160,
        amount: U256,
        gas_limit: u64,
        gas_price: u64,
    ) -> Qrc20AbiResult<ContractCallOutput> {
        let function = eth::ERC20_CONTRACT.function("transfer")?;
        let params = function.encode_input(&[Token::Address(to_addr), Token::Uint(amount)])?;

        let script_pubkey =
            generate_contract_call_script_pubkey(&params, gas_limit, gas_price, self.contract_address.as_bytes())?
                .to_bytes();

        Ok(ContractCallOutput {
            value: OUTPUT_QTUM_AMOUNT,
            script_pubkey,
            gas_limit,
            gas_price,
        })
    }

    async fn preimage_trade_fee_required_to_send_outputs(
        &self,
        contract_outputs: Vec<ContractCallOutput>,
        stage: &FeeApproxStage,
    ) -> TradePreimageResult<BigDecimal> {
        let decimals = self.as_ref().decimals;
        let mut gas_fee = 0;
        let mut outputs = Vec::with_capacity(contract_outputs.len());
        for output in contract_outputs {
            gas_fee += output.gas_limit * output.gas_price;
            outputs.push(TransactionOutput::from(output));
        }
        let fee_policy = FeePolicy::SendExact;
        let miner_fee =
            UtxoCommonOps::preimage_trade_fee_required_to_send_outputs(self, outputs, fee_policy, Some(gas_fee), stage)
                .await?;
        let gas_fee = big_decimal_from_sat(gas_fee as i64, decimals);
        Ok(miner_fee + gas_fee)
    }
}

// if mockable is placed before async_trait there is `munmap_chunk(): invalid pointer` error on async fn mocking attempt
#[async_trait]
#[cfg_attr(test, mockable)]
impl UtxoTxBroadcastOps for Qrc20Coin {
    async fn broadcast_tx(&self, tx: &UtxoTx) -> Result<H256Json, MmError<BroadcastTxErr>> {
        utxo_common::broadcast_tx(self, tx).await
    }
}

#[async_trait]
#[cfg_attr(test, mockable)]
impl UtxoTxGenerationOps for Qrc20Coin {
    /// Get only QTUM transaction fee.
    async fn get_tx_fee(&self) -> UtxoRpcResult<ActualTxFee> { utxo_common::get_tx_fee(&self.utxo).await }

    async fn calc_interest_if_required(
        &self,
        unsigned: TransactionInputSigner,
        data: AdditionalTxData,
        my_script_pub: ScriptBytes,
        dust: u64,
    ) -> UtxoRpcResult<(TransactionInputSigner, AdditionalTxData)> {
        utxo_common::calc_interest_if_required(self, unsigned, data, my_script_pub, dust).await
    }
}

#[async_trait]
#[cfg_attr(test, mockable)]
impl GetUtxoListOps for Qrc20Coin {
    async fn get_unspent_ordered_list(
        &self,
        address: &UtxoAddress,
    ) -> UtxoRpcResult<(Vec<UnspentInfo>, RecentlySpentOutPointsGuard<'_>)> {
        utxo_common::get_unspent_ordered_list(self, address).await
    }

    async fn get_all_unspent_ordered_list(
        &self,
        address: &UtxoAddress,
    ) -> UtxoRpcResult<(Vec<UnspentInfo>, RecentlySpentOutPointsGuard<'_>)> {
        utxo_common::get_all_unspent_ordered_list(self, address).await
    }

    async fn get_mature_unspent_ordered_list(
        &self,
        address: &UtxoAddress,
    ) -> UtxoRpcResult<(MatureUnspentList, RecentlySpentOutPointsGuard<'_>)> {
        utxo_common::get_mature_unspent_ordered_list(self, address).await
    }
}

#[async_trait]
#[cfg_attr(test, mockable)]
impl UtxoCommonOps for Qrc20Coin {
    async fn get_htlc_spend_fee(&self, tx_size: u64, stage: &FeeApproxStage) -> UtxoRpcResult<u64> {
        utxo_common::get_htlc_spend_fee(self, tx_size, stage).await
    }

    fn addresses_from_script(&self, script: &Script) -> Result<Vec<UtxoAddress>, String> {
        utxo_common::addresses_from_script(self, script)
    }

    fn denominate_satoshis(&self, satoshi: i64) -> f64 { utxo_common::denominate_satoshis(&self.utxo, satoshi) }

    fn my_public_key(&self) -> Result<&Public, MmError<UnexpectedDerivationMethod>> {
        utxo_common::my_public_key(self.as_ref())
    }

    fn address_from_str(&self, address: &str) -> MmResult<UtxoAddress, AddrFromStrError> {
        utxo_common::checked_address_from_str(self, address)
    }

    fn script_for_address(&self, address: &Address) -> MmResult<Script, UnsupportedAddr> {
        utxo_common::get_script_for_address(self.as_ref(), address)
    }

    async fn get_current_mtp(&self) -> UtxoRpcResult<u32> {
        utxo_common::get_current_mtp(&self.utxo, CoinVariant::Qtum).await
    }

    fn is_unspent_mature(&self, output: &RpcTransaction) -> bool { self.is_qtum_unspent_mature(output) }

    async fn calc_interest_of_tx(
        &self,
        _tx: &UtxoTx,
        _input_transactions: &mut HistoryUtxoTxMap,
    ) -> UtxoRpcResult<u64> {
        MmError::err(UtxoRpcError::Internal(
            "QRC20 coin doesn't support transaction rewards".to_owned(),
        ))
    }

    async fn get_mut_verbose_transaction_from_map_or_rpc<'a, 'b>(
        &'a self,
        tx_hash: H256Json,
        utxo_tx_map: &'b mut HistoryUtxoTxMap,
    ) -> UtxoRpcResult<&'b mut HistoryUtxoTx> {
        utxo_common::get_mut_verbose_transaction_from_map_or_rpc(self, tx_hash, utxo_tx_map).await
    }

    async fn p2sh_spending_tx(&self, input: utxo_common::P2SHSpendingTxInput<'_>) -> Result<UtxoTx, String> {
        utxo_common::p2sh_spending_tx(self, input).await
    }

    fn get_verbose_transactions_from_cache_or_rpc(
        &self,
        tx_ids: HashSet<H256Json>,
    ) -> UtxoRpcFut<HashMap<H256Json, VerboseTransactionFrom>> {
        let selfi = self.clone();
        let fut = async move { utxo_common::get_verbose_transactions_from_cache_or_rpc(&selfi.utxo, tx_ids).await };
        Box::new(fut.boxed().compat())
    }

    async fn preimage_trade_fee_required_to_send_outputs(
        &self,
        outputs: Vec<TransactionOutput>,
        fee_policy: FeePolicy,
        gas_fee: Option<u64>,
        stage: &FeeApproxStage,
    ) -> TradePreimageResult<BigDecimal> {
        utxo_common::preimage_trade_fee_required_to_send_outputs(
            self,
            self.platform_ticker(),
            outputs,
            fee_policy,
            gas_fee,
            stage,
        )
        .await
    }

    fn increase_dynamic_fee_by_stage(&self, dynamic_fee: u64, stage: &FeeApproxStage) -> u64 {
        utxo_common::increase_dynamic_fee_by_stage(self, dynamic_fee, stage)
    }

    async fn p2sh_tx_locktime(&self, htlc_locktime: u32) -> Result<u32, MmError<UtxoRpcError>> {
        utxo_common::p2sh_tx_locktime(self, &self.utxo.conf.ticker, htlc_locktime).await
    }

    fn addr_format(&self) -> &UtxoAddressFormat { utxo_common::addr_format(self) }

    fn addr_format_for_standard_scripts(&self) -> UtxoAddressFormat {
        utxo_common::addr_format_for_standard_scripts(self)
    }

    fn address_from_pubkey(&self, pubkey: &Public) -> UtxoAddress {
        let conf = &self.utxo.conf;
        utxo_common::address_from_pubkey(
            pubkey,
            conf.address_prefixes.p2pkh.clone(),
            conf.checksum_type,
            conf.bech32_hrp.clone(),
            self.addr_format().clone(),
        )
    }
}

#[async_trait]
impl SwapOps for Qrc20Coin {
    fn send_taker_fee(&self, fee_addr: &[u8], dex_fee: DexFee, _uuid: &[u8]) -> TransactionFut {
        let to_address = try_tx_fus!(self.contract_address_from_raw_pubkey(fee_addr));
        let amount = try_tx_fus!(wei_from_big_decimal(&dex_fee.fee_amount().into(), self.utxo.decimals));
        let transfer_output =
            try_tx_fus!(self.transfer_output(to_address, amount, QRC20_GAS_LIMIT_DEFAULT, QRC20_GAS_PRICE_DEFAULT));
        let outputs = vec![transfer_output];

        let selfi = self.clone();
        let fut = async move { selfi.send_contract_calls(outputs).await };

        Box::new(fut.boxed().compat())
    }

    fn send_maker_payment(&self, maker_payment_args: SendPaymentArgs) -> TransactionFut {
        let time_lock = try_tx_fus!(maker_payment_args.time_lock.try_into());
        let taker_addr = try_tx_fus!(self.contract_address_from_raw_pubkey(maker_payment_args.other_pubkey));
        let id = qrc20_swap_id(time_lock, maker_payment_args.secret_hash);
        let value = try_tx_fus!(wei_from_big_decimal(&maker_payment_args.amount, self.utxo.decimals));
        let secret_hash = Vec::from(maker_payment_args.secret_hash);
        let swap_contract_address = try_tx_fus!(maker_payment_args.swap_contract_address.try_to_address());

        let selfi = self.clone();
        let fut = async move {
            selfi
                .send_hash_time_locked_payment(id, value, time_lock, secret_hash, taker_addr, swap_contract_address)
                .await
        };
        Box::new(fut.boxed().compat())
    }

    #[inline]
    fn send_taker_payment(&self, taker_payment_args: SendPaymentArgs) -> TransactionFut {
        let time_lock = try_tx_fus!(taker_payment_args.time_lock.try_into());
        let maker_addr = try_tx_fus!(self.contract_address_from_raw_pubkey(taker_payment_args.other_pubkey));
        let id = qrc20_swap_id(time_lock, taker_payment_args.secret_hash);
        let value = try_tx_fus!(wei_from_big_decimal(&taker_payment_args.amount, self.utxo.decimals));
        let secret_hash = Vec::from(taker_payment_args.secret_hash);
        let swap_contract_address = try_tx_fus!(taker_payment_args.swap_contract_address.try_to_address());

        let selfi = self.clone();
        let fut = async move {
            selfi
                .send_hash_time_locked_payment(id, value, time_lock, secret_hash, maker_addr, swap_contract_address)
                .await
        };
        Box::new(fut.boxed().compat())
    }

    #[inline]
    fn send_maker_spends_taker_payment(&self, maker_spends_payment_args: SpendPaymentArgs) -> TransactionFut {
        let payment_tx: UtxoTx =
            try_tx_fus!(deserialize(maker_spends_payment_args.other_payment_tx).map_err(|e| ERRL!("{:?}", e)));
        let swap_contract_address = try_tx_fus!(maker_spends_payment_args.swap_contract_address.try_to_address());
        let secret = maker_spends_payment_args.secret.to_vec();

        let selfi = self.clone();
        let fut = async move {
            selfi
                .spend_hash_time_locked_payment(payment_tx, swap_contract_address, secret)
                .await
        };
        Box::new(fut.boxed().compat())
    }

    #[inline]
    fn send_taker_spends_maker_payment(&self, taker_spends_payment_args: SpendPaymentArgs) -> TransactionFut {
        let payment_tx: UtxoTx =
            try_tx_fus!(deserialize(taker_spends_payment_args.other_payment_tx).map_err(|e| ERRL!("{:?}", e)));
        let secret = taker_spends_payment_args.secret.to_vec();
        let swap_contract_address = try_tx_fus!(taker_spends_payment_args.swap_contract_address.try_to_address());

        let selfi = self.clone();
        let fut = async move {
            selfi
                .spend_hash_time_locked_payment(payment_tx, swap_contract_address, secret)
                .await
        };
        Box::new(fut.boxed().compat())
    }

    #[inline]
    async fn send_taker_refunds_payment(&self, taker_refunds_payment_args: RefundPaymentArgs<'_>) -> TransactionResult {
        let payment_tx: UtxoTx =
            try_tx_s!(deserialize(taker_refunds_payment_args.payment_tx).map_err(|e| ERRL!("{:?}", e)));
        let swap_contract_address = try_tx_s!(taker_refunds_payment_args.swap_contract_address.try_to_address());

        self.refund_hash_time_locked_payment(swap_contract_address, payment_tx)
            .await
    }

    #[inline]
    async fn send_maker_refunds_payment(&self, maker_refunds_payment_args: RefundPaymentArgs<'_>) -> TransactionResult {
        let payment_tx: UtxoTx =
            try_tx_s!(deserialize(maker_refunds_payment_args.payment_tx).map_err(|e| ERRL!("{:?}", e)));
        let swap_contract_address = try_tx_s!(maker_refunds_payment_args.swap_contract_address.try_to_address());

        self.refund_hash_time_locked_payment(swap_contract_address, payment_tx)
            .await
    }

    #[inline]
    fn validate_fee(&self, validate_fee_args: ValidateFeeArgs<'_>) -> ValidatePaymentFut<()> {
        let fee_tx = validate_fee_args.fee_tx;
        let min_block_number = validate_fee_args.min_block_number;
        let fee_tx = match fee_tx {
            TransactionEnum::UtxoTx(tx) => tx,
            _ => panic!("Unexpected TransactionEnum"),
        };
        let fee_tx_hash = fee_tx.hash().reversed().into();
        let inputs_signed_by_pub = try_f!(check_all_utxo_inputs_signed_by_pub(
            fee_tx,
            validate_fee_args.expected_sender
        ));
        if !inputs_signed_by_pub {
            return Box::new(futures01::future::err(
                ValidatePaymentError::WrongPaymentTx("The dex fee was sent from wrong address".to_string()).into(),
            ));
        }
        let fee_addr = try_f!(self
            .contract_address_from_raw_pubkey(validate_fee_args.fee_addr)
            .map_to_mm(ValidatePaymentError::WrongPaymentTx));
        let expected_value = try_f!(wei_from_big_decimal(
            &validate_fee_args.dex_fee.fee_amount().into(),
            self.utxo.decimals
        ));

        let selfi = self.clone();
        let fut = async move {
            selfi
                .validate_fee_impl(fee_tx_hash, fee_addr, expected_value, min_block_number)
                .await
                .map_to_mm(ValidatePaymentError::WrongPaymentTx)
        };
        Box::new(fut.boxed().compat())
    }

    #[inline]
    fn validate_maker_payment(&self, input: ValidatePaymentInput) -> ValidatePaymentFut<()> {
        let payment_tx: UtxoTx = try_f!(deserialize(input.payment_tx.as_slice()));
        let sender = try_f!(self
            .contract_address_from_raw_pubkey(&input.other_pub)
            .map_to_mm(ValidatePaymentError::InvalidParameter));
        let swap_contract_address = try_f!(input
            .swap_contract_address
            .try_to_address()
            .map_to_mm(ValidatePaymentError::InvalidParameter));

        let time_lock = try_f!(input
            .time_lock
            .try_into()
            .map_to_mm(ValidatePaymentError::TimelockOverflow));
        let selfi = self.clone();
        let fut = async move {
            selfi
                .validate_payment(
                    payment_tx,
                    time_lock,
                    sender,
                    input.secret_hash,
                    input.amount,
                    swap_contract_address,
                )
                .await
        };
        Box::new(fut.boxed().compat())
    }

    #[inline]
    fn validate_taker_payment(&self, input: ValidatePaymentInput) -> ValidatePaymentFut<()> {
        let swap_contract_address = try_f!(input
            .swap_contract_address
            .try_to_address()
            .map_to_mm(ValidatePaymentError::InvalidParameter));
        let payment_tx: UtxoTx = try_f!(deserialize(input.payment_tx.as_slice()));
        let sender = try_f!(self
            .contract_address_from_raw_pubkey(&input.other_pub)
            .map_to_mm(ValidatePaymentError::InvalidParameter));
        let time_lock = try_f!(input
            .time_lock
            .try_into()
            .map_to_mm(ValidatePaymentError::TimelockOverflow));
        let selfi = self.clone();
        let fut = async move {
            selfi
                .validate_payment(
                    payment_tx,
                    time_lock,
                    sender,
                    input.secret_hash,
                    input.amount,
                    swap_contract_address,
                )
                .await
        };
        Box::new(fut.boxed().compat())
    }

    #[inline]
    fn check_if_my_payment_sent(
        &self,
        if_my_payment_sent_args: CheckIfMyPaymentSentArgs<'_>,
    ) -> Box<dyn Future<Item = Option<TransactionEnum>, Error = String> + Send> {
        let search_from_block = if_my_payment_sent_args.search_from_block;
        let swap_id = qrc20_swap_id(
            try_fus!(if_my_payment_sent_args.time_lock.try_into()),
            if_my_payment_sent_args.secret_hash,
        );
        let swap_contract_address = try_fus!(if_my_payment_sent_args.swap_contract_address.try_to_address());

        let selfi = self.clone();
        let fut = async move {
            selfi
                .check_if_my_payment_sent_impl(swap_contract_address, swap_id, search_from_block)
                .await
        };
        Box::new(fut.boxed().compat())
    }

    #[inline]
    async fn search_for_swap_tx_spend_my(
        &self,
        input: SearchForSwapTxSpendInput<'_>,
    ) -> Result<Option<FoundSwapTxSpend>, String> {
        let tx: UtxoTx = try_s!(deserialize(input.tx).map_err(|e| ERRL!("{:?}", e)));

        self.search_for_swap_tx_spend(
            try_s!(input.time_lock.try_into()),
            input.secret_hash,
            tx,
            input.search_from_block,
        )
        .await
    }

    async fn search_for_swap_tx_spend_other(
        &self,
        input: SearchForSwapTxSpendInput<'_>,
    ) -> Result<Option<FoundSwapTxSpend>, String> {
        let tx: UtxoTx = try_s!(deserialize(input.tx).map_err(|e| ERRL!("{:?}", e)));

        self.search_for_swap_tx_spend(
            try_s!(input.time_lock.try_into()),
            input.secret_hash,
            tx,
            input.search_from_block,
        )
        .await
    }

    #[inline]
    fn check_tx_signed_by_pub(&self, tx: &[u8], expected_pub: &[u8]) -> Result<bool, MmError<ValidatePaymentError>> {
        utxo_common::check_all_inputs_signed_by_pub(tx, expected_pub)
    }

    #[inline]
    async fn extract_secret(
        &self,
        secret_hash: &[u8],
        spend_tx: &[u8],
        _watcher_reward: bool,
    ) -> Result<Vec<u8>, String> {
        self.extract_secret_impl(secret_hash, spend_tx)
    }

    fn is_auto_refundable(&self) -> bool { false }

    async fn wait_for_htlc_refund(&self, _tx: &[u8], _locktime: u64) -> RefundResult<()> {
        MmError::err(RefundError::Internal(
            "wait_for_htlc_refund is not supported for this coin!".into(),
        ))
    }

    fn negotiate_swap_contract_addr(
        &self,
        other_side_address: Option<&[u8]>,
    ) -> Result<Option<BytesJson>, MmError<NegotiateSwapContractAddrErr>> {
        match other_side_address {
            Some(bytes) => {
                if bytes.len() != 20 {
                    return MmError::err(NegotiateSwapContractAddrErr::InvalidOtherAddrLen(bytes.into()));
                }
                let other_addr = H160::from_slice(bytes);
                if other_addr == self.swap_contract_address {
                    return Ok(Some(self.swap_contract_address.0.to_vec().into()));
                }

                if Some(other_addr) == self.fallback_swap_contract {
                    return Ok(self.fallback_swap_contract.map(|addr| addr.0.to_vec().into()));
                }
                MmError::err(NegotiateSwapContractAddrErr::UnexpectedOtherAddr(bytes.into()))
            },
            None => self
                .fallback_swap_contract
                .map(|addr| Some(addr.0.to_vec().into()))
                .ok_or_else(|| MmError::new(NegotiateSwapContractAddrErr::NoOtherAddrAndNoFallback)),
        }
    }

    fn derive_htlc_key_pair(&self, swap_unique_data: &[u8]) -> KeyPair {
        utxo_common::derive_htlc_key_pair(self.as_ref(), swap_unique_data)
    }

    fn derive_htlc_pubkey(&self, swap_unique_data: &[u8]) -> Vec<u8> {
        utxo_common::derive_htlc_pubkey(self, swap_unique_data)
    }

    #[inline]
    fn validate_other_pubkey(&self, raw_pubkey: &[u8]) -> MmResult<(), ValidateOtherPubKeyErr> {
        utxo_common::validate_other_pubkey(raw_pubkey)
    }

    async fn maker_payment_instructions(
        &self,
        _args: PaymentInstructionArgs<'_>,
    ) -> Result<Option<Vec<u8>>, MmError<PaymentInstructionsErr>> {
        Ok(None)
    }

    async fn taker_payment_instructions(
        &self,
        _args: PaymentInstructionArgs<'_>,
    ) -> Result<Option<Vec<u8>>, MmError<PaymentInstructionsErr>> {
        Ok(None)
    }

    fn validate_maker_payment_instructions(
        &self,
        _instructions: &[u8],
        _args: PaymentInstructionArgs,
    ) -> Result<PaymentInstructions, MmError<ValidateInstructionsErr>> {
        MmError::err(ValidateInstructionsErr::UnsupportedCoin(self.ticker().to_string()))
    }

    fn validate_taker_payment_instructions(
        &self,
        _instructions: &[u8],
        _args: PaymentInstructionArgs,
    ) -> Result<PaymentInstructions, MmError<ValidateInstructionsErr>> {
        MmError::err(ValidateInstructionsErr::UnsupportedCoin(self.ticker().to_string()))
    }
}

#[async_trait]
impl TakerSwapMakerCoin for Qrc20Coin {
    async fn on_taker_payment_refund_start(&self, _maker_payment: &[u8]) -> RefundResult<()> { Ok(()) }

    async fn on_taker_payment_refund_success(&self, _maker_payment: &[u8]) -> RefundResult<()> { Ok(()) }
}

#[async_trait]
impl MakerSwapTakerCoin for Qrc20Coin {
    async fn on_maker_payment_refund_start(&self, _taker_payment: &[u8]) -> RefundResult<()> { Ok(()) }

    async fn on_maker_payment_refund_success(&self, _taker_payment: &[u8]) -> RefundResult<()> { Ok(()) }
}

#[async_trait]
impl WatcherOps for Qrc20Coin {
    fn create_maker_payment_spend_preimage(
        &self,
        _maker_payment_tx: &[u8],
        _time_lock: u64,
        _maker_pub: &[u8],
        _secret_hash: &[u8],
        _swap_unique_data: &[u8],
    ) -> TransactionFut {
        unimplemented!();
    }

    fn send_maker_payment_spend_preimage(&self, _input: SendMakerPaymentSpendPreimageInput) -> TransactionFut {
        unimplemented!();
    }

    fn create_taker_payment_refund_preimage(
        &self,
        _taker_payment_tx: &[u8],
        _time_lock: u64,
        _maker_pub: &[u8],
        _secret_hash: &[u8],
        _swap_contract_address: &Option<BytesJson>,
        _swap_unique_data: &[u8],
    ) -> TransactionFut {
        unimplemented!();
    }

    fn send_taker_payment_refund_preimage(&self, _watcher_refunds_payment_args: RefundPaymentArgs) -> TransactionFut {
        unimplemented!();
    }

    fn watcher_validate_taker_fee(&self, _input: WatcherValidateTakerFeeInput) -> ValidatePaymentFut<()> {
        unimplemented!();
    }

    fn watcher_validate_taker_payment(&self, _input: WatcherValidatePaymentInput) -> ValidatePaymentFut<()> {
        unimplemented!();
    }

    fn taker_validates_payment_spend_or_refund(&self, _input: ValidateWatcherSpendInput) -> ValidatePaymentFut<()> {
        unimplemented!()
    }

    async fn watcher_search_for_swap_tx_spend(
        &self,
        _input: WatcherSearchForSwapTxSpendInput<'_>,
    ) -> Result<Option<FoundSwapTxSpend>, String> {
        unimplemented!();
    }

    async fn get_taker_watcher_reward(
        &self,
        _other_coin: &MmCoinEnum,
        _coin_amount: Option<BigDecimal>,
        _other_coin_amount: Option<BigDecimal>,
        _reward_amount: Option<BigDecimal>,
        _wait_until: u64,
    ) -> Result<WatcherReward, MmError<WatcherRewardError>> {
        unimplemented!()
    }

    async fn get_maker_watcher_reward(
        &self,
        _other_coin: &MmCoinEnum,
        _reward_amount: Option<BigDecimal>,
        _wait_until: u64,
    ) -> Result<Option<WatcherReward>, MmError<WatcherRewardError>> {
        unimplemented!()
    }
}

#[async_trait]
impl MarketCoinOps for Qrc20Coin {
    fn ticker(&self) -> &str { &self.utxo.conf.ticker }

    fn my_address(&self) -> MmResult<String, MyAddressError> { utxo_common::my_address(self) }

    fn get_public_key(&self) -> Result<String, MmError<UnexpectedDerivationMethod>> {
        let pubkey = utxo_common::my_public_key(self.as_ref())?;
        Ok(pubkey.to_string())
    }

    fn sign_message_hash(&self, message: &str) -> Option<[u8; 32]> {
        utxo_common::sign_message_hash(self.as_ref(), message)
    }

    fn sign_message(&self, message: &str) -> SignatureResult<String> {
        utxo_common::sign_message(self.as_ref(), message)
    }

    fn verify_message(&self, signature_base64: &str, message: &str, address: &str) -> VerificationResult<bool> {
        utxo_common::verify_message(self, signature_base64, message, address)
    }

    fn my_balance(&self) -> BalanceFut<CoinBalance> {
        let decimals = self.utxo.decimals;

        let coin = self.clone();
        let fut = async move {
            let my_address = coin
                .my_addr_as_contract_addr()
                .mm_err(|e| BalanceError::Internal(e.to_string()))?;
            let params = [Token::Address(my_address)];
            let contract_address = coin.contract_address;
            let tokens = coin
                .utxo
                .rpc_client
                .rpc_contract_call(ViewContractCallType::BalanceOf, &contract_address, &params)
                .compat()
                .await?;
            let spendable = match tokens.first() {
                Some(Token::Uint(bal)) => u256_to_big_decimal(*bal, decimals)?,
                _ => {
                    let error = format!("Expected U256 as balanceOf result but got {:?}", tokens);
                    return MmError::err(BalanceError::InvalidResponse(error));
                },
            };
            Ok(CoinBalance {
                spendable,
                unspendable: BigDecimal::from(0),
            })
        };
        Box::new(fut.boxed().compat())
    }

    fn base_coin_balance(&self) -> BalanceFut<BigDecimal> {
        // use standard UTXO my_balance implementation that returns Qtum balance instead of QRC20
        Box::new(utxo_common::my_balance(self.clone()).map(|CoinBalance { spendable, .. }| spendable))
    }

    fn platform_ticker(&self) -> &str { &self.0.platform }

    #[inline(always)]
    fn send_raw_tx(&self, tx: &str) -> Box<dyn Future<Item = String, Error = String> + Send> {
        utxo_common::send_raw_tx(&self.utxo, tx)
    }

    #[inline(always)]
    fn send_raw_tx_bytes(&self, tx: &[u8]) -> Box<dyn Future<Item = String, Error = String> + Send> {
        utxo_common::send_raw_tx_bytes(&self.utxo, tx)
    }

    #[inline(always)]
    async fn sign_raw_tx(&self, args: &SignRawTransactionRequest) -> RawTransactionResult {
        utxo_common::sign_raw_tx(self, args).await
    }

    fn wait_for_confirmations(&self, input: ConfirmPaymentInput) -> Box<dyn Future<Item = (), Error = String> + Send> {
        let tx: UtxoTx = try_fus!(deserialize(input.payment_tx.as_slice()).map_err(|e| ERRL!("{:?}", e)));
        let selfi = self.clone();
        let fut = async move {
            selfi
                .wait_for_confirmations_and_check_result(
                    tx,
                    input.confirmations,
                    input.requires_nota,
                    input.wait_until,
                    input.check_every,
                )
                .await
        };
        Box::new(fut.boxed().compat())
    }

    fn wait_for_htlc_tx_spend(&self, args: WaitForHTLCTxSpendArgs<'_>) -> TransactionFut {
        let tx: UtxoTx = try_tx_fus!(deserialize(args.tx_bytes).map_err(|e| ERRL!("{:?}", e)));

        let selfi = self.clone();
        let WaitForHTLCTxSpendArgs {
            check_every,
            from_block,
            wait_until,
            ..
        } = args;
        let fut = async move {
            selfi
                .wait_for_tx_spend_impl(tx, wait_until, from_block, check_every)
                .map_err(TransactionErr::Plain)
                .await
        };
        Box::new(fut.boxed().compat())
    }

    fn tx_enum_from_bytes(&self, bytes: &[u8]) -> Result<TransactionEnum, MmError<TxMarshalingErr>> {
        utxo_common::tx_enum_from_bytes(self.as_ref(), bytes)
    }

    fn current_block(&self) -> Box<dyn Future<Item = u64, Error = String> + Send> {
        utxo_common::current_block(&self.utxo)
    }

    fn display_priv_key(&self) -> Result<String, String> { utxo_common::display_priv_key(&self.utxo) }

    #[inline]
    fn min_tx_amount(&self) -> BigDecimal { BigDecimal::from(0) }

    #[inline]
    fn min_trading_vol(&self) -> MmNumber {
        let pow = self.utxo.decimals as u32;
        MmNumber::from(1) / MmNumber::from(10u64.pow(pow))
    }
}

#[async_trait]
impl MmCoin for Qrc20Coin {
    fn is_asset_chain(&self) -> bool { utxo_common::is_asset_chain(&self.utxo) }

    fn spawner(&self) -> CoinFutSpawner { CoinFutSpawner::new(&self.as_ref().abortable_system) }

    fn withdraw(&self, req: WithdrawRequest) -> WithdrawFut {
        Box::new(qrc20_withdraw(self.clone(), req).boxed().compat())
    }

    fn get_raw_transaction(&self, req: RawTransactionRequest) -> RawTransactionFut {
        Box::new(utxo_common::get_raw_transaction(&self.utxo, req).boxed().compat())
    }

    fn get_tx_hex_by_hash(&self, tx_hash: Vec<u8>) -> RawTransactionFut {
        Box::new(utxo_common::get_tx_hex_by_hash(&self.utxo, tx_hash).boxed().compat())
    }

    fn decimals(&self) -> u8 { utxo_common::decimals(&self.utxo) }

    fn convert_to_address(&self, from: &str, to_address_format: Json) -> Result<String, String> {
        qtum::QtumBasedCoin::convert_to_address(self, from, to_address_format)
    }

    fn validate_address(&self, address: &str) -> ValidateAddressResult { utxo_common::validate_address(self, address) }

    fn process_history_loop(&self, ctx: MmArc) -> Box<dyn Future<Item = (), Error = ()> + Send> {
        Box::new(self.clone().history_loop(ctx).map(|_| Ok(())).boxed().compat())
    }

    fn history_sync_status(&self) -> HistorySyncState { utxo_common::history_sync_status(&self.utxo) }

    /// This method is called to check our QTUM balance.
    fn get_trade_fee(&self) -> Box<dyn Future<Item = TradeFee, Error = String> + Send> {
        // `erc20Payment` may require two `approve` contract calls in worst case,
        let gas_fee = (2 * QRC20_GAS_LIMIT_DEFAULT + QRC20_PAYMENT_GAS_LIMIT) * QRC20_GAS_PRICE_DEFAULT;

        let selfi = self.clone();
        let fut = async move {
            let fee = try_s!(selfi.get_qrc20_tx_fee(gas_fee).await);
            Ok(TradeFee {
                coin: selfi.platform.clone(),
                amount: big_decimal_from_sat(fee as i64, selfi.utxo.decimals).into(),
                paid_from_trading_vol: false,
            })
        };
        Box::new(fut.boxed().compat())
    }

    async fn get_sender_trade_fee(
        &self,
        value: TradePreimageValue,
        stage: FeeApproxStage,
    ) -> TradePreimageResult<TradeFee> {
        let decimals = self.utxo.decimals;
        // pass the dummy params
        let timelock = now_sec_u32();
        let secret_hash = vec![0; 20];
        let swap_id = qrc20_swap_id(timelock, &secret_hash);
        let receiver_addr = H160::default();
        // we can avoid the requesting balance, because it doesn't affect the total fee
        let my_balance = U256::max_value();
        let value = match value {
            TradePreimageValue::Exact(value) | TradePreimageValue::UpperBound(value) => {
                wei_from_big_decimal(&value, decimals)?
            },
        };

        let erc20_payment_fee = {
            let erc20_payment_outputs = self
                .generate_swap_payment_outputs(
                    my_balance,
                    swap_id.clone(),
                    value,
                    timelock,
                    secret_hash.clone(),
                    receiver_addr,
                    self.swap_contract_address,
                )
                .await?;
            self.preimage_trade_fee_required_to_send_outputs(erc20_payment_outputs, &stage)
                .await?
        };

        let sender_refund_fee = {
            let sender_refund_output =
                self.sender_refund_output(&self.swap_contract_address, swap_id, value, secret_hash, receiver_addr)?;
            self.preimage_trade_fee_required_to_send_outputs(vec![sender_refund_output], &stage)
                .await?
        };

        let total_fee = erc20_payment_fee + sender_refund_fee;
        Ok(TradeFee {
            coin: self.platform.clone(),
            amount: total_fee.into(),
            paid_from_trading_vol: false,
        })
    }

    fn get_receiver_trade_fee(&self, stage: FeeApproxStage) -> TradePreimageFut<TradeFee> {
        let selfi = self.clone();
        let fut = async move {
            // pass the dummy params
            let timelock = now_sec_u32();
            let secret = vec![0; 32];
            let swap_id = qrc20_swap_id(timelock, &secret[0..20]);
            let sender_addr = H160::default();
            // get the max available value that we can pass into the contract call params
            // see `generate_contract_call_script_pubkey`
            let value = u64::MAX.into();
            let output =
                selfi.receiver_spend_output(&selfi.swap_contract_address, swap_id, value, secret, sender_addr)?;

            let total_fee = selfi
                .preimage_trade_fee_required_to_send_outputs(vec![output], &stage)
                .await?;
            Ok(TradeFee {
                coin: selfi.platform.clone(),
                amount: total_fee.into(),
                paid_from_trading_vol: false,
            })
        };
        Box::new(fut.boxed().compat())
    }

    async fn get_fee_to_send_taker_fee(
        &self,
        dex_fee_amount: DexFee,
        stage: FeeApproxStage,
    ) -> TradePreimageResult<TradeFee> {
        let amount = wei_from_big_decimal(&dex_fee_amount.fee_amount().into(), self.utxo.decimals)?;

        // pass the dummy params
        let to_addr = H160::default();
        let transfer_output =
            self.transfer_output(to_addr, amount, QRC20_GAS_LIMIT_DEFAULT, QRC20_GAS_PRICE_DEFAULT)?;

        let total_fee = self
            .preimage_trade_fee_required_to_send_outputs(vec![transfer_output], &stage)
            .await?;

        Ok(TradeFee {
            coin: self.platform.clone(),
            amount: total_fee.into(),
            paid_from_trading_vol: false,
        })
    }

    fn required_confirmations(&self) -> u64 { utxo_common::required_confirmations(&self.utxo) }

    fn requires_notarization(&self) -> bool { utxo_common::requires_notarization(&self.utxo) }

    fn set_required_confirmations(&self, confirmations: u64) {
        utxo_common::set_required_confirmations(&self.utxo, confirmations)
    }

    fn set_requires_notarization(&self, requires_nota: bool) {
        utxo_common::set_requires_notarization(&self.utxo, requires_nota)
    }

    fn swap_contract_address(&self) -> Option<BytesJson> {
        Some(BytesJson::from(self.swap_contract_address.0.as_ref()))
    }

    fn fallback_swap_contract(&self) -> Option<BytesJson> {
        self.fallback_swap_contract.map(|a| BytesJson::from(a.0.as_ref()))
    }

    fn mature_confirmations(&self) -> Option<u32> { Some(self.utxo.conf.mature_confirmations) }

    fn coin_protocol_info(&self, _amount_to_receive: Option<MmNumber>) -> Vec<u8> {
        utxo_common::coin_protocol_info(self)
    }

    fn is_coin_protocol_supported(
        &self,
        info: &Option<Vec<u8>>,
        _amount_to_send: Option<MmNumber>,
        _locktime: u64,
        _is_maker: bool,
    ) -> bool {
        utxo_common::is_coin_protocol_supported(self, info)
    }

    fn on_disabled(&self) -> Result<(), AbortedError> { AbortableSystem::abort_all(&self.as_ref().abortable_system) }

    fn on_token_deactivated(&self, _ticker: &str) {}
}

pub fn qrc20_swap_id(time_lock: u32, secret_hash: &[u8]) -> Vec<u8> {
    let mut input = vec![];
    input.extend_from_slice(&time_lock.to_le_bytes());
    input.extend_from_slice(secret_hash);
    sha256(&input).to_vec()
}

pub fn contract_addr_into_rpc_format(address: &H160) -> H160Json { H160Json::from(address.0) }

#[derive(Clone, Debug, Deserialize, PartialEq, Serialize)]
pub struct Qrc20FeeDetails {
    /// Coin name
    pub coin: String,
    /// Standard UTXO miner fee based on transaction size
    pub miner_fee: BigDecimal,
    /// Gas limit in satoshi.
    pub gas_limit: u64,
    /// Gas price in satoshi.
    pub gas_price: u64,
    /// Total used gas.
    pub total_gas_fee: BigDecimal,
}

async fn qrc20_withdraw(coin: Qrc20Coin, req: WithdrawRequest) -> WithdrawResult {
    let to_addr = UtxoAddress::from_legacyaddress(&req.to, &coin.as_ref().conf.address_prefixes)
        .map_to_mm(WithdrawError::InvalidAddress)?;
    let conf = &coin.utxo.conf;
    if to_addr.script_type != AddressScriptType::P2PKH {
        let error = "QRC20 can be sent to P2PKH addresses only".to_owned();
        return MmError::err(WithdrawError::InvalidAddress(error));
    }

    let _utxo_lock = UTXO_LOCK.lock().await;

    let qrc20_balance = coin.my_spendable_balance().compat().await?;

    // the qrc20_amount_sat is used only within smart contract calls
    let (qrc20_amount_sat, qrc20_amount) = if req.max {
        let amount = wei_from_big_decimal(&qrc20_balance, coin.utxo.decimals)?;
        if amount.is_zero() {
            return MmError::err(WithdrawError::ZeroBalanceToWithdrawMax);
        }
        (amount, qrc20_balance.clone())
    } else {
        let amount_sat = wei_from_big_decimal(&req.amount, coin.utxo.decimals)?;
        if req.amount > qrc20_balance {
            return MmError::err(WithdrawError::NotSufficientBalance {
                coin: coin.ticker().to_owned(),
                available: qrc20_balance,
                required: req.amount,
            });
        }
        (amount_sat, req.amount)
    };

    let (gas_limit, gas_price) = match req.fee {
        Some(WithdrawFee::Qrc20Gas { gas_limit, gas_price }) => (gas_limit, gas_price),
        Some(fee_policy) => {
            let error = format!("Expected 'Qrc20Gas' fee type, found {:?}", fee_policy);
            return MmError::err(WithdrawError::InvalidFeePolicy(error));
        },
        None => (QRC20_GAS_LIMIT_DEFAULT, QRC20_GAS_PRICE_DEFAULT),
    };

    // [`Qrc20Coin::transfer_output`] shouldn't fail if the arguments are correct
    let contract_addr = qtum::contract_addr_from_utxo_addr(to_addr.clone())?;
    let transfer_output = coin.transfer_output(contract_addr, qrc20_amount_sat, gas_limit, gas_price)?;
    let outputs = vec![transfer_output];

    let GenerateQrc20TxResult {
        signed,
        miner_fee,
        gas_fee,
    } = coin
        .generate_qrc20_transaction(outputs)
        .await
        .mm_err(|gen_tx_error| gen_tx_error.into_withdraw_error(coin.platform.clone(), coin.utxo.decimals))?;

    let my_address = coin.utxo.derivation_method.single_addr_or_err()?;
    let received_by_me = if to_addr == *my_address {
        qrc20_amount.clone()
    } else {
        0.into()
    };
    let my_balance_change = &received_by_me - &qrc20_amount;

    // [`MarketCoinOps::my_address`] and [`UtxoCommonOps::display_address`] shouldn't fail
    let my_address_string = coin.my_address()?;
    let to_address = to_addr.display_address().map_to_mm(WithdrawError::InternalError)?;

    let fee_details = Qrc20FeeDetails {
        // QRC20 fees are paid in base platform currency (in particular Qtum)
        coin: coin.platform.clone(),
        miner_fee: utxo_common::big_decimal_from_sat(miner_fee as i64, coin.utxo.decimals),
        gas_limit,
        gas_price,
        total_gas_fee: utxo_common::big_decimal_from_sat(gas_fee as i64, coin.utxo.decimals),
    };
    Ok(TransactionDetails {
        from: vec![my_address_string],
        to: vec![to_address],
        total_amount: qrc20_amount.clone(),
        spent_by_me: qrc20_amount,
        received_by_me,
        my_balance_change,
        tx_hash: signed.hash().reversed().to_vec().to_tx_hash(),
        tx_hex: serialize(&signed).into(),
        fee_details: Some(fee_details.into()),
        block_height: 0,
        coin: conf.ticker.clone(),
        internal_id: vec![].into(),
        timestamp: now_sec(),
        kmd_rewards: None,
        transaction_type: TransactionType::StandardTransfer,
        memo: None,
    })
}

/// Parse the given topic to `H160` address.
fn address_from_log_topic(topic: &str) -> Result<H160, String> {
    if topic.len() != 64 {
        return ERR!(
            "Topic {:?} is expected to be H256 encoded topic (with length of 64)",
            topic
        );
    }

    // skip the first 24 characters to parse the last 40 characters to H160.
    // https://github.com/qtumproject/qtum-electrum/blob/v4.0.2/electrum/wallet.py#L2112
    let hash = try_s!(H160Json::from_str(&topic[24..]));
    Ok(hash.0.into())
}

fn address_to_log_topic(address: &H160) -> String {
    let zeros = std::str::from_utf8(&[b'0'; 24]).expect("Expected a valid str from slice of '0' chars");
    let mut topic = format!("{:02x}", address);
    topic.insert_str(0, zeros);
    topic
}

pub struct TransferEventDetails {
    contract_address: H160,
    amount: U256,
    sender: H160,
    receiver: H160,
}

fn transfer_event_from_log(log: &LogEntry) -> Result<TransferEventDetails, String> {
    let contract_address = if log.address.starts_with("0x") {
        try_s!(qtum::contract_addr_from_str(&log.address))
    } else {
        let address = format!("0x{}", log.address);
        try_s!(qtum::contract_addr_from_str(&address))
    };

    if log.topics.len() != 3 {
        return ERR!("'Transfer' event must have 3 topics, found, {}", log.topics.len());
    }

    // https://github.com/qtumproject/qtum-electrum/blob/v4.0.2/electrum/wallet.py#L2111
    let amount = try_s!(U256::from_str(&log.data));

    // https://github.com/qtumproject/qtum-electrum/blob/v4.0.2/electrum/wallet.py#L2112
    let sender = try_s!(address_from_log_topic(&log.topics[1]));
    // https://github.com/qtumproject/qtum-electrum/blob/v4.0.2/electrum/wallet.py#L2113
    let receiver = try_s!(address_from_log_topic(&log.topics[2]));
    Ok(TransferEventDetails {
        contract_address,
        amount,
        sender,
        receiver,
    })
}<|MERGE_RESOLUTION|>--- conflicted
+++ resolved
@@ -11,15 +11,9 @@
                                 UtxoFieldsWithGlobalHDBuilder, UtxoFieldsWithHardwareWalletBuilder,
                                 UtxoFieldsWithIguanaSecretBuilder};
 use crate::utxo::utxo_common::{self, big_decimal_from_sat, check_all_utxo_inputs_signed_by_pub, UtxoTxBuilder};
-<<<<<<< HEAD
-use crate::utxo::{output_script, qtum, ActualTxFee, AdditionalTxData, AddrFromStrError, BroadcastTxErr, FeePolicy,
-                  GenerateTxError, GetUtxoListOps, HistoryUtxoTx, HistoryUtxoTxMap, MatureUnspentList,
-                  RecentlySpentOutPointsGuard, UtxoActivationParams, UtxoAddressFormat, UtxoCoinFields, UtxoCommonOps,
-=======
 use crate::utxo::{qtum, ActualTxFee, AdditionalTxData, AddrFromStrError, BroadcastTxErr, FeePolicy, GenerateTxError,
                   GetUtxoListOps, HistoryUtxoTx, HistoryUtxoTxMap, MatureUnspentList, RecentlySpentOutPointsGuard,
                   UnsupportedAddr, UtxoActivationParams, UtxoAddressFormat, UtxoCoinFields, UtxoCommonOps,
->>>>>>> fc95ef3e
                   UtxoFromLegacyReqErr, UtxoTx, UtxoTxBroadcastOps, UtxoTxGenerationOps, VerboseTransactionFrom,
                   UTXO_LOCK};
 use crate::{BalanceError, BalanceFut, CheckIfMyPaymentSentArgs, CoinBalance, CoinFutSpawner, ConfirmPaymentInput,
@@ -547,13 +541,9 @@
         let my_address = self.utxo.derivation_method.single_addr_or_err()?;
         let key_pair = self.utxo.priv_key_policy.activated_key_or_err()?;
 
-<<<<<<< HEAD
-        let prev_script = output_script(my_address);
-=======
         let prev_script = self
             .script_for_address(my_address)
             .map_err(|e| Qrc20GenTxError::InvalidAddress(e.to_string()))?;
->>>>>>> fc95ef3e
         let signed = sign_tx(
             unsigned,
             key_pair,
@@ -685,7 +675,7 @@
         utxo_common::checked_address_from_str(self, address)
     }
 
-    fn script_for_address(&self, address: &Address) -> MmResult<Script, UnsupportedAddr> {
+    fn script_for_address(&self, address: &UtxoAddress) -> MmResult<Script, UnsupportedAddr> {
         utxo_common::get_script_for_address(self.as_ref(), address)
     }
 
