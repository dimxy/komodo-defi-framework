--- conflicted
+++ resolved
@@ -16,22 +16,6 @@
     UtxoCoinBuilder, UtxoCoinBuilderCommonOps,
 };
 use crate::utxo::utxo_common::{self, big_decimal_from_sat, check_all_utxo_inputs_signed_by_pub, UtxoTxBuilder};
-<<<<<<< HEAD
-use crate::utxo::{qtum, ActualFeeRate, AddrFromStrError, BroadcastTxErr, FeePolicy, GenerateTxError, GetUtxoListOps,
-                  HistoryUtxoTx, HistoryUtxoTxMap, MatureUnspentList, RecentlySpentOutPointsGuard, UnsupportedAddr,
-                  UtxoActivationParams, UtxoAddressFormat, UtxoCoinFields, UtxoCommonOps, UtxoFromLegacyReqErr,
-                  UtxoTx, UtxoTxBroadcastOps, UtxoTxGenerationOps, VerboseTransactionFrom, UTXO_LOCK};
-use crate::{BalanceError, BalanceFut, CheckIfMyPaymentSentArgs, CoinBalance, ConfirmPaymentInput, DexFee,
-            FeeApproxStage, FoundSwapTxSpend, HistorySyncState, IguanaPrivKey, MarketCoinOps, MmCoin,
-            NegotiateSwapContractAddrErr, PrivKeyBuildPolicy, PrivKeyPolicyNotAllowed, RawTransactionFut,
-            RawTransactionRequest, RawTransactionResult, RefundPaymentArgs, SearchForSwapTxSpendInput,
-            SendPaymentArgs, SignRawTransactionRequest, SignatureResult, SpendPaymentArgs, SwapOps, TradeFee,
-            TradePreimageError, TradePreimageFut, TradePreimageResult, TradePreimageValue, TransactionData,
-            TransactionDetails, TransactionEnum, TransactionErr, TransactionResult, TransactionType, TxMarshalingErr,
-            UnexpectedDerivationMethod, ValidateAddressResult, ValidateFeeArgs, ValidateOtherPubKeyErr,
-            ValidatePaymentInput, VerificationResult, WaitForHTLCTxSpendArgs, WatcherOps, WeakSpawner, WithdrawError,
-            WithdrawFee, WithdrawFut, WithdrawRequest, WithdrawResult};
-=======
 use crate::utxo::{
     qtum, ActualFeeRate, AddrFromStrError, BroadcastTxErr, FeePolicy, GenerateTxError, GetUtxoListOps, HistoryUtxoTx,
     HistoryUtxoTxMap, MatureUnspentList, RecentlySpentOutPointsGuard, UnsupportedAddr, UtxoActivationParams,
@@ -39,18 +23,16 @@
     UtxoTxGenerationOps, VerboseTransactionFrom, UTXO_LOCK,
 };
 use crate::{
-    BalanceError, BalanceFut, CheckIfMyPaymentSentArgs, CoinBalance, ConfirmPaymentInput, DexFee, Eip1559Ops,
-    FeeApproxStage, FoundSwapTxSpend, HistorySyncState, IguanaPrivKey, MarketCoinOps, MmCoin,
-    NegotiateSwapContractAddrErr, PrivKeyBuildPolicy, PrivKeyPolicyNotAllowed, RawTransactionFut,
-    RawTransactionRequest, RawTransactionResult, RefundPaymentArgs, SearchForSwapTxSpendInput, SendPaymentArgs,
-    SignRawTransactionRequest, SignatureResult, SpendPaymentArgs, SwapOps, SwapTxFeePolicy, TradeFee,
-    TradePreimageError, TradePreimageFut, TradePreimageResult, TradePreimageValue, TransactionData, TransactionDetails,
-    TransactionEnum, TransactionErr, TransactionResult, TransactionType, TxMarshalingErr, UnexpectedDerivationMethod,
-    ValidateAddressResult, ValidateFeeArgs, ValidateOtherPubKeyErr, ValidatePaymentInput, VerificationResult,
-    WaitForHTLCTxSpendArgs, WatcherOps, WeakSpawner, WithdrawError, WithdrawFee, WithdrawFut, WithdrawRequest,
-    WithdrawResult,
+    BalanceError, BalanceFut, CheckIfMyPaymentSentArgs, CoinBalance, ConfirmPaymentInput, DexFee, FeeApproxStage,
+    FoundSwapTxSpend, HistorySyncState, IguanaPrivKey, MarketCoinOps, MmCoin, NegotiateSwapContractAddrErr,
+    PrivKeyBuildPolicy, PrivKeyPolicyNotAllowed, RawTransactionFut, RawTransactionRequest, RawTransactionResult,
+    RefundPaymentArgs, SearchForSwapTxSpendInput, SendPaymentArgs, SignRawTransactionRequest, SignatureResult,
+    SpendPaymentArgs, SwapOps, TradeFee, TradePreimageError, TradePreimageFut, TradePreimageResult, TradePreimageValue,
+    TransactionData, TransactionDetails, TransactionEnum, TransactionErr, TransactionResult, TransactionType,
+    TxMarshalingErr, UnexpectedDerivationMethod, ValidateAddressResult, ValidateFeeArgs, ValidateOtherPubKeyErr,
+    ValidatePaymentInput, VerificationResult, WaitForHTLCTxSpendArgs, WatcherOps, WeakSpawner, WithdrawError,
+    WithdrawFee, WithdrawFut, WithdrawRequest, WithdrawResult,
 };
->>>>>>> 9a2f74ed
 use async_trait::async_trait;
 use bitcrypto::{dhash160, sha256, sign_message_hash};
 use chain::TransactionOutput;
@@ -1643,15 +1625,4 @@
         sender,
         receiver,
     })
-<<<<<<< HEAD
-=======
-}
-
-impl Eip1559Ops for Qrc20Coin {
-    fn get_swap_transaction_fee_policy(&self) -> SwapTxFeePolicy {
-        SwapTxFeePolicy::Unsupported
-    }
-
-    fn set_swap_transaction_fee_policy(&self, _swap_txfee_policy: SwapTxFeePolicy) {}
->>>>>>> 9a2f74ed
 }