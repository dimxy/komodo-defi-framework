--- conflicted
+++ resolved
@@ -130,7 +130,6 @@
     use super::*;
     use crate::coin_balance::HDWalletBalanceOps;
     use crate::hd_wallet::{HDAccountOps, HDWalletCoinOps, HDWalletOps};
-    use crate::utxo::UtxoCommonOps;
     use crate::CoinWithDerivationMethod;
     use keys::Address;
     use std::collections::HashSet;
@@ -142,16 +141,8 @@
         params: ScanAddressesParams,
     ) -> MmResult<ScanAddressesResponse, HDAccountBalanceRpcError>
     where
-<<<<<<< HEAD
         Coin: CoinWithDerivationMethod + HDWalletBalanceOps + Sync,
-        <Coin as HDWalletCoinOps>::Address: fmt::Display,
-=======
-        Coin: UtxoCommonOps
-            + CoinWithDerivationMethod<HDWallet = <Coin as HDWalletCoinOps>::HDWallet>
-            + HDWalletBalanceOps
-            + Sync,
-        HashSet<<Coin as HDWalletCoinOps>::Address>: From<HashSet<keys::Address>>,
->>>>>>> 8635ed94
+        HashSet<<Coin as HDWalletCoinOps>::Address>: From<HashSet<Address>>,
     {
         let hd_wallet = coin.derivation_method().hd_wallet_or_err()?;
 
