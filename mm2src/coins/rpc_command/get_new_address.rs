use crate::coin_balance::HDAddressBalance;
use crate::hd_wallet::{AddressDerivingError, ConfirmAddressStatus, HDConfirmAddress, HDConfirmAddressError,
                       InvalidBip44ChainError, NewAddressDeriveConfirmError, NewAddressDerivingError,
                       RpcTaskConfirmAddress};
use crate::{lp_coinfind_or_err, BalanceError, CoinFindError, CoinsContext, MmCoinEnum, UnexpectedDerivationMethod};
use async_trait::async_trait;
use common::{HttpStatusCode, SuccessResponse};
use crypto::hw_rpc_task::{HwConnectStatuses, HwRpcTaskAwaitingStatus, HwRpcTaskUserAction, HwRpcTaskUserActionRequest};
use crypto::{from_hw_error, Bip44Chain, HwError, HwRpcError, WithHwRpcError};
use derive_more::Display;
use enum_derives::EnumFromTrait;
use http::StatusCode;
use mm2_core::mm_ctx::MmArc;
use mm2_err_handle::prelude::*;
use rpc_task::rpc_common::{CancelRpcTaskError, CancelRpcTaskRequest, InitRpcTaskResponse, RpcTaskStatusError,
                           RpcTaskStatusRequest, RpcTaskUserActionError};
use rpc_task::{RpcTask, RpcTaskError, RpcTaskHandleShared, RpcTaskManager, RpcTaskManagerShared, RpcTaskStatus,
               RpcTaskTypes};
use std::time::Duration;

pub type GetNewAddressUserAction = HwRpcTaskUserAction;
pub type GetNewAddressAwaitingStatus = HwRpcTaskAwaitingStatus;
pub type GetNewAddressTaskManager = RpcTaskManager<InitGetNewAddressTask>;
pub type GetNewAddressTaskManagerShared = RpcTaskManagerShared<InitGetNewAddressTask>;
pub type GetNewAddressTaskHandleShared = RpcTaskHandleShared<InitGetNewAddressTask>;
pub type GetNewAddressRpcTaskStatus = RpcTaskStatus<
    GetNewAddressResponse,
    GetNewAddressRpcError,
    GetNewAddressInProgressStatus,
    GetNewAddressAwaitingStatus,
>;

#[derive(Clone, Debug, Display, EnumFromTrait, PartialEq, Serialize, SerializeErrorType)]
#[serde(tag = "error_type", content = "error_data")]
pub enum GetNewAddressRpcError {
    #[display(fmt = "Hardware Wallet context is not initialized")]
    HwContextNotInitialized,
    #[display(fmt = "No such coin {coin}")]
    NoSuchCoin { coin: String },
    #[display(fmt = "RPC 'task' is awaiting '{expected}' user action")]
    UnexpectedUserAction { expected: String },
    #[display(fmt = "Coin is expected to be activated with the HD wallet derivation method")]
    CoinIsActivatedNotWithHDWallet,
    #[display(fmt = "HD account '{account_id}' is not activated")]
    UnknownAccount { account_id: u32 },
    #[display(fmt = "Coin doesn't support the given BIP44 chain: {chain:?}")]
    InvalidBip44Chain { chain: Bip44Chain },
    #[display(fmt = "Error deriving an address: {_0}")]
    ErrorDerivingAddress(String),
    #[display(fmt = "Addresses limit reached. Max number of addresses: {max_addresses_number}")]
    AddressLimitReached { max_addresses_number: u32 },
    #[display(fmt = "Empty addresses limit reached. Gap limit: {gap_limit}")]
    EmptyAddressesLimitReached { gap_limit: u32 },
    #[display(fmt = "Electrum/Native RPC invalid response: {_0}")]
    RpcInvalidResponse(String),
    #[display(fmt = "HD wallet storage error: {_0}")]
    WalletStorageError(String),
    #[display(fmt = "Failed scripthash subscription. Error: {_0}")]
    FailedScripthashSubscription(String),
    #[from_trait(WithTimeout::timeout)]
    #[display(fmt = "RPC timed out {_0:?}")]
    Timeout(Duration),
    #[from_trait(WithHwRpcError::hw_rpc_error)]
    HwError(HwRpcError),
    #[display(fmt = "Transport: {_0}")]
    Transport(String),
    #[from_trait(WithInternal::internal)]
    #[display(fmt = "Internal: {_0}")]
    Internal(String),
}

impl From<BalanceError> for GetNewAddressRpcError {
    fn from(e: BalanceError) -> Self {
        match e {
            BalanceError::Transport(transport) => GetNewAddressRpcError::Transport(transport),
            BalanceError::InvalidResponse(rpc) => GetNewAddressRpcError::RpcInvalidResponse(rpc),
            BalanceError::UnexpectedDerivationMethod(der_path) => GetNewAddressRpcError::from(der_path),
            BalanceError::WalletStorageError(internal) | BalanceError::Internal(internal) => {
                GetNewAddressRpcError::Internal(internal)
            },
        }
    }
}

impl From<UnexpectedDerivationMethod> for GetNewAddressRpcError {
    fn from(e: UnexpectedDerivationMethod) -> Self {
        match e {
            UnexpectedDerivationMethod::ExpectedHDWallet => GetNewAddressRpcError::CoinIsActivatedNotWithHDWallet,
            unexpected_error => GetNewAddressRpcError::Internal(unexpected_error.to_string()),
        }
    }
}

impl From<CoinFindError> for GetNewAddressRpcError {
    fn from(e: CoinFindError) -> Self {
        match e {
            CoinFindError::NoSuchCoin { coin } => GetNewAddressRpcError::NoSuchCoin { coin },
        }
    }
}

impl From<InvalidBip44ChainError> for GetNewAddressRpcError {
    fn from(e: InvalidBip44ChainError) -> Self { GetNewAddressRpcError::InvalidBip44Chain { chain: e.chain } }
}

impl From<NewAddressDerivingError> for GetNewAddressRpcError {
    fn from(e: NewAddressDerivingError) -> Self {
        match e {
            NewAddressDerivingError::AddressLimitReached { max_addresses_number } => {
                GetNewAddressRpcError::AddressLimitReached { max_addresses_number }
            },
            NewAddressDerivingError::InvalidBip44Chain { chain } => GetNewAddressRpcError::InvalidBip44Chain { chain },
            NewAddressDerivingError::Bip32Error(bip32) => GetNewAddressRpcError::Internal(bip32.to_string()),
            NewAddressDerivingError::WalletStorageError(storage) => {
                GetNewAddressRpcError::WalletStorageError(storage.to_string())
            },
            NewAddressDerivingError::Internal(internal) => GetNewAddressRpcError::Internal(internal),
        }
    }
}

impl From<AddressDerivingError> for GetNewAddressRpcError {
    fn from(e: AddressDerivingError) -> Self {
        match e {
            AddressDerivingError::InvalidBip44Chain { chain } => GetNewAddressRpcError::InvalidBip44Chain { chain },
            AddressDerivingError::Bip32Error(bip32) => GetNewAddressRpcError::ErrorDerivingAddress(bip32.to_string()),
            AddressDerivingError::Internal(internal) => GetNewAddressRpcError::Internal(internal),
        }
    }
}

impl From<NewAddressDeriveConfirmError> for GetNewAddressRpcError {
    fn from(e: NewAddressDeriveConfirmError) -> Self {
        match e {
            NewAddressDeriveConfirmError::DeriveError(derive) => GetNewAddressRpcError::from(derive),
            NewAddressDeriveConfirmError::ConfirmError(confirm) => GetNewAddressRpcError::from(confirm),
        }
    }
}

impl From<HDConfirmAddressError> for GetNewAddressRpcError {
    fn from(e: HDConfirmAddressError) -> Self {
        match e {
            HDConfirmAddressError::HwContextNotInitialized => GetNewAddressRpcError::HwContextNotInitialized,
            HDConfirmAddressError::RpcTaskError(rpc) => GetNewAddressRpcError::from(rpc),
            HDConfirmAddressError::HardwareWalletError(hw) => GetNewAddressRpcError::from(hw),
            HDConfirmAddressError::InvalidAddress { expected, found } => GetNewAddressRpcError::Internal(format!(
                "Confirmation address mismatched: expected '{expected}, found '{found}''"
            )),
            HDConfirmAddressError::Internal(internal) => GetNewAddressRpcError::Internal(internal),
        }
    }
}

impl From<HwError> for GetNewAddressRpcError {
    fn from(e: HwError) -> Self { from_hw_error(e) }
}

impl From<RpcTaskError> for GetNewAddressRpcError {
    fn from(e: RpcTaskError) -> Self {
        let error = e.to_string();
        match e {
            RpcTaskError::Cancelled => GetNewAddressRpcError::Internal("Cancelled".to_owned()),
            RpcTaskError::Timeout(timeout) => GetNewAddressRpcError::Timeout(timeout),
            RpcTaskError::NoSuchTask(_) | RpcTaskError::UnexpectedTaskStatus { .. } => {
                GetNewAddressRpcError::Internal(error)
            },
            RpcTaskError::UnexpectedUserAction { expected } => GetNewAddressRpcError::UnexpectedUserAction { expected },
            RpcTaskError::Internal(internal) => GetNewAddressRpcError::Internal(internal),
        }
    }
}

impl HttpStatusCode for GetNewAddressRpcError {
    fn status_code(&self) -> StatusCode {
        match self {
            GetNewAddressRpcError::HwContextNotInitialized
            | GetNewAddressRpcError::NoSuchCoin { .. }
            | GetNewAddressRpcError::UnexpectedUserAction { .. }
            | GetNewAddressRpcError::CoinIsActivatedNotWithHDWallet
            | GetNewAddressRpcError::UnknownAccount { .. }
            | GetNewAddressRpcError::InvalidBip44Chain { .. }
            | GetNewAddressRpcError::ErrorDerivingAddress(_)
            | GetNewAddressRpcError::AddressLimitReached { .. }
            | GetNewAddressRpcError::EmptyAddressesLimitReached { .. } => StatusCode::BAD_REQUEST,
            GetNewAddressRpcError::Transport(_)
            | GetNewAddressRpcError::RpcInvalidResponse(_)
            | GetNewAddressRpcError::WalletStorageError(_)
            | GetNewAddressRpcError::FailedScripthashSubscription(_)
            | GetNewAddressRpcError::HwError(_)
            | GetNewAddressRpcError::Internal(_) => StatusCode::INTERNAL_SERVER_ERROR,
            GetNewAddressRpcError::Timeout(_) => StatusCode::REQUEST_TIMEOUT,
        }
    }
}

#[derive(Deserialize, Clone)]
pub struct GetNewAddressRequest {
    coin: String,
    #[serde(flatten)]
    params: GetNewAddressParams,
}

#[derive(Clone, Deserialize)]
pub struct GetNewAddressParams {
    pub(crate) account_id: u32,
    pub(crate) chain: Option<Bip44Chain>,
    // The max number of empty addresses in a row.
    // If there are more or equal to the `gap_limit` last empty addresses in a row,
    // we'll not allow to generate new address.
    pub(crate) gap_limit: Option<u32>,
}

#[derive(Clone, Debug, Serialize)]
pub struct GetNewAddressResponse {
    new_address: HDAddressBalance,
}

#[derive(Clone, Serialize)]
pub enum GetNewAddressInProgressStatus {
    Preparing,
    RequestingAccountBalance,
    Finishing,
    /// The following statuses don't require the user to send `UserAction`,
    /// but they tell the user that he should confirm/decline the operation on his device.
    WaitingForTrezorToConnect,
    FollowHwDeviceInstructions,
    ConfirmAddress {
        expected_address: String,
    },
}

impl ConfirmAddressStatus for GetNewAddressInProgressStatus {
    fn confirm_addr_status(expected_address: String) -> Self {
        GetNewAddressInProgressStatus::ConfirmAddress { expected_address }
    }
}

#[async_trait]
pub trait GetNewAddressRpcOps {
    /// Generates a new address.
    /// TODO remove once GUI integrates `task::get_new_address::init`.
    async fn get_new_address_rpc_without_conf(
        &self,
        params: GetNewAddressParams,
    ) -> MmResult<GetNewAddressResponse, GetNewAddressRpcError>;

    /// Generates and asks the user to confirm a new address.
    async fn get_new_address_rpc<ConfirmAddress>(
        &self,
        params: GetNewAddressParams,
        confirm_address: &ConfirmAddress,
    ) -> MmResult<GetNewAddressResponse, GetNewAddressRpcError>
    where
        ConfirmAddress: HDConfirmAddress;
}

#[derive(Clone)]
pub struct InitGetNewAddressTask {
    ctx: MmArc,
    coin: MmCoinEnum,
    req: GetNewAddressRequest,
}

impl RpcTaskTypes for InitGetNewAddressTask {
    type Item = GetNewAddressResponse;
    type Error = GetNewAddressRpcError;
    type InProgressStatus = GetNewAddressInProgressStatus;
    type AwaitingStatus = GetNewAddressAwaitingStatus;
    type UserAction = GetNewAddressUserAction;
}

#[async_trait]
impl RpcTask for InitGetNewAddressTask {
    fn initial_status(&self) -> Self::InProgressStatus { GetNewAddressInProgressStatus::Preparing }

    // Do nothing if the task has been cancelled.
    async fn cancel(self) {}

    async fn run(&mut self, task_handle: RpcTaskHandleShared<Self>) -> Result<Self::Item, MmError<Self::Error>> {
        async fn get_new_address_helper<Coin>(
            ctx: &MmArc,
            coin: &Coin,
            params: GetNewAddressParams,
            task_handle: GetNewAddressTaskHandleShared,
        ) -> MmResult<GetNewAddressResponse, GetNewAddressRpcError>
        where
            Coin: GetNewAddressRpcOps + Send + Sync,
        {
            let hw_statuses = HwConnectStatuses {
                on_connect: GetNewAddressInProgressStatus::WaitingForTrezorToConnect,
                on_connected: GetNewAddressInProgressStatus::Preparing,
                on_connection_failed: GetNewAddressInProgressStatus::Finishing,
                on_button_request: GetNewAddressInProgressStatus::FollowHwDeviceInstructions,
                on_pin_request: GetNewAddressAwaitingStatus::EnterTrezorPin,
                on_passphrase_request: GetNewAddressAwaitingStatus::EnterTrezorPassphrase,
                on_ready: GetNewAddressInProgressStatus::RequestingAccountBalance,
            };
            let confirm_address: RpcTaskConfirmAddress<InitGetNewAddressTask> =
                RpcTaskConfirmAddress::new(ctx, task_handle, hw_statuses)?;
            coin.get_new_address_rpc(params, &confirm_address).await
        }

        match self.coin {
            MmCoinEnum::UtxoCoin(ref utxo) => {
                get_new_address_helper(&self.ctx, utxo, self.req.params.clone(), task_handle).await
            },
            MmCoinEnum::QtumCoin(ref qtum) => {
                get_new_address_helper(&self.ctx, qtum, self.req.params.clone(), task_handle).await
            },
            MmCoinEnum::EthCoin(ref eth) => {
                get_new_address_helper(&self.ctx, eth, self.req.params.clone(), task_handle).await
            },
            _ => MmError::err(GetNewAddressRpcError::CoinIsActivatedNotWithHDWallet),
        }
    }
}

/// Generates a new address.
pub async fn get_new_address(
    ctx: MmArc,
    req: GetNewAddressRequest,
) -> MmResult<GetNewAddressResponse, GetNewAddressRpcError> {
    let coin = lp_coinfind_or_err(&ctx, &req.coin).await?;
    match coin {
        MmCoinEnum::UtxoCoin(utxo) => utxo.get_new_address_rpc_without_conf(req.params).await,
        MmCoinEnum::QtumCoin(qtum) => qtum.get_new_address_rpc_without_conf(req.params).await,
        MmCoinEnum::EthCoin(eth) => eth.get_new_address_rpc_without_conf(req.params).await,
        _ => MmError::err(GetNewAddressRpcError::CoinIsActivatedNotWithHDWallet),
    }
}

/// Generates a new address.
/// TODO remove once GUI integrates `task::get_new_address::init`.
pub async fn init_get_new_address(
    ctx: MmArc,
    req: GetNewAddressRequest,
) -> MmResult<InitRpcTaskResponse, GetNewAddressRpcError> {
    let coin = lp_coinfind_or_err(&ctx, &req.coin).await?;
    let coins_ctx = CoinsContext::from_ctx(&ctx).map_to_mm(GetNewAddressRpcError::Internal)?;
    let spawner = coin.spawner();
    let task = InitGetNewAddressTask { ctx, coin, req };
    let task_id = GetNewAddressTaskManager::spawn_rpc_task(&coins_ctx.get_new_address_manager, &spawner, task)?;
    Ok(InitRpcTaskResponse { task_id })
}

pub async fn init_get_new_address_status(
    ctx: MmArc,
    req: RpcTaskStatusRequest,
) -> MmResult<GetNewAddressRpcTaskStatus, RpcTaskStatusError> {
    let coins_ctx = CoinsContext::from_ctx(&ctx).map_to_mm(RpcTaskStatusError::Internal)?;
    let mut task_manager = coins_ctx
        .get_new_address_manager
        .lock()
        .map_to_mm(|e| RpcTaskStatusError::Internal(e.to_string()))?;
    task_manager
        .task_status(req.task_id, req.forget_if_finished)
        .or_mm_err(|| RpcTaskStatusError::NoSuchTask(req.task_id))
}

pub async fn init_get_new_address_user_action(
    ctx: MmArc,
    req: HwRpcTaskUserActionRequest,
) -> MmResult<SuccessResponse, RpcTaskUserActionError> {
    let coins_ctx = CoinsContext::from_ctx(&ctx).map_to_mm(RpcTaskUserActionError::Internal)?;
    let mut task_manager = coins_ctx
        .get_new_address_manager
        .lock()
        .map_to_mm(|e| RpcTaskUserActionError::Internal(e.to_string()))?;
    task_manager.on_user_action(req.task_id, req.user_action)?;
    Ok(SuccessResponse::new())
}

pub async fn cancel_get_new_address(
    ctx: MmArc,
    req: CancelRpcTaskRequest,
) -> MmResult<SuccessResponse, CancelRpcTaskError> {
    let coins_ctx = CoinsContext::from_ctx(&ctx).map_to_mm(CancelRpcTaskError::Internal)?;
    let mut task_manager = coins_ctx
        .get_new_address_manager
        .lock()
        .map_to_mm(|e| CancelRpcTaskError::Internal(e.to_string()))?;
    task_manager.cancel_task(req.task_id)?;
    Ok(SuccessResponse::new())
}

pub(crate) mod common_impl {
    use super::*;
    use crate::coin_balance::{HDAddressBalanceScanner, HDWalletBalanceOps};
    use crate::hd_wallet::{HDAccountOps, HDAddressOps, HDCoinAddress, HDCoinHDAccount, HDWalletOps};
    use crate::CoinWithDerivationMethod;
    use crypto::RpcDerivationPath;
    use std::collections::HashSet;
    use std::fmt;
    use std::fmt::Display;
    use std::hash::Hash;
    use std::ops::DerefMut;

    /// TODO remove once GUI integrates `task::get_new_address::init`.
    pub async fn get_new_address_rpc_without_conf<Coin>(
        coin: &Coin,
        params: GetNewAddressParams,
    ) -> MmResult<GetNewAddressResponse, GetNewAddressRpcError>
    where
        Coin: HDWalletBalanceOps + CoinWithDerivationMethod + Sync + Send,
        HDCoinAddress<Coin>: fmt::Display,
    {
        let hd_wallet = coin.derivation_method().hd_wallet_or_err()?;

        let account_id = params.account_id;
        let mut hd_account = hd_wallet
            .get_account_mut(account_id)
            .await
            .or_mm_err(|| GetNewAddressRpcError::UnknownAccount { account_id })?;

        let chain = params.chain.unwrap_or_else(|| hd_wallet.default_receiver_chain());
        let gap_limit = params.gap_limit.unwrap_or_else(|| hd_wallet.gap_limit());

        // Check if we can generate new address.
        check_if_can_get_new_address(coin, &hd_account, chain, gap_limit).await?;

        let hd_address = coin
            .generate_new_address(hd_wallet, hd_account.deref_mut(), chain)
            .await?;
        let address = hd_address.address();
        let balance = coin.known_address_balance(&address).await?;

        Ok(GetNewAddressResponse {
            new_address: HDAddressBalance {
                address: address.to_string(),
                derivation_path: RpcDerivationPath(hd_address.derivation_path().clone()),
                chain,
                balance,
            },
        })
    }

    pub async fn get_new_address_rpc<'a, Coin, ConfirmAddress>(
        coin: &Coin,
        params: GetNewAddressParams,
        confirm_address: &ConfirmAddress,
    ) -> MmResult<GetNewAddressResponse, GetNewAddressRpcError>
    where
        ConfirmAddress: HDConfirmAddress,
        Coin: HDWalletBalanceOps + CoinWithDerivationMethod + Send + Sync,
        HDCoinAddress<Coin>: Display + Eq + Hash,
    {
        let hd_wallet = coin.derivation_method().hd_wallet_or_err()?;

        let account_id = params.account_id;
        let mut hd_account = hd_wallet
            .get_account_mut(account_id)
            .await
            .or_mm_err(|| GetNewAddressRpcError::UnknownAccount { account_id })?;

        let chain = params.chain.unwrap_or_else(|| hd_wallet.default_receiver_chain());
        let gap_limit = params.gap_limit.unwrap_or_else(|| hd_wallet.gap_limit());

        // Check if we can generate new address.
        check_if_can_get_new_address(coin, &hd_account, chain, gap_limit).await?;

        let hd_address = coin
            .generate_and_confirm_new_address(hd_wallet, &mut hd_account, chain, confirm_address)
            .await?;
        let address = hd_address.address();
        let balance = coin.known_address_balance(&address).await?;

        coin.prepare_addresses_for_balance_stream_if_enabled(HashSet::from([address.to_string()]))
            .await
            .map_err(|e| GetNewAddressRpcError::FailedScripthashSubscription(e.to_string()))?;

        Ok(GetNewAddressResponse {
            new_address: HDAddressBalance {
<<<<<<< HEAD
                address: address_as_string,
                derivation_path: RpcDerivationPath(hd_address.derivation_path().clone()),
=======
                address: address.to_string(),
                derivation_path: RpcDerivationPath(derivation_path),
>>>>>>> b2cd2a5a
                chain,
                balance,
            },
        })
    }

    async fn check_if_can_get_new_address<Coin>(
        coin: &Coin,
        hd_account: &HDCoinHDAccount<Coin>,
        chain: Bip44Chain,
        gap_limit: u32,
    ) -> MmResult<(), GetNewAddressRpcError>
    where
        Coin: HDWalletBalanceOps + Sync,
        HDCoinAddress<Coin>: fmt::Display,
    {
        let known_addresses_number = hd_account.known_addresses_number(chain)?;
        if known_addresses_number == 0 || gap_limit > known_addresses_number {
            return Ok(());
        }

        let max_addresses_number = hd_account.address_limit();
        if known_addresses_number >= max_addresses_number {
            return MmError::err(GetNewAddressRpcError::AddressLimitReached { max_addresses_number });
        }

        let address_scanner = coin.produce_hd_address_scanner().await?;

        // Address IDs start from 0, so the `last_known_address_id = known_addresses_number - 1`.
        // At this point we are sure that `known_addresses_number > 0`.
        let last_address_id = known_addresses_number - 1;

        for address_id in (0..=last_address_id).rev() {
            let address = coin.derive_address(hd_account, chain, address_id).await?.address();
            if address_scanner.is_address_used(&address).await? {
                return Ok(());
            }

            let empty_addresses_number = last_address_id - address_id + 1;
            if empty_addresses_number >= gap_limit {
                // We already have `gap_limit` empty addresses.
                return MmError::err(GetNewAddressRpcError::EmptyAddressesLimitReached { gap_limit });
            }
        }

        Ok(())
    }
}<|MERGE_RESOLUTION|>--- conflicted
+++ resolved
@@ -471,13 +471,8 @@
 
         Ok(GetNewAddressResponse {
             new_address: HDAddressBalance {
-<<<<<<< HEAD
-                address: address_as_string,
+                address: address.to_string(),
                 derivation_path: RpcDerivationPath(hd_address.derivation_path().clone()),
-=======
-                address: address.to_string(),
-                derivation_path: RpcDerivationPath(derivation_path),
->>>>>>> b2cd2a5a
                 chain,
                 balance,
             },
