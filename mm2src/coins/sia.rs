use super::{CoinBalance, HistorySyncState, MarketCoinOps, MmCoin, RawTransactionFut, RawTransactionRequest, SwapOps,
            TradeFee, TransactionEnum, TransactionFut};
use crate::{coin_errors::MyAddressError, BalanceFut, CanRefundHtlc, CheckIfMyPaymentSentArgs, CoinFutSpawner,
            ConfirmPaymentInput, DexFee, FeeApproxStage, FoundSwapTxSpend, MakerSwapTakerCoin, MmCoinEnum,
            NegotiateSwapContractAddrErr, PaymentInstructionArgs, PaymentInstructions, PaymentInstructionsErr,
            PrivKeyBuildPolicy, PrivKeyPolicy, RawTransactionResult, RefundPaymentArgs, RefundResult,
            SearchForSwapTxSpendInput, SendMakerPaymentSpendPreimageInput, SendPaymentArgs, SignRawTransactionRequest,
            SignatureResult, SpendPaymentArgs, TakerSwapMakerCoin, TradePreimageFut, TradePreimageResult,
            TradePreimageValue, TransactionResult, TxMarshalingErr, UnexpectedDerivationMethod, ValidateAddressResult,
            ValidateFeeArgs, ValidateInstructionsErr, ValidateOtherPubKeyErr, ValidatePaymentError,
            ValidatePaymentFut, ValidatePaymentInput, ValidatePaymentResult, ValidateWatcherSpendInput,
            VerificationResult, WaitForHTLCTxSpendArgs, WatcherOps, WatcherReward, WatcherRewardError,
            WatcherSearchForSwapTxSpendInput, WatcherValidatePaymentInput, WatcherValidateTakerFeeInput, WithdrawFut,
            WithdrawRequest};
use async_trait::async_trait;
use common::executor::AbortedError;
use futures::{FutureExt, TryFutureExt};
use futures01::Future;
use keys::KeyPair;
use mm2_core::mm_ctx::MmArc;
use mm2_err_handle::prelude::*;
use mm2_number::{BigDecimal, MmNumber};
use rpc::v1::types::Bytes as BytesJson;
use serde_json::Value as Json;
use std::ops::Deref;
use std::sync::Arc;
use url::Url;

pub mod address;
use address::v1_standard_address_from_pubkey;
pub mod blake2b_internal;
pub mod encoding;
pub mod http_client;
use http_client::{SiaApiClient, SiaApiClientError};
pub mod spend_policy;

#[derive(Clone)]
pub struct SiaCoin(SiaArc);
#[derive(Clone)]
pub struct SiaArc(Arc<SiaCoinFields>);

#[derive(Debug, Display)]
pub enum SiaConfError {
    #[display(fmt = "'foo' field is not found in config")]
    Foo,
    Bar(String),
}

pub type SiaConfResult<T> = Result<T, MmError<SiaConfError>>;

#[derive(Debug)]
pub struct SiaCoinConf {
    ticker: String,
    pub foo: u32,
}

#[derive(Clone, Debug, Deserialize, Serialize)]
pub struct SiaHttpConf {
    pub url: Url,
    pub auth: String,
}

// TODO see https://github.com/KomodoPlatform/komodo-defi-framework/pull/2086#discussion_r1521660384
// for additional fields needed
#[derive(Clone, Debug, Deserialize, Serialize)]
pub struct SiaCoinActivationParams {
    #[serde(default)]
    pub tx_history: bool,
    pub required_confirmations: Option<u64>,
    pub gap_limit: Option<u32>,
    pub http_conf: SiaHttpConf,
}

pub struct SiaConfBuilder<'a> {
    #[allow(dead_code)]
    conf: &'a Json,
    ticker: &'a str,
}

impl<'a> SiaConfBuilder<'a> {
    pub fn new(conf: &'a Json, ticker: &'a str) -> Self { SiaConfBuilder { conf, ticker } }

    pub fn build(&self) -> SiaConfResult<SiaCoinConf> {
        Ok(SiaCoinConf {
            ticker: self.ticker.to_owned(),
            foo: 0,
        })
    }
}

// TODO see https://github.com/KomodoPlatform/komodo-defi-framework/pull/2086#discussion_r1521668313
// for additional fields needed
pub struct SiaCoinFields {
    /// SIA coin config
    pub conf: SiaCoinConf,
    pub priv_key_policy: PrivKeyPolicy<ed25519_dalek::Keypair>,
    /// HTTP(s) client
    pub http_client: SiaApiClient,
}

pub async fn sia_coin_from_conf_and_params(
    ctx: &MmArc,
    ticker: &str,
    conf: &Json,
    params: &SiaCoinActivationParams,
    priv_key_policy: PrivKeyBuildPolicy,
) -> Result<SiaCoin, MmError<SiaCoinBuildError>> {
    let priv_key = match priv_key_policy {
        PrivKeyBuildPolicy::IguanaPrivKey(priv_key) => priv_key,
        _ => return Err(SiaCoinBuildError::UnsupportedPrivKeyPolicy.into()),
    };
    let key_pair = generate_keypair_from_slice(priv_key.as_slice())?;
    let builder = SiaCoinBuilder::new(ctx, ticker, conf, key_pair, params);
    builder.build().await
}

pub struct SiaCoinBuilder<'a> {
    ctx: &'a MmArc,
    ticker: &'a str,
    conf: &'a Json,
    key_pair: ed25519_dalek::Keypair,
    params: &'a SiaCoinActivationParams,
}

impl<'a> SiaCoinBuilder<'a> {
    pub fn new(
        ctx: &'a MmArc,
        ticker: &'a str,
        conf: &'a Json,
        key_pair: ed25519_dalek::Keypair,
        params: &'a SiaCoinActivationParams,
    ) -> Self {
        SiaCoinBuilder {
            ctx,
            ticker,
            conf,
            key_pair,
            params,
        }
    }
}

fn generate_keypair_from_slice(priv_key: &[u8]) -> Result<ed25519_dalek::Keypair, SiaCoinBuildError> {
    let secret_key = ed25519_dalek::SecretKey::from_bytes(priv_key).map_err(SiaCoinBuildError::EllipticCurveError)?;
    let public_key = ed25519_dalek::PublicKey::from(&secret_key);
    Ok(ed25519_dalek::Keypair {
        secret: secret_key,
        public: public_key,
    })
}

impl From<SiaConfError> for SiaCoinBuildError {
    fn from(e: SiaConfError) -> Self { SiaCoinBuildError::ConfError(e) }
}

#[derive(Debug, Display)]
pub enum SiaCoinBuildError {
    ConfError(SiaConfError),
    UnsupportedPrivKeyPolicy,
    ClientError(SiaApiClientError),
    EllipticCurveError(ed25519_dalek::ed25519::Error),
}

impl<'a> SiaCoinBuilder<'a> {
    #[allow(dead_code)]
    fn ctx(&self) -> &MmArc { self.ctx }

    #[allow(dead_code)]
    fn conf(&self) -> &Json { self.conf }

    fn ticker(&self) -> &str { self.ticker }

    async fn build(self) -> MmResult<SiaCoin, SiaCoinBuildError> {
        let conf = SiaConfBuilder::new(self.conf, self.ticker()).build()?;
        let sia_fields = SiaCoinFields {
            conf,
            http_client: SiaApiClient::new(self.ticker(), self.params.http_conf.clone())
                .map_err(SiaCoinBuildError::ClientError)?,
            priv_key_policy: PrivKeyPolicy::Iguana(self.key_pair),
        };
        let sia_arc = SiaArc::new(sia_fields);

        Ok(SiaCoin::from(sia_arc))
    }
}

impl Deref for SiaArc {
    type Target = SiaCoinFields;
    fn deref(&self) -> &SiaCoinFields { &self.0 }
}

impl From<SiaCoinFields> for SiaArc {
    fn from(coin: SiaCoinFields) -> SiaArc { SiaArc::new(coin) }
}

impl From<Arc<SiaCoinFields>> for SiaArc {
    fn from(arc: Arc<SiaCoinFields>) -> SiaArc { SiaArc(arc) }
}

impl From<SiaArc> for SiaCoin {
    fn from(coin: SiaArc) -> SiaCoin { SiaCoin(coin) }
}

impl SiaArc {
    pub fn new(fields: SiaCoinFields) -> SiaArc { SiaArc(Arc::new(fields)) }

    pub fn with_arc(inner: Arc<SiaCoinFields>) -> SiaArc { SiaArc(inner) }
}

#[derive(Clone, Debug, Serialize, Deserialize)]
pub struct SiaCoinProtocolInfo;

#[async_trait]
impl MmCoin for SiaCoin {
    fn is_asset_chain(&self) -> bool { false }

    fn spawner(&self) -> CoinFutSpawner { unimplemented!() }

    fn get_raw_transaction(&self, _req: RawTransactionRequest) -> RawTransactionFut { unimplemented!() }

    fn get_tx_hex_by_hash(&self, _tx_hash: Vec<u8>) -> RawTransactionFut { unimplemented!() }

    fn withdraw(&self, _req: WithdrawRequest) -> WithdrawFut { unimplemented!() }

    fn decimals(&self) -> u8 { unimplemented!() }

    fn convert_to_address(&self, _from: &str, _to_address_format: Json) -> Result<String, String> { unimplemented!() }

    fn validate_address(&self, _address: &str) -> ValidateAddressResult { unimplemented!() }

    fn process_history_loop(&self, _ctx: MmArc) -> Box<dyn Future<Item = (), Error = ()> + Send> { unimplemented!() }

    fn history_sync_status(&self) -> HistorySyncState { unimplemented!() }

    /// Get fee to be paid per 1 swap transaction
    fn get_trade_fee(&self) -> Box<dyn Future<Item = TradeFee, Error = String> + Send> { unimplemented!() }

    async fn get_sender_trade_fee(
        &self,
        _value: TradePreimageValue,
        _stage: FeeApproxStage,
    ) -> TradePreimageResult<TradeFee> {
        unimplemented!()
    }

    fn get_receiver_trade_fee(&self, _stage: FeeApproxStage) -> TradePreimageFut<TradeFee> { unimplemented!() }

    async fn get_fee_to_send_taker_fee(
        &self,
        _dex_fee_amount: DexFee,
        _stage: FeeApproxStage,
    ) -> TradePreimageResult<TradeFee> {
        unimplemented!()
    }

    fn required_confirmations(&self) -> u64 { unimplemented!() }

    fn requires_notarization(&self) -> bool { false }

    fn set_required_confirmations(&self, _confirmations: u64) { unimplemented!() }

    fn set_requires_notarization(&self, _requires_nota: bool) { unimplemented!() }

    fn swap_contract_address(&self) -> Option<BytesJson> { unimplemented!() }

    fn fallback_swap_contract(&self) -> Option<BytesJson> { unimplemented!() }

    fn mature_confirmations(&self) -> Option<u32> { unimplemented!() }

    fn coin_protocol_info(&self, _amount_to_receive: Option<MmNumber>) -> Vec<u8> { Vec::new() }

    fn is_coin_protocol_supported(
        &self,
        _info: &Option<Vec<u8>>,
        _amount_to_send: Option<MmNumber>,
        _locktime: u64,
        _is_maker: bool,
    ) -> bool {
        true
    }

    fn on_disabled(&self) -> Result<(), AbortedError> { Ok(()) }

    fn on_token_deactivated(&self, _ticker: &str) {}
}

// TODO Alright - Dummy values for these functions allow minimal functionality to produce signatures
#[async_trait]
impl MarketCoinOps for SiaCoin {
    fn ticker(&self) -> &str { &self.0.conf.ticker }

    // needs test coverage FIXME COME BACK
    fn my_address(&self) -> MmResult<String, MyAddressError> {
        let key_pair = match &self.0.priv_key_policy {
            PrivKeyPolicy::Iguana(key_pair) => key_pair,
            PrivKeyPolicy::Trezor => {
                return Err(MyAddressError::UnexpectedDerivationMethod(
                    "Trezor not yet supported. Must use iguana seed.".to_string(),
                )
                .into());
            },
            PrivKeyPolicy::HDWallet { .. } => {
                return Err(MyAddressError::UnexpectedDerivationMethod(
                    "HDWallet not yet supported. Must use iguana seed.".to_string(),
                )
                .into());
            },
        };

        let address = v1_standard_address_from_pubkey(&key_pair.public);
        Ok(address.to_string())
    }

    async fn get_public_key(&self) -> Result<String, MmError<UnexpectedDerivationMethod>> { unimplemented!() }

    fn sign_message_hash(&self, _message: &str) -> Option<[u8; 32]> { unimplemented!() }

    fn sign_message(&self, _message: &str) -> SignatureResult<String> { unimplemented!() }

    fn verify_message(&self, _signature: &str, _message: &str, _address: &str) -> VerificationResult<bool> {
        unimplemented!()
    }

    fn my_balance(&self) -> BalanceFut<CoinBalance> {
        let fut = async move {
            Ok(CoinBalance {
                spendable: BigDecimal::default(),
                unspendable: BigDecimal::default(),
            })
        };
        Box::new(fut.boxed().compat())
    }
    fn base_coin_balance(&self) -> BalanceFut<BigDecimal> { unimplemented!() }

    fn platform_ticker(&self) -> &str { "FOO" } // TODO Alright

    /// Receives raw transaction bytes in hexadecimal format as input and returns tx hash in hexadecimal format
    fn send_raw_tx(&self, _tx: &str) -> Box<dyn Future<Item = String, Error = String> + Send> { unimplemented!() }

    fn send_raw_tx_bytes(&self, _tx: &[u8]) -> Box<dyn Future<Item = String, Error = String> + Send> {
        unimplemented!()
    }

    #[inline(always)]
    async fn sign_raw_tx(&self, _args: &SignRawTransactionRequest) -> RawTransactionResult { unimplemented!() }

    fn wait_for_confirmations(&self, _input: ConfirmPaymentInput) -> Box<dyn Future<Item = (), Error = String> + Send> {
        unimplemented!()
    }

    fn wait_for_htlc_tx_spend(&self, _args: WaitForHTLCTxSpendArgs<'_>) -> TransactionFut { unimplemented!() }

    fn tx_enum_from_bytes(&self, _bytes: &[u8]) -> Result<TransactionEnum, MmError<TxMarshalingErr>> {
        MmError::err(TxMarshalingErr::NotSupported(
            "tx_enum_from_bytes is not supported for Sia coin yet.".to_string(),
        ))
    }

    fn current_block(&self) -> Box<dyn Future<Item = u64, Error = String> + Send> {
        let http_client = self.0.http_client.clone(); // Clone the client

        let height_fut = async move { http_client.get_height().await.map_err(|e| e.to_string()) }
            .boxed() // Make the future 'static by boxing
            .compat(); // Convert to a futures 0.1-compatible future

        Box::new(height_fut)
    }

    fn display_priv_key(&self) -> Result<String, String> { unimplemented!() }

    fn min_tx_amount(&self) -> BigDecimal { unimplemented!() }

    fn min_trading_vol(&self) -> MmNumber { unimplemented!() }

    fn is_trezor(&self) -> bool { self.0.priv_key_policy.is_trezor() }
}

#[async_trait]
impl SwapOps for SiaCoin {
<<<<<<< HEAD
    fn send_taker_fee(&self, _dex_fee: DexFee, _uuid: &[u8]) -> TransactionFut { unimplemented!() }
=======
    fn send_taker_fee(&self, _fee_addr: &[u8], _dex_fee: DexFee, _uuid: &[u8], _expire_at: u64) -> TransactionFut {
        unimplemented!()
    }
>>>>>>> 52326c4b

    fn send_maker_payment(&self, _maker_payment_args: SendPaymentArgs) -> TransactionFut { unimplemented!() }

    fn send_taker_payment(&self, _taker_payment_args: SendPaymentArgs) -> TransactionFut { unimplemented!() }

    async fn send_maker_spends_taker_payment(
        &self,
        _maker_spends_payment_args: SpendPaymentArgs<'_>,
    ) -> TransactionResult {
        unimplemented!()
    }

    async fn send_taker_spends_maker_payment(
        &self,
        _taker_spends_payment_args: SpendPaymentArgs<'_>,
    ) -> TransactionResult {
        unimplemented!()
    }

    async fn send_taker_refunds_payment(
        &self,
        _taker_refunds_payment_args: RefundPaymentArgs<'_>,
    ) -> TransactionResult {
        unimplemented!()
    }

    async fn send_maker_refunds_payment(
        &self,
        _maker_refunds_payment_args: RefundPaymentArgs<'_>,
    ) -> TransactionResult {
        unimplemented!()
    }

    fn validate_fee(&self, _validate_fee_args: ValidateFeeArgs) -> ValidatePaymentFut<()> { unimplemented!() }

    async fn validate_maker_payment(&self, _input: ValidatePaymentInput) -> ValidatePaymentResult<()> {
        unimplemented!()
    }

    async fn validate_taker_payment(&self, _input: ValidatePaymentInput) -> ValidatePaymentResult<()> {
        unimplemented!()
    }

    fn check_if_my_payment_sent(
        &self,
        _if_my_payment_sent_args: CheckIfMyPaymentSentArgs,
    ) -> Box<dyn Future<Item = Option<TransactionEnum>, Error = String> + Send> {
        unimplemented!()
    }

    async fn search_for_swap_tx_spend_my(
        &self,
        _: SearchForSwapTxSpendInput<'_>,
    ) -> Result<Option<FoundSwapTxSpend>, String> {
        unimplemented!()
    }

    async fn search_for_swap_tx_spend_other(
        &self,
        _: SearchForSwapTxSpendInput<'_>,
    ) -> Result<Option<FoundSwapTxSpend>, String> {
        unimplemented!()
    }

    fn check_tx_signed_by_pub(&self, _tx: &[u8], _expected_pub: &[u8]) -> Result<bool, MmError<ValidatePaymentError>> {
        unimplemented!();
    }

    async fn extract_secret(
        &self,
        _secret_hash: &[u8],
        _spend_tx: &[u8],
        _watcher_reward: bool,
    ) -> Result<Vec<u8>, String> {
        unimplemented!()
    }

    fn is_auto_refundable(&self) -> bool { false }

    async fn wait_for_htlc_refund(&self, _tx: &[u8], _locktime: u64) -> RefundResult<()> { unimplemented!() }

    fn negotiate_swap_contract_addr(
        &self,
        _other_side_address: Option<&[u8]>,
    ) -> Result<Option<BytesJson>, MmError<NegotiateSwapContractAddrErr>> {
        unimplemented!()
    }

    fn derive_htlc_key_pair(&self, _swap_unique_data: &[u8]) -> KeyPair { unimplemented!() }

    fn derive_htlc_pubkey(&self, _swap_unique_data: &[u8]) -> Vec<u8> { unimplemented!() }

    fn can_refund_htlc(&self, _locktime: u64) -> Box<dyn Future<Item = CanRefundHtlc, Error = String> + Send + '_> {
        unimplemented!()
    }

    fn validate_other_pubkey(&self, _raw_pubkey: &[u8]) -> MmResult<(), ValidateOtherPubKeyErr> { unimplemented!() }

    async fn maker_payment_instructions(
        &self,
        _args: PaymentInstructionArgs<'_>,
    ) -> Result<Option<Vec<u8>>, MmError<PaymentInstructionsErr>> {
        unimplemented!()
    }

    async fn taker_payment_instructions(
        &self,
        _args: PaymentInstructionArgs<'_>,
    ) -> Result<Option<Vec<u8>>, MmError<PaymentInstructionsErr>> {
        unimplemented!()
    }

    fn validate_maker_payment_instructions(
        &self,
        _instructions: &[u8],
        _args: PaymentInstructionArgs,
    ) -> Result<PaymentInstructions, MmError<ValidateInstructionsErr>> {
        unimplemented!()
    }

    fn validate_taker_payment_instructions(
        &self,
        _instructions: &[u8],
        _args: PaymentInstructionArgs,
    ) -> Result<PaymentInstructions, MmError<ValidateInstructionsErr>> {
        unimplemented!()
    }
}

#[async_trait]
impl TakerSwapMakerCoin for SiaCoin {
    async fn on_taker_payment_refund_start(&self, _maker_payment: &[u8]) -> RefundResult<()> { Ok(()) }

    async fn on_taker_payment_refund_success(&self, _maker_payment: &[u8]) -> RefundResult<()> { Ok(()) }
}

#[async_trait]
impl MakerSwapTakerCoin for SiaCoin {
    async fn on_maker_payment_refund_start(&self, _taker_payment: &[u8]) -> RefundResult<()> { Ok(()) }

    async fn on_maker_payment_refund_success(&self, _taker_payment: &[u8]) -> RefundResult<()> { Ok(()) }
}

#[async_trait]
impl WatcherOps for SiaCoin {
    fn send_maker_payment_spend_preimage(&self, _input: SendMakerPaymentSpendPreimageInput) -> TransactionFut {
        unimplemented!();
    }

    fn send_taker_payment_refund_preimage(&self, _watcher_refunds_payment_args: RefundPaymentArgs) -> TransactionFut {
        unimplemented!();
    }

    fn create_taker_payment_refund_preimage(
        &self,
        _taker_payment_tx: &[u8],
        _time_lock: u64,
        _maker_pub: &[u8],
        _secret_hash: &[u8],
        _swap_contract_address: &Option<BytesJson>,
        _swap_unique_data: &[u8],
    ) -> TransactionFut {
        unimplemented!();
    }

    fn create_maker_payment_spend_preimage(
        &self,
        _maker_payment_tx: &[u8],
        _time_lock: u64,
        _maker_pub: &[u8],
        _secret_hash: &[u8],
        _swap_unique_data: &[u8],
    ) -> TransactionFut {
        unimplemented!();
    }

    fn watcher_validate_taker_fee(&self, _input: WatcherValidateTakerFeeInput) -> ValidatePaymentFut<()> {
        unimplemented!();
    }

    fn watcher_validate_taker_payment(&self, _input: WatcherValidatePaymentInput) -> ValidatePaymentFut<()> {
        unimplemented!();
    }

    fn taker_validates_payment_spend_or_refund(&self, _input: ValidateWatcherSpendInput) -> ValidatePaymentFut<()> {
        unimplemented!()
    }

    async fn watcher_search_for_swap_tx_spend(
        &self,
        _input: WatcherSearchForSwapTxSpendInput<'_>,
    ) -> Result<Option<FoundSwapTxSpend>, String> {
        unimplemented!();
    }

    async fn get_taker_watcher_reward(
        &self,
        _other_coin: &MmCoinEnum,
        _coin_amount: Option<BigDecimal>,
        _other_coin_amount: Option<BigDecimal>,
        _reward_amount: Option<BigDecimal>,
        _wait_until: u64,
    ) -> Result<WatcherReward, MmError<WatcherRewardError>> {
        unimplemented!()
    }

    async fn get_maker_watcher_reward(
        &self,
        _other_coin: &MmCoinEnum,
        _reward_amount: Option<BigDecimal>,
        _wait_until: u64,
    ) -> Result<Option<WatcherReward>, MmError<WatcherRewardError>> {
        unimplemented!()
    }
}<|MERGE_RESOLUTION|>--- conflicted
+++ resolved
@@ -377,13 +377,7 @@
 
 #[async_trait]
 impl SwapOps for SiaCoin {
-<<<<<<< HEAD
-    fn send_taker_fee(&self, _dex_fee: DexFee, _uuid: &[u8]) -> TransactionFut { unimplemented!() }
-=======
-    fn send_taker_fee(&self, _fee_addr: &[u8], _dex_fee: DexFee, _uuid: &[u8], _expire_at: u64) -> TransactionFut {
-        unimplemented!()
-    }
->>>>>>> 52326c4b
+    fn send_taker_fee(&self, _dex_fee: DexFee, _uuid: &[u8], _expire_at: u64) -> TransactionFut { unimplemented!() }
 
     fn send_maker_payment(&self, _maker_payment_args: SendPaymentArgs) -> TransactionFut { unimplemented!() }
 
