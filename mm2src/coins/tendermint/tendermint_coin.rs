--- conflicted
+++ resolved
@@ -26,17 +26,10 @@
             TradePreimageValue, TransactionDetails, TransactionEnum, TransactionErr, TransactionFut,
             TransactionResult, TransactionType, TxFeeDetails, TxMarshalingErr, UnexpectedDerivationMethod,
             ValidateAddressResult, ValidateFeeArgs, ValidateInstructionsErr, ValidateOtherPubKeyErr,
-<<<<<<< HEAD
-            ValidatePaymentFut, ValidatePaymentInput, VerificationError, VerificationResult, WaitForHTLCTxSpendArgs,
-            WatcherOps, WatcherReward, WatcherRewardError, WatcherSearchForSwapTxSpendInput,
-            WatcherValidatePaymentInput, WatcherValidateTakerFeeInput, WithdrawError, WithdrawFee, WithdrawFut,
-            WithdrawRequest};
-=======
             ValidatePaymentFut, ValidatePaymentInput, ValidateWatcherSpendInput, VerificationError,
             VerificationResult, WaitForHTLCTxSpendArgs, WatcherOps, WatcherReward, WatcherRewardError,
             WatcherSearchForSwapTxSpendInput, WatcherValidatePaymentInput, WatcherValidateTakerFeeInput,
-            WithdrawError, WithdrawFee, WithdrawFrom, WithdrawFut, WithdrawRequest};
->>>>>>> cfd27994
+            WithdrawError, WithdrawFee, WithdrawFut, WithdrawRequest};
 use async_std::prelude::FutureExt as AsyncStdFutureExt;
 use async_trait::async_trait;
 use bitcrypto::{dhash160, sha256};
