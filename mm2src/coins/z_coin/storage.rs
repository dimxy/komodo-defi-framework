use crate::z_coin::{ValidateBlocksError, ZcoinConsensusParams, ZcoinStorageError};
use mm2_event_stream::StreamingManager;

pub mod blockdb;
pub use blockdb::*;

pub mod walletdb;
pub use walletdb::*;

#[cfg(target_arch = "wasm32")] mod z_params;
#[cfg(target_arch = "wasm32")]
pub(crate) use z_params::ZcashParamsWasmImpl;

<<<<<<< HEAD
use crate::z_coin::z_balance_streaming::ZBalanceEventSender;
=======
pub use walletdb::*;
use zcash_extras::wallet::decrypt_and_store_transaction;
use zcash_primitives::transaction::Transaction;

>>>>>>> 25503b1f
use mm2_err_handle::mm_error::MmResult;
#[cfg(target_arch = "wasm32")]
use walletdb::wasm::storage::DataConnStmtCacheWasm;
#[cfg(debug_assertions)]
use zcash_client_backend::data_api::error::Error;
use zcash_client_backend::data_api::PrunedBlock;
use zcash_client_backend::proto::compact_formats::CompactBlock;
use zcash_client_backend::wallet::{AccountId, WalletTx};
use zcash_client_backend::welding_rig::scan_block;
#[cfg(not(target_arch = "wasm32"))]
use zcash_client_sqlite::for_async::DataConnStmtCacheAsync;
use zcash_extras::{WalletRead, WalletWrite};
use zcash_primitives::block::BlockHash;
use zcash_primitives::consensus::BlockHeight;
use zcash_primitives::merkle_tree::CommitmentTree;
use zcash_primitives::sapling::Nullifier;
use zcash_primitives::zip32::ExtendedFullViewingKey;

pub type ZcoinStorageRes<T> = MmResult<T, ZcoinStorageError>;

#[derive(Clone)]
pub struct DataConnStmtCacheWrapper {
    #[cfg(not(target_arch = "wasm32"))]
    cache: DataConnStmtCacheAsync<ZcoinConsensusParams>,
    #[cfg(target_arch = "wasm32")]
    cache: DataConnStmtCacheWasm,
}

impl DataConnStmtCacheWrapper {
    #[cfg(not(target_arch = "wasm32"))]
    pub fn new(cache: DataConnStmtCacheAsync<ZcoinConsensusParams>) -> Self { Self { cache } }
    #[cfg(target_arch = "wasm32")]
    pub fn new(cache: DataConnStmtCacheWasm) -> Self { Self { cache } }
    #[cfg(not(target_arch = "wasm32"))]
    #[inline]
    pub fn inner(&self) -> &DataConnStmtCacheAsync<ZcoinConsensusParams> { &self.cache }
    #[cfg(target_arch = "wasm32")]
    #[inline]
    pub fn inner(&self) -> &DataConnStmtCacheWasm { &self.cache }
}

pub struct CompactBlockRow {
    pub(crate) height: BlockHeight,
    pub(crate) data: Vec<u8>,
}

#[derive(Clone)]
pub enum BlockProcessingMode {
    Validate,
    Scan(DataConnStmtCacheWrapper, StreamingManager),
}

/// Checks that the scanned blocks in the data database, when combined with the recent
/// `CompactBlock`s in the cache database, form a valid chain.
///
/// This function is built on the core assumption that the information provided in the
/// cache database is more likely to be accurate than the previously-scanned information.
/// This follows from the design (and trust) assumption that the `lightwalletd` server
/// provides accurate block information as of the time it was requested.
///
pub async fn validate_chain(
    block: CompactBlock,
    prev_height: &mut BlockHeight,
    prev_hash: &mut Option<BlockHash>,
) -> Result<(), ValidateBlocksError> {
    let current_height = block.height();
    if current_height != *prev_height + 1 {
        Err(ValidateBlocksError::block_height_discontinuity(
            *prev_height + 1,
            current_height,
        ))
    } else if prev_hash.is_none() || (prev_hash.as_ref() == Some(&block.prev_hash())) {
        Ok(())
    } else {
        Err(ValidateBlocksError::prev_hash_mismatch(current_height))
    }?;

    *prev_height = current_height;
    *prev_hash = Some(block.hash());

    Ok(())
}

/// Scans new blocks added to the cache for any transactions received by
/// the tracked accounts.
///
/// This function returns without error after scanning new blocks, allowing
/// the caller to update their UI with scanning progress. Repeatedly calling this
/// function will process sequential ranges of blocks.
///
/// The function focuses on cached blocks with heights greater than the
/// highest scanned block in `data`. Cached blocks with lower heights are not
/// verified against previously-scanned blocks. This function **assumes** that
/// the caller is handling rollbacks.
///
/// For brand-new light client databases, the function starts scanning from the
/// Sapling activation height. This height can be fast-forwarded to a more recent
/// block by initializing the client database with a starting block (e.g., calling
/// `init_blocks_table` before this function if using `zcash_client_sqlite`).
///
/// Scanned blocks are required to be height-sequential. If a block is missing from
/// the cache, an error will be returned with kind [`ChainInvalid::BlockHeightDiscontinuity`].
///
pub async fn scan_cached_block(
    data: &DataConnStmtCacheWrapper,
    params: &ZcoinConsensusParams,
    block: &CompactBlock,
    last_height: &mut BlockHeight,
) -> Result<Vec<WalletTx<Nullifier>>, ValidateBlocksError> {
    let mut data_guard = data.inner().clone();
    // Fetch the ExtendedFullViewingKeys we are tracking
    let extfvks = data_guard.get_extended_full_viewing_keys().await?;
    let extfvks: Vec<(&AccountId, &ExtendedFullViewingKey)> = extfvks.iter().collect();

    // Get the most recent CommitmentTree
    let mut tree = data_guard
        .get_commitment_tree(*last_height)
        .await
        .map(|t| t.unwrap_or_else(CommitmentTree::empty))?;
    // Get most recent incremental witnesses for the notes we are tracking
    let mut witnesses = data_guard.get_witnesses(*last_height).await?;

    // Get the nullifiers for the notes we are tracking
    let mut nullifiers = data_guard.get_nullifiers().await?;

    let current_height = block.height();
    // Scanned blocks MUST be height-sequential.
    if current_height != (*last_height + 1) {
        return Err(ValidateBlocksError::block_height_discontinuity(
            *last_height + 1,
            current_height,
        ));
    }

    let txs: Vec<WalletTx<Nullifier>> = {
        let mut witness_refs: Vec<_> = witnesses.iter_mut().map(|w| &mut w.1).collect();
        scan_block(
            params,
            block.clone(),
            &extfvks,
            &nullifiers,
            &mut tree,
            &mut witness_refs[..],
        )
    };

    // To enforce that all roots match,
    // see -> https://github.com/KomodoPlatform/librustzcash/blob/e92443a7bbd1c5e92e00e6deb45b5a33af14cea4/zcash_client_backend/src/data_api/chain.rs#L304-L326

    let new_witnesses = data_guard
        .advance_by_block(
            &(PrunedBlock {
                block_height: current_height,
                block_hash: BlockHash::from_slice(&block.hash),
                block_time: block.time,
                commitment_tree: &tree,
                transactions: &txs,
            }),
            &witnesses,
        )
        .await?;

    let spent_nf: Vec<Nullifier> = txs
        .iter()
        .flat_map(|tx| tx.shielded_spends.iter().map(|spend| spend.nf))
        .collect();
    nullifiers.retain(|(_, nf)| !spent_nf.contains(nf));
    nullifiers.extend(
        txs.iter()
            .flat_map(|tx| tx.shielded_outputs.iter().map(|out| (out.account, out.nf))),
    );

    witnesses.extend(new_witnesses);
    *last_height = current_height;

<<<<<<< HEAD
    // If there are any transactions in the block, return the transaction count
    Ok(txs.len())
=======
    Ok(txs)
}

/// Processes and stores any change outputs created in the transaction by:
/// - Decrypting outputs using wallet viewing keys
/// - Adding decrypted change notes to the wallet database
/// - Making change notes available for future spends
pub(crate) async fn store_change_output(
    params: &ZcoinConsensusParams,
    shared_db: &WalletDbShared,
    tx: &Transaction,
) -> Result<(), String> {
    let mut data = try_s!(shared_db.db.get_update_ops());
    try_s!(decrypt_and_store_transaction(params, &mut data, tx).await);

    Ok(())
>>>>>>> 25503b1f
}<|MERGE_RESOLUTION|>--- conflicted
+++ resolved
@@ -11,14 +11,10 @@
 #[cfg(target_arch = "wasm32")]
 pub(crate) use z_params::ZcashParamsWasmImpl;
 
-<<<<<<< HEAD
-use crate::z_coin::z_balance_streaming::ZBalanceEventSender;
-=======
 pub use walletdb::*;
 use zcash_extras::wallet::decrypt_and_store_transaction;
 use zcash_primitives::transaction::Transaction;
 
->>>>>>> 25503b1f
 use mm2_err_handle::mm_error::MmResult;
 #[cfg(target_arch = "wasm32")]
 use walletdb::wasm::storage::DataConnStmtCacheWasm;
@@ -194,25 +190,5 @@
     witnesses.extend(new_witnesses);
     *last_height = current_height;
 
-<<<<<<< HEAD
-    // If there are any transactions in the block, return the transaction count
-    Ok(txs.len())
-=======
     Ok(txs)
-}
-
-/// Processes and stores any change outputs created in the transaction by:
-/// - Decrypting outputs using wallet viewing keys
-/// - Adding decrypted change notes to the wallet database
-/// - Making change notes available for future spends
-pub(crate) async fn store_change_output(
-    params: &ZcoinConsensusParams,
-    shared_db: &WalletDbShared,
-    tx: &Transaction,
-) -> Result<(), String> {
-    let mut data = try_s!(shared_db.db.get_update_ops());
-    try_s!(decrypt_and_store_transaction(params, &mut data, tx).await);
-
-    Ok(())
->>>>>>> 25503b1f
 }