--- conflicted
+++ resolved
@@ -11,12 +11,9 @@
 #[cfg(target_arch = "wasm32")]
 pub(crate) use z_params::ZcashParamsWasmImpl;
 
-<<<<<<< HEAD
 pub(crate) mod z_locked_notes;
+pub use walletdb::*;
 pub(crate) use z_locked_notes::{LockedNotesStorage, LockedNotesStorageError};
-=======
-pub use walletdb::*;
->>>>>>> 5797d2c4
 
 use mm2_err_handle::mm_error::MmResult;
 #[cfg(target_arch = "wasm32")]
@@ -193,7 +190,6 @@
     witnesses.extend(new_witnesses);
     *last_height = current_height;
 
-<<<<<<< HEAD
     // unlock confirmed notes for txs
     for tx in &txs {
         common::log::info!("unlocking {} notes", tx.txid);
@@ -203,7 +199,5 @@
             .map_err(|err| ValidateBlocksError::DbError(err.to_string()))?;
     }
 
-=======
->>>>>>> 5797d2c4
     Ok(txs)
 }