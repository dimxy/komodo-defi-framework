--- conflicted
+++ resolved
@@ -131,16 +131,8 @@
         swap_unique_data: pk_data.as_slice(),
         watcher_reward: false,
     };
-<<<<<<< HEAD
-    let spend_tx = coin
-        .send_taker_spends_maker_payment(spends_payment_args)
-        .wait()
-        .unwrap();
+    let spend_tx = block_on(coin.send_taker_spends_maker_payment(spends_payment_args)).unwrap();
     log!("spend tx {}", hex::encode(spend_tx.tx_hash_as_bytes().0));
-=======
-    let spend_tx = block_on(coin.send_taker_spends_maker_payment(spends_payment_args)).unwrap();
-    log!("spend tx {}", hex::encode(spend_tx.tx_hash().0));
->>>>>>> a0d87236
 }
 
 #[test]
