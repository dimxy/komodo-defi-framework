use super::*;
use crate::lightning::ln_db::{DBChannelDetails, HTLCStatus, LightningDB, PaymentType};
use crate::lightning::ln_errors::{SaveChannelClosingError, SaveChannelClosingResult};
use crate::lightning::ln_sql::SqliteLightningDB;
use crate::utxo::UtxoCommonOps;
use bitcoin::blockdata::script::Script;
use bitcoin::blockdata::transaction::Transaction;
use bitcoin::consensus::encode::serialize_hex;
use common::executor::{AbortSettings, SpawnAbortable, SpawnFuture, Timer};
use common::log::{error, info};
use common::{new_uuid, now_sec_i64};
use core::time::Duration;
use futures::compat::Future01CompatExt;
use lightning::chain::chaininterface::{ConfirmationTarget, FeeEstimator};
use lightning::chain::keysinterface::SpendableOutputDescriptor;
use lightning::util::events::{Event, EventHandler, PaymentPurpose};
use rand::Rng;
use script::{Builder, SignatureVersion};
use secp256k1v24::Secp256k1;
use std::convert::{TryFrom, TryInto};
use std::sync::Arc;
use utxo_signer::with_key_pair::sign_tx;

const TRY_LOOP_INTERVAL: f64 = 60.;
/// 1 second.
const CRITICAL_FUTURE_TIMEOUT: f64 = 1.0;
pub const CHANNEL_READY_LOG: &str = "Handling ChannelReady event for channel with uuid";
pub const PAYMENT_CLAIMABLE_LOG: &str = "Handling PaymentClaimable event";
pub const SUCCESSFUL_CLAIM_LOG: &str = "Successfully claimed payment";
pub const SUCCESSFUL_SEND_LOG: &str = "Successfully sent payment";

pub struct LightningEventHandler {
    platform: Arc<Platform>,
    channel_manager: Arc<ChannelManager>,
    keys_manager: Arc<KeysManager>,
    db: SqliteLightningDB,
    trusted_nodes: TrustedNodesShared,
}

impl EventHandler for LightningEventHandler {
    fn handle_event(&self, event: Event) {
        match event {
            Event::FundingGenerationReady {
                temporary_channel_id,
                channel_value_satoshis,
                output_script,
                user_channel_id,
                counterparty_node_id,
            } => self.handle_funding_generation_ready(
                temporary_channel_id,
                channel_value_satoshis,
                output_script,
                user_channel_id,
                counterparty_node_id,
            ),

            Event::PaymentClaimable {
                payment_hash,
                amount_msat,
                purpose,
                ..
            } => self.handle_payment_claimable(payment_hash, amount_msat, purpose),

            Event::PaymentSent {
                payment_preimage,
                payment_hash,
                fee_paid_msat,
                ..
            } => self.handle_payment_sent(payment_preimage, payment_hash, fee_paid_msat),

            Event::PaymentClaimed { payment_hash, amount_msat, .. } => self.handle_payment_claimed(payment_hash, amount_msat),

            Event::PaymentFailed { payment_hash, .. } => self.handle_payment_failed(payment_hash),

            Event::PendingHTLCsForwardable { time_forwardable } => self.handle_pending_htlcs_forwards(time_forwardable),

            Event::SpendableOutputs { outputs } => self.handle_spendable_outputs(outputs),

            // Todo: an RPC for total amount earned
            Event::PaymentForwarded { fee_earned_msat, claim_from_onchain_tx,  prev_channel_id, next_channel_id} => info!(
                "Received a fee of {} milli-satoshis for a successfully forwarded payment from {} to {} through our {} lightning node. Was the forwarded HTLC claimed by our counterparty via an on-chain transaction?: {}",
                fee_earned_msat.unwrap_or_default(),
                prev_channel_id.map(hex::encode).unwrap_or_else(|| "unknown".into()),
                next_channel_id.map(hex::encode).unwrap_or_else(|| "unknown".into()),
                self.platform.coin.ticker(),
                claim_from_onchain_tx,
            ),

            Event::ChannelClosed {
                channel_id,
                user_channel_id,
                reason,
            } => self.handle_channel_closed(channel_id, user_channel_id, reason.to_string()),

            // Todo: Add spent UTXOs to RecentlySpentOutPoints if it's not discarded
            Event::DiscardFunding { channel_id, transaction } => info!(
                "Discarding funding tx: {} for channel {}",
                transaction.txid().to_string(),
                hex::encode(channel_id),
            ),

            // Handling updating channel penalties after successfully routing a payment along a path is done by the InvoicePayer.
            // Todo: Maybe add information to db about why a payment succeeded using this event
            Event::PaymentPathSuccessful {
                payment_id,
                payment_hash,
                path,
            } => info!(
                "Payment path: {:?}, successful for payment hash: {}, payment id: {}",
                path.iter().map(|hop| hop.pubkey.to_string()).collect::<Vec<_>>(),
                payment_hash.map(|h| hex::encode(h.0)).unwrap_or_default(),
                hex::encode(payment_id.0)
            ),

            // Handling updating channel penalties after a payment fails to route through a channel is done by the InvoicePayer.
            // Also abandoning or retrying a payment is handled by the InvoicePayer.
            // Todo: Add information to db about why a payment failed using this event
            Event::PaymentPathFailed {
                payment_hash,
                payment_failed_permanently,
                all_paths_failed,
                path,
                ..
            } => info!(
                "Payment path: {:?}, failed for payment hash: {}, permanent failure?: {}, All paths failed?: {}",
                path.iter().map(|hop| hop.pubkey.to_string()).collect::<Vec<_>>(),
                hex::encode(payment_hash.0),
                payment_failed_permanently,
                all_paths_failed,
            ),

            Event::OpenChannelRequest {
                temporary_channel_id,
                counterparty_node_id,
                funding_satoshis,
                push_msat,
                channel_type: _,
            } => self.handle_open_channel_request(temporary_channel_id, counterparty_node_id, funding_satoshis, push_msat),

            // Just log an error for now, but this event can be used along PaymentForwarded for a new RPC that shows stats about how a node
            // forward payments over it's outbound channels which can be useful for a user that wants to run a forwarding node for some profits.
            Event::HTLCHandlingFailed {
                prev_channel_id, failed_next_destination
            } => error!(
                "Failed to handle htlc from {} to {:?}",
                hex::encode(prev_channel_id),
                failed_next_destination,
            ),

            // ProbeSuccessful and ProbeFailed are events in response to a send_probe function call which sends a payment that probes a given route for liquidity.
            // send_probe is not used for now but may be used in order matching in the future to check if a swap can happen or not.
            Event::ProbeSuccessful { .. } => (),
            Event::ProbeFailed { .. } => (),
            Event::HTLCIntercepted { .. } => (),
            Event::ChannelReady { user_channel_id, .. } => info!("{}: {}", CHANNEL_READY_LOG, Uuid::from_u128(user_channel_id)),
        }
    }
}

pub async fn init_abortable_events(platform: Arc<Platform>, db: SqliteLightningDB) -> EnableLightningResult<()> {
    let closed_channels_without_closing_tx = db.get_closed_channels_with_no_closing_tx().await?;
    for channel_details in closed_channels_without_closing_tx {
        let platform_c = platform.clone();
        let db = db.clone();
        let uuid = channel_details.uuid;
        platform.spawner().spawn(async move {
            if let Ok(closing_tx_hash) = platform_c
                .get_channel_closing_tx(channel_details)
                .await
                .error_log_passthrough()
            {
                if let Err(e) = db.add_closing_tx_to_db(uuid, closing_tx_hash).await {
                    log::error!("Unable to update channel {} closing details in DB: {}", uuid, e);
                }
            }
        });
    }
    Ok(())
}

#[derive(Display)]
pub enum SignFundingTransactionError {
    #[display(fmt = "Internal error: {}", _0)]
    Internal(String),
    #[display(fmt = "Error converting transaction: {}", _0)]
    ConvertTxErr(String),
    #[display(fmt = "Error signing transaction: {}", _0)]
    TxSignFailed(String),
}

// Generates the raw funding transaction with one output equal to the channel value.
async fn sign_funding_transaction(
    uuid: Uuid,
    output_script: &Script,
    platform: Arc<Platform>,
) -> Result<Transaction, SignFundingTransactionError> {
    let coin = &platform.coin;
    let mut unsigned = {
        let unsigned_funding_txs = platform.unsigned_funding_txs.lock();
        unsigned_funding_txs
            .get(&uuid)
            .ok_or_else(|| {
                SignFundingTransactionError::Internal(format!(
                    "Unsigned funding tx not found for channel with uuid: {}",
                    uuid
                ))
            })?
            .clone()
    };
    unsigned.outputs[0].script_pubkey = output_script.to_bytes().into();

    let my_address = coin
        .as_ref()
        .derivation_method
        .single_addr_or_err()
        .await
        .map_err(|e| SignFundingTransactionError::Internal(e.to_string()))?;
    let key_pair = coin
        .as_ref()
        .priv_key_policy
        .activated_key_or_err()
        .map_err(|e| SignFundingTransactionError::Internal(e.to_string()))?;

    let prev_script = coin
        .script_for_address(my_address)
        .map_err(|e| SignFundingTransactionError::Internal(e.to_string()))?;
    let signed = sign_tx(
        unsigned,
        key_pair,
        prev_script,
        SignatureVersion::WitnessV0,
        coin.as_ref().conf.fork_id,
    )
    .map_err(|e| SignFundingTransactionError::TxSignFailed(e.to_string()))?;

    Transaction::try_from(signed).map_err(|e| SignFundingTransactionError::ConvertTxErr(e.to_string()))
}

async fn save_channel_closing_details(
    db: SqliteLightningDB,
    platform: Arc<Platform>,
    uuid: Uuid,
    reason: String,
) -> SaveChannelClosingResult<()> {
    db.update_channel_to_closed(uuid, reason, now_sec_i64()).await?;

    let channel_details = db
        .get_channel_from_db(uuid)
        .await?
        .ok_or_else(|| MmError::new(SaveChannelClosingError::ChannelNotFound(uuid)))?;

    let closing_tx_hash = platform.get_channel_closing_tx(channel_details).await?;

    db.add_closing_tx_to_db(uuid, closing_tx_hash).await?;

    Ok(())
}

async fn add_claiming_tx_to_db_loop(
    db: SqliteLightningDB,
    closing_txid: String,
    claiming_txid: String,
    claimed_balance: f64,
) {
    while let Err(e) = db
        .add_claiming_tx_to_db(closing_txid.clone(), claiming_txid.clone(), claimed_balance)
        .await
    {
        error!("error {}", e);
        Timer::sleep(TRY_LOOP_INTERVAL).await;
    }
}

impl LightningEventHandler {
    pub fn new(
        platform: Arc<Platform>,
        channel_manager: Arc<ChannelManager>,
        keys_manager: Arc<KeysManager>,
        db: SqliteLightningDB,
        trusted_nodes: TrustedNodesShared,
    ) -> Self {
        LightningEventHandler {
            platform,
            channel_manager,
            keys_manager,
            db,
            trusted_nodes,
        }
    }

    fn handle_funding_generation_ready(
        &self,
        temporary_channel_id: [u8; 32],
        channel_value_satoshis: u64,
        output_script: Script,
        user_channel_id: u128,
        counterparty_node_id: PublicKey,
    ) {
        let uuid = Uuid::from_u128(user_channel_id);
        info!(
            "Handling FundingGenerationReady event for channel with uuid: {} with: {}",
            uuid, counterparty_node_id
        );

        let channel_manager = self.channel_manager.clone();
        let platform = self.platform.clone();
        let db = self.db.clone();

        let fut = async move {
            let funding_tx = match sign_funding_transaction(uuid, &output_script, platform.clone()).await {
                Ok(tx) => tx,
                Err(e) => {
                    error!(
                        "Error generating funding transaction for channel with uuid {}: {}",
                        uuid,
                        e.to_string()
                    );
                    return;
                },
            };
            let funding_txid = funding_tx.txid();
            // Give the funding transaction back to LDK for opening the channel.
            if let Err(e) =
                channel_manager.funding_transaction_generated(&temporary_channel_id, &counterparty_node_id, funding_tx)
            {
                error!("{:?}", e);
                return;
            }

            let best_block_height = platform.best_block_height();
            db.add_funding_tx_to_db(
                uuid,
                funding_txid.to_string(),
                channel_value_satoshis as i64,
                best_block_height as i64,
            )
            .await
            .error_log();
        };

        let settings = AbortSettings::default().critical_timout_s(CRITICAL_FUTURE_TIMEOUT);
        self.platform.spawner().spawn_with_settings(fut, settings);
    }

    fn handle_payment_claimable(&self, payment_hash: PaymentHash, claimable_amount: u64, purpose: PaymentPurpose) {
        info!(
            "{} for payment_hash: {} with amount {}",
            PAYMENT_CLAIMABLE_LOG,
            hex::encode(payment_hash.0),
            claimable_amount
        );
        let db = self.db.clone();
        let payment_preimage = match purpose {
            PaymentPurpose::InvoicePayment { payment_preimage, .. } => match payment_preimage {
                Some(preimage) => {
                    let fut = async move {
                        db.update_payment_to_claimable_in_db(payment_hash, preimage)
                            .await
                            .error_log_with_msg("Unable to update claimable payment info in DB!");
                    };
                    let settings = AbortSettings::default().critical_timout_s(CRITICAL_FUTURE_TIMEOUT);
                    self.platform.spawner().spawn_with_settings(fut, settings);
                    preimage
                },
                // This is a swap related payment since we don't have the preimage yet
                None => {
                    let amt_msat = Some(
                        claimable_amount
                            .try_into()
                            .expect("claimable_amount shouldn't exceed i64::MAX"),
                    );
                    let payment_info = PaymentInfo::new(
                        payment_hash,
                        PaymentType::InboundPayment,
                        "Swap Payment".into(),
                        amt_msat,
                    )
                    .with_status(HTLCStatus::Claimable);
                    let fut = async move {
                        db.add_payment_to_db(&payment_info)
                            .await
                            .error_log_with_msg("Unable to add payment information to DB!");
                    };

                    let settings = AbortSettings::default().critical_timout_s(CRITICAL_FUTURE_TIMEOUT);
                    self.platform.spawner().spawn_with_settings(fut, settings);

                    return;
                },
            },
            PaymentPurpose::SpontaneousPayment(preimage) => {
                let amt_msat = Some(
                    claimable_amount
                        .try_into()
                        .expect("claimable_amount shouldn't exceed i64::MAX"),
                );
                let payment_info =
                    PaymentInfo::new(payment_hash, PaymentType::InboundPayment, "keysend".into(), amt_msat)
                        .with_preimage(preimage)
                        .with_status(HTLCStatus::Claimable);
                let fut = async move {
                    db.add_payment_to_db(&payment_info)
                        .await
                        .error_log_with_msg("Unable to add payment information to DB!");
                };

                let settings = AbortSettings::default().critical_timout_s(CRITICAL_FUTURE_TIMEOUT);
                self.platform.spawner().spawn_with_settings(fut, settings);
                preimage
            },
        };
        self.channel_manager.claim_funds(payment_preimage);
    }

    fn handle_payment_claimed(&self, payment_hash: PaymentHash, amount_msat: u64) {
        info!(
            "Claimed an amount of {} millisatoshis for payment hash {}",
            amount_msat,
            hex::encode(payment_hash.0)
        );
        let db = self.db.clone();
        let fut = async move {
            match db
                .update_payment_status_in_db(payment_hash, &HTLCStatus::Succeeded)
                .await
            {
                Ok(_) => info!(
                    "{} of {} millisatoshis with payment hash {}",
                    SUCCESSFUL_CLAIM_LOG,
                    amount_msat,
                    hex::encode(payment_hash.0),
                ),
                Err(e) => error!("Unable to update payment status in DB error: {}", e),
            }
        };
        let settings = AbortSettings::default().critical_timout_s(CRITICAL_FUTURE_TIMEOUT);
        self.platform.spawner().spawn_with_settings(fut, settings);
    }

    fn handle_payment_sent(
        &self,
        payment_preimage: PaymentPreimage,
        payment_hash: PaymentHash,
        fee_paid_msat: Option<u64>,
    ) {
        info!(
            "Handling PaymentSent event for payment_hash: {}",
            hex::encode(payment_hash.0)
        );
        let db = self.db.clone();
        let fut = async move {
            match db
                .update_payment_to_sent_in_db(payment_hash, payment_preimage, fee_paid_msat)
                .await
            {
                Ok(_) => info!(
                    "{} with payment hash {}",
                    SUCCESSFUL_SEND_LOG,
                    hex::encode(payment_hash.0)
                ),
                Err(e) => error!("Unable to update sent payment info in DB error: {}", e),
            }
        };
        let settings = AbortSettings::default().critical_timout_s(CRITICAL_FUTURE_TIMEOUT);
        self.platform.spawner().spawn_with_settings(fut, settings);
    }

    fn handle_channel_closed(&self, channel_id: [u8; 32], user_channel_id: u128, reason: String) {
        info!(
            "Channel: {} closed for the following reason: {}",
            hex::encode(channel_id),
            reason
        );
        let uuid = Uuid::from_u128(user_channel_id);
        let db = self.db.clone();
        let platform = self.platform.clone();

        let fut = async move {
            if let Err(e) = save_channel_closing_details(db, platform, uuid, reason).await {
                // This is the case when a channel is closed before funding is broadcasted due to the counterparty disconnecting or other incompatibility issue.
                if e != SaveChannelClosingError::FundingTxNull.into() {
                    error!("Unable to update channel {} closing details in DB: {}", uuid, e);
                }
            }
        };

        let settings = AbortSettings::default().critical_timout_s(CRITICAL_FUTURE_TIMEOUT);
        self.platform.spawner().spawn_with_settings(fut, settings);
    }

    fn handle_payment_failed(&self, payment_hash: PaymentHash) {
        info!(
            "Handling PaymentFailed event for payment_hash: {}",
            hex::encode(payment_hash.0)
        );
        let db = self.db.clone();
        let fut = async move {
            db.update_payment_status_in_db(payment_hash, &HTLCStatus::Failed)
                .await
                .error_log_with_msg("Unable to update payment status in DB!");
        };
        let settings = AbortSettings::default().critical_timout_s(CRITICAL_FUTURE_TIMEOUT);
        self.platform.spawner().spawn_with_settings(fut, settings);
    }

    fn handle_pending_htlcs_forwards(&self, time_forwardable: Duration) {
        info!("Handling PendingHTLCsForwardable event!");
        let min_wait_time = time_forwardable.as_millis() as u64;
        let channel_manager = self.channel_manager.clone();
        self.platform.spawner().spawn(async move {
            let millis_to_sleep = rand::thread_rng().gen_range(min_wait_time, min_wait_time * 5);
            Timer::sleep_ms(millis_to_sleep).await;
            channel_manager.process_pending_htlc_forwards();
        });
    }

    fn handle_spendable_outputs(&self, outputs: Vec<SpendableOutputDescriptor>) {
        info!("Handling SpendableOutputs event!");
        if outputs.is_empty() {
            error!("Received SpendableOutputs event with no outputs!");
            return;
        }

        let platform = self.platform.clone();
        let db = self.db.clone();
        let keys_manager = self.keys_manager.clone();

        let fut = async move {
<<<<<<< HEAD
            // Todo: add support for HD and Hardware wallets for funding transactions and spending spendable outputs (channel closing transactions)
            let my_address = match platform.coin.as_ref().derivation_method.single_addr_or_err().await {
                Ok(addr) => addr.clone(),
                Err(e) => {
                    error!("{}", e);
                    return;
                },
            };
            let change_destination_script = Builder::build_witness_script(&my_address.hash).to_bytes().take().into();
=======
            let change_destination_script = Builder::build_p2witness(&my_address.hash).to_bytes().take().into();
>>>>>>> 8635ed94
            let feerate_sat_per_1000_weight = platform.get_est_sat_per_1000_weight(ConfirmationTarget::Normal);
            let output_descriptors = outputs.iter().collect::<Vec<_>>();
            let claiming_tx = match keys_manager.spend_spendable_outputs(
                &output_descriptors,
                Vec::new(),
                change_destination_script,
                feerate_sat_per_1000_weight,
                &Secp256k1::new(),
            ) {
                Ok(tx) => tx,
                Err(_) => {
                    error!("Error spending spendable outputs");
                    return;
                },
            };

            let claiming_txid = claiming_tx.txid();
            let tx_hex = serialize_hex(&claiming_tx);

            if let Err(e) = platform.coin.send_raw_tx(&tx_hex).compat().await {
                // TODO: broadcast transaction through p2p network in this case, we have to check that the transactions is confirmed on-chain after this.
                error!(
                    "Broadcasting of the claiming transaction {} failed: {}",
                    claiming_txid, e
                );
                return;
            }

            let claiming_tx_inputs_value = outputs.iter().fold(0, |sum, output| match output {
                SpendableOutputDescriptor::StaticOutput { output, .. } => sum + output.value,
                SpendableOutputDescriptor::DelayedPaymentOutput(descriptor) => sum + descriptor.output.value,
                SpendableOutputDescriptor::StaticPaymentOutput(descriptor) => sum + descriptor.output.value,
            });
            let claiming_tx_outputs_value = claiming_tx.output.iter().fold(0, |sum, txout| sum + txout.value);
            if claiming_tx_inputs_value < claiming_tx_outputs_value {
                error!(
                    "Claiming transaction input value {} can't be less than outputs value {}!",
                    claiming_tx_inputs_value, claiming_tx_outputs_value
                );
                return;
            }
            let claiming_tx_fee = claiming_tx_inputs_value - claiming_tx_outputs_value;
            let claiming_tx_fee_per_channel = (claiming_tx_fee as f64) / (outputs.len() as f64);

            for output in outputs {
                let (closing_txid, claimed_balance) = match output {
                    SpendableOutputDescriptor::StaticOutput { outpoint, output } => {
                        (outpoint.txid.to_string(), output.value)
                    },
                    SpendableOutputDescriptor::DelayedPaymentOutput(descriptor) => {
                        (descriptor.outpoint.txid.to_string(), descriptor.output.value)
                    },
                    SpendableOutputDescriptor::StaticPaymentOutput(descriptor) => {
                        (descriptor.outpoint.txid.to_string(), descriptor.output.value)
                    },
                };

                // This doesn't need to be respawned on restart unlike add_closing_tx_to_db since Event::SpendableOutputs will be re-fired on restart
                // if the spending_tx is not broadcasted.
                add_claiming_tx_to_db_loop(
                    db.clone(),
                    closing_txid,
                    claiming_txid.to_string(),
                    (claimed_balance as f64) - claiming_tx_fee_per_channel,
                )
                .await;
            }
        };

        let settings = AbortSettings::default().critical_timout_s(CRITICAL_FUTURE_TIMEOUT);
        self.platform.spawner().spawn_with_settings(fut, settings);
    }

    fn handle_open_channel_request(
        &self,
        temporary_channel_id: [u8; 32],
        counterparty_node_id: PublicKey,
        funding_satoshis: u64,
        push_msat: u64,
    ) {
        info!(
            "Handling OpenChannelRequest from node: {} with funding value: {} and starting balance: {}",
            counterparty_node_id, funding_satoshis, push_msat,
        );

        let db = self.db.clone();
        let trusted_nodes = self.trusted_nodes.clone();
        let channel_manager = self.channel_manager.clone();
        let platform = self.platform.clone();
        let fut = async move {
            let uuid = new_uuid();
            let uuid_u128 = uuid.as_u128();
            let trusted_nodes = trusted_nodes.lock().clone();
            let accepted_inbound_channel_with_0conf = trusted_nodes.contains(&counterparty_node_id)
                && channel_manager
                    .accept_inbound_channel_from_trusted_peer_0conf(
                        &temporary_channel_id,
                        &counterparty_node_id,
                        uuid_u128,
                    )
                    .is_ok();

            if accepted_inbound_channel_with_0conf
                || channel_manager
                    .accept_inbound_channel(&temporary_channel_id, &counterparty_node_id, uuid_u128)
                    .is_ok()
            {
                let is_public = match channel_manager
                    .list_channels()
                    .into_iter()
                    .find(|chan| chan.user_channel_id == uuid_u128)
                {
                    Some(details) => details.is_public,
                    None => {
                        error!("Inbound channel {} details should be found by list_channels!", uuid);
                        return;
                    },
                };

                let pending_channel_details =
                    DBChannelDetails::new(uuid, temporary_channel_id, counterparty_node_id, false, is_public);
                if let Err(e) = db.add_channel_to_db(&pending_channel_details).await {
                    error!("Unable to add new inbound channel {} to db: {}", uuid, e);
                }

                while let Some(details) = channel_manager
                    .list_channels()
                    .into_iter()
                    .find(|chan| chan.user_channel_id == uuid_u128)
                {
                    if let Some(funding_tx) = details.funding_txo {
                        let best_block_height = platform.best_block_height();
                        db.add_funding_tx_to_db(
                            uuid,
                            funding_tx.txid.to_string(),
                            funding_satoshis as i64,
                            best_block_height as i64,
                        )
                        .await
                        .error_log();
                        break;
                    }

                    Timer::sleep(TRY_LOOP_INTERVAL).await;
                }
            }
        };

        self.platform.spawner().spawn(fut);
    }
}<|MERGE_RESOLUTION|>--- conflicted
+++ resolved
@@ -222,7 +222,7 @@
         .map_err(|e| SignFundingTransactionError::Internal(e.to_string()))?;
 
     let prev_script = coin
-        .script_for_address(my_address)
+        .script_for_address(&my_address)
         .map_err(|e| SignFundingTransactionError::Internal(e.to_string()))?;
     let signed = sign_tx(
         unsigned,
@@ -526,7 +526,6 @@
         let keys_manager = self.keys_manager.clone();
 
         let fut = async move {
-<<<<<<< HEAD
             // Todo: add support for HD and Hardware wallets for funding transactions and spending spendable outputs (channel closing transactions)
             let my_address = match platform.coin.as_ref().derivation_method.single_addr_or_err().await {
                 Ok(addr) => addr.clone(),
@@ -535,10 +534,7 @@
                     return;
                 },
             };
-            let change_destination_script = Builder::build_witness_script(&my_address.hash).to_bytes().take().into();
-=======
             let change_destination_script = Builder::build_p2witness(&my_address.hash).to_bytes().take().into();
->>>>>>> 8635ed94
             let feerate_sat_per_1000_weight = platform.get_est_sat_per_1000_weight(ConfirmationTarget::Normal);
             let output_descriptors = outputs.iter().collect::<Vec<_>>();
             let claiming_tx = match keys_manager.spend_spendable_outputs(
