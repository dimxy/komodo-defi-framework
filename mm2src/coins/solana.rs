use super::{CoinBalance, HistorySyncState, MarketCoinOps, MmCoin, SwapOps, TradeFee, TransactionEnum, WatcherOps};
use crate::coin_errors::{MyAddressError, ValidatePaymentResult};
use crate::hd_wallet::HDPathAccountToAddressId;
use crate::solana::solana_common::{lamports_to_sol, PrepareTransferData, SufficientBalanceError};
use crate::solana::spl::SplTokenInfo;
use crate::{BalanceError, BalanceFut, CheckIfMyPaymentSentArgs, CoinFutSpawner, ConfirmPaymentInput, DexFee,
            FeeApproxStage, FoundSwapTxSpend, MakerSwapTakerCoin, MmCoinEnum, NegotiateSwapContractAddrErr,
            PaymentInstructionArgs, PaymentInstructions, PaymentInstructionsErr, PrivKeyBuildPolicy,
            PrivKeyPolicyNotAllowed, RawTransactionError, RawTransactionFut, RawTransactionRequest,
            RawTransactionResult, RefundError, RefundPaymentArgs, RefundResult, SearchForSwapTxSpendInput,
            SendMakerPaymentSpendPreimageInput, SendPaymentArgs, SignRawTransactionRequest, SignatureResult,
<<<<<<< HEAD
            SpendPaymentArgs, SwapTxFeePolicy, TakerSwapMakerCoin, TradePreimageFut, TradePreimageResult,
            TradePreimageValue, TransactionDetails, TransactionFut, TransactionResult, TransactionType,
            TxMarshalingErr, UnexpectedDerivationMethod, ValidateAddressResult, ValidateFeeArgs,
            ValidateInstructionsErr, ValidateOtherPubKeyErr, ValidatePaymentError, ValidatePaymentFut,
            ValidatePaymentInput, ValidateWatcherSpendInput, VerificationResult, WaitForHTLCTxSpendArgs,
            WatcherReward, WatcherRewardError, WatcherSearchForSwapTxSpendInput, WatcherValidatePaymentInput,
            WatcherValidateTakerFeeInput, WithdrawError, WithdrawFut, WithdrawRequest, WithdrawResult};
=======
            SpendPaymentArgs, TakerSwapMakerCoin, TradePreimageFut, TradePreimageResult, TradePreimageValue,
            TransactionData, TransactionDetails, TransactionFut, TransactionResult, TransactionType, TxMarshalingErr,
            UnexpectedDerivationMethod, ValidateAddressResult, ValidateFeeArgs, ValidateInstructionsErr,
            ValidateOtherPubKeyErr, ValidatePaymentError, ValidatePaymentFut, ValidatePaymentInput,
            ValidateWatcherSpendInput, VerificationResult, WaitForHTLCTxSpendArgs, WatcherReward, WatcherRewardError,
            WatcherSearchForSwapTxSpendInput, WatcherValidatePaymentInput, WatcherValidateTakerFeeInput,
            WithdrawError, WithdrawFut, WithdrawRequest, WithdrawResult};
>>>>>>> 52326c4b
use async_trait::async_trait;
use base58::ToBase58;
use bincode::{deserialize, serialize};
use common::executor::{abortable_queue::AbortableQueue, AbortableSystem, AbortedError};
use common::{async_blocking, now_sec};
use crypto::HDPathToCoin;
use derive_more::Display;
use futures::{FutureExt, TryFutureExt};
use futures01::Future;
use keys::KeyPair;
use mm2_core::mm_ctx::MmArc;
use mm2_err_handle::prelude::*;
use mm2_number::{BigDecimal, MmNumber};
use rpc::v1::types::Bytes as BytesJson;
use serde_json::{self as json, Value as Json};
use solana_client::rpc_request::TokenAccountsFilter;
use solana_client::{client_error::{ClientError, ClientErrorKind},
                    rpc_client::RpcClient};
use solana_sdk::commitment_config::{CommitmentConfig, CommitmentLevel};
use solana_sdk::program_error::ProgramError;
use solana_sdk::pubkey::ParsePubkeyError;
use solana_sdk::transaction::Transaction;
use solana_sdk::{pubkey::Pubkey,
                 signature::{Keypair, Signer}};
use std::collections::HashMap;
use std::str::FromStr;
use std::sync::Mutex;
use std::{convert::TryFrom, fmt::Debug, ops::Deref, sync::Arc};

pub mod solana_common;
mod solana_decode_tx_helpers;
pub mod spl;

#[cfg(test)] mod solana_common_tests;
#[cfg(test)] mod solana_tests;
#[cfg(test)] mod spl_tests;

pub const SOLANA_DEFAULT_DECIMALS: u64 = 9;
pub const LAMPORTS_DUMMY_AMOUNT: u64 = 10;

#[async_trait]
pub trait SolanaCommonOps {
    fn rpc(&self) -> &RpcClient;

    fn is_token(&self) -> bool;

    async fn check_balance_and_prepare_transfer(
        &self,
        max: bool,
        amount: BigDecimal,
        fees: u64,
    ) -> Result<PrepareTransferData, MmError<SufficientBalanceError>>;
}

impl From<ClientError> for BalanceError {
    fn from(e: ClientError) -> Self {
        match e.kind {
            ClientErrorKind::Io(e) => BalanceError::Transport(e.to_string()),
            ClientErrorKind::Reqwest(e) => BalanceError::Transport(e.to_string()),
            ClientErrorKind::RpcError(e) => BalanceError::Transport(format!("{:?}", e)),
            ClientErrorKind::SerdeJson(e) => BalanceError::InvalidResponse(e.to_string()),
            ClientErrorKind::Custom(e) => BalanceError::Internal(e),
            ClientErrorKind::SigningError(_)
            | ClientErrorKind::TransactionError(_)
            | ClientErrorKind::FaucetError(_) => BalanceError::Internal("not_reacheable".to_string()),
        }
    }
}

impl From<ParsePubkeyError> for BalanceError {
    fn from(e: ParsePubkeyError) -> Self { BalanceError::Internal(format!("{:?}", e)) }
}

impl From<ClientError> for WithdrawError {
    fn from(e: ClientError) -> Self {
        match e.kind {
            ClientErrorKind::Io(e) => WithdrawError::Transport(e.to_string()),
            ClientErrorKind::Reqwest(e) => WithdrawError::Transport(e.to_string()),
            ClientErrorKind::RpcError(e) => WithdrawError::Transport(format!("{:?}", e)),
            ClientErrorKind::SerdeJson(e) => WithdrawError::InternalError(e.to_string()),
            ClientErrorKind::Custom(e) => WithdrawError::InternalError(e),
            ClientErrorKind::SigningError(_)
            | ClientErrorKind::TransactionError(_)
            | ClientErrorKind::FaucetError(_) => WithdrawError::InternalError("not_reacheable".to_string()),
        }
    }
}

impl From<ParsePubkeyError> for WithdrawError {
    fn from(e: ParsePubkeyError) -> Self { WithdrawError::InvalidAddress(format!("{:?}", e)) }
}

impl From<ProgramError> for WithdrawError {
    fn from(e: ProgramError) -> Self { WithdrawError::InternalError(format!("{:?}", e)) }
}

#[derive(Debug)]
pub enum AccountError {
    NotFundedError(String),
    ParsePubKeyError(String),
    ClientError(ClientErrorKind),
}

impl From<ClientError> for AccountError {
    fn from(e: ClientError) -> Self { AccountError::ClientError(e.kind) }
}

impl From<ParsePubkeyError> for AccountError {
    fn from(e: ParsePubkeyError) -> Self { AccountError::ParsePubKeyError(format!("{:?}", e)) }
}

impl From<AccountError> for WithdrawError {
    fn from(e: AccountError) -> Self {
        match e {
            AccountError::NotFundedError(_) => WithdrawError::ZeroBalanceToWithdrawMax,
            AccountError::ParsePubKeyError(err) => WithdrawError::InternalError(err),
            AccountError::ClientError(e) => WithdrawError::Transport(format!("{:?}", e)),
        }
    }
}

#[derive(Clone, Debug, Deserialize, Serialize)]
pub struct SolanaActivationParams {
    confirmation_commitment: CommitmentLevel,
    client_url: String,
    #[serde(default)]
    path_to_address: HDPathAccountToAddressId,
}

#[derive(Debug, Display)]
pub enum SolanaFromLegacyReqErr {
    InvalidCommitmentLevel(String),
    InvalidClientParsing(json::Error),
    ClientNoAvailableNodes(String),
}

#[derive(Debug, Display)]
pub enum KeyPairCreationError {
    #[display(fmt = "Signature error: {}", _0)]
    SignatureError(ed25519_dalek::SignatureError),
    #[display(fmt = "KeyPairFromSeed error: {}", _0)]
    KeyPairFromSeed(String),
}

impl From<ed25519_dalek::SignatureError> for KeyPairCreationError {
    fn from(e: ed25519_dalek::SignatureError) -> Self { KeyPairCreationError::SignatureError(e) }
}

fn generate_keypair_from_slice(priv_key: &[u8]) -> Result<Keypair, MmError<KeyPairCreationError>> {
    let secret_key = ed25519_dalek::SecretKey::from_bytes(priv_key)?;
    let public_key = ed25519_dalek::PublicKey::from(&secret_key);
    let key_pair = ed25519_dalek::Keypair {
        secret: secret_key,
        public: public_key,
    };
    solana_sdk::signature::keypair_from_seed(key_pair.to_bytes().as_ref())
        .map_to_mm(|e| KeyPairCreationError::KeyPairFromSeed(e.to_string()))
}

pub async fn solana_coin_with_policy(
    ctx: &MmArc,
    ticker: &str,
    conf: &Json,
    params: SolanaActivationParams,
    priv_key_policy: PrivKeyBuildPolicy,
) -> Result<SolanaCoin, String> {
    let client = RpcClient::new_with_commitment(params.client_url.clone(), CommitmentConfig {
        commitment: params.confirmation_commitment,
    });
    let decimals = conf["decimals"].as_u64().unwrap_or(SOLANA_DEFAULT_DECIMALS) as u8;

    let priv_key = match priv_key_policy {
        PrivKeyBuildPolicy::IguanaPrivKey(priv_key) => priv_key,
        PrivKeyBuildPolicy::GlobalHDAccount(global_hd) => {
            let path_to_coin: HDPathToCoin = try_s!(json::from_value(conf["derivation_path"].clone()));
            let derivation_path = try_s!(params.path_to_address.to_derivation_path(&path_to_coin));
            try_s!(global_hd.derive_secp256k1_secret(&derivation_path))
        },
        PrivKeyBuildPolicy::Trezor => return ERR!("{}", PrivKeyPolicyNotAllowed::HardwareWalletNotSupported),
    };

    let key_pair = try_s!(generate_keypair_from_slice(priv_key.as_slice()));
    let my_address = key_pair.pubkey().to_string();
    let spl_tokens_infos = Arc::new(Mutex::new(HashMap::new()));

    // Create an abortable system linked to the `MmCtx` so if the context is stopped via `MmArc::stop`,
    // all spawned futures related to `SolanaCoin` will be aborted as well.
    let abortable_system: AbortableQueue = try_s!(ctx.abortable_system.create_subsystem());

    let solana_coin = SolanaCoin(Arc::new(SolanaCoinImpl {
        my_address,
        key_pair,
        ticker: ticker.to_string(),
        client,
        decimals,
        spl_tokens_infos,
        abortable_system,
    }));
    Ok(solana_coin)
}

/// pImpl idiom.
pub struct SolanaCoinImpl {
    ticker: String,
    key_pair: Keypair,
    client: RpcClient,
    decimals: u8,
    my_address: String,
    spl_tokens_infos: Arc<Mutex<HashMap<String, SplTokenInfo>>>,
    /// This spawner is used to spawn coin's related futures that should be aborted on coin deactivation
    /// and on [`MmArc::stop`].
    pub abortable_system: AbortableQueue,
}

#[derive(Clone)]
pub struct SolanaCoin(Arc<SolanaCoinImpl>);
impl Deref for SolanaCoin {
    type Target = SolanaCoinImpl;
    fn deref(&self) -> &SolanaCoinImpl { &self.0 }
}

#[async_trait]
impl SolanaCommonOps for SolanaCoin {
    fn rpc(&self) -> &RpcClient { &self.client }

    fn is_token(&self) -> bool { false }

    async fn check_balance_and_prepare_transfer(
        &self,
        max: bool,
        amount: BigDecimal,
        fees: u64,
    ) -> Result<PrepareTransferData, MmError<SufficientBalanceError>> {
        solana_common::check_balance_and_prepare_transfer(self, max, amount, fees).await
    }
}

#[derive(Clone, Debug, Deserialize, PartialEq, Serialize)]
pub struct SolanaFeeDetails {
    pub amount: BigDecimal,
}

async fn withdraw_base_coin_impl(coin: SolanaCoin, req: WithdrawRequest) -> WithdrawResult {
    let (hash, fees) = coin.estimate_withdraw_fees().await?;
    let res = coin
        .check_balance_and_prepare_transfer(req.max, req.amount.clone(), fees)
        .await?;
    let to = solana_sdk::pubkey::Pubkey::try_from(&*req.to)?;
    let tx = solana_sdk::system_transaction::transfer(&coin.key_pair, &to, res.lamports_to_send, hash);
    let serialized_tx = serialize(&tx).map_to_mm(|e| WithdrawError::InternalError(e.to_string()))?;
    let total_amount = lamports_to_sol(res.lamports_to_send);
    let received_by_me = if req.to == coin.my_address {
        total_amount.clone()
    } else {
        0.into()
    };
    let spent_by_me = &total_amount + &res.sol_required;
    Ok(TransactionDetails {
        tx: TransactionData::new_signed(serialized_tx.into(), tx.signatures[0].to_string()),
        from: vec![coin.my_address.clone()],
        to: vec![req.to],
        total_amount: spent_by_me.clone(),
        my_balance_change: &received_by_me - &spent_by_me,
        spent_by_me,
        received_by_me,
        block_height: 0,
        timestamp: now_sec(),
        fee_details: Some(
            SolanaFeeDetails {
                amount: res.sol_required,
            }
            .into(),
        ),
        coin: coin.ticker.clone(),
        internal_id: vec![].into(),
        kmd_rewards: None,
        transaction_type: TransactionType::StandardTransfer,
        memo: None,
    })
}

async fn withdraw_impl(coin: SolanaCoin, req: WithdrawRequest) -> WithdrawResult {
    let validate_address_result = coin.validate_address(&req.to);
    if !validate_address_result.is_valid {
        return MmError::err(WithdrawError::InvalidAddress(
            validate_address_result.reason.unwrap_or_else(|| "Unknown".to_string()),
        ));
    }
    withdraw_base_coin_impl(coin, req).await
}

impl SolanaCoin {
    pub async fn estimate_withdraw_fees(&self) -> Result<(solana_sdk::hash::Hash, u64), MmError<ClientError>> {
        let hash = async_blocking({
            let coin = self.clone();
            move || coin.rpc().get_latest_blockhash()
        })
        .await?;
        let to = self.key_pair.pubkey();

        let tx = solana_sdk::system_transaction::transfer(&self.key_pair, &to, LAMPORTS_DUMMY_AMOUNT, hash);
        let fees = async_blocking({
            let coin = self.clone();
            move || coin.rpc().get_fee_for_message(tx.message())
        })
        .await?;
        Ok((hash, fees))
    }

    pub async fn my_balance_spl(&self, infos: SplTokenInfo) -> Result<CoinBalance, MmError<BalanceError>> {
        let token_accounts = async_blocking({
            let coin = self.clone();
            move || {
                coin.rpc().get_token_accounts_by_owner(
                    &coin.key_pair.pubkey(),
                    TokenAccountsFilter::Mint(infos.token_contract_address),
                )
            }
        })
        .await?;
        if token_accounts.is_empty() {
            return Ok(CoinBalance {
                spendable: Default::default(),
                unspendable: Default::default(),
            });
        }
        let actual_token_pubkey =
            Pubkey::from_str(&token_accounts[0].pubkey).map_err(|e| BalanceError::Internal(format!("{:?}", e)))?;
        let amount = async_blocking({
            let coin = self.clone();
            move || coin.rpc().get_token_account_balance(&actual_token_pubkey)
        })
        .await?;
        let balance =
            BigDecimal::from_str(&amount.ui_amount_string).map_to_mm(|e| BalanceError::Internal(e.to_string()))?;
        Ok(CoinBalance {
            spendable: balance,
            unspendable: Default::default(),
        })
    }

    fn my_balance_impl(&self) -> BalanceFut<BigDecimal> {
        let coin = self.clone();
        let fut = async_blocking(move || {
            // this is blocking IO
            let res = coin.rpc().get_balance(&coin.key_pair.pubkey())?;
            Ok(lamports_to_sol(res))
        });
        Box::new(fut.boxed().compat())
    }

    pub fn add_spl_token_info(&self, ticker: String, info: SplTokenInfo) {
        self.spl_tokens_infos.lock().unwrap().insert(ticker, info);
    }

    /// WARNING
    /// Be very careful using this function since it returns dereferenced clone
    /// of value behind the MutexGuard and makes it non-thread-safe.
    pub fn get_spl_tokens_infos(&self) -> HashMap<String, SplTokenInfo> {
        let guard = self.spl_tokens_infos.lock().unwrap();
        (*guard).clone()
    }
}

#[async_trait]
impl MarketCoinOps for SolanaCoin {
    fn ticker(&self) -> &str { &self.ticker }

    fn my_address(&self) -> MmResult<String, MyAddressError> { Ok(self.my_address.clone()) }

    async fn get_public_key(&self) -> Result<String, MmError<UnexpectedDerivationMethod>> { unimplemented!() }

    fn sign_message_hash(&self, _message: &str) -> Option<[u8; 32]> { unimplemented!() }

    fn sign_message(&self, message: &str) -> SignatureResult<String> { solana_common::sign_message(self, message) }

    fn verify_message(&self, signature: &str, message: &str, pubkey_bs58: &str) -> VerificationResult<bool> {
        solana_common::verify_message(self, signature, message, pubkey_bs58)
    }

    fn my_balance(&self) -> BalanceFut<CoinBalance> {
        let decimals = self.decimals as u64;
        let fut = self.my_balance_impl().and_then(move |result| {
            Ok(CoinBalance {
                spendable: result.with_prec(decimals),
                unspendable: 0.into(),
            })
        });
        Box::new(fut)
    }

    fn base_coin_balance(&self) -> BalanceFut<BigDecimal> {
        let decimals = self.decimals as u64;
        let fut = self
            .my_balance_impl()
            .and_then(move |result| Ok(result.with_prec(decimals)));
        Box::new(fut)
    }

    fn platform_ticker(&self) -> &str { self.ticker() }

    fn send_raw_tx(&self, tx: &str) -> Box<dyn Future<Item = String, Error = String> + Send> {
        let coin = self.clone();
        let tx = tx.to_owned();
        let fut = async_blocking(move || {
            let bytes = hex::decode(tx).map_to_mm(|e| e).map_err(|e| format!("{:?}", e))?;
            let tx: Transaction = deserialize(bytes.as_slice())
                .map_to_mm(|e| e)
                .map_err(|e| format!("{:?}", e))?;
            // this is blocking IO
            let signature = coin.rpc().send_transaction(&tx).map_err(|e| format!("{:?}", e))?;
            Ok(signature.to_string())
        });
        Box::new(fut.boxed().compat())
    }

    fn send_raw_tx_bytes(&self, tx: &[u8]) -> Box<dyn Future<Item = String, Error = String> + Send> {
        let coin = self.clone();
        let tx = tx.to_owned();
        let fut = async_blocking(move || {
            let tx = try_s!(deserialize(tx.as_slice()));
            // this is blocking IO
            let signature = coin.rpc().send_transaction(&tx).map_err(|e| format!("{:?}", e))?;
            Ok(signature.to_string())
        });
        Box::new(fut.boxed().compat())
    }

    #[inline(always)]
    async fn sign_raw_tx(&self, _args: &SignRawTransactionRequest) -> RawTransactionResult {
        MmError::err(RawTransactionError::NotImplemented {
            coin: self.ticker().to_string(),
        })
    }

    fn wait_for_confirmations(&self, _input: ConfirmPaymentInput) -> Box<dyn Future<Item = (), Error = String> + Send> {
        unimplemented!()
    }

    fn wait_for_htlc_tx_spend(&self, args: WaitForHTLCTxSpendArgs<'_>) -> TransactionFut { unimplemented!() }

    fn tx_enum_from_bytes(&self, _bytes: &[u8]) -> Result<TransactionEnum, MmError<TxMarshalingErr>> {
        MmError::err(TxMarshalingErr::NotSupported(
            "tx_enum_from_bytes is not supported for Solana yet.".to_string(),
        ))
    }

    fn current_block(&self) -> Box<dyn Future<Item = u64, Error = String> + Send> {
        let coin = self.clone();
        let fut = async_blocking(move || coin.rpc().get_block_height().map_err(|e| format!("{:?}", e)));
        Box::new(fut.boxed().compat())
    }

    fn display_priv_key(&self) -> Result<String, String> { Ok(self.key_pair.secret().to_bytes()[..].to_base58()) }

    fn min_tx_amount(&self) -> BigDecimal { BigDecimal::from(0) }

    fn min_trading_vol(&self) -> MmNumber { MmNumber::from("0.00777") }

    fn is_trezor(&self) -> bool { unimplemented!() }
}

#[async_trait]
impl SwapOps for SolanaCoin {
    fn send_taker_fee(&self, _fee_addr: &[u8], dex_fee: DexFee, _uuid: &[u8], _expire_at: u64) -> TransactionFut {
        unimplemented!()
    }

    fn send_maker_payment(&self, _maker_payment_args: SendPaymentArgs) -> TransactionFut { unimplemented!() }

    fn send_taker_payment(&self, _taker_payment_args: SendPaymentArgs) -> TransactionFut { unimplemented!() }

    async fn send_maker_spends_taker_payment(
        &self,
        _maker_spends_payment_args: SpendPaymentArgs<'_>,
    ) -> TransactionResult {
        unimplemented!()
    }

    async fn send_taker_spends_maker_payment(
        &self,
        _taker_spends_payment_args: SpendPaymentArgs<'_>,
    ) -> TransactionResult {
        unimplemented!()
    }

    async fn send_taker_refunds_payment(
        &self,
        _taker_refunds_payment_args: RefundPaymentArgs<'_>,
    ) -> TransactionResult {
        unimplemented!()
    }

    async fn send_maker_refunds_payment(
        &self,
        _maker_refunds_payment_args: RefundPaymentArgs<'_>,
    ) -> TransactionResult {
        unimplemented!()
    }

    fn validate_fee(&self, _validate_fee_args: ValidateFeeArgs) -> ValidatePaymentFut<()> { unimplemented!() }

    async fn validate_maker_payment(&self, input: ValidatePaymentInput) -> ValidatePaymentResult<()> {
        unimplemented!()
    }

    async fn validate_taker_payment(&self, input: ValidatePaymentInput) -> ValidatePaymentResult<()> {
        unimplemented!()
    }

    fn check_if_my_payment_sent(
        &self,
        _if_my_payment_sent_args: CheckIfMyPaymentSentArgs,
    ) -> Box<dyn Future<Item = Option<TransactionEnum>, Error = String> + Send> {
        unimplemented!()
    }

    async fn search_for_swap_tx_spend_my(
        &self,
        _: SearchForSwapTxSpendInput<'_>,
    ) -> Result<Option<FoundSwapTxSpend>, String> {
        unimplemented!()
    }

    async fn search_for_swap_tx_spend_other(
        &self,
        _: SearchForSwapTxSpendInput<'_>,
    ) -> Result<Option<FoundSwapTxSpend>, String> {
        unimplemented!()
    }

    fn check_tx_signed_by_pub(&self, tx: &[u8], expected_pub: &[u8]) -> Result<bool, MmError<ValidatePaymentError>> {
        unimplemented!();
    }

    async fn extract_secret(
        &self,
        secret_hash: &[u8],
        spend_tx: &[u8],
        watcher_reward: bool,
    ) -> Result<Vec<u8>, String> {
        unimplemented!()
    }

    fn is_auto_refundable(&self) -> bool { false }

    async fn wait_for_htlc_refund(&self, _tx: &[u8], _locktime: u64) -> RefundResult<()> {
        MmError::err(RefundError::Internal(
            "wait_for_htlc_refund is not supported for this coin!".into(),
        ))
    }

    fn negotiate_swap_contract_addr(
        &self,
        _other_side_address: Option<&[u8]>,
    ) -> Result<Option<BytesJson>, MmError<NegotiateSwapContractAddrErr>> {
        unimplemented!()
    }

    #[inline]
    fn derive_htlc_key_pair(&self, _swap_unique_data: &[u8]) -> KeyPair { todo!() }

    #[inline]
    fn derive_htlc_pubkey(&self, swap_unique_data: &[u8]) -> Vec<u8> {
        self.derive_htlc_key_pair(swap_unique_data).public_slice().to_vec()
    }

    fn validate_other_pubkey(&self, _raw_pubkey: &[u8]) -> MmResult<(), ValidateOtherPubKeyErr> { unimplemented!() }

    async fn maker_payment_instructions(
        &self,
        _args: PaymentInstructionArgs<'_>,
    ) -> Result<Option<Vec<u8>>, MmError<PaymentInstructionsErr>> {
        unimplemented!()
    }

    async fn taker_payment_instructions(
        &self,
        _args: PaymentInstructionArgs<'_>,
    ) -> Result<Option<Vec<u8>>, MmError<PaymentInstructionsErr>> {
        unimplemented!()
    }

    fn validate_maker_payment_instructions(
        &self,
        _instructions: &[u8],
        _args: PaymentInstructionArgs<'_>,
    ) -> Result<PaymentInstructions, MmError<ValidateInstructionsErr>> {
        unimplemented!()
    }

    fn validate_taker_payment_instructions(
        &self,
        _instructions: &[u8],
        _args: PaymentInstructionArgs<'_>,
    ) -> Result<PaymentInstructions, MmError<ValidateInstructionsErr>> {
        unimplemented!()
    }
}

#[async_trait]
impl TakerSwapMakerCoin for SolanaCoin {
    async fn on_taker_payment_refund_start(&self, _maker_payment: &[u8]) -> RefundResult<()> { Ok(()) }

    async fn on_taker_payment_refund_success(&self, _maker_payment: &[u8]) -> RefundResult<()> { Ok(()) }
}

#[async_trait]
impl MakerSwapTakerCoin for SolanaCoin {
    async fn on_maker_payment_refund_start(&self, _taker_payment: &[u8]) -> RefundResult<()> { Ok(()) }

    async fn on_maker_payment_refund_success(&self, _taker_payment: &[u8]) -> RefundResult<()> { Ok(()) }
}

#[async_trait]
impl WatcherOps for SolanaCoin {
    fn create_maker_payment_spend_preimage(
        &self,
        _maker_payment_tx: &[u8],
        _time_lock: u64,
        _maker_pub: &[u8],
        _secret_hash: &[u8],
        _swap_unique_data: &[u8],
    ) -> TransactionFut {
        unimplemented!();
    }

    fn send_maker_payment_spend_preimage(&self, _input: SendMakerPaymentSpendPreimageInput) -> TransactionFut {
        unimplemented!();
    }

    fn create_taker_payment_refund_preimage(
        &self,
        _taker_payment_tx: &[u8],
        _time_lock: u64,
        _maker_pub: &[u8],
        _secret_hash: &[u8],
        _swap_contract_address: &Option<BytesJson>,
        _swap_unique_data: &[u8],
    ) -> TransactionFut {
        unimplemented!();
    }

    fn send_taker_payment_refund_preimage(&self, _watcher_refunds_payment_args: RefundPaymentArgs) -> TransactionFut {
        unimplemented!();
    }

    fn watcher_validate_taker_fee(&self, input: WatcherValidateTakerFeeInput) -> ValidatePaymentFut<()> {
        unimplemented!();
    }

    fn watcher_validate_taker_payment(&self, _input: WatcherValidatePaymentInput) -> ValidatePaymentFut<()> {
        unimplemented!();
    }

    fn taker_validates_payment_spend_or_refund(&self, _input: ValidateWatcherSpendInput) -> ValidatePaymentFut<()> {
        unimplemented!()
    }

    async fn watcher_search_for_swap_tx_spend(
        &self,
        input: WatcherSearchForSwapTxSpendInput<'_>,
    ) -> Result<Option<FoundSwapTxSpend>, String> {
        unimplemented!();
    }

    async fn get_taker_watcher_reward(
        &self,
        other_coin: &MmCoinEnum,
        coin_amount: Option<BigDecimal>,
        other_coin_amount: Option<BigDecimal>,
        reward_amount: Option<BigDecimal>,
        wait_until: u64,
    ) -> Result<WatcherReward, MmError<WatcherRewardError>> {
        unimplemented!();
    }

    async fn get_maker_watcher_reward(
        &self,
        other_coin: &MmCoinEnum,
        reward_amount: Option<BigDecimal>,
        wait_until: u64,
    ) -> Result<Option<WatcherReward>, MmError<WatcherRewardError>> {
        unimplemented!();
    }
}

#[async_trait]
impl MmCoin for SolanaCoin {
    fn is_asset_chain(&self) -> bool { false }

    fn spawner(&self) -> CoinFutSpawner { CoinFutSpawner::new(&self.abortable_system) }

    fn withdraw(&self, req: WithdrawRequest) -> WithdrawFut {
        Box::new(Box::pin(withdraw_impl(self.clone(), req)).compat())
    }

    fn get_raw_transaction(&self, _req: RawTransactionRequest) -> RawTransactionFut { unimplemented!() }

    fn get_tx_hex_by_hash(&self, tx_hash: Vec<u8>) -> RawTransactionFut { unimplemented!() }

    fn decimals(&self) -> u8 { self.decimals }

    fn convert_to_address(&self, _from: &str, _to_address_format: Json) -> Result<String, String> { unimplemented!() }

    fn validate_address(&self, address: &str) -> ValidateAddressResult {
        if address.len() != 44 {
            return ValidateAddressResult {
                is_valid: false,
                reason: Some("Invalid address length".to_string()),
            };
        }
        let result = Pubkey::try_from(address);
        match result {
            Ok(pubkey) => {
                if pubkey.is_on_curve() {
                    ValidateAddressResult {
                        is_valid: true,
                        reason: None,
                    }
                } else {
                    ValidateAddressResult {
                        is_valid: false,
                        reason: Some("not_on_curve".to_string()),
                    }
                }
            },
            Err(err) => ValidateAddressResult {
                is_valid: false,
                reason: Some(format!("{:?}", err)),
            },
        }
    }

    fn process_history_loop(&self, _ctx: MmArc) -> Box<dyn Future<Item = (), Error = ()> + Send> { unimplemented!() }

    fn history_sync_status(&self) -> HistorySyncState { unimplemented!() }

    /// Get fee to be paid per 1 swap transaction
    fn get_trade_fee(&self) -> Box<dyn Future<Item = TradeFee, Error = String> + Send> { unimplemented!() }

    async fn get_sender_trade_fee(
        &self,
        _value: TradePreimageValue,
        _stage: FeeApproxStage,
        _include_refund_fee: bool,
    ) -> TradePreimageResult<TradeFee> {
        unimplemented!()
    }

    fn get_receiver_trade_fee(&self, _stage: FeeApproxStage) -> TradePreimageFut<TradeFee> { unimplemented!() }

    async fn get_fee_to_send_taker_fee(
        &self,
        _dex_fee_amount: DexFee,
        _stage: FeeApproxStage,
    ) -> TradePreimageResult<TradeFee> {
        unimplemented!()
    }

    fn required_confirmations(&self) -> u64 { 1 }

    fn requires_notarization(&self) -> bool { false }

    fn set_required_confirmations(&self, _confirmations: u64) { unimplemented!() }

    fn set_requires_notarization(&self, _requires_nota: bool) { unimplemented!() }

    fn swap_contract_address(&self) -> Option<BytesJson> { unimplemented!() }

    fn fallback_swap_contract(&self) -> Option<BytesJson> { unimplemented!() }

    fn mature_confirmations(&self) -> Option<u32> { None }

    fn coin_protocol_info(&self, _amount_to_receive: Option<MmNumber>) -> Vec<u8> { Vec::new() }

    fn is_coin_protocol_supported(
        &self,
        _info: &Option<Vec<u8>>,
        _amount_to_send: Option<MmNumber>,
        _locktime: u64,
        _is_maker: bool,
    ) -> bool {
        true
    }

    fn on_disabled(&self) -> Result<(), AbortedError> { AbortableSystem::abort_all(&self.abortable_system) }

    fn on_token_deactivated(&self, _ticker: &str) {}

    fn get_swap_transaction_fee_policy(&self) -> SwapTxFeePolicy { SwapTxFeePolicy::Unsupported }

    fn set_swap_transaction_fee_policy(&self, _swap_txfee_policy: SwapTxFeePolicy) {}
}<|MERGE_RESOLUTION|>--- conflicted
+++ resolved
@@ -9,23 +9,13 @@
             PrivKeyPolicyNotAllowed, RawTransactionError, RawTransactionFut, RawTransactionRequest,
             RawTransactionResult, RefundError, RefundPaymentArgs, RefundResult, SearchForSwapTxSpendInput,
             SendMakerPaymentSpendPreimageInput, SendPaymentArgs, SignRawTransactionRequest, SignatureResult,
-<<<<<<< HEAD
             SpendPaymentArgs, SwapTxFeePolicy, TakerSwapMakerCoin, TradePreimageFut, TradePreimageResult,
-            TradePreimageValue, TransactionDetails, TransactionFut, TransactionResult, TransactionType,
-            TxMarshalingErr, UnexpectedDerivationMethod, ValidateAddressResult, ValidateFeeArgs,
+            TradePreimageValue, TransactionData, TransactionDetails, TransactionFut, TransactionResult,
+            TransactionType, TxMarshalingErr, UnexpectedDerivationMethod, ValidateAddressResult, ValidateFeeArgs,
             ValidateInstructionsErr, ValidateOtherPubKeyErr, ValidatePaymentError, ValidatePaymentFut,
             ValidatePaymentInput, ValidateWatcherSpendInput, VerificationResult, WaitForHTLCTxSpendArgs,
             WatcherReward, WatcherRewardError, WatcherSearchForSwapTxSpendInput, WatcherValidatePaymentInput,
             WatcherValidateTakerFeeInput, WithdrawError, WithdrawFut, WithdrawRequest, WithdrawResult};
-=======
-            SpendPaymentArgs, TakerSwapMakerCoin, TradePreimageFut, TradePreimageResult, TradePreimageValue,
-            TransactionData, TransactionDetails, TransactionFut, TransactionResult, TransactionType, TxMarshalingErr,
-            UnexpectedDerivationMethod, ValidateAddressResult, ValidateFeeArgs, ValidateInstructionsErr,
-            ValidateOtherPubKeyErr, ValidatePaymentError, ValidatePaymentFut, ValidatePaymentInput,
-            ValidateWatcherSpendInput, VerificationResult, WaitForHTLCTxSpendArgs, WatcherReward, WatcherRewardError,
-            WatcherSearchForSwapTxSpendInput, WatcherValidatePaymentInput, WatcherValidateTakerFeeInput,
-            WithdrawError, WithdrawFut, WithdrawRequest, WithdrawResult};
->>>>>>> 52326c4b
 use async_trait::async_trait;
 use base58::ToBase58;
 use bincode::{deserialize, serialize};
