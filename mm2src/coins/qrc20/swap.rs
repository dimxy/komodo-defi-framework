use super::history::TransferHistoryBuilder;
use super::*;
use crate::eth::{decode_contract_call, PaymentState};
use bitcrypto::ripemd160;
use common::now_sec;
use script_pubkey::{extract_contract_addr_from_script, extract_contract_call_from_script, is_contract_call};

/// `erc20Payment` call details consist of values obtained from [`TransactionOutput::script_pubkey`] and [`TxReceipt::logs`].
#[derive(Debug, Eq, PartialEq)]
pub struct Erc20PaymentDetails {
    pub output_index: u64,
    pub swap_id: Vec<u8>,
    pub value: U256,
    pub token_address: H160,
    pub swap_contract_address: H160,
    pub sender: H160,
    pub receiver: H160,
    pub secret_hash: Vec<u8>,
    pub timelock: U256,
    /// Contract call bytes extracted from [`TransactionOutput::script_pubkey`] using `extract_contract_call_from_script`.
    pub contract_call_bytes: Vec<u8>,
}

/// `receiverSpend` call details consist of values obtained from [`TransactionOutput::script_pubkey`].
#[expect(dead_code)]
#[derive(Debug)]
pub struct ReceiverSpendDetails {
    pub swap_id: Vec<u8>,
    pub value: U256,
    pub secret: [u8; 32],
    pub token_address: H160,
    pub sender: H160,
}

impl Qrc20Coin {
    pub async fn send_hash_time_locked_payment(
        &self,
        id: Vec<u8>,
        value: U256,
        time_lock: u32,
        secret_hash: Vec<u8>,
        receiver_addr: H160,
        swap_contract_address: H160,
    ) -> Result<TransactionEnum, TransactionErr> {
        let secret_hash = if secret_hash.len() == 32 {
            ripemd160(&secret_hash).to_vec()
        } else {
            secret_hash
        };

        let balance = try_tx_s!(self.my_spendable_balance().compat().await);
        let balance = try_tx_s!(u256_from_big_decimal(&balance, self.utxo.decimals));

        // Check the balance to avoid unnecessary burning of gas
        if balance < value {
            return TX_PLAIN_ERR!("Balance {} is less than value {}", balance, value);
        }

        let outputs = try_tx_s!(
            self.generate_swap_payment_outputs(
                balance,
                id,
                value,
                time_lock,
                secret_hash,
                receiver_addr,
                swap_contract_address,
            )
            .await
        );

        self.send_contract_calls(outputs).await
    }

    pub async fn spend_hash_time_locked_payment(
        &self,
        payment_tx: UtxoTx,
        swap_contract_address: H160,
        secret: Vec<u8>,
    ) -> Result<TransactionEnum, TransactionErr> {
        let Erc20PaymentDetails {
            swap_id, value, sender, ..
        } = try_tx_s!(self.erc20_payment_details_from_tx(&payment_tx).await);

        let status = try_tx_s!(self.payment_status(&swap_contract_address, swap_id.clone()).await);
        if status != U256::from(PaymentState::Sent as u8) {
            return TX_PLAIN_ERR!("Payment state is not PAYMENT_STATE_SENT, got {}", status);
        }

        let spend_output =
            try_tx_s!(self.receiver_spend_output(&swap_contract_address, swap_id, value, secret, sender));
        self.send_contract_calls(vec![spend_output]).await
    }

    pub async fn refund_hash_time_locked_payment(
        &self,
        swap_contract_address: H160,
        payment_tx: UtxoTx,
    ) -> Result<TransactionEnum, TransactionErr> {
        let Erc20PaymentDetails {
            swap_id,
            value,
            receiver,
            secret_hash,
            ..
        } = try_tx_s!(self.erc20_payment_details_from_tx(&payment_tx).await);

        let status = try_tx_s!(self.payment_status(&swap_contract_address, swap_id.clone()).await);
        if status != U256::from(PaymentState::Sent as u8) {
            return TX_PLAIN_ERR!("Payment state is not PAYMENT_STATE_SENT, got {}", status);
        }

        let refund_output =
            try_tx_s!(self.sender_refund_output(&swap_contract_address, swap_id, value, secret_hash, receiver));
        self.send_contract_calls(vec![refund_output]).await
    }

    pub async fn validate_payment(
        &self,
        payment_tx: UtxoTx,
        time_lock: u32,
        sender: H160,
        secret_hash: Vec<u8>,
        amount: BigDecimal,
        expected_swap_contract_address: H160,
    ) -> Result<(), MmError<ValidatePaymentError>> {
        let expected_swap_id = qrc20_swap_id(time_lock, &secret_hash);
        let status = self
            .payment_status(&expected_swap_contract_address, expected_swap_id.clone())
            .await
            .map_mm_err()?;
        if status != U256::from(PaymentState::Sent as u8) {
            return MmError::err(ValidatePaymentError::UnexpectedPaymentState(format!(
                "Payment state is not PAYMENT_STATE_SENT, got {}",
                status
            )));
        }

        let expected_call_bytes = {
<<<<<<< HEAD
            let expected_value = u256_from_big_decimal(&amount, self.utxo.decimals)?;
            let my_address = self.utxo.derivation_method.single_addr_or_err().await?;
=======
            let expected_value = u256_from_big_decimal(&amount, self.utxo.decimals).map_mm_err()?;
            let my_address = self.utxo.derivation_method.single_addr_or_err().await.map_mm_err()?;
>>>>>>> 3af3863c
            let expected_receiver = qtum::contract_addr_from_utxo_addr(my_address)
                .mm_err(|err| ValidatePaymentError::InternalError(err.to_string()))?;
            self.erc20_payment_call_bytes(
                expected_swap_id,
                expected_value,
                time_lock,
                &secret_hash,
                expected_receiver,
            )
            .map_mm_err()?
        };
        let erc20_payment = self
            .erc20_payment_details_from_tx(&payment_tx)
            .await
            .map_to_mm(ValidatePaymentError::TxDeserializationError)?;
        if erc20_payment.contract_call_bytes != expected_call_bytes {
            return MmError::err(ValidatePaymentError::WrongPaymentTx(format!(
                "Unexpected 'erc20Payment' contract call bytes: {:?}",
                erc20_payment.contract_call_bytes
            )));
        }

        if sender != erc20_payment.sender {
            return MmError::err(ValidatePaymentError::WrongPaymentTx(format!(
                "Payment tx {:?} was sent from wrong address, expected {:?}",
                erc20_payment.sender, sender
            )));
        }

        if expected_swap_contract_address != erc20_payment.swap_contract_address {
            return MmError::err(ValidatePaymentError::WrongPaymentTx(format!(
                "Payment tx receiver arg {:?} is invalid, expected {:?}",
                erc20_payment.swap_contract_address, expected_swap_contract_address,
            )));
        }

        Ok(())
    }

    pub async fn validate_fee_impl(
        &self,
        fee_tx_hash: H256Json,
        fee_addr: H160,
        expected_value: U256,
        min_block_number: u64,
    ) -> Result<(), String> {
        let verbose_tx = try_s!(
            self.utxo
                .rpc_client
                .get_verbose_transaction(&fee_tx_hash)
                .compat()
                .await
        );
        let conf_before_block = utxo_common::is_tx_confirmed_before_block(self, &verbose_tx, min_block_number);
        if try_s!(conf_before_block.await) {
            return ERR!(
                "Fee tx {:?} confirmed before min_block {}",
                verbose_tx,
                min_block_number,
            );
        }
        let qtum_tx: UtxoTx = try_s!(deserialize(verbose_tx.hex.as_slice()).map_err(|e| ERRL!("{:?}", e)));

        // The transaction could not being mined, just check the transfer tokens.
        let output = qtum_tx
            .outputs
            .first()
            .ok_or(ERRL!("Provided dex fee tx {:?} has no outputs", qtum_tx))?;
        let script_pubkey: Script = output.script_pubkey.clone().into();

        let (receiver, value) = match transfer_call_details_from_script_pubkey(&script_pubkey) {
            Ok((rec, val)) => (rec, val),
            Err(e) => return ERR!("Provided dex fee tx {:?} is incorrect: {}", qtum_tx, e),
        };

        if receiver != fee_addr {
            return ERR!(
                "QRC20 Fee tx was sent to wrong address {:?}, expected {:?}",
                receiver,
                fee_addr
            );
        }

        if value < expected_value {
            return ERR!("QRC20 Fee tx value {} is less than expected {}", value, expected_value);
        }

        let token_addr = try_s!(extract_contract_addr_from_script(&script_pubkey));
        if token_addr != self.contract_address {
            return ERR!(
                "QRC20 Fee tx {:?} called wrong smart contract, expected {:?}",
                qtum_tx,
                self.contract_address
            );
        }

        Ok(())
    }

    pub async fn search_for_swap_tx_spend(
        &self,
        time_lock: u32,
        secret_hash: &[u8],
        tx: UtxoTx,
        search_from_block: u64,
    ) -> Result<Option<FoundSwapTxSpend>, String> {
        let tx_hash = tx.hash().reversed().into();
        let verbose_tx = try_s!(self.utxo.rpc_client.get_verbose_transaction(&tx_hash).compat().await);
        if verbose_tx.confirmations < 1 {
            return ERR!("'erc20Payment' was not confirmed yet. Please wait for at least one confirmation");
        }

        let Erc20PaymentDetails { swap_id, receiver, .. } = try_s!(self.erc20_payment_details_from_tx(&tx).await);
        let expected_swap_id = qrc20_swap_id(time_lock, secret_hash);
        if expected_swap_id != swap_id {
            return ERR!("Unexpected swap_id {}", hex::encode(swap_id));
        }

        // First try to find a 'receiverSpend' contract call.
        let spend_txs = try_s!(self.receiver_spend_transactions(receiver, search_from_block).await);
        let found = spend_txs
            .into_iter()
            .find(|tx| find_receiver_spend_with_swap_id_and_secret_hash(tx, &expected_swap_id, secret_hash).is_some());
        if let Some(spent_tx) = found {
            return Ok(Some(FoundSwapTxSpend::Spent(TransactionEnum::UtxoTx(spent_tx))));
        }

        // Else try to find a 'senderRefund' contract call.
        let my_address = try_s!(self.utxo.derivation_method.single_addr_or_err().await);
        let sender = try_s!(qtum::contract_addr_from_utxo_addr(my_address));
        let refund_txs = try_s!(self.sender_refund_transactions(sender, search_from_block).await);
        let found = refund_txs.into_iter().find(|tx| {
            find_swap_contract_call_with_swap_id(MutContractCallType::SenderRefund, tx, &expected_swap_id).is_some()
        });
        if let Some(refunded_tx) = found {
            return Ok(Some(FoundSwapTxSpend::Refunded(TransactionEnum::UtxoTx(refunded_tx))));
        }

        Ok(None)
    }

    pub async fn check_if_my_payment_sent_impl(
        &self,
        swap_contract_address: H160,
        swap_id: Vec<u8>,
        search_from_block: u64,
    ) -> Result<Option<TransactionEnum>, String> {
        let status = try_s!(self.payment_status(&swap_contract_address, swap_id.clone()).await);
        if status == U256::from(PaymentState::Uninitialized as u8) {
            return Ok(None);
        };

        let my_address = try_s!(self.utxo.derivation_method.single_addr_or_err().await);
        let sender = try_s!(qtum::contract_addr_from_utxo_addr(my_address));
        let erc20_payment_txs = try_s!(self.erc20_payment_transactions(sender, search_from_block).await);
        let found = erc20_payment_txs
            .into_iter()
            .find(|tx| find_swap_contract_call_with_swap_id(MutContractCallType::Erc20Payment, tx, &swap_id).is_some())
            .map(TransactionEnum::UtxoTx);
        Ok(found)
    }

    pub fn extract_secret_impl(&self, secret_hash: &[u8], spend_tx: &[u8]) -> Result<[u8; 32], String> {
        let secret_hash = if secret_hash.len() == 32 {
            ripemd160(secret_hash)
        } else {
            chain::hash::H160::from_slice(secret_hash)?
        };

        let spend_tx: UtxoTx = try_s!(deserialize(spend_tx).map_err(|e| ERRL!("{:?}", e)));
        let spend_tx_hash: H256Json = spend_tx.hash().reversed().into();
        for output in spend_tx.outputs {
            let script_pubkey: Script = output.script_pubkey.into();
            let ReceiverSpendDetails { secret, .. } =
                match receiver_spend_call_details_from_script_pubkey(&script_pubkey) {
                    Ok(details) => details,
                    Err(e) => {
                        error!("{}", e);
                        // try to obtain the details from the next output
                        continue;
                    },
                };

            let actual_secret_hash = dhash160(&secret);
            if actual_secret_hash != secret_hash {
                warn!(
                    "invalid 'dhash160(secret)' {:?}, expected {:?}",
                    actual_secret_hash, secret_hash,
                );
                continue;
            }

            return Ok(secret);
        }

        ERR!("Couldn't obtain the 'secret' from {:?} tx", spend_tx_hash)
    }

    pub async fn wait_for_tx_spend_impl(
        &self,
        tx: UtxoTx,
        wait_until: u64,
        from_block: u64,
        check_every: f64,
    ) -> Result<TransactionEnum, String> {
        let Erc20PaymentDetails {
            swap_id,
            receiver,
            secret_hash,
            ..
        } = try_s!(
            retry_on_err!(async { self.erc20_payment_details_from_tx(&tx).await })
                .until_ready()
                .repeat_every_secs(check_every)
                .until_s(wait_until)
                .inspect_err({
                    let tx_hash = tx.hash().reversed();
                    move |e| {
                        error!(
                            "Failed to retrieve QRC20 payment details from transaction {} \
                            will retry in {} seconds. Error: {:?}",
                            tx_hash, check_every, e
                        )
                    }
                })
                .await
        );

        loop {
            // Try to find a 'receiverSpend' contract call.
            let spend_txs = try_s!(self.receiver_spend_transactions(receiver, from_block).await);
            let found = spend_txs
                .into_iter()
                .find(|tx| find_receiver_spend_with_swap_id_and_secret_hash(tx, &swap_id, &secret_hash).is_some())
                .map(TransactionEnum::UtxoTx);

            if let Some(spent_tx) = found {
                return Ok(spent_tx);
            }

            if now_sec() > wait_until {
                return ERR!("Waited too long until {} for {:?} to be spent ", wait_until, tx);
            }
            Timer::sleep(check_every).await;
        }
    }

    pub async fn wait_for_confirmations_and_check_result(
        &self,
        qtum_tx: UtxoTx,
        confirmations: u64,
        requires_nota: bool,
        wait_until: u64,
        check_every: u64,
    ) -> Result<(), String> {
        let tx_hash = H256Json::from(qtum_tx.hash().reversed());
        try_s!(
            self.utxo
                .rpc_client
                .wait_for_confirmations(
                    tx_hash,
                    qtum_tx.expiry_height,
                    confirmations as u32,
                    requires_nota,
                    wait_until,
                    check_every
                )
                .compat()
                .await
        );
        let receipts = try_s!(self.utxo.rpc_client.get_transaction_receipts(&tx_hash).compat().await);

        for receipt in receipts {
            let output = try_s!(qtum_tx
                .outputs
                .get(receipt.output_index as usize)
                .ok_or(ERRL!("TxReceipt::output_index out of bounds")));
            let script_pubkey: Script = output.script_pubkey.clone().into();
            if !is_contract_call(&script_pubkey) {
                continue;
            }

            let contract_call_bytes = try_s!(extract_contract_call_from_script(&script_pubkey));

            let call_type = try_s!(MutContractCallType::from_script_pubkey(&contract_call_bytes));
            match call_type {
                Some(MutContractCallType::Erc20Payment)
                | Some(MutContractCallType::ReceiverSpend)
                | Some(MutContractCallType::SenderRefund) => (),
                _ => continue, // skip not etomic swap contract calls
            }

            try_s!(check_if_contract_call_completed(&receipt));
        }

        Ok(())
    }

    /// Generate `ContractCallOutput` outputs required to send a swap payment.
    /// If the wallet allowance is not enough we should set it to the wallet balance.
    #[allow(clippy::too_many_arguments)]
    pub async fn generate_swap_payment_outputs(
        &self,
        my_balance: U256,
        id: Vec<u8>,
        value: U256,
        time_lock: u32,
        secret_hash: Vec<u8>,
        receiver_addr: H160,
        swap_contract_address: H160,
    ) -> UtxoRpcResult<Vec<ContractCallOutput>> {
        let allowance = self.allowance(swap_contract_address).await?;

        let mut outputs = Vec::with_capacity(3);
        // check if we should reset the allowance to 0 and raise this to the max available value (our balance)
        if allowance < value {
            if allowance > U256::zero() {
                // first reset the allowance to the 0
                outputs.push(self.approve_output(swap_contract_address, 0.into()).map_mm_err()?);
            }
            // set the allowance from 0 to `my_balance` after the previous output is executed
            outputs.push(self.approve_output(swap_contract_address, my_balance).map_mm_err()?);
        }

        // when this output is executed, the allowance will be sufficient already
        outputs.push(
            self.erc20_payment_output(
                id,
                value,
                time_lock,
                &secret_hash,
                receiver_addr,
                &swap_contract_address,
            )
            .map_mm_err()?,
        );
        Ok(outputs)
    }

    pub async fn allowance(&self, spender: H160) -> UtxoRpcResult<U256> {
        let my_address = self
            .utxo
            .derivation_method
            .single_addr_or_err()
            .await
            .mm_err(|e| UtxoRpcError::Internal(e.to_string()))?;
        let tokens = self
            .utxo
            .rpc_client
            .rpc_contract_call(ViewContractCallType::Allowance, &self.contract_address, &[
                Token::Address(
                    qtum::contract_addr_from_utxo_addr(my_address.clone())
                        .mm_err(|e| UtxoRpcError::Internal(e.to_string()))?,
                ),
                Token::Address(spender),
            ])
            .compat()
            .await?;

        match tokens.first() {
            Some(Token::Uint(number)) => Ok(*number),
            Some(_) => {
                let error = format!(r#"Expected U256 as "allowance" result but got {:?}"#, tokens);
                MmError::err(UtxoRpcError::InvalidResponse(error))
            },
            None => {
                let error = r#"Expected U256 as "allowance" result but got nothing"#.to_owned();
                MmError::err(UtxoRpcError::InvalidResponse(error))
            },
        }
    }

    /// Get payment status by `swap_id`.
    /// Do not use self swap_contract_address, because it could be updated during restart.
    async fn payment_status(&self, swap_contract_address: &H160, swap_id: Vec<u8>) -> MmResult<U256, UtxoRpcError> {
        let decoded = self
            .utxo
            .rpc_client
            .rpc_contract_call(ViewContractCallType::Payments, swap_contract_address, &[
                Token::FixedBytes(swap_id),
            ])
            .compat()
            .await?;
        if decoded.len() < 3 {
            return MmError::err(UtxoRpcError::InvalidResponse(format!(
                "Expected at least 3 tokens in \"payments\" call, found {}",
                decoded.len()
            )));
        }

        match decoded[2] {
            Token::Uint(state) => Ok(state),
            _ => MmError::err(UtxoRpcError::InvalidResponse(format!(
                "Payment status must be uint, got {:?}",
                decoded[2]
            ))),
        }
    }

    /// Generate a UTXO output with a script_pubkey that calls standard QRC20 `approve` function.
    pub fn approve_output(&self, spender: H160, amount: U256) -> Qrc20AbiResult<ContractCallOutput> {
        let function = eth::ERC20_CONTRACT.function("approve")?;
        let params = function.encode_input(&[Token::Address(spender), Token::Uint(amount)])?;

        let gas_limit = QRC20_GAS_LIMIT_DEFAULT;
        let gas_price = QRC20_GAS_PRICE_DEFAULT;
        let script_pubkey =
            generate_contract_call_script_pubkey(&params, gas_limit, gas_price, self.contract_address.as_bytes())?
                .to_bytes();

        Ok(ContractCallOutput {
            value: OUTPUT_QTUM_AMOUNT,
            script_pubkey,
            gas_limit,
            gas_price,
        })
    }

    /// Generate a UTXO output with a script_pubkey that calls EtomicSwap `erc20Payment` function.
    fn erc20_payment_output(
        &self,
        id: Vec<u8>,
        value: U256,
        time_lock: u32,
        secret_hash: &[u8],
        receiver_addr: H160,
        swap_contract_address: &H160,
    ) -> Qrc20AbiResult<ContractCallOutput> {
        let params = self.erc20_payment_call_bytes(id, value, time_lock, secret_hash, receiver_addr)?;

        let gas_limit = QRC20_PAYMENT_GAS_LIMIT;
        let gas_price = QRC20_GAS_PRICE_DEFAULT;
        let script_pubkey = generate_contract_call_script_pubkey(
            &params, // params of the function
            gas_limit,
            gas_price,
            swap_contract_address.as_bytes(), // address of the contract which function will be called
        )?
        .to_bytes();

        Ok(ContractCallOutput {
            value: OUTPUT_QTUM_AMOUNT,
            script_pubkey,
            gas_limit,
            gas_price,
        })
    }

    fn erc20_payment_call_bytes(
        &self,
        id: Vec<u8>,
        value: U256,
        time_lock: u32,
        secret_hash: &[u8],
        receiver_addr: H160,
    ) -> Qrc20AbiResult<Vec<u8>> {
        let function = eth::SWAP_CONTRACT.function("erc20Payment")?;
        Ok(function.encode_input(&[
            Token::FixedBytes(id),
            Token::Uint(value),
            Token::Address(self.contract_address),
            Token::Address(receiver_addr),
            Token::FixedBytes(secret_hash.to_vec()),
            Token::Uint(U256::from(time_lock)),
        ])?)
    }

    /// Generate a UTXO output with a script_pubkey that calls EtomicSwap `receiverSpend` function.
    pub fn receiver_spend_output(
        &self,
        swap_contract_address: &H160,
        id: Vec<u8>,
        value: U256,
        secret: Vec<u8>,
        sender_addr: H160,
    ) -> Qrc20AbiResult<ContractCallOutput> {
        let function = eth::SWAP_CONTRACT.function("receiverSpend")?;
        let params = function.encode_input(&[
            Token::FixedBytes(id),
            Token::Uint(value),
            Token::FixedBytes(secret),
            Token::Address(self.contract_address),
            Token::Address(sender_addr),
        ])?;

        let gas_limit = QRC20_GAS_LIMIT_DEFAULT;
        let gas_price = QRC20_GAS_PRICE_DEFAULT;
        let script_pubkey = generate_contract_call_script_pubkey(
            &params, // params of the function
            gas_limit,
            gas_price,
            swap_contract_address.as_bytes(), // address of the contract which function will be called
        )?
        .to_bytes();

        Ok(ContractCallOutput {
            value: OUTPUT_QTUM_AMOUNT,
            script_pubkey,
            gas_limit,
            gas_price,
        })
    }

    pub fn sender_refund_output(
        &self,
        swap_contract_address: &H160,
        id: Vec<u8>,
        value: U256,
        secret_hash: Vec<u8>,
        receiver: H160,
    ) -> Qrc20AbiResult<ContractCallOutput> {
        let function = eth::SWAP_CONTRACT.function("senderRefund")?;

        let params = function.encode_input(&[
            Token::FixedBytes(id),
            Token::Uint(value),
            Token::FixedBytes(secret_hash),
            Token::Address(self.contract_address),
            Token::Address(receiver),
        ])?;

        let gas_limit = QRC20_GAS_LIMIT_DEFAULT;
        let gas_price = QRC20_GAS_PRICE_DEFAULT;
        let script_pubkey = generate_contract_call_script_pubkey(
            &params, // params of the function
            gas_limit,
            gas_price,
            swap_contract_address.as_bytes(), // address of the contract which function will be called
        )?
        .to_bytes();

        Ok(ContractCallOutput {
            value: OUTPUT_QTUM_AMOUNT,
            script_pubkey,
            gas_limit,
            gas_price,
        })
    }

    /// Get `erc20Payment` contract call details.
    /// Note returns an error if the contract call was excepted.
    async fn erc20_payment_details_from_tx(&self, qtum_tx: &UtxoTx) -> Result<Erc20PaymentDetails, String> {
        let tx_hash: H256Json = qtum_tx.hash().reversed().into();
        let receipts = try_s!(self.utxo.rpc_client.get_transaction_receipts(&tx_hash).compat().await);

        for receipt in receipts {
            let output = try_s!(qtum_tx
                .outputs
                .get(receipt.output_index as usize)
                .ok_or(ERRL!("TxReceipt::output_index out of bounds")));
            let script_pubkey: Script = output.script_pubkey.clone().into();
            if !is_contract_call(&script_pubkey) {
                continue;
            }

            let contract_call_bytes = try_s!(extract_contract_call_from_script(&script_pubkey));

            let call_type = try_s!(MutContractCallType::from_script_pubkey(&contract_call_bytes));
            match call_type {
                Some(MutContractCallType::Erc20Payment) => (),
                _ => continue, // skip non-erc20Payment contract calls
            }

            try_s!(check_if_contract_call_completed(&receipt));

            let function = try_s!(eth::SWAP_CONTRACT.function("erc20Payment"));
            let decoded = try_s!(decode_contract_call(function, &contract_call_bytes));

            let mut decoded = decoded.into_iter();

            let swap_id = match decoded.next() {
                Some(Token::FixedBytes(id)) => id,
                Some(token) => return ERR!("Payment tx 'swap_id' arg is invalid, found {:?}", token),
                None => return ERR!("Couldn't find 'swap_id' in erc20Payment call"),
            };

            let value = match decoded.next() {
                Some(Token::Uint(value)) => value,
                Some(token) => return ERR!("Payment tx 'value' arg is invalid, found {:?}", token),
                None => return ERR!("Couldn't find 'value' in erc20Payment call"),
            };

            let token_address = match decoded.next() {
                Some(Token::Address(addr)) => addr,
                Some(token) => return ERR!("Payment tx 'token_address' arg is invalid, found {:?}", token),
                None => return ERR!("Couldn't find 'token_address' in erc20Payment call"),
            };

            let receiver = match decoded.next() {
                Some(Token::Address(addr)) => addr,
                Some(token) => return ERR!("Payment tx 'receiver' arg is invalid, found {:?}", token),
                None => return ERR!("Couldn't find 'receiver' in erc20Payment call"),
            };

            let secret_hash = match decoded.next() {
                Some(Token::FixedBytes(hash)) => hash,
                Some(token) => return ERR!("Payment tx 'secret_hash' arg is invalid, found {:?}", token),
                None => return ERR!("Couldn't find 'secret_hash' in erc20Payment call"),
            };

            let timelock = match decoded.next() {
                Some(Token::Uint(t)) => t,
                Some(token) => return ERR!("Payment tx 'timelock' arg is invalid, found {:?}", token),
                None => return ERR!("Couldn't find 'timelock' in erc20Payment call"),
            };

            // check if there is no arguments more
            if let Some(token) = decoded.next() {
                return ERR!("Unexpected additional arg {:?}", token);
            }

            let mut events = try_s!(transfer_events_from_receipt(&receipt)).into_iter();
            let event = match events.next() {
                Some(e) => e,
                None => return ERR!("Couldn't find 'Transfer' event from logs"),
            };
            // check if the erc20Payment emitted only one Transfer event
            if events.next().is_some() {
                return ERR!("'erc20Payment' should emit only one 'Transfer' event");
            }

            if event.contract_address != self.contract_address {
                return ERR!(
                    "Unexpected token address {:#02x} in 'Transfer' event, expected {:#02x}",
                    event.contract_address,
                    self.contract_address
                );
            }
            if event.amount != value {
                return ERR!(
                    "Unexpected amount {} in 'Transfer' event, expected {}",
                    event.amount,
                    value
                );
            }

            let contract_address_from_script = try_s!(extract_contract_addr_from_script(&script_pubkey));
            // `erc20Payment` function should emit a `Transfer` event where the receiver is the swap contract
            if event.receiver != contract_address_from_script {
                return ERR!(
                    "Contract address {:#02x} from script pubkey and receiver {:#02x} in 'Transfer' event are different",
                    contract_address_from_script,
                    event.receiver
                );
            }

            return Ok(Erc20PaymentDetails {
                output_index: receipt.output_index,
                swap_id,
                value,
                token_address,
                swap_contract_address: contract_address_from_script,
                sender: event.sender,
                receiver,
                secret_hash,
                timelock,
                contract_call_bytes,
            });
        }
        ERR!("Couldn't find erc20Payment contract call in {:?} tx", tx_hash)
    }

    /// Gets transactions emitted `ReceiverSpent` events from etomic swap smart contract since `from_block`
    async fn receiver_spend_transactions(&self, receiver: H160, from_block: u64) -> Result<Vec<UtxoTx>, String> {
        self.transactions_emitted_swap_event(QRC20_RECEIVER_SPENT_TOPIC, receiver, from_block)
            .await
    }

    /// Gets transactions emitted `SenderRefunded` events from etomic swap smart contract since `from_block`
    async fn sender_refund_transactions(&self, sender: H160, from_block: u64) -> Result<Vec<UtxoTx>, String> {
        self.transactions_emitted_swap_event(QRC20_SENDER_REFUNDED_TOPIC, sender, from_block)
            .await
    }

    /// Gets transactions emitted `PaymentSent` events from etomic swap smart contract since `from_block`
    async fn erc20_payment_transactions(&self, sender: H160, from_block: u64) -> Result<Vec<UtxoTx>, String> {
        self.transactions_emitted_swap_event(QRC20_PAYMENT_SENT_TOPIC, sender, from_block)
            .await
    }

    /// Gets transactions emitted the specified events from etomic swap smart contract since `from_block`.
    /// `event_topic` is an event first and once topic in logs.
    /// `caller_address` is who called etomic swap smart contract functions that emitted the specified event.
    async fn transactions_emitted_swap_event(
        &self,
        event_topic: &str,
        caller_address: H160,
        from_block: u64,
    ) -> Result<Vec<UtxoTx>, String> {
        let receipts = try_s!(
            TransferHistoryBuilder::new(self.clone())
                .from_block(from_block)
                .address(caller_address)
                .build()
                .await
        );

        let mut txs = Vec::with_capacity(receipts.len());
        for receipt in receipts {
            let swap_event_emitted = receipt.log.iter().any(|log| is_swap_event_log(event_topic, log));
            if !swap_event_emitted {
                continue;
            }

            let verbose_tx = try_s!(
                self.utxo
                    .rpc_client
                    .get_verbose_transaction(&receipt.transaction_hash)
                    .compat()
                    .await
            );
            let tx = try_s!(deserialize(verbose_tx.hex.as_slice()).map_err(|e| ERRL!("{:?}", e)));
            txs.push(tx);
        }
        Ok(txs)
    }
}

/// Get `Transfer` events details from [`TxReceipt::logs`].
fn transfer_events_from_receipt(receipt: &TxReceipt) -> Result<Vec<TransferEventDetails>, String> {
    receipt
        .log
        .iter()
        .filter_map(|log_entry| {
            // Transfer event has at least 3 topics
            if log_entry.topics.len() < 3 {
                return None;
            }

            // the first topic is a type of event
            // https://github.com/qtumproject/qtum-electrum/blob/v4.0.2/electrum/wallet.py#L2101
            if log_entry.topics.first().unwrap() != QRC20_TRANSFER_TOPIC {
                return None;
            }

            Some(transfer_event_from_log(log_entry))
        })
        .collect()
}

/// Get `transfer` contract call details from script pubkey.
/// Result - (receiver, amount).
fn transfer_call_details_from_script_pubkey(script_pubkey: &Script) -> Result<(H160, U256), String> {
    if !is_contract_call(script_pubkey) {
        return ERR!("Expected 'transfer' contract call");
    }

    let contract_call_bytes = try_s!(extract_contract_call_from_script(script_pubkey));
    let call_type = try_s!(MutContractCallType::from_script_pubkey(&contract_call_bytes));
    match call_type {
        Some(MutContractCallType::Transfer) => (),
        _ => return ERR!("Expected 'transfer' contract call"),
    }

    let function = try_s!(eth::ERC20_CONTRACT.function("transfer"));
    let decoded = try_s!(decode_contract_call(function, &contract_call_bytes));
    let mut decoded = decoded.into_iter();

    let receiver = match decoded.next() {
        Some(Token::Address(addr)) => addr,
        Some(token) => return ERR!("Transfer 'receiver' arg is invalid, found {:?}", token),
        None => return ERR!("Couldn't find 'receiver' in 'transfer' call"),
    };

    let value = match decoded.next() {
        Some(Token::Uint(value)) => value,
        Some(token) => return ERR!("Transfer 'value' arg is invalid, found {:?}", token),
        None => return ERR!("Couldn't find 'value' in 'transfer' call"),
    };

    Ok((receiver, value))
}

/// Get `receiverSpend` contract call details from script pubkey.
pub fn receiver_spend_call_details_from_script_pubkey(script_pubkey: &Script) -> Result<ReceiverSpendDetails, String> {
    if !is_contract_call(script_pubkey) {
        return ERR!("Expected 'receiverSpend' contract call");
    }

    let contract_call_bytes = try_s!(extract_contract_call_from_script(script_pubkey));
    let call_type = try_s!(MutContractCallType::from_script_pubkey(&contract_call_bytes));
    match call_type {
        Some(MutContractCallType::ReceiverSpend) => (),
        _ => return ERR!("Expected 'receiverSpend' contract call"),
    }

    let function = try_s!(eth::SWAP_CONTRACT.function("receiverSpend"));
    let decoded = try_s!(decode_contract_call(function, &contract_call_bytes));
    let mut decoded = decoded.into_iter();

    let swap_id = match decoded.next() {
        Some(Token::FixedBytes(id)) => id,
        Some(token) => return ERR!("Payment tx 'swap_id' arg is invalid, found {:?}", token),
        None => return ERR!("Couldn't find 'swap_id' in erc20Payment call"),
    };

    let value = match decoded.next() {
        Some(Token::Uint(value)) => value,
        Some(token) => return ERR!("Payment tx 'value' arg is invalid, found {:?}", token),
        None => return ERR!("Couldn't find 'value' in erc20Payment call"),
    };

    let secret = match decoded.next() {
        Some(Token::FixedBytes(hash)) => try_s!(hash.as_slice().try_into()),
        Some(token) => return ERR!("Payment tx 'secret_hash' arg is invalid, found {:?}", token),
        None => return ERR!("Couldn't find 'secret_hash' in erc20Payment call"),
    };

    let token_address = match decoded.next() {
        Some(Token::Address(addr)) => addr,
        Some(token) => return ERR!("Payment tx 'token_address' arg is invalid, found {:?}", token),
        None => return ERR!("Couldn't find 'token_address' in erc20Payment call"),
    };

    let sender = match decoded.next() {
        Some(Token::Address(addr)) => addr,
        Some(token) => return ERR!("Payment tx 'receiver' arg is invalid, found {:?}", token),
        None => return ERR!("Couldn't find 'receiver' in erc20Payment call"),
    };

    Ok(ReceiverSpendDetails {
        swap_id,
        value,
        secret,
        token_address,
        sender,
    })
}

fn find_receiver_spend_with_swap_id_and_secret_hash(
    tx: &UtxoTx,
    expected_swap_id: &[u8],
    expected_secret_hash: &[u8],
) -> Option<usize> {
    let expected_secret_hash = if expected_secret_hash.len() == 32 {
        ripemd160(expected_secret_hash)
    } else {
        chain::hash::H160::from_slice(expected_secret_hash).expect("this shouldn't fail")
    };

    for (output_idx, output) in tx.outputs.iter().enumerate() {
        let script_pubkey: Script = output.script_pubkey.clone().into();
        let ReceiverSpendDetails { swap_id, secret, .. } =
            match receiver_spend_call_details_from_script_pubkey(&script_pubkey) {
                Ok(details) => details,
                Err(_) => {
                    // try to obtain the details from the next output
                    continue;
                },
            };

        if swap_id != expected_swap_id {
            continue;
        }

        let secret_hash = dhash160(&secret);
        if secret_hash != expected_secret_hash {
            warn!(
                "invalid 'dhash160(secret)' {:?}, expected {:?}",
                secret_hash, expected_secret_hash
            );
            continue;
        }

        return Some(output_idx);
    }

    None
}

fn find_swap_contract_call_with_swap_id(
    expected_call_type: MutContractCallType,
    tx: &UtxoTx,
    expected_swap_id: &[u8],
) -> Option<usize> {
    let tx_hash: H256Json = tx.hash().reversed().into();

    for (output_idx, output) in tx.outputs.iter().enumerate() {
        let script_pubkey: Script = output.script_pubkey.clone().into();
        if !is_contract_call(&script_pubkey) {
            continue;
        }

        let contract_call_bytes = match extract_contract_call_from_script(&script_pubkey) {
            Ok(bytes) => bytes,
            Err(e) => {
                error!("{}", e);
                continue;
            },
        };

        let call_type = match MutContractCallType::from_script_pubkey(&contract_call_bytes) {
            Ok(Some(t)) => t,
            Ok(None) => continue, // unknown contract call type
            Err(e) => {
                error!("{}", e);
                continue;
            },
        };
        if call_type != expected_call_type {
            // skip the output
            continue;
        }

        let function = call_type.as_function();
        let decoded = match decode_contract_call(function, &contract_call_bytes) {
            Ok(d) => d,
            Err(e) => {
                error!("{}", e);
                continue;
            },
        };

        // swap_id is the first in `erc20Payment` call
        let swap_id = match decoded.into_iter().next() {
            Some(Token::FixedBytes(id)) => id,
            Some(token) => {
                warn!("tx {:?} 'swap_id' arg is invalid, found {:?}", tx_hash, token);
                continue;
            },
            None => {
                warn!("Warning: couldn't find 'swap_id' in {:?}", tx_hash);
                continue;
            },
        };

        if swap_id == expected_swap_id {
            return Some(output_idx);
        }
    }

    None
}

fn check_if_contract_call_completed(receipt: &TxReceipt) -> Result<(), String> {
    match receipt.excepted {
        Some(ref ex) if ex != "None" && ex != "none" => {
            let msg = match receipt.excepted_message {
                Some(ref m) if !m.is_empty() => format!(": {}", m),
                _ => String::default(),
            };
            ERR!("Contract call failed with an error: {}{}", ex, msg)
        },
        _ => Ok(()),
    }
}

fn is_swap_event_log(event_topic: &str, log: &LogEntry) -> bool {
    let mut topics = log.topics.iter();
    match topics.next() {
        // every swap event should have only one topic in log
        Some(first_event) => first_event == event_topic && topics.next().is_none(),
        _ => false,
    }
}<|MERGE_RESOLUTION|>--- conflicted
+++ resolved
@@ -137,13 +137,8 @@
         }
 
         let expected_call_bytes = {
-<<<<<<< HEAD
-            let expected_value = u256_from_big_decimal(&amount, self.utxo.decimals)?;
-            let my_address = self.utxo.derivation_method.single_addr_or_err().await?;
-=======
             let expected_value = u256_from_big_decimal(&amount, self.utxo.decimals).map_mm_err()?;
             let my_address = self.utxo.derivation_method.single_addr_or_err().await.map_mm_err()?;
->>>>>>> 3af3863c
             let expected_receiver = qtum::contract_addr_from_utxo_addr(my_address)
                 .mm_err(|err| ValidatePaymentError::InternalError(err.to_string()))?;
             self.erc20_payment_call_bytes(
