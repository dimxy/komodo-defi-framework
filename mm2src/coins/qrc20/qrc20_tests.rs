use super::*;
use crate::{DexFee, TxFeeDetails, WaitForHTLCTxSpendArgs};
use common::{block_on, block_on_f01, wait_until_sec, DEX_FEE_ADDR_RAW_PUBKEY};
use crypto::Secp256k1Secret;
use itertools::Itertools;
use keys::Address;
use mm2_core::mm_ctx::MmCtxBuilder;
use mm2_number::bigdecimal::Zero;
use rpc::v1::types::ToTxHash;
use std::convert::TryFrom;
use std::mem::discriminant;

cfg_native!(
    use crate::utxo::rpc_clients::UnspentInfo;

    use chain::OutPoint;
    use keys::AddressBuilder;
    use mocktopus::mocking::{MockResult, Mockable};
);

const EXPECTED_TX_FEE: i64 = 1000;
const CONTRACT_CALL_GAS_FEE: i64 = (QRC20_GAS_LIMIT_DEFAULT * QRC20_GAS_PRICE_DEFAULT) as i64;
const SWAP_PAYMENT_GAS_FEE: i64 = (QRC20_PAYMENT_GAS_LIMIT * QRC20_GAS_PRICE_DEFAULT) as i64;
const TAKER_PAYMENT_SPEND_SEARCH_INTERVAL: f64 = 1.;

pub fn qrc20_coin_for_test(priv_key: [u8; 32], fallback_swap: Option<&str>) -> (MmArc, Qrc20Coin) {
    let conf = json!({
        "coin":"QRC20",
        "decimals": 8,
        "required_confirmations":0,
        "pubtype":120,
        "p2shtype":110,
        "wiftype":128,
        "mm2":1,
        "mature_confirmations":2000,
        "dust":72800,
    });
    let req = json!({
        "method": "electrum",
        "servers": [{"url":"electrum1.cipig.net:10071"}, {"url":"electrum2.cipig.net:10071"}, {"url":"electrum3.cipig.net:10071"}],
        "swap_contract_address": "0xba8b71f3544b93e2f681f996da519a98ace0107a",
        "fallback_swap_contract": fallback_swap,
    });
    let contract_address = H160::from_str("0xd362e096e873eb7907e205fadc6175c6fec7bc44").unwrap();
    let ctx = MmCtxBuilder::new().into_mm_arc();
    let params = Qrc20ActivationParams::from_legacy_req(&req).unwrap();

    let coin = block_on(qrc20_coin_with_priv_key(
        &ctx,
        "QRC20",
        "QTUM",
        &conf,
        &params,
        Secp256k1Secret::from(priv_key),
        contract_address,
    ))
    .unwrap();
    (ctx, coin)
}

fn check_tx_fee(coin: &Qrc20Coin, expected_tx_fee: ActualTxFee) {
    let actual_tx_fee = block_on(coin.get_tx_fee()).unwrap();
    assert_eq!(actual_tx_fee, expected_tx_fee);
}

#[cfg(not(target_arch = "wasm32"))]
#[test]
fn test_withdraw_to_p2sh_address_should_fail() {
    let priv_key = [
        3, 98, 177, 3, 108, 39, 234, 144, 131, 178, 103, 103, 127, 80, 230, 166, 53, 68, 147, 215, 42, 216, 144, 72,
        172, 110, 180, 13, 123, 179, 10, 49,
    ];
    let (_, coin) = qrc20_coin_for_test(priv_key, None);

    let p2sh_address = AddressBuilder::new(
        UtxoAddressFormat::Standard,
        *block_on(coin.as_ref().derivation_method.unwrap_single_addr()).checksum_type(),
        coin.as_ref().conf.address_prefixes.clone(),
        coin.as_ref().conf.bech32_hrp.clone(),
    )
    .as_sh(
        block_on(coin.as_ref().derivation_method.unwrap_single_addr())
            .hash()
            .clone(),
    )
    .build()
    .expect("valid address props");

    let req = WithdrawRequest {
        amount: 10.into(),
        from: None,
        to: p2sh_address.to_string(),
        coin: "QRC20".into(),
        max: false,
        fee: None,
        memo: None,
        ibc_source_channel: None,
    };
    let err = block_on_f01(coin.withdraw(req)).unwrap_err().into_inner();
    let expect = WithdrawError::InvalidAddress("QRC20 can be sent to P2PKH addresses only".to_owned());
    assert_eq!(err, expect);
}

#[cfg(not(target_arch = "wasm32"))]
#[test]
fn test_withdraw_impl_fee_details() {
    // priv_key of qXxsj5RtciAby9T7m98AgAATL4zTi4UwDG
    let priv_key = [
        3, 98, 177, 3, 108, 39, 234, 144, 131, 178, 103, 103, 127, 80, 230, 166, 53, 68, 147, 215, 42, 216, 144, 72,
        172, 110, 180, 13, 123, 179, 10, 49,
    ];
    let (_ctx, coin) = qrc20_coin_for_test(priv_key, None);

    Qrc20Coin::get_unspent_ordered_list.mock_safe(|coin, _| {
        let fut = async move {
            let cache = coin.as_ref().recently_spent_outpoints.lock().await;
            let unspents = vec![UnspentInfo {
                outpoint: OutPoint {
                    hash: 1.into(),
                    index: 0,
                },
                value: 1000000000,
                height: Default::default(),
                script: coin
                    .script_for_address(&coin.as_ref().derivation_method.unwrap_single_addr().await)
                    .unwrap(),
            }];
            Ok((unspents, cache))
        };
        MockResult::Return(fut.boxed())
    });

    let withdraw_req = WithdrawRequest {
        amount: 10.into(),
        from: None,
        to: "qHmJ3KA6ZAjR9wGjpFASn4gtUSeFAqdZgs".into(),
        coin: "QRC20".into(),
        max: false,
        fee: Some(WithdrawFee::Qrc20Gas {
            gas_limit: 2_500_000,
            gas_price: 40,
        }),
        memo: None,
        ibc_source_channel: None,
    };
    let tx_details = block_on_f01(coin.withdraw(withdraw_req)).unwrap();

    let expected: Qrc20FeeDetails = json::from_value(json!({
        "coin": "QTUM",
        // 1000 from satoshi,
        // where decimals = 8,
        //       1000 is fixed fee
        "miner_fee": "0.00001",
        "gas_limit": 2_500_000,
        "gas_price": 40,
        // (gas_limit * gas_price) from satoshi in Qtum
        "total_gas_fee": "1",
    }))
    .unwrap();
    assert_eq!(tx_details.fee_details, Some(TxFeeDetails::Qrc20(expected)));
}

#[test]
fn test_validate_maker_payment() {
    // this priv_key corresponds to "taker_passphrase" passphrase
    let priv_key = [
        24, 181, 194, 193, 18, 152, 142, 168, 71, 73, 70, 244, 9, 101, 92, 168, 243, 61, 132, 48, 25, 39, 103, 92, 29,
        17, 11, 29, 113, 235, 48, 70,
    ];
    let (_ctx, coin) = qrc20_coin_for_test(priv_key, None);

    assert_eq!(
        block_on(coin.utxo.derivation_method.unwrap_single_addr()),
        Address::from_legacyaddress(
            "qUX9FGHubczidVjWPCUWuwCUJWpkAtGCgf",
            &coin.as_ref().conf.address_prefixes
        )
        .unwrap()
    );

    // tx_hash: 016a59dd2b181b3906b0f0333d5c7561dacb332dc99ac39679a591e523f2c49a
    let payment_tx = hex::decode("010000000194448324c14fc6b78c7a52c59debe3240fc392019dbd6f1457422e3308ce1e75010000006b483045022100800a4956a30a36708536d98e8ea55a3d0983b963af6c924f60241616e2ff056d0220239e622f8ec8f1a0f5ef0fc93ff094a8e6b5aab964a62bed680b17bf6a848aac012103693bff1b39e8b5a306810023c29b95397eb395530b106b1820ea235fd81d9ce9ffffffff020000000000000000e35403a0860101284cc49b415b2a0c692f2ec8ebab181a79e31b7baab30fef0902e57f901c47a342643eeafa6b510000000000000000000000000000000000000000000000000000000001312d00000000000000000000000000d362e096e873eb7907e205fadc6175c6fec7bc44000000000000000000000000783cf0be521101942da509846ea476e683aad8320101010101010101010101010101010101010101000000000000000000000000000000000000000000000000000000000000000000000000000000005f72ec7514ba8b71f3544b93e2f681f996da519a98ace0107ac201319302000000001976a9149e032d4b0090a11dc40fe6c47601499a35d55fbb88ac40ed725f").unwrap();
    // pubkey of "cMhHM3PMpMrChygR4bLF7QsTdenhWpFrrmf2UezBG3eeFsz41rtL" passphrase
    let correct_maker_pub = hex::decode("03693bff1b39e8b5a306810023c29b95397eb395530b106b1820ea235fd81d9ce9").unwrap();
    let correct_amount = BigDecimal::from_str("0.2").unwrap();

    let mut input = ValidatePaymentInput {
        payment_tx,
        time_lock_duration: 0,
        time_lock: 1601367157,
        other_pub: correct_maker_pub.clone(),
        secret_hash: vec![1; 20],
        amount: correct_amount.clone(),
        swap_contract_address: coin.swap_contract_address(),
        try_spv_proof_until: wait_until_sec(30),
        confirmations: 1,
        unique_swap_data: Vec::new(),
        watcher_reward: None,
    };

    block_on(coin.validate_maker_payment(input.clone())).unwrap();

    input.other_pub = hex::decode("022b00078841f37b5d30a6a1defb82b3af4d4e2d24dd4204d41f0c9ce1e875de1a").unwrap();
    let error = block_on(coin.validate_maker_payment(input.clone()))
        .unwrap_err()
        .into_inner();
    log!("error: {:?}", error);
    match error {
        ValidatePaymentError::WrongPaymentTx(err) => assert!(err.contains("Payment tx 0x9e032d4b0090a11dc40fe6c47601499a35d55fbb was sent from wrong address, expected 0x783cf0be521101942da509846ea476e683aad832")),
        _ => panic!("Expected `WrongPaymentTx` wrong address, found {:?}", error),
    }
    input.other_pub = correct_maker_pub;

    input.amount = BigDecimal::from_str("0.3").unwrap();
    let error = block_on(coin.validate_maker_payment(input.clone()))
        .unwrap_err()
        .into_inner();
    log!("error: {:?}", error);
    match error {
        ValidatePaymentError::WrongPaymentTx(err) => {
            assert!(err.contains("Unexpected 'erc20Payment' contract call bytes"))
        },
        _ => panic!(
            "Expected `WrongPaymentTx` unexpected contract call bytes, found {:?}",
            error
        ),
    }
    input.amount = correct_amount;

    input.secret_hash = vec![2; 20];
    let error = block_on(coin.validate_maker_payment(input.clone()))
        .unwrap_err()
        .into_inner();
    log!("error: {:?}", error);
    match error {
        ValidatePaymentError::UnexpectedPaymentState(err) => {
            assert!(err.contains("Payment state is not PAYMENT_STATE_SENT, got 0"))
        },
        _ => panic!(
            "Expected `UnexpectedPaymentState` state not PAYMENT_STATE_SENT, found {:?}",
            error
        ),
    }
    input.secret_hash = vec![1; 20];

    input.time_lock = 123;
    let error = block_on(coin.validate_maker_payment(input)).unwrap_err().into_inner();
    log!("error: {:?}", error);
    match error {
        ValidatePaymentError::UnexpectedPaymentState(err) => {
            assert!(err.contains("Payment state is not PAYMENT_STATE_SENT, got 0"))
        },
        _ => panic!(
            "Expected `UnexpectedPaymentState` state not PAYMENT_STATE_SENT, found {:?}",
            error
        ),
    }
}

#[test]
fn test_wait_for_confirmations_excepted() {
    // this priv_key corresponds to "taker_passphrase" passphrase
    let priv_key = [
        24, 181, 194, 193, 18, 152, 142, 168, 71, 73, 70, 244, 9, 101, 92, 168, 243, 61, 132, 48, 25, 39, 103, 92, 29,
        17, 11, 29, 113, 235, 48, 70,
    ];
    let (_ctx, coin) = qrc20_coin_for_test(priv_key, None);

    assert_eq!(
        block_on(coin.utxo.derivation_method.unwrap_single_addr()),
        Address::from_legacyaddress(
            "qUX9FGHubczidVjWPCUWuwCUJWpkAtGCgf",
            &coin.as_ref().conf.address_prefixes
        )
        .unwrap()
    );

    // tx_hash: 35e03bc529528a853ee75dde28f27eec8ed7b152b6af7ab6dfa5d55ea46f25ac
    // `approve` contract call excepted only, and `erc20Payment` completed
    let payment_tx = hex::decode("0100000003b1fcca3d7c15bb7f694b4e58b939b8835bce4d535e8441d41855d9910a33372f020000006b48304502210091342b2251d13ae0796f6ebf563bb861883d652cbee9f5606dd5bb875af84039022077a21545ff6ec69c9c4eca35e1f127a450abc4f4e60dd032724d70910d6b2835012102cd7745ea1c03c9a1ebbcdb7ab9ee19d4e4d306f44665295d996db7c38527da6bffffffff874c96188a610850d4cd2c29a7fd20e5b9eb7f6748970792a74ad189405b7d9b020000006a473044022055dc1bf716880764e9bcbe8dd3aea05f634541648ec4f5d224eba93fedc54f8002205e38b6136adc46ef8ca65c0b0e9390837e539cbb19df451e33a90e534c12da4c012102cd7745ea1c03c9a1ebbcdb7ab9ee19d4e4d306f44665295d996db7c38527da6bffffffffd52e234ead3b8a2a4718cb6fee039fa96862063fccf95149fb11f27a52bcc352010000006a4730440220527ce41324e53c99b827d3f34e7078d991abf339f24108b7e677fff1b6cf0ffa0220690fe96d4fb8f1673458bc08615b5119f354f6cd589754855fe1dba5f82653aa012102cd7745ea1c03c9a1ebbcdb7ab9ee19d4e4d306f44665295d996db7c38527da6bffffffff030000000000000000625403a08601012844095ea7b3000000000000000000000000ba8b71f3544b93e2f681f996da519a98ace0107a0000000000000000000000000000000000000000000000000000000001312d0014d362e096e873eb7907e205fadc6175c6fec7bc44c20000000000000000e35403a0860101284cc49b415b2a756dd4fe3852ea4a0378c5e984ebb5e4bfa01eca31785457d1729d5928198ef00000000000000000000000000000000000000000000000000000000001312d00000000000000000000000000d362e096e873eb7907e205fadc6175c6fec7bc440000000000000000000000000240b898276ad2cc0d2fe6f527e8e31104e7fde30101010101010101010101010101010101010101000000000000000000000000000000000000000000000000000000000000000000000000000000005f686cef14ba8b71f3544b93e2f681f996da519a98ace0107ac21082fb03000000001976a914f36e14131c70e5f15a3f92b1d7e8622a62e570d888acb86d685f").unwrap();

    let confirmations = 1;
    let requires_nota = false;
    let wait_until = now_sec() + 1; // the transaction is mined already
    let check_every = 1;
    let confirm_payment_input = ConfirmPaymentInput {
        payment_tx,
        confirmations,
        requires_nota,
        wait_until,
        check_every,
    };
    block_on_f01(coin.wait_for_confirmations(confirm_payment_input)).unwrap();

    // tx_hash: ed53b97deb2ad76974c972cb084f6ba63bd9f16c91c4a39106a20c6d14599b2a
    // `erc20Payment` contract call excepted
    let payment_tx = hex::decode("01000000014c1411bac38ca25a2816342b019df81f503e1db75b25c6da618b08484dc2ff49010000006b483045022100da3e90fbcc45a94573c28213b36dc616630e3adfa42a7f16bdf917e8a76b954502206ad0830bb16e5c25466903ae7f749e291586726f1497ae9fc2e709c1b6cd1857012103693bff1b39e8b5a306810023c29b95397eb395530b106b1820ea235fd81d9ce9ffffffff040000000000000000625403a08601012844095ea7b3000000000000000000000000ba8b71f3544b93e2f681f996da519a98ace0107a000000000000000000000000000000000000000000000000000000000000000014d362e096e873eb7907e205fadc6175c6fec7bc44c20000000000000000625403a08601012844095ea7b3000000000000000000000000ba8b71f3544b93e2f681f996da519a98ace0107a000000000000000000000000000000000000000000000000000000000000000a14d362e096e873eb7907e205fadc6175c6fec7bc44c20000000000000000e35403a0860101284cc49b415b2a0a1a8b4af2762154115ced87e2424b3cb940c0181cc3c850523702f1ec298fef0000000000000000000000000000000000000000000000000000000000000064000000000000000000000000d362e096e873eb7907e205fadc6175c6fec7bc44000000000000000000000000783cf0be521101942da509846ea476e683aad8324b6b2e5444c2639cc0fb7bcea5afba3f3cdce239000000000000000000000000000000000000000000000000000000000000000000000000000000005fa0fffb14ba8b71f3544b93e2f681f996da519a98ace0107ac2493d4a03000000001976a9149e032d4b0090a11dc40fe6c47601499a35d55fbb88acae2ea15f").unwrap();
    let confirm_payment_input = ConfirmPaymentInput {
        payment_tx,
        confirmations,
        requires_nota,
        wait_until,
        check_every,
    };
    let error = block_on_f01(coin.wait_for_confirmations(confirm_payment_input)).unwrap_err();
    log!("error: {:?}", error);
    assert!(error.contains("Contract call failed with an error: Revert"));

    // tx_hash: aa992c028c07e239dbd2ff32bf67251f026929c644b4d02a469e351cb44abab7
    // `receiverSpend` contract call excepted
    let payment_tx = hex::decode("0100000007077ccb377a68fd6079503f856df4e553e337015f8419cd0f2a949c31db175df7050000006a473044022058097f54be31ae5af197f72e4410b33b22f29fad5b1a1cefb30ee45b3b3477dc02205c1098850fa2f2c1929c27af6261f83abce7682eb769f909dd09e9be5e0bd469012102aa32922f4b05cbc7384dd85b86021c98e4102f5da3df48bc516aa76f8119559affffffffc191895a431db3dccbf4f9d4b8cd8301124343e66275194ad734a77ffe56b95e030000006a4730440220491fed7954c6f43acc7226c337bb16ac71b38df50f55a819441d9b2b9e4a04b502201f95be6941b6619c0ca246e15adb090b82cd908f7c85108a1dcc02eafb7cc725012102aa32922f4b05cbc7384dd85b86021c98e4102f5da3df48bc516aa76f8119559afffffffff678de174fb81d3820df43a2c29945b08df4fb080deb8088ef11b3711c0fe8df020000006a473044022071d9c0ec57ab23360a4f73d0edfc2f67614b56f6d2e54387b39c3de1fa894c7d022030ea65d157784ff68cae9c9acb0dd626205073f478003b1cb1d0d581dcb27b1c012102aa32922f4b05cbc7384dd85b86021c98e4102f5da3df48bc516aa76f8119559affffffffe1ef8740ce51ed3172efea91a5e559b5fe63dc6fede8a9037ad47fbc38560b51040000006a47304402203f056dff0be1f24ed96c72904c9aac3ac964913d0c3228bfab3fa4bef7f22c060220658a121bf8f29d86c18ec1aee4460f363c0704d2f05cc9d7923e978e917f48ca012102aa32922f4b05cbc7384dd85b86021c98e4102f5da3df48bc516aa76f8119559affffffffe825dea61113bbd67dd35cbc9d88890ac222f55bf0201a7f9fb96592e0614d4d080000006b483045022100bb10f195c57c1eed9de3d9d9726484f839e25d83deb54cf2142df37099df6a8d02202a025182caaa5348350b410ee783180e9ce3ccac5e361eb50b162311e9d803f1012102aa32922f4b05cbc7384dd85b86021c98e4102f5da3df48bc516aa76f8119559affffffffe1ef8740ce51ed3172efea91a5e559b5fe63dc6fede8a9037ad47fbc38560b51060000006a47304402205550e0b4e1425f2f7a8645c6fd408ba0603cca5ca408202729041f5eab0b0cd202205c98fc8e91a37960d38f0104e81d3d48f737c4000ef45e2372c84d857455da34012102aa32922f4b05cbc7384dd85b86021c98e4102f5da3df48bc516aa76f8119559affffffffe825dea61113bbd67dd35cbc9d88890ac222f55bf0201a7f9fb96592e0614d4d060000006b483045022100b0d21cbb5d94b4995d9cb81e7440849dbe645416bca6d51bb5450e10753523220220299f105d573cdb785233699b5a9be8f907d9821a74cfd91fb72911a4a6e1bdb8012102aa32922f4b05cbc7384dd85b86021c98e4102f5da3df48bc516aa76f8119559affffffff020000000000000000c35403a0860101284ca402ed292be8b1d4904e8f1924bd7a2eb4d8085214c17af3d8d7574b2740a86b6296d343c00000000000000000000000000000000000000000000000000000000005f5e10028fcc0c5f6d9619d3c1f90af51e891d62333eb748c568f7da2a7734240d37d38000000000000000000000000d362e096e873eb7907e205fadc6175c6fec7bc44000000000000000000000000d020b63f5a989776516bdc04d426ba118130c00214ba8b71f3544b93e2f681f996da519a98ace0107ac270630800000000001976a914fb7dad7ce97deecf50a4573a2bd7639c79bdc08588aca64aaa5f").unwrap();
    let confirm_payment_input = ConfirmPaymentInput {
        payment_tx,
        confirmations,
        requires_nota,
        wait_until,
        check_every,
    };
    let error = block_on_f01(coin.wait_for_confirmations(confirm_payment_input)).unwrap_err();
    log!("error: {:?}", error);
    assert!(error.contains("Contract call failed with an error: Revert"));
}

#[test]
fn test_validate_fee() {
    // priv_key of qXxsj5RtciAby9T7m98AgAATL4zTi4UwDG
    let priv_key = [
        3, 98, 177, 3, 108, 39, 234, 144, 131, 178, 103, 103, 127, 80, 230, 166, 53, 68, 147, 215, 42, 216, 144, 72,
        172, 110, 180, 13, 123, 179, 10, 49,
    ];
    let (_ctx, coin) = qrc20_coin_for_test(priv_key, None);

    // QRC20 transfer tx "f97d3a43dbea0993f1b7a6a299377d4ee164c84935a1eb7d835f70c9429e6a1d"
    let tx = TransactionEnum::UtxoTx("010000000160fd74b5714172f285db2b36f0b391cd6883e7291441631c8b18f165b0a4635d020000006a47304402205d409e141111adbc4f185ae856997730de935ac30a0d2b1ccb5a6c4903db8171022024fc59bbcfdbba283556d7eeee4832167301dc8e8ad9739b7865f67b9676b226012103693bff1b39e8b5a306810023c29b95397eb395530b106b1820ea235fd81d9ce9ffffffff020000000000000000625403a08601012844a9059cbb000000000000000000000000ca1e04745e8ca0c60d8c5881531d51bec470743f00000000000000000000000000000000000000000000000000000000000f424014d362e096e873eb7907e205fadc6175c6fec7bc44c200ada205000000001976a9149e032d4b0090a11dc40fe6c47601499a35d55fbb88acfe967d5f".into());
    let sender_pub = hex::decode("03693bff1b39e8b5a306810023c29b95397eb395530b106b1820ea235fd81d9ce9").unwrap();

    let amount = BigDecimal::from_str("0.01").unwrap();

    let result = block_on(coin.validate_fee(ValidateFeeArgs {
        fee_tx: &tx,
        expected_sender: &sender_pub,
        dex_fee: &DexFee::Standard(amount.clone().into()),
        min_block_number: 0,
        uuid: &[],
    }));
    assert!(result.is_ok());

<<<<<<< HEAD
    // wrong dex address
    <Qrc20Coin as SwapOps>::dex_pubkey.mock_safe(|_| {
        MockResult::Return(Box::leak(Box::new(
            hex::decode("03bc2c7ba671bae4a6fc835244c9762b41647b9827d4780a89a949b984a8ddcc05").unwrap(),
        )))
    });
    let err = block_on_f01(coin.validate_fee(ValidateFeeArgs {
=======
    let fee_addr_dif = hex::decode("03bc2c7ba671bae4a6fc835244c9762b41647b9827d4780a89a949b984a8ddcc05").unwrap();
    let err = block_on(coin.validate_fee(ValidateFeeArgs {
>>>>>>> 91d982b1
        fee_tx: &tx,
        expected_sender: &sender_pub,
        dex_fee: &DexFee::Standard(amount.clone().into()),
        min_block_number: 0,
        uuid: &[],
    }))
    .expect_err("Expected an error")
    .into_inner();
    log!("error: {:?}", err);
    match err {
        ValidatePaymentError::WrongPaymentTx(err) => assert!(err.contains("QRC20 Fee tx was sent to wrong address")),
        _ => panic!("Expected `WrongPaymentTx` wrong receiver address, found {:?}", err),
    }
    <Qrc20Coin as SwapOps>::dex_pubkey.clear_mock();

    let err = block_on(coin.validate_fee(ValidateFeeArgs {
        fee_tx: &tx,
        expected_sender: &DEX_FEE_ADDR_RAW_PUBKEY,
        dex_fee: &DexFee::Standard(amount.clone().into()),
        min_block_number: 0,
        uuid: &[],
    }))
    .expect_err("Expected an error")
    .into_inner();
    log!("error: {:?}", err);
    match err {
        ValidatePaymentError::WrongPaymentTx(err) => assert!(err.contains("was sent from wrong address")),
        _ => panic!("Expected `WrongPaymentTx` wrong sender address, found {:?}", err),
    }

    let err = block_on(coin.validate_fee(ValidateFeeArgs {
        fee_tx: &tx,
        expected_sender: &sender_pub,
        dex_fee: &DexFee::Standard(amount.clone().into()),
        min_block_number: 2000000,
        uuid: &[],
    }))
    .expect_err("Expected an error")
    .into_inner();
    log!("error: {:?}", err);
    match err {
        ValidatePaymentError::WrongPaymentTx(err) => assert!(err.contains("confirmed before min_block")),
        _ => panic!("Expected `WrongPaymentTx` early confirmation, found {:?}", err),
    }

    let amount_dif = BigDecimal::from_str("0.02").unwrap();
    let err = block_on(coin.validate_fee(ValidateFeeArgs {
        fee_tx: &tx,
        expected_sender: &sender_pub,
        dex_fee: &DexFee::Standard(amount_dif.into()),
        min_block_number: 0,
        uuid: &[],
    }))
    .expect_err("Expected an error")
    .into_inner();
    log!("error: {:?}", err);
    match err {
        ValidatePaymentError::WrongPaymentTx(err) => {
            assert!(err.contains("QRC20 Fee tx value 1000000 is less than expected 2000000"))
        },
        _ => panic!("Expected `WrongPaymentTx` invalid fee value, found {:?}", err),
    }

    // QTUM tx "8a51f0ffd45f34974de50f07c5bf2f0949da4e88433f8f75191953a442cf9310"
    let tx = TransactionEnum::UtxoTx("020000000113640281c9332caeddd02a8dd0d784809e1ad87bda3c972d89d5ae41f5494b85010000006a47304402207c5c904a93310b8672f4ecdbab356b65dd869a426e92f1064a567be7ccfc61ff02203e4173b9467127f7de4682513a21efb5980e66dbed4da91dff46534b8e77c7ef012102baefe72b3591de2070c0da3853226b00f082d72daa417688b61cb18c1d543d1afeffffff020001b2c4000000001976a9149e032d4b0090a11dc40fe6c47601499a35d55fbb88acbc4dd20c2f0000001976a9144208fa7be80dcf972f767194ad365950495064a488ac76e70800".into());
    let sender_pub = hex::decode("02baefe72b3591de2070c0da3853226b00f082d72daa417688b61cb18c1d543d1a").unwrap();
    let err = block_on(coin.validate_fee(ValidateFeeArgs {
        fee_tx: &tx,
        expected_sender: &sender_pub,
        dex_fee: &DexFee::Standard(amount.into()),
        min_block_number: 0,
        uuid: &[],
    }))
    .expect_err("Expected an error")
    .into_inner();
    log!("error: {:?}", err);
    match err {
        ValidatePaymentError::WrongPaymentTx(err) => assert!(err.contains("Expected 'transfer' contract call")),
        _ => panic!("Expected `WrongPaymentTx` invalid contract call, found {:?}", err),
    }
}

#[test]
fn test_wait_for_tx_spend_malicious() {
    // priv_key of qXxsj5RtciAby9T7m98AgAATL4zTi4UwDG
    let priv_key = [
        3, 98, 177, 3, 108, 39, 234, 144, 131, 178, 103, 103, 127, 80, 230, 166, 53, 68, 147, 215, 42, 216, 144, 72,
        172, 110, 180, 13, 123, 179, 10, 49,
    ];
    let (_ctx, coin) = qrc20_coin_for_test(priv_key, None);

    // f94d79f89e9ec785db40bb8bb8dca9bc01b7761429618d4c843bbebbc31836b7
    // the transaction has two outputs:
    //   1 - with an invalid secret (this case should be processed correctly)
    //   2 - correct spend tx
    let expected_tx: UtxoTx = "01000000022bc8299981ec0cea664cdf9df4f8306396a02e2067d6ac2d3770b34646d2bc2a010000006b483045022100eb13ef2d99ac1cd9984045c2365654b115dd8a7815b7fbf8e2a257f0b93d1592022060d648e73118c843e97f75fafc94e5ff6da70ec8ba36ae255f8c96e2626af6260121022b00078841f37b5d30a6a1defb82b3af4d4e2d24dd4204d41f0c9ce1e875de1affffffffd92a0a10ac6d144b36033916f67ae79889f40f35096629a5cd87be1a08f40ee7010000006b48304502210080cdad5c4770dfbeb760e215494c63cc30da843b8505e75e7bf9e8dad18568000220234c0b11c41bfbcdd50046c69059976aedabe17657fe43d809af71e9635678e20121022b00078841f37b5d30a6a1defb82b3af4d4e2d24dd4204d41f0c9ce1e875de1affffffff030000000000000000c35403a0860101284ca402ed292b8620ad3b72361a5aeba5dffd333fb64750089d935a1ec974d6a91ef4f24ff6ba0000000000000000000000000000000000000000000000000000000001312d000202020202020202020202020202020202020202020202020202020202020202000000000000000000000000d362e096e873eb7907e205fadc6175c6fec7bc440000000000000000000000009e032d4b0090a11dc40fe6c47601499a35d55fbb14ba8b71f3544b93e2f681f996da519a98ace0107ac20000000000000000c35403a0860101284ca402ed292b8620ad3b72361a5aeba5dffd333fb64750089d935a1ec974d6a91ef4f24ff6ba0000000000000000000000000000000000000000000000000000000001312d000101010101010101010101010101010101010101010101010101010101010101000000000000000000000000d362e096e873eb7907e205fadc6175c6fec7bc440000000000000000000000009e032d4b0090a11dc40fe6c47601499a35d55fbb14ba8b71f3544b93e2f681f996da519a98ace0107ac2b8ea82d3010000001976a914783cf0be521101942da509846ea476e683aad83288ac735d855f".into();

    // 15fd8f71be6b2678b021e1300e67fa99574a2ad877df08276ac275728ac12304
    let payment_tx = hex::decode("01000000016601daa208531d20532c460d0c86b74a275f4a126bbffcf4eafdf33835af2859010000006a47304402205825657548bc1b5acf3f4bb2f89635a02b04f3228cd08126e63c5834888e7ac402207ca05fa0a629a31908a97a508e15076e925f8e621b155312b7526a6666b06a76012103693bff1b39e8b5a306810023c29b95397eb395530b106b1820ea235fd81d9ce9ffffffff020000000000000000e35403a0860101284cc49b415b2a8620ad3b72361a5aeba5dffd333fb64750089d935a1ec974d6a91ef4f24ff6ba0000000000000000000000000000000000000000000000000000000001312d00000000000000000000000000d362e096e873eb7907e205fadc6175c6fec7bc44000000000000000000000000783cf0be521101942da509846ea476e683aad8324b6b2e5444c2639cc0fb7bcea5afba3f3cdce239000000000000000000000000000000000000000000000000000000000000000000000000000000005f855c7614ba8b71f3544b93e2f681f996da519a98ace0107ac2203de400000000001976a9149e032d4b0090a11dc40fe6c47601499a35d55fbb88ac415d855f").unwrap();
    let wait_until = now_sec() + 1;
    let from_block = 696245;
    let found = block_on_f01(coin.wait_for_htlc_tx_spend(WaitForHTLCTxSpendArgs {
        tx_bytes: &payment_tx,
        secret_hash: &[],
        wait_until,
        from_block,
        swap_contract_address: &coin.swap_contract_address(),
        check_every: TAKER_PAYMENT_SPEND_SEARCH_INTERVAL,
        watcher_reward: false,
    }))
    .unwrap();

    let spend_tx = match found {
        TransactionEnum::UtxoTx(tx) => tx,
        _ => panic!("Unexpected Transaction type"),
    };

    assert_eq!(spend_tx, expected_tx);
}

#[test]
fn test_extract_secret() {
    // priv_key of qXxsj5RtciAby9T7m98AgAATL4zTi4UwDG
    let priv_key = [
        3, 98, 177, 3, 108, 39, 234, 144, 131, 178, 103, 103, 127, 80, 230, 166, 53, 68, 147, 215, 42, 216, 144, 72,
        172, 110, 180, 13, 123, 179, 10, 49,
    ];
    let (_ctx, coin) = qrc20_coin_for_test(priv_key, None);

    let expected_secret = &[1; 32];
    let secret_hash = &*dhash160(expected_secret);

    // taker spent maker payment - d3f5dab4d54c14b3d7ed8c7f5c8cc7f47ccf45ce589fdc7cd5140a3c1c3df6e1
    let tx_hex = hex::decode("01000000033f56ecafafc8602fde083ba868d1192d6649b8433e42e1a2d79ba007ea4f7abb010000006b48304502210093404e90e40d22730013035d31c404c875646dcf2fad9aa298348558b6d65ba60220297d045eac5617c1a3eddb71d4bca9772841afa3c4c9d6c68d8d2d42ee6de3950121022b00078841f37b5d30a6a1defb82b3af4d4e2d24dd4204d41f0c9ce1e875de1affffffff9cac7fe90d597922a1d92e05306c2215628e7ea6d5b855bfb4289c2944f4c73a030000006b483045022100b987da58c2c0c40ce5b6ef2a59e8124ed4ef7a8b3e60c7fb631139280019bc93022069649bcde6fe4dd5df9462a1fcae40598488d6af8c324cd083f5c08afd9568be0121022b00078841f37b5d30a6a1defb82b3af4d4e2d24dd4204d41f0c9ce1e875de1affffffff70b9870f2b0c65d220a839acecebf80f5b44c3ca4c982fa2fdc5552c037f5610010000006a473044022071b34dd3ebb72d29ca24f3fa0fc96571c815668d3b185dd45cc46a7222b6843f02206c39c030e618d411d4124f7b3e7ca1dd5436775bd8083a85712d123d933a51300121022b00078841f37b5d30a6a1defb82b3af4d4e2d24dd4204d41f0c9ce1e875de1affffffff020000000000000000c35403a0860101284ca402ed292b806a1835a1b514ad643f2acdb5c8db6b6a9714accff3275ea0d79a3f23be8fd00000000000000000000000000000000000000000000000000000000001312d000101010101010101010101010101010101010101010101010101010101010101000000000000000000000000d362e096e873eb7907e205fadc6175c6fec7bc440000000000000000000000009e032d4b0090a11dc40fe6c47601499a35d55fbb14ba8b71f3544b93e2f681f996da519a98ace0107ac2c02288d4010000001976a914783cf0be521101942da509846ea476e683aad83288ac0f047f5f").unwrap();
    let secret = block_on(coin.extract_secret(secret_hash, &tx_hex, false)).unwrap();

    assert_eq!(secret, expected_secret);
}

#[test]
fn test_extract_secret_malicious() {
    // priv_key of qXxsj5RtciAby9T7m98AgAATL4zTi4UwDG
    let priv_key = [
        3, 98, 177, 3, 108, 39, 234, 144, 131, 178, 103, 103, 127, 80, 230, 166, 53, 68, 147, 215, 42, 216, 144, 72,
        172, 110, 180, 13, 123, 179, 10, 49,
    ];
    let (_ctx, coin) = qrc20_coin_for_test(priv_key, None);

    // f94d79f89e9ec785db40bb8bb8dca9bc01b7761429618d4c843bbebbc31836b7
    // the transaction has two outputs:
    //   1 - with an invalid secret (this case should be processed correctly)
    //   2 - correct spend tx
    let spend_tx = hex::decode("01000000022bc8299981ec0cea664cdf9df4f8306396a02e2067d6ac2d3770b34646d2bc2a010000006b483045022100eb13ef2d99ac1cd9984045c2365654b115dd8a7815b7fbf8e2a257f0b93d1592022060d648e73118c843e97f75fafc94e5ff6da70ec8ba36ae255f8c96e2626af6260121022b00078841f37b5d30a6a1defb82b3af4d4e2d24dd4204d41f0c9ce1e875de1affffffffd92a0a10ac6d144b36033916f67ae79889f40f35096629a5cd87be1a08f40ee7010000006b48304502210080cdad5c4770dfbeb760e215494c63cc30da843b8505e75e7bf9e8dad18568000220234c0b11c41bfbcdd50046c69059976aedabe17657fe43d809af71e9635678e20121022b00078841f37b5d30a6a1defb82b3af4d4e2d24dd4204d41f0c9ce1e875de1affffffff030000000000000000c35403a0860101284ca402ed292b8620ad3b72361a5aeba5dffd333fb64750089d935a1ec974d6a91ef4f24ff6ba0000000000000000000000000000000000000000000000000000000001312d000202020202020202020202020202020202020202020202020202020202020202000000000000000000000000d362e096e873eb7907e205fadc6175c6fec7bc440000000000000000000000009e032d4b0090a11dc40fe6c47601499a35d55fbb14ba8b71f3544b93e2f681f996da519a98ace0107ac20000000000000000c35403a0860101284ca402ed292b8620ad3b72361a5aeba5dffd333fb64750089d935a1ec974d6a91ef4f24ff6ba0000000000000000000000000000000000000000000000000000000001312d000101010101010101010101010101010101010101010101010101010101010101000000000000000000000000d362e096e873eb7907e205fadc6175c6fec7bc440000000000000000000000009e032d4b0090a11dc40fe6c47601499a35d55fbb14ba8b71f3544b93e2f681f996da519a98ace0107ac2b8ea82d3010000001976a914783cf0be521101942da509846ea476e683aad83288ac735d855f").unwrap();
    let expected_secret = &[1; 32];
    let secret_hash = &*dhash160(expected_secret);
    let actual = block_on(coin.extract_secret(secret_hash, &spend_tx, false));
    assert_eq!(actual, Ok(expected_secret.to_vec()));
}

#[test]
fn test_generate_token_transfer_script_pubkey() {
    // priv_key of qXxsj5RtciAby9T7m98AgAATL4zTi4UwDG
    let priv_key = [
        3, 98, 177, 3, 108, 39, 234, 144, 131, 178, 103, 103, 127, 80, 230, 166, 53, 68, 147, 215, 42, 216, 144, 72,
        172, 110, 180, 13, 123, 179, 10, 49,
    ];
    let (_ctx, coin) = qrc20_coin_for_test(priv_key, None);

    let gas_limit = 2_500_000;
    let gas_price = 40;

    // sample QRC20 transfer from https://testnet.qtum.info/tx/51e9cec885d7eb26271f8b1434c000f6cf07aad47671268fc8d36cee9d48f6de
    // the script is a script_pubkey of one of the transaction output
    let expected_script: Script = "5403a02526012844a9059cbb0000000000000000000000000240b898276ad2cc0d2fe6f527e8e31104e7fde3000000000000000000000000000000000000000000000000000000003b9aca0014d362e096e873eb7907e205fadc6175c6fec7bc44c2".into();
    let expected = ContractCallOutput {
        value: 0,
        script_pubkey: expected_script.to_bytes(),
        gas_limit,
        gas_price,
    };

    let to_addr: UtxoAddress = UtxoAddress::from_legacyaddress(
        "qHmJ3KA6ZAjR9wGjpFASn4gtUSeFAqdZgs",
        &coin.as_ref().conf.address_prefixes,
    )
    .unwrap();
    let to_addr = qtum::contract_addr_from_utxo_addr(to_addr).unwrap();
    let amount: U256 = 1000000000.into();
    let actual = coin.transfer_output(to_addr, amount, gas_limit, gas_price).unwrap();
    assert_eq!(expected, actual);

    assert!(coin
        .transfer_output(
            to_addr, amount, 0, // gas_limit cannot be zero
            gas_price,
        )
        .is_err());

    assert!(coin
        .transfer_output(
            to_addr,
            amount,
            gas_limit,
            0, // gas_price cannot be zero
        )
        .is_err());
}

#[test]
fn test_transfer_details_by_hash() {
    // priv_key of qXxsj5RtciAby9T7m98AgAATL4zTi4UwDG
    let priv_key = [
        3, 98, 177, 3, 108, 39, 234, 144, 131, 178, 103, 103, 127, 80, 230, 166, 53, 68, 147, 215, 42, 216, 144, 72,
        172, 110, 180, 13, 123, 179, 10, 49,
    ];
    let (_ctx, coin) = qrc20_coin_for_test(priv_key, None);
    let tx_hash_bytes = hex::decode("85ede12ccc12fb1709c4d9e403e96c0c394b0916f2f6098d41d8dfa00013fcdb").unwrap();
    let tx_hash: H256Json = tx_hash_bytes.as_slice().into();
    let tx_hex:BytesJson = hex::decode("0100000001426d27fde82e12e1ce84e73ca41e2a30420f4c94aaa37b30d4c5b8b4f762c042040000006a473044022032665891693ee732571cefaa6d322ec5114c78259f2adbe03a0d7e6b65fbf40d022035c9319ca41e5423e09a8a613ac749a20b8f5ad6ba4ad6bb60e4a020b085d009012103693bff1b39e8b5a306810023c29b95397eb395530b106b1820ea235fd81d9ce9ffffffff050000000000000000625403a08601012844095ea7b30000000000000000000000001549128bbfb33b997949b4105b6a6371c998e212000000000000000000000000000000000000000000000000000000000000000014d362e096e873eb7907e205fadc6175c6fec7bc44c20000000000000000625403a08601012844095ea7b30000000000000000000000001549128bbfb33b997949b4105b6a6371c998e21200000000000000000000000000000000000000000000000000000000000927c014d362e096e873eb7907e205fadc6175c6fec7bc44c20000000000000000835403a0860101284c640c565ae300000000000000000000000000000000000000000000000000000000000493e0000000000000000000000000d362e096e873eb7907e205fadc6175c6fec7bc440000000000000000000000000000000000000000000000000000000000000000141549128bbfb33b997949b4105b6a6371c998e212c20000000000000000835403a0860101284c640c565ae300000000000000000000000000000000000000000000000000000000000493e0000000000000000000000000d362e096e873eb7907e205fadc6175c6fec7bc440000000000000000000000000000000000000000000000000000000000000001141549128bbfb33b997949b4105b6a6371c998e212c231754b04000000001976a9149e032d4b0090a11dc40fe6c47601499a35d55fbb88acf7cd8b5f").unwrap().into();

    let details = block_on(coin.transfer_details_by_hash(tx_hash)).unwrap();
    let mut it = details.into_iter().sorted_by(|(id_x, _), (id_y, _)| id_x.cmp(id_y));

    let expected_fee_details = |total_gas_fee: &str| -> TxFeeDetails {
        let fee = Qrc20FeeDetails {
            coin: "QTUM".into(),
            miner_fee: BigDecimal::from_str("0.15806792").unwrap(),
            gas_limit: 100000,
            gas_price: 40,
            total_gas_fee: BigDecimal::from_str(total_gas_fee).unwrap(),
        };
        TxFeeDetails::Qrc20(fee)
    };

    // qKVvtDqpnFGDxsDzck5jmLwdnD2jRH6aM8 is UTXO representation of 1549128bbfb33b997949b4105b6a6371c998e212 contract address
    let (_id, actual) = it.next().unwrap();
    let expected = TransactionDetails {
        tx: TransactionData::new_signed(tx_hex.clone(), tx_hash_bytes.to_tx_hash()),
        from: vec!["qXxsj5RtciAby9T7m98AgAATL4zTi4UwDG".into()],
        to: vec!["qKVvtDqpnFGDxsDzck5jmLwdnD2jRH6aM8".into()],
        total_amount: BigDecimal::from_str("0.003").unwrap(),
        spent_by_me: BigDecimal::from_str("0.003").unwrap(),
        received_by_me: BigDecimal::zero(),
        my_balance_change: BigDecimal::from_str("-0.003").unwrap(),
        block_height: 699545,
        timestamp: 1602997840,
        fee_details: Some(expected_fee_details("0.00059074")),
        coin: "QRC20".into(),
        internal_id: hex::decode(
            "85ede12ccc12fb1709c4d9e403e96c0c394b0916f2f6098d41d8dfa00013fcdb00000000000000020000000000000000",
        )
        .unwrap()
        .into(),
        kmd_rewards: None,
        transaction_type: Default::default(),
        memo: None,
    };
    assert_eq!(actual, expected);

    let (_id, actual) = it.next().unwrap();
    let expected = TransactionDetails {
        tx: TransactionData::new_signed(tx_hex.clone(), tx_hash_bytes.to_tx_hash()),
        from: vec!["qKVvtDqpnFGDxsDzck5jmLwdnD2jRH6aM8".into()],
        to: vec!["qXxsj5RtciAby9T7m98AgAATL4zTi4UwDG".into()],
        total_amount: BigDecimal::from_str("0.00295").unwrap(),
        spent_by_me: BigDecimal::zero(),
        received_by_me: BigDecimal::from_str("0.00295").unwrap(),
        my_balance_change: BigDecimal::from_str("0.00295").unwrap(),
        block_height: 699545,
        timestamp: 1602997840,
        fee_details: Some(expected_fee_details("0.00059074")),
        coin: "QRC20".into(),
        internal_id: hex::decode(
            "85ede12ccc12fb1709c4d9e403e96c0c394b0916f2f6098d41d8dfa00013fcdb00000000000000020000000000000001",
        )
        .unwrap()
        .into(),
        kmd_rewards: None,
        transaction_type: Default::default(),
        memo: None,
    };
    assert_eq!(actual, expected);

    let (_id, actual) = it.next().unwrap();
    let expected = TransactionDetails {
        tx: TransactionData::new_signed(tx_hex.clone(), tx_hash_bytes.to_tx_hash()),
        from: vec!["qXxsj5RtciAby9T7m98AgAATL4zTi4UwDG".into()],
        to: vec!["qKVvtDqpnFGDxsDzck5jmLwdnD2jRH6aM8".into()],
        total_amount: BigDecimal::from_str("0.003").unwrap(),
        spent_by_me: BigDecimal::from_str("0.003").unwrap(),
        received_by_me: BigDecimal::zero(),
        my_balance_change: BigDecimal::from_str("-0.003").unwrap(),
        block_height: 699545,
        timestamp: 1602997840,
        fee_details: Some(expected_fee_details("0.00059118")),
        coin: "QRC20".into(),
        internal_id: hex::decode(
            "85ede12ccc12fb1709c4d9e403e96c0c394b0916f2f6098d41d8dfa00013fcdb00000000000000030000000000000000",
        )
        .unwrap()
        .into(),
        kmd_rewards: None,
        transaction_type: Default::default(),
        memo: None,
    };
    assert_eq!(actual, expected);

    let (_id, actual) = it.next().unwrap();
    let expected = TransactionDetails {
        tx: TransactionData::new_signed(tx_hex.clone(), tx_hash_bytes.to_tx_hash()),
        from: vec!["qKVvtDqpnFGDxsDzck5jmLwdnD2jRH6aM8".into()],
        to: vec!["qXxsj5RtciAby9T7m98AgAATL4zTi4UwDG".into()],
        total_amount: BigDecimal::from_str("0.00295").unwrap(),
        spent_by_me: BigDecimal::zero(),
        received_by_me: BigDecimal::from_str("0.00295").unwrap(),
        my_balance_change: BigDecimal::from_str("0.00295").unwrap(),
        block_height: 699545,
        timestamp: 1602997840,
        fee_details: Some(expected_fee_details("0.00059118")),
        coin: "QRC20".into(),
        internal_id: hex::decode(
            "85ede12ccc12fb1709c4d9e403e96c0c394b0916f2f6098d41d8dfa00013fcdb00000000000000030000000000000001",
        )
        .unwrap()
        .into(),
        kmd_rewards: None,
        transaction_type: Default::default(),
        memo: None,
    };
    assert_eq!(actual, expected);

    let (_id, actual) = it.next().unwrap();
    let expected = TransactionDetails {
        tx: TransactionData::new_signed(tx_hex, tx_hash_bytes.to_tx_hash()),
        from: vec!["qKVvtDqpnFGDxsDzck5jmLwdnD2jRH6aM8".into()],
        to: vec!["qXxsj5RtciAby9T7m98AgAATL4zTi4UwDG".into()],
        total_amount: BigDecimal::from_str("0.00005000").unwrap(),
        spent_by_me: BigDecimal::zero(),
        received_by_me: BigDecimal::from_str("0.00005000").unwrap(),
        my_balance_change: BigDecimal::from_str("0.00005000").unwrap(),
        block_height: 699545,
        timestamp: 1602997840,
        fee_details: Some(expected_fee_details("0.00059118")),
        coin: "QRC20".into(),
        internal_id: hex::decode(
            "85ede12ccc12fb1709c4d9e403e96c0c394b0916f2f6098d41d8dfa00013fcdb00000000000000030000000000000002",
        )
        .unwrap()
        .into(),
        kmd_rewards: None,
        transaction_type: Default::default(),
        memo: None,
    };
    assert_eq!(actual, expected);
    assert!(it.next().is_none());
}

#[test]
fn test_get_trade_fee() {
    // priv_key of qXxsj5RtciAby9T7m98AgAATL4zTi4UwDG
    let priv_key = [
        3, 98, 177, 3, 108, 39, 234, 144, 131, 178, 103, 103, 127, 80, 230, 166, 53, 68, 147, 215, 42, 216, 144, 72,
        172, 110, 180, 13, 123, 179, 10, 49,
    ];
    let (_ctx, coin) = qrc20_coin_for_test(priv_key, None);
    // check if the coin's tx fee is expected
    check_tx_fee(&coin, ActualTxFee::FixedPerKb(EXPECTED_TX_FEE as u64));

    let actual_trade_fee = block_on_f01(coin.get_trade_fee()).unwrap();
    let expected_trade_fee_amount = big_decimal_from_sat(
        2 * CONTRACT_CALL_GAS_FEE + SWAP_PAYMENT_GAS_FEE + EXPECTED_TX_FEE,
        coin.utxo.decimals,
    );
    let expected = TradeFee {
        coin: "QTUM".into(),
        amount: expected_trade_fee_amount.into(),
        paid_from_trading_vol: false,
    };
    assert_eq!(actual_trade_fee, expected);
}

/// `qKEDGuogDhtH9zBnc71QtqT1KDamaR1KJ3` address has `0` allowance,
/// so only one `approve` and one `erc20Payment` contract calls should be included in the estimated trade fee.
#[test]
fn test_sender_trade_preimage_zero_allowance() {
    // priv_key of qKEDGuogDhtH9zBnc71QtqT1KDamaR1KJ3
    // please note this address should have an immutable balance
    let priv_key = [
        222, 243, 64, 156, 9, 153, 78, 253, 85, 119, 62, 117, 230, 140, 75, 69, 171, 21, 243, 19, 119, 29, 97, 174, 63,
        231, 153, 202, 20, 238, 120, 64,
    ];
    let (_ctx, coin) = qrc20_coin_for_test(priv_key, None);
    // check if the coin's tx fee is expected
    check_tx_fee(&coin, ActualTxFee::FixedPerKb(EXPECTED_TX_FEE as u64));

    let allowance = block_on(coin.allowance(coin.swap_contract_address)).expect("!allowance");
    assert_eq!(allowance, 0.into());

    let erc20_payment_fee_with_one_approve = big_decimal_from_sat(
        CONTRACT_CALL_GAS_FEE + SWAP_PAYMENT_GAS_FEE + EXPECTED_TX_FEE,
        coin.utxo.decimals,
    );
    let sender_refund_fee = big_decimal_from_sat(CONTRACT_CALL_GAS_FEE + EXPECTED_TX_FEE, coin.utxo.decimals);

    let actual =
        block_on(coin.get_sender_trade_fee(TradePreimageValue::Exact(1.into()), FeeApproxStage::WithoutApprox, true))
            .expect("!get_sender_trade_fee");
    // one `approve` contract call should be included into the expected trade fee
    let expected = TradeFee {
        coin: "QTUM".to_owned(),
        amount: (erc20_payment_fee_with_one_approve + sender_refund_fee).into(),
        paid_from_trading_vol: false,
    };
    assert_eq!(actual, expected);
}

/// `qeUbAVgkPiF62syqd792VJeB9BaqMtLcZV` address has `3` allowance,
/// so if the value is `2.5`, then only one `erc20Payment` contract call should be included in the estimated trade fee,
/// if the value is `3.5`, then two `approve` and one `erc20Payment` contract call should be included in the estimated trade fee.
#[test]
fn test_sender_trade_preimage_with_allowance() {
    // priv_key of qeUbAVgkPiF62syqd792VJeB9BaqMtLcZV
    // please note this address should have an immutable balance
    let priv_key = [
        32, 192, 195, 65, 165, 53, 21, 68, 180, 241, 67, 147, 54, 54, 41, 117, 174, 253, 139, 155, 56, 101, 69, 39, 32,
        143, 221, 19, 47, 74, 175, 100,
    ];
    let (_ctx, coin) = qrc20_coin_for_test(priv_key, None);
    // check if the coin's tx fee is expected
    check_tx_fee(&coin, ActualTxFee::FixedPerKb(EXPECTED_TX_FEE as u64));

    let allowance = block_on(coin.allowance(coin.swap_contract_address)).expect("!allowance");
    assert_eq!(allowance, 300_000_000.into());

    let erc20_payment_fee_without_approve =
        big_decimal_from_sat(SWAP_PAYMENT_GAS_FEE + EXPECTED_TX_FEE, coin.utxo.decimals);
    let erc20_payment_fee_with_two_approves = big_decimal_from_sat(
        2 * CONTRACT_CALL_GAS_FEE + SWAP_PAYMENT_GAS_FEE + EXPECTED_TX_FEE,
        coin.utxo.decimals,
    );
    let sender_refund_fee = big_decimal_from_sat(CONTRACT_CALL_GAS_FEE + EXPECTED_TX_FEE, coin.utxo.decimals);

    let actual = block_on(coin.get_sender_trade_fee(
        TradePreimageValue::Exact(BigDecimal::try_from(2.5).unwrap()),
        FeeApproxStage::WithoutApprox,
        true,
    ))
    .expect("!get_sender_trade_fee");
    // the expected fee should not include any `approve` contract call
    let expected = TradeFee {
        coin: "QTUM".to_owned(),
        amount: (erc20_payment_fee_without_approve + sender_refund_fee.clone()).into(),
        paid_from_trading_vol: false,
    };
    assert_eq!(actual, expected);

    let actual = block_on(coin.get_sender_trade_fee(
        TradePreimageValue::Exact(BigDecimal::try_from(3.5).unwrap()),
        FeeApproxStage::WithoutApprox,
        true,
    ))
    .expect("!get_sender_trade_fee");
    // two `approve` contract calls should be included into the expected trade fee
    let expected = TradeFee {
        coin: "QTUM".to_owned(),
        amount: (erc20_payment_fee_with_two_approves + sender_refund_fee).into(),
        paid_from_trading_vol: false,
    };
    assert_eq!(actual, expected);
}

#[test]
fn test_get_sender_trade_fee_preimage_for_correct_ticker() {
    // where balance for tQTUM is at 0 for the priv_key below (using 0 bal just to make sure we get required(TradePreimageError::NotSufficientBalance) result for get_sender_trade_fee)
    let priv_key = [
        48, 88, 65, 23, 20, 154, 63, 74, 243, 8, 108, 134, 154, 199, 60, 197, 51, 238, 7, 68, 199, 14, 127, 221, 89,
        80, 37, 174, 221, 178, 233, 65,
    ];
    let conf = json!({
        "coin":"QRC20",
        "required_confirmations":0,
        "pubtype":120,
        "p2shtype":110,
        "wiftype":128,
        "mm2":1,
        "mature_confirmations":2000,
        "protocol": {
        "type": "QRC20",
        "protocol_data": {
        "platform": "tQTUM",
        "contract_address": "0xd362e096e873eb7907e205fadc6175c6fec7bc44"
      }
    }
    });
    let req = json!({
        "method": "electrum",
        "servers": [{"url":"electrum1.cipig.net:10071"}, {"url":"electrum2.cipig.net:10071"}, {"url":"electrum3.cipig.net:10071"}],
        "swap_contract_address": "0xba8b71f3544b93e2f681f996da519a98ace0107a",
    });

    let contract_address = H160::from_str("0xd362e096e873eb7907e205fadc6175c6fec7bc44").unwrap();
    let ctx = MmCtxBuilder::new().into_mm_arc();
    let params = Qrc20ActivationParams::from_legacy_req(&req).unwrap();

    let coin = block_on(qrc20_coin_with_priv_key(
        &ctx,
        "QRC20",
        "tQTUM",
        &conf,
        &params,
        Secp256k1Secret::from(priv_key),
        contract_address,
    ))
    .unwrap();

    let actual =
        block_on(coin.get_sender_trade_fee(TradePreimageValue::Exact(0.into()), FeeApproxStage::OrderIssue, true))
            .err()
            .unwrap()
            .into_inner();
    // expecting TradePreimageError::NotSufficientBalance
    let expected = TradePreimageError::NotSufficientBalance {
        coin: "tQTUM".to_string(),
        available: BigDecimal::from_str("0").unwrap(),
        required: BigDecimal::from_str("0.08").unwrap(),
    };
    assert_eq!(expected, actual);
}

/// `receiverSpend` should be included in the estimated trade fee.
#[test]
fn test_receiver_trade_preimage() {
    // priv_key of qeUbAVgkPiF62syqd792VJeB9BaqMtLcZV
    // please note this address should have an immutable balance
    let priv_key = [
        32, 192, 195, 65, 165, 53, 21, 68, 180, 241, 67, 147, 54, 54, 41, 117, 174, 253, 139, 155, 56, 101, 69, 39, 32,
        143, 221, 19, 47, 74, 175, 100,
    ];
    let (_ctx, coin) = qrc20_coin_for_test(priv_key, None);
    // check if the coin's tx fee is expected
    check_tx_fee(&coin, ActualTxFee::FixedPerKb(EXPECTED_TX_FEE as u64));

    let actual =
        block_on_f01(coin.get_receiver_trade_fee(FeeApproxStage::WithoutApprox)).expect("!get_receiver_trade_fee");
    // only one contract call should be included into the expected trade fee
    let expected_receiver_fee = big_decimal_from_sat(CONTRACT_CALL_GAS_FEE + EXPECTED_TX_FEE, coin.utxo.decimals);
    let expected = TradeFee {
        coin: "QTUM".to_owned(),
        amount: expected_receiver_fee.into(),
        paid_from_trading_vol: false,
    };
    assert_eq!(actual, expected);
}

/// `qeUbAVgkPiF62syqd792VJeB9BaqMtLcZV` address has `5` QRC20 tokens.
#[test]
fn test_taker_fee_tx_fee() {
    // priv_key of qeUbAVgkPiF62syqd792VJeB9BaqMtLcZV
    // please note this address should have an immutable balance
    let priv_key = [
        32, 192, 195, 65, 165, 53, 21, 68, 180, 241, 67, 147, 54, 54, 41, 117, 174, 253, 139, 155, 56, 101, 69, 39, 32,
        143, 221, 19, 47, 74, 175, 100,
    ];
    let (_ctx, coin) = qrc20_coin_for_test(priv_key, None);
    // check if the coin's tx fee is expected
    check_tx_fee(&coin, ActualTxFee::FixedPerKb(EXPECTED_TX_FEE as u64));
    let expected_balance = CoinBalance {
        spendable: BigDecimal::from(5u32),
        unspendable: BigDecimal::from(0u32),
    };
    assert_eq!(block_on_f01(coin.my_balance()).expect("!my_balance"), expected_balance);

    let dex_fee_amount = BigDecimal::from(5u32);
    let actual = block_on(coin.get_fee_to_send_taker_fee(
        DexFee::Standard(MmNumber::from(dex_fee_amount)),
        FeeApproxStage::WithoutApprox,
    ))
    .expect("!get_fee_to_send_taker_fee");
    // only one contract call should be included into the expected trade fee
    let expected_receiver_fee = big_decimal_from_sat(CONTRACT_CALL_GAS_FEE + EXPECTED_TX_FEE, coin.utxo.decimals);
    let expected = TradeFee {
        coin: "QTUM".to_owned(),
        amount: expected_receiver_fee.into(),
        paid_from_trading_vol: false,
    };
    assert_eq!(actual, expected);
}

#[test]
fn test_coin_from_conf_without_decimals() {
    // priv_key of qXxsj5RtciAby9T7m98AgAATL4zTi4UwDG
    let priv_key = [
        3, 98, 177, 3, 108, 39, 234, 144, 131, 178, 103, 103, 127, 80, 230, 166, 53, 68, 147, 215, 42, 216, 144, 72,
        172, 110, 180, 13, 123, 179, 10, 49,
    ];
    let conf = json!({
        "coin":"QRC20",
        "required_confirmations":0,
        "pubtype":120,
        "p2shtype":110,
        "wiftype":128,
        "mm2":1,
        "mature_confirmations":2000,
    });
    let req = json!({
        "method": "electrum",
        "servers": [{"url":"electrum1.cipig.net:10071"}, {"url":"electrum2.cipig.net:10071"}, {"url":"electrum3.cipig.net:10071"}],
        "swap_contract_address": "0xba8b71f3544b93e2f681f996da519a98ace0107a",
    });
    // 0459c999c3edf05e73c83f3fbae9f0f020919f91 has 12 decimals instead of standard 8
    let contract_address = H160::from_str("0x0459c999c3edf05e73c83f3fbae9f0f020919f91").unwrap();
    let ctx = MmCtxBuilder::new().into_mm_arc();
    let params = Qrc20ActivationParams::from_legacy_req(&req).unwrap();

    let coin = block_on(qrc20_coin_with_priv_key(
        &ctx,
        "QRC20",
        "QTUM",
        &conf,
        &params,
        Secp256k1Secret::from(priv_key),
        contract_address,
    ))
    .unwrap();

    assert_eq!(coin.utxo.decimals, 12);
    assert_eq!(coin.decimals(), 12);
}

/// Test [`Qrc20Coin::validate_maker_payment`] and [`Qrc20Coin::erc20_payment_details_from_tx`]
/// with malicious maker payment.
///
/// Maker could send a payment to another malicious swap contract with the same `erc20Payment` function.
/// He could pass the correct arguments and this malicious swap contract could emit a `Transfer` event with the correct topics.
///
/// Example of malicious `erc20Payment` function:
///
/// ```solidity
/// function erc20Payment(
///     bytes32 _id,
///     uint256 _amount,
///     address _tokenAddress,
///     address _receiver,
///     bytes20 _secretHash,
///     uint64 _lockTime
/// ) external payable {
///     require(_receiver != address(0) && _amount > 0 && payments[_id].state == PaymentState.Uninitialized);
///     bytes20 paymentHash = ripemd160(abi.encodePacked(
///         _receiver,
///         msg.sender,
///         _secretHash,
///         _tokenAddress,
///         _amount
///     ));
///     payments[_id] = Payment(
///         paymentHash,
///         _lockTime,
///         PaymentState.PaymentSent
///     );
///     // actual swap contract address 0xba8b71f3544b93e2f681f996da519a98ace0107a in Mixed-case address format
///     address swapContract = 0xbA8B71f3544b93E2f681f996da519A98aCE0107A;
///     IERC20 token = IERC20(_tokenAddress);
///     // transfer some little amounts from the sender to actual swap contract to emit a `Transfer` event with the correct topics
///     require(token.transferFrom(msg.sender, swapContract, 1000));
///     emit PaymentSent(_id);
/// }
/// ```
///
/// In the function above maker spent only 1000 amount, but value is 100000000 in the arguments.
/// Note maker initialized payment with the corresponding swap_id in
/// b61ef2f9911d075e80a3623444cce8fd948932f66c9148283860d46e9af4f2c8 tx.
#[test]
fn test_validate_maker_payment_malicious() {
    // priv_key of qUX9FGHubczidVjWPCUWuwCUJWpkAtGCgf
    let priv_key = [
        24, 181, 194, 193, 18, 152, 142, 168, 71, 73, 70, 244, 9, 101, 92, 168, 243, 61, 132, 48, 25, 39, 103, 92, 29,
        17, 11, 29, 113, 235, 48, 70,
    ];
    let (_ctx, coin) = qrc20_coin_for_test(priv_key, None);

    // Malicious tx 81540dc6abe59cf1e301a97a7e1c9b66d5f475da916faa3f0ef7ea896c0b3e5a
    let payment_tx = hex::decode("01000000010144e2b8b5e6da0666faf1db95075653ef49e2acaa8924e1ec595f6b89a6f715050000006a4730440220415adec5e24148db8e9654a6beda4b1af8aded596ab1cd8667af32187853e8f5022007a91d44ee13046194aafc07ca46ec44f770e75b41187acaa4e38e17d4eccb5d012103693bff1b39e8b5a306810023c29b95397eb395530b106b1820ea235fd81d9ce9ffffffff030000000000000000625403a08601012844095ea7b300000000000000000000000085a4df739bbb2d247746bea611d5d365204725830000000000000000000000000000000000000000000000000000000005f5e10014d362e096e873eb7907e205fadc6175c6fec7bc44c20000000000000000e35403a0860101284cc49b415b2a0a1a8b4af2762154115ced87e2424b3cb940c0181cc3c850523702f1ec298fef0000000000000000000000000000000000000000000000000000000005f5e100000000000000000000000000d362e096e873eb7907e205fadc6175c6fec7bc44000000000000000000000000783cf0be521101942da509846ea476e683aad8324b6b2e5444c2639cc0fb7bcea5afba3f3cdce239000000000000000000000000000000000000000000000000000000000000000000000000000000005fa0fffb1485a4df739bbb2d247746bea611d5d36520472583c208535c01000000001976a9149e032d4b0090a11dc40fe6c47601499a35d55fbb88acc700a15f").unwrap();
    let maker_pub = hex::decode("03693bff1b39e8b5a306810023c29b95397eb395530b106b1820ea235fd81d9ce9").unwrap();
    let secret = &[1; 32];
    let secret_hash = dhash160(secret).to_vec();
    let amount = BigDecimal::from_str("1").unwrap();

    let input = ValidatePaymentInput {
        payment_tx,
        time_lock_duration: 0,
        time_lock: 1604386811,
        secret_hash,
        amount,
        swap_contract_address: coin.swap_contract_address(),
        try_spv_proof_until: wait_until_sec(30),
        confirmations: 1,
        other_pub: maker_pub,
        unique_swap_data: Vec::new(),
        watcher_reward: None,
    };
    let error = block_on(coin.validate_maker_payment(input))
        .expect_err("'erc20Payment' was called from another swap contract, expected an error")
        .into_inner();
    log!("error: {}", error);
    match error {
        ValidatePaymentError::TxDeserializationError(err) => {
            assert!(err.contains("Unexpected amount 1000 in 'Transfer' event, expected 100000000"))
        },
        _ => panic!("Expected `TxDeserializationError` unexpected amount, found {:?}", error),
    }
}

#[test]
fn test_negotiate_swap_contract_addr_no_fallback() {
    let (_, coin) = qrc20_coin_for_test([1; 32], None);

    let input = None;
    let error = coin.negotiate_swap_contract_addr(input).unwrap_err().into_inner();
    assert_eq!(NegotiateSwapContractAddrErr::NoOtherAddrAndNoFallback, error);

    let slice: &[u8] = &[1; 1];
    let error = coin.negotiate_swap_contract_addr(Some(slice)).unwrap_err().into_inner();
    assert_eq!(
        NegotiateSwapContractAddrErr::InvalidOtherAddrLen(slice.to_vec().into()),
        error
    );

    let slice: &[u8] = &[1; 20];
    let error = coin.negotiate_swap_contract_addr(Some(slice)).unwrap_err().into_inner();
    assert_eq!(
        NegotiateSwapContractAddrErr::UnexpectedOtherAddr(slice.to_vec().into()),
        error
    );

    let slice: &[u8] = coin.swap_contract_address.as_ref();
    let result = coin.negotiate_swap_contract_addr(Some(slice)).unwrap();
    assert_eq!(Some(slice.to_vec().into()), result);
}

#[test]
fn test_negotiate_swap_contract_addr_has_fallback() {
    let fallback = "0x8500AFc0bc5214728082163326C2FF0C73f4a871";
    let fallback_addr = qtum::contract_addr_from_str(fallback).unwrap();

    let (_, coin) = qrc20_coin_for_test([1; 32], Some(fallback));

    let input = None;
    let result = coin.negotiate_swap_contract_addr(input).unwrap();
    assert_eq!(Some(fallback_addr.0.to_vec().into()), result);

    let slice: &[u8] = &[1; 1];
    let error = coin.negotiate_swap_contract_addr(Some(slice)).unwrap_err().into_inner();
    assert_eq!(
        NegotiateSwapContractAddrErr::InvalidOtherAddrLen(slice.to_vec().into()),
        error
    );

    let slice: &[u8] = &[1; 20];
    let error = coin.negotiate_swap_contract_addr(Some(slice)).unwrap_err().into_inner();
    assert_eq!(
        NegotiateSwapContractAddrErr::UnexpectedOtherAddr(slice.to_vec().into()),
        error
    );

    let slice: &[u8] = coin.swap_contract_address.as_ref();
    let result = coin.negotiate_swap_contract_addr(Some(slice)).unwrap();
    assert_eq!(Some(slice.to_vec().into()), result);

    let slice: &[u8] = fallback_addr.as_ref();
    let result = coin.negotiate_swap_contract_addr(Some(slice)).unwrap();
    assert_eq!(Some(fallback_addr.0.to_vec().into()), result);
}

#[test]
fn test_send_contract_calls_recoverable_tx() {
    let priv_key = [
        3, 98, 177, 3, 108, 39, 234, 144, 131, 178, 103, 103, 127, 80, 230, 166, 53, 68, 147, 215, 42, 216, 144, 72,
        172, 110, 180, 13, 123, 179, 10, 49,
    ];
    let (_ctx, coin) = qrc20_coin_for_test(priv_key, None);

    let tx = TransactionEnum::UtxoTx("010000000160fd74b5714172f285db2b36f0b391cd6883e7291441631c8b18f165b0a4635d020000006a47304402205d409e141111adbc4f185ae856997730de935ac30a0d2b1ccb5a6c4903db8171022024fc59bbcfdbba283556d7eeee4832167301dc8e8ad9739b7865f67b9676b226012103693bff1b39e8b5a306810023c29b95397eb395530b106b1820ea235fd81d9ce9ffffffff020000000000000000625403a08601012844a9059cbb000000000000000000000000ca1e04745e8ca0c60d8c5881531d51bec470743f00000000000000000000000000000000000000000000000000000000000f424014d362e096e873eb7907e205fadc6175c6fec7bc44c200ada205000000001976a9149e032d4b0090a11dc40fe6c47601499a35d55fbb88acfe967d5f".into());

    let fee_addr = hex::decode("03bc2c7ba671bae4a6fc835244c9762b41647b9827d4780a89a949b984a8ddcc05").unwrap();
    let to_address = coin.contract_address_from_raw_pubkey(&fee_addr).unwrap();
    let amount = BigDecimal::try_from(0.2).unwrap();
    let amount = wei_from_big_decimal(&amount, coin.utxo.decimals).unwrap();
    let mut transfer_output = coin
        .transfer_output(to_address, amount, QRC20_GAS_LIMIT_DEFAULT, QRC20_GAS_PRICE_DEFAULT)
        .unwrap();

    // break the transfer output
    transfer_output.value = 777;
    transfer_output.gas_limit = 777;
    transfer_output.gas_price = 777;

    let tx_err = block_on(coin.send_contract_calls(vec![transfer_output])).unwrap_err();

    // The error variant should equal to `TxRecoverable`
    assert_eq!(
        discriminant(&tx_err),
        discriminant(&TransactionErr::TxRecoverable(tx, String::new()))
    );
}<|MERGE_RESOLUTION|>--- conflicted
+++ resolved
@@ -345,18 +345,13 @@
     }));
     assert!(result.is_ok());
 
-<<<<<<< HEAD
     // wrong dex address
     <Qrc20Coin as SwapOps>::dex_pubkey.mock_safe(|_| {
         MockResult::Return(Box::leak(Box::new(
             hex::decode("03bc2c7ba671bae4a6fc835244c9762b41647b9827d4780a89a949b984a8ddcc05").unwrap(),
         )))
     });
-    let err = block_on_f01(coin.validate_fee(ValidateFeeArgs {
-=======
-    let fee_addr_dif = hex::decode("03bc2c7ba671bae4a6fc835244c9762b41647b9827d4780a89a949b984a8ddcc05").unwrap();
     let err = block_on(coin.validate_fee(ValidateFeeArgs {
->>>>>>> 91d982b1
         fee_tx: &tx,
         expected_sender: &sender_pub,
         dex_fee: &DexFee::Standard(amount.clone().into()),
