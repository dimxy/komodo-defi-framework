--- conflicted
+++ resolved
@@ -232,13 +232,10 @@
     Timeout(String),
     #[display(fmt = "Internal: {}", _0)]
     Internal(String),
-<<<<<<< HEAD
     #[display(fmt = "Invalid gas api provider config: {}", _0)]
     InvalidGasApiConfig(String),
-=======
     #[display(fmt = "Nft Protocol is not supported yet!")]
     NftProtocolNotSupported,
->>>>>>> 96fac7c8
 }
 
 impl From<GasStationReqErr> for Web3RpcError {
@@ -278,18 +275,12 @@
     fn from(e: Web3RpcError) -> Self {
         match e {
             Web3RpcError::Transport(tr) | Web3RpcError::InvalidResponse(tr) => RawTransactionError::Transport(tr),
-<<<<<<< HEAD
             Web3RpcError::Internal(internal)
             | Web3RpcError::Timeout(internal)
             | Web3RpcError::InvalidGasApiConfig(internal) => RawTransactionError::InternalError(internal),
-=======
-            Web3RpcError::Internal(internal) | Web3RpcError::Timeout(internal) => {
-                RawTransactionError::InternalError(internal)
-            },
             Web3RpcError::NftProtocolNotSupported => {
                 RawTransactionError::InternalError("Nft Protocol is not supported yet!".to_string())
             },
->>>>>>> 96fac7c8
         }
     }
 }
@@ -328,16 +319,10 @@
     fn from(e: Web3RpcError) -> Self {
         match e {
             Web3RpcError::Transport(err) | Web3RpcError::InvalidResponse(err) => WithdrawError::Transport(err),
-<<<<<<< HEAD
             Web3RpcError::Internal(internal)
             | Web3RpcError::Timeout(internal)
             | Web3RpcError::InvalidGasApiConfig(internal) => WithdrawError::InternalError(internal),
-=======
-            Web3RpcError::Internal(internal) | Web3RpcError::Timeout(internal) => {
-                WithdrawError::InternalError(internal)
-            },
             Web3RpcError::NftProtocolNotSupported => WithdrawError::NftProtocolNotSupported,
->>>>>>> 96fac7c8
         }
     }
 }
@@ -350,16 +335,10 @@
     fn from(e: Web3RpcError) -> Self {
         match e {
             Web3RpcError::Transport(err) | Web3RpcError::InvalidResponse(err) => TradePreimageError::Transport(err),
-<<<<<<< HEAD
             Web3RpcError::Internal(internal)
             | Web3RpcError::Timeout(internal)
             | Web3RpcError::InvalidGasApiConfig(internal) => TradePreimageError::InternalError(internal),
-=======
-            Web3RpcError::Internal(internal) | Web3RpcError::Timeout(internal) => {
-                TradePreimageError::InternalError(internal)
-            },
             Web3RpcError::NftProtocolNotSupported => TradePreimageError::NftProtocolNotSupported,
->>>>>>> 96fac7c8
         }
     }
 }
@@ -388,16 +367,12 @@
     fn from(e: Web3RpcError) -> Self {
         match e {
             Web3RpcError::Transport(tr) | Web3RpcError::InvalidResponse(tr) => BalanceError::Transport(tr),
-<<<<<<< HEAD
             Web3RpcError::Internal(internal)
             | Web3RpcError::Timeout(internal)
             | Web3RpcError::InvalidGasApiConfig(internal) => BalanceError::Internal(internal),
-=======
-            Web3RpcError::Internal(internal) | Web3RpcError::Timeout(internal) => BalanceError::Internal(internal),
             Web3RpcError::NftProtocolNotSupported => {
                 BalanceError::Internal("Nft Protocol is not supported yet!".to_string())
             },
->>>>>>> 96fac7c8
         }
     }
 }
@@ -4926,9 +4901,7 @@
 
     /// Get gas base fee and suggest priority tip fees for the next block (see EIP-1559)
     pub async fn get_eip1559_gas_fee(&self) -> Result<FeePerGasEstimated, MmError<Web3RpcError>> {
-        let coin = self.clone();
-        let fee_history_namespace: EthFeeHistoryNamespace<_> = coin.web3.api();
-        let history_estimator_fut = FeePerGasSimpleEstimator::estimate_fee_by_history(fee_history_namespace);
+        let history_estimator_fut = FeePerGasSimpleEstimator::estimate_fee_by_history(self);
         let ctx = MmArc::from_weak(&self.ctx)
             .ok_or("!ctx")
             .map_to_mm(|err| Web3RpcError::Internal(err.to_string()))?;
@@ -6199,14 +6172,10 @@
     fn from(e: Web3RpcError) -> Self {
         match e {
             Web3RpcError::Transport(tr) | Web3RpcError::InvalidResponse(tr) => EthGasDetailsErr::Transport(tr),
-<<<<<<< HEAD
             Web3RpcError::Internal(internal)
             | Web3RpcError::Timeout(internal)
             | Web3RpcError::InvalidGasApiConfig(internal) => EthGasDetailsErr::Internal(internal),
-=======
-            Web3RpcError::Internal(internal) | Web3RpcError::Timeout(internal) => EthGasDetailsErr::Internal(internal),
             Web3RpcError::NftProtocolNotSupported => EthGasDetailsErr::NftProtocolNotSupported,
->>>>>>> 96fac7c8
         }
     }
 }
