/******************************************************************************
 * Copyright © 2022 Atomic Private Limited and its contributors               *
 *                                                                            *
 * See the CONTRIBUTOR-LICENSE-AGREEMENT, COPYING, LICENSE-COPYRIGHT-NOTICE   *
 * and DEVELOPER-CERTIFICATE-OF-ORIGIN files in the LEGAL directory in        *
 * the top-level directory of this distribution for the individual copyright  *
 * holder information and the developer policies on copyright and licensing.  *
 *                                                                            *
 * Unless otherwise agreed in a custom licensing agreement, no part of the    *
 * AtomicDEX software, including this file may be copied, modified, propagated*
 * or distributed except according to the terms contained in the              *
 * LICENSE-COPYRIGHT-NOTICE file.                                             *
 *                                                                            *
 * Removal or modification of this copyright notice is prohibited.            *
 *                                                                            *
 ******************************************************************************/
//
//  eth.rs
//  marketmaker
//
//  Copyright © 2022 AtomicDEX. All rights reserved.
//
use super::eth::Action::{Call, Create};
use super::watcher_common::{validate_watcher_reward, REWARD_GAS_AMOUNT};
use super::*;
use crate::hd_wallet::{HDAccountAddressId, HDAccountOps, HDCoinAddress, HDCoinHDAccount, HDCoinHDAddress,
                       HDCoinWithdrawOps, HDConfirmAddress, HDWalletCoinOps, HDXPubExtractor};
use crate::lp_price::get_base_price_in_rel;
use crate::nft::nft_structs::{ContractType, ConvertChain, TransactionNftDetails, WithdrawErc1155, WithdrawErc721};
<<<<<<< HEAD
use crate::nft::{find_wallet_nft_amount, WithdrawNftResult};
use crate::{coin_balance, scan_for_new_addresses_impl, BalanceResult, CoinWithDerivationMethod, DerivationMethod,
            PrivKeyPolicy, TransactionResult};
=======
use crate::{ValidateWatcherSpendInput, WatcherSpendType};
>>>>>>> cb08701c
use async_trait::async_trait;
use bitcrypto::{dhash160, keccak256, ripemd160, sha256};
use common::custom_futures::repeatable::{Ready, Retry, RetryOnError};
use common::custom_futures::timeout::FutureTimerExt;
use common::executor::{abortable_queue::AbortableQueue, AbortableSystem, AbortedError, Timer};
use common::log::{debug, error, info, warn};
use common::number_type_casting::SafeTypeCastingNumbers;
use common::{get_utc_timestamp, now_sec, small_rng, DEX_FEE_ADDR_RAW_PUBKEY};
use crypto::privkey::key_pair_from_secret;
use crypto::{Bip44Chain, CryptoCtx, CryptoCtxError, GlobalHDAccountArc, KeyPairPolicy};
use derive_more::Display;
use enum_from::EnumFromStringify;
use ethabi::{Contract, Function, Token};
pub use ethcore_transaction::SignedTransaction as SignedEthTx;
use ethcore_transaction::{Action, Transaction as UnSignedEthTx, UnverifiedTransaction};
use ethereum_types::{Address, H160, H256, U256};
use ethkey::{public_to_address, KeyPair, Public, Signature};
use ethkey::{sign, verify_address};
use futures::compat::Future01CompatExt;
use futures::future::{join_all, select_ok, try_join_all, Either, FutureExt, TryFutureExt};
use futures01::Future;
use http::StatusCode;
use mm2_core::mm_ctx::{MmArc, MmWeak};
use mm2_net::transport::{slurp_url, GuiAuthValidation, GuiAuthValidationGenerator, SlurpError};
use mm2_number::bigdecimal_custom::CheckedDivision;
use mm2_number::{BigDecimal, MmNumber};
use mm2_rpc::data::legacy::GasStationPricePolicy;
#[cfg(test)] use mocktopus::macros::*;
use rand::seq::SliceRandom;
pub use rlp;
use rpc::v1::types::Bytes as BytesJson;
use secp256k1::PublicKey;
use serde_json::{self as json, Value as Json};
use serialization::{CompactInteger, Serializable, Stream};
use sha3::{Digest, Keccak256};
use std::collections::HashMap;
use std::convert::{TryFrom, TryInto};
use std::ops::Deref;
use std::str::FromStr;
use std::sync::atomic::{AtomicU64, Ordering as AtomicOrdering};
use std::sync::{Arc, Mutex};
use web3::types::{Action as TraceAction, BlockId, BlockNumber, Bytes, CallRequest, FilterBuilder, Log, Trace,
                  TraceFilterBuilder, Transaction as Web3Transaction, TransactionId, U64};
use web3::{self, Web3};
use web3_transport::{http_transport::HttpTransportNode, EthFeeHistoryNamespace, Web3Transport};

cfg_wasm32! {
    use common::{now_ms, wait_until_ms};
    use crypto::MetamaskArc;
    use ethereum_types::{H264, H520};
    use mm2_metamask::MetamaskError;
    use web3::types::TransactionRequest;
}

cfg_native! {
    use std::path::PathBuf;
}

#[cfg(test)] mod eth_tests;
#[cfg(target_arch = "wasm32")] mod eth_wasm_tests;
mod web3_transport;

pub mod eth_hd_wallet;
use eth_hd_wallet::EthHDWallet;

#[path = "eth/v2_activation.rs"] pub mod v2_activation;
use v2_activation::{build_address_and_priv_key_policy, EthActivationV2Error};

mod nonce;
use crate::coin_balance::{EnableCoinBalanceError, EnabledCoinBalanceParams, HDAccountBalance, HDAddressBalance,
                          HDAddressBalanceScanner, HDBalanceAddress, HDWalletBalance, HDWalletBalanceOps};
use crate::rpc_command::account_balance::{AccountBalanceParams, AccountBalanceRpcOps, HDAccountBalanceResponse};
use crate::rpc_command::get_new_address::{GetNewAddressParams, GetNewAddressResponse, GetNewAddressRpcError,
                                          GetNewAddressRpcOps};
use crate::rpc_command::hd_account_balance_rpc_error::HDAccountBalanceRpcError;
use crate::rpc_command::init_account_balance::{InitAccountBalanceParams, InitAccountBalanceRpcOps};
use crate::rpc_command::init_create_account::{CreateAccountRpcError, CreateAccountState, CreateNewAccountParams,
                                              InitCreateAccountRpcOps};
use crate::rpc_command::init_scan_for_new_addresses::{InitScanAddressesRpcOps, ScanAddressesParams,
                                                      ScanAddressesResponse};
use crate::rpc_command::{account_balance, get_new_address, init_account_balance, init_create_account,
                         init_scan_for_new_addresses};
use nonce::ParityNonce;

/// https://github.com/artemii235/etomic-swap/blob/master/contracts/EtomicSwap.sol
/// Dev chain (195.201.137.5:8565) contract address: 0x83965C539899cC0F918552e5A26915de40ee8852
/// Ropsten: https://ropsten.etherscan.io/address/0x7bc1bbdd6a0a722fc9bffc49c921b685ecb84b94
/// ETH mainnet: https://etherscan.io/address/0x8500AFc0bc5214728082163326C2FF0C73f4a871
const SWAP_CONTRACT_ABI: &str = include_str!("eth/swap_contract_abi.json");
/// https://github.com/ethereum/EIPs/blob/master/EIPS/eip-20.md
const ERC20_ABI: &str = include_str!("eth/erc20_abi.json");
/// https://github.com/ethereum/EIPs/blob/master/EIPS/eip-721.md
const ERC721_ABI: &str = include_str!("eth/erc721_abi.json");
/// https://github.com/ethereum/EIPs/blob/master/EIPS/eip-1155.md
const ERC1155_ABI: &str = include_str!("eth/erc1155_abi.json");
/// Payment states from etomic swap smart contract: https://github.com/artemii235/etomic-swap/blob/master/contracts/EtomicSwap.sol#L5
pub enum PaymentState {
    Uninitialized,
    Sent,
    Spent,
    Refunded,
}
// Ethgasstation API returns response in 10^8 wei units. So 10 from their API mean 1 gwei
const ETH_GAS_STATION_DECIMALS: u8 = 8;
const GAS_PRICE_PERCENT: u64 = 10;
/// It can change 12.5% max each block according to https://www.blocknative.com/blog/eip-1559-fees
const BASE_BLOCK_FEE_DIFF_PCT: u64 = 13;
const DEFAULT_LOGS_BLOCK_RANGE: u64 = 1000;

const DEFAULT_REQUIRED_CONFIRMATIONS: u8 = 1;

const ETH_DECIMALS: u8 = 18;

/// Take into account that the dynamic fee may increase by 3% during the swap.
const GAS_PRICE_APPROXIMATION_PERCENT_ON_START_SWAP: u64 = 3;
/// Take into account that the dynamic fee may increase until the locktime is expired
const GAS_PRICE_APPROXIMATION_PERCENT_ON_WATCHER_PREIMAGE: u64 = 3;
/// Take into account that the dynamic fee may increase at each of the following stages:
/// - it may increase by 2% until a swap is started;
/// - it may increase by 3% during the swap.
const GAS_PRICE_APPROXIMATION_PERCENT_ON_ORDER_ISSUE: u64 = 5;
/// Take into account that the dynamic fee may increase at each of the following stages:
/// - it may increase by 2% until an order is issued;
/// - it may increase by 2% until a swap is started;
/// - it may increase by 3% during the swap.
const GAS_PRICE_APPROXIMATION_PERCENT_ON_TRADE_PREIMAGE: u64 = 7;

const ETH_GAS: u64 = 150_000;

/// Lifetime of generated signed message for gui-auth requests
const GUI_AUTH_SIGNED_MESSAGE_LIFETIME_SEC: i64 = 90;

lazy_static! {
    pub static ref SWAP_CONTRACT: Contract = Contract::load(SWAP_CONTRACT_ABI.as_bytes()).unwrap();
    pub static ref ERC20_CONTRACT: Contract = Contract::load(ERC20_ABI.as_bytes()).unwrap();
    pub static ref ERC721_CONTRACT: Contract = Contract::load(ERC721_ABI.as_bytes()).unwrap();
    pub static ref ERC1155_CONTRACT: Contract = Contract::load(ERC1155_ABI.as_bytes()).unwrap();
}

pub type GasStationResult = Result<GasStationData, MmError<GasStationReqErr>>;
pub type EthDerivationMethod = DerivationMethod<Address, EthHDWallet>;
pub type Web3RpcFut<T> = Box<dyn Future<Item = T, Error = MmError<Web3RpcError>> + Send>;
pub type Web3RpcResult<T> = Result<T, MmError<Web3RpcError>>;
type EthPrivKeyPolicy = PrivKeyPolicy<KeyPair>;
type GasDetails = (U256, U256);

#[derive(Debug, Display)]
pub enum GasStationReqErr {
    #[display(fmt = "Transport '{}' error: {}", uri, error)]
    Transport {
        uri: String,
        error: String,
    },
    #[display(fmt = "Invalid response: {}", _0)]
    InvalidResponse(String),
    Internal(String),
}

impl From<serde_json::Error> for GasStationReqErr {
    fn from(e: serde_json::Error) -> Self { GasStationReqErr::InvalidResponse(e.to_string()) }
}

impl From<SlurpError> for GasStationReqErr {
    fn from(e: SlurpError) -> Self {
        let error = e.to_string();
        match e {
            SlurpError::ErrorDeserializing { .. } => GasStationReqErr::InvalidResponse(error),
            SlurpError::Transport { uri, .. } | SlurpError::Timeout { uri, .. } => {
                GasStationReqErr::Transport { uri, error }
            },
            SlurpError::Internal(_) | SlurpError::InvalidRequest(_) => GasStationReqErr::Internal(error),
        }
    }
}

#[derive(Debug, Display)]
pub enum Web3RpcError {
    #[display(fmt = "Transport: {}", _0)]
    Transport(String),
    #[display(fmt = "Invalid response: {}", _0)]
    InvalidResponse(String),
    #[display(fmt = "Timeout: {}", _0)]
    Timeout(String),
    #[display(fmt = "Internal: {}", _0)]
    Internal(String),
}

impl From<GasStationReqErr> for Web3RpcError {
    fn from(err: GasStationReqErr) -> Self {
        match err {
            GasStationReqErr::Transport { .. } => Web3RpcError::Transport(err.to_string()),
            GasStationReqErr::InvalidResponse(err) => Web3RpcError::InvalidResponse(err),
            GasStationReqErr::Internal(err) => Web3RpcError::Internal(err),
        }
    }
}

impl From<serde_json::Error> for Web3RpcError {
    fn from(e: serde_json::Error) -> Self { Web3RpcError::InvalidResponse(e.to_string()) }
}

impl From<web3::Error> for Web3RpcError {
    fn from(e: web3::Error) -> Self {
        let error_str = e.to_string();
        match e {
            web3::Error::InvalidResponse(_) | web3::Error::Decoder(_) | web3::Error::Rpc(_) => {
                Web3RpcError::InvalidResponse(error_str)
            },
            web3::Error::Unreachable | web3::Error::Transport(_) | web3::Error::Io(_) => {
                Web3RpcError::Transport(error_str)
            },
            _ => Web3RpcError::Internal(error_str),
        }
    }
}

impl From<web3::Error> for RawTransactionError {
    fn from(e: web3::Error) -> Self { RawTransactionError::Transport(e.to_string()) }
}

impl From<Web3RpcError> for RawTransactionError {
    fn from(e: Web3RpcError) -> Self {
        match e {
            Web3RpcError::Transport(tr) | Web3RpcError::InvalidResponse(tr) => RawTransactionError::Transport(tr),
            Web3RpcError::Internal(internal) | Web3RpcError::Timeout(internal) => {
                RawTransactionError::InternalError(internal)
            },
        }
    }
}

impl From<ethabi::Error> for Web3RpcError {
    fn from(e: ethabi::Error) -> Web3RpcError {
        // Currently, we use the `ethabi` crate to work with a smart contract ABI known at compile time.
        // It's an internal error if there are any issues during working with a smart contract ABI.
        Web3RpcError::Internal(e.to_string())
    }
}

impl From<UnexpectedDerivationMethod> for Web3RpcError {
    fn from(e: UnexpectedDerivationMethod) -> Self { Web3RpcError::Internal(e.to_string()) }
}

#[cfg(target_arch = "wasm32")]
impl From<MetamaskError> for Web3RpcError {
    fn from(e: MetamaskError) -> Self {
        match e {
            MetamaskError::Internal(internal) => Web3RpcError::Internal(internal),
            other => Web3RpcError::Transport(other.to_string()),
        }
    }
}

impl From<ethabi::Error> for WithdrawError {
    fn from(e: ethabi::Error) -> Self {
        // Currently, we use the `ethabi` crate to work with a smart contract ABI known at compile time.
        // It's an internal error if there are any issues during working with a smart contract ABI.
        WithdrawError::InternalError(e.to_string())
    }
}

impl From<web3::Error> for WithdrawError {
    fn from(e: web3::Error) -> Self { WithdrawError::Transport(e.to_string()) }
}

impl From<Web3RpcError> for WithdrawError {
    fn from(e: Web3RpcError) -> Self {
        match e {
            Web3RpcError::Transport(err) | Web3RpcError::InvalidResponse(err) => WithdrawError::Transport(err),
            Web3RpcError::Internal(internal) | Web3RpcError::Timeout(internal) => {
                WithdrawError::InternalError(internal)
            },
        }
    }
}

impl From<web3::Error> for TradePreimageError {
    fn from(e: web3::Error) -> Self { TradePreimageError::Transport(e.to_string()) }
}

impl From<Web3RpcError> for TradePreimageError {
    fn from(e: Web3RpcError) -> Self {
        match e {
            Web3RpcError::Transport(err) | Web3RpcError::InvalidResponse(err) => TradePreimageError::Transport(err),
            Web3RpcError::Internal(internal) | Web3RpcError::Timeout(internal) => {
                TradePreimageError::InternalError(internal)
            },
        }
    }
}

impl From<ethabi::Error> for TradePreimageError {
    fn from(e: ethabi::Error) -> Self {
        // Currently, we use the `ethabi` crate to work with a smart contract ABI known at compile time.
        // It's an internal error if there are any issues during working with a smart contract ABI.
        TradePreimageError::InternalError(e.to_string())
    }
}

impl From<ethabi::Error> for BalanceError {
    fn from(e: ethabi::Error) -> Self {
        // Currently, we use the `ethabi` crate to work with a smart contract ABI known at compile time.
        // It's an internal error if there are any issues during working with a smart contract ABI.
        BalanceError::Internal(e.to_string())
    }
}

impl From<web3::Error> for BalanceError {
    fn from(e: web3::Error) -> Self { BalanceError::from(Web3RpcError::from(e)) }
}

impl From<Web3RpcError> for BalanceError {
    fn from(e: Web3RpcError) -> Self {
        match e {
            Web3RpcError::Transport(tr) | Web3RpcError::InvalidResponse(tr) => BalanceError::Transport(tr),
            Web3RpcError::Internal(internal) | Web3RpcError::Timeout(internal) => BalanceError::Internal(internal),
        }
    }
}

#[derive(Debug, Deserialize, Serialize)]
struct SavedTraces {
    /// ETH traces for my_address
    traces: Vec<Trace>,
    /// Earliest processed block
    earliest_block: U64,
    /// Latest processed block
    latest_block: U64,
}

#[derive(Debug, Deserialize, Serialize)]
struct SavedErc20Events {
    /// ERC20 events for my_address
    events: Vec<Log>,
    /// Earliest processed block
    earliest_block: U64,
    /// Latest processed block
    latest_block: U64,
}

#[derive(Clone, Debug, PartialEq, Eq)]
pub enum EthCoinType {
    /// Ethereum itself or it's forks: ETC/others
    Eth,
    /// ERC20 token with smart contract address
    /// https://github.com/ethereum/EIPs/blob/master/EIPS/eip-20.md
    Erc20 { platform: String, token_addr: Address },
}

/// An alternative to `crate::PrivKeyBuildPolicy`, typical only for ETH coin.
pub enum EthPrivKeyBuildPolicy {
    IguanaPrivKey(IguanaPrivKey),
    GlobalHDAccount(GlobalHDAccountArc),
    #[cfg(target_arch = "wasm32")]
    Metamask(MetamaskArc),
}

impl EthPrivKeyBuildPolicy {
    /// Detects the `EthPrivKeyBuildPolicy` with which the given `MmArc` is initialized.
    pub fn detect_priv_key_policy(ctx: &MmArc) -> MmResult<EthPrivKeyBuildPolicy, CryptoCtxError> {
        let crypto_ctx = CryptoCtx::from_ctx(ctx)?;

        match crypto_ctx.key_pair_policy() {
            KeyPairPolicy::Iguana => {
                // Use an internal private key as the coin secret.
                let priv_key = crypto_ctx.mm2_internal_privkey_secret();
                Ok(EthPrivKeyBuildPolicy::IguanaPrivKey(priv_key))
            },
            KeyPairPolicy::GlobalHDAccount(global_hd) => Ok(EthPrivKeyBuildPolicy::GlobalHDAccount(global_hd.clone())),
        }
    }
}

impl TryFrom<PrivKeyBuildPolicy> for EthPrivKeyBuildPolicy {
    type Error = PrivKeyPolicyNotAllowed;

    /// Converts `PrivKeyBuildPolicy` to `EthPrivKeyBuildPolicy`
    /// taking into account that  ETH doesn't support `Trezor` yet.
    fn try_from(policy: PrivKeyBuildPolicy) -> Result<Self, Self::Error> {
        match policy {
            PrivKeyBuildPolicy::IguanaPrivKey(iguana) => Ok(EthPrivKeyBuildPolicy::IguanaPrivKey(iguana)),
            PrivKeyBuildPolicy::GlobalHDAccount(global_hd) => Ok(EthPrivKeyBuildPolicy::GlobalHDAccount(global_hd)),
            PrivKeyBuildPolicy::Trezor => Err(PrivKeyPolicyNotAllowed::HardwareWalletNotSupported),
        }
    }
}

/// pImpl idiom.
pub struct EthCoinImpl {
    ticker: String,
    pub coin_type: EthCoinType,
    priv_key_policy: EthPrivKeyPolicy,
    /// Either an Iguana address or a 'EthHDWallet' instance.
    /// Arc is used to use the same hd wallet from platform coin if we need to.
    /// This allows the reuse of the same derived accounts/addresses of the
    /// platform coin for tokens and vice versa.
    derivation_method: Arc<EthDerivationMethod>,
    sign_message_prefix: Option<String>,
    swap_contract_address: Address,
    fallback_swap_contract: Option<Address>,
    contract_supports_watchers: bool,
    web3: Web3<Web3Transport>,
    /// The separate web3 instances kept to get nonce, will replace the web3 completely soon
    web3_instances: Vec<Web3Instance>,
    decimals: u8,
    gas_station_url: Option<String>,
    gas_station_decimals: u8,
    gas_station_policy: GasStationPricePolicy,
    history_sync_state: Mutex<HistorySyncState>,
    required_confirmations: AtomicU64,
    /// Coin needs access to the context in order to reuse the logging and shutdown facilities.
    /// Using a weak reference by default in order to avoid circular references and leaks.
    pub ctx: MmWeak,
    chain_id: Option<u64>,
    /// The name of the coin with which Trezor wallet associates this asset.
    trezor_coin: Option<String>,
    /// the block range used for eth_getLogs
    logs_block_range: u64,
    nonce_lock: Arc<AsyncMutex<()>>,
    erc20_tokens_infos: Arc<Mutex<HashMap<String, Erc20TokenInfo>>>,
    /// This spawner is used to spawn coin's related futures that should be aborted on coin deactivation
    /// and on [`MmArc::stop`].
    pub abortable_system: AbortableQueue,
}

#[derive(Clone, Debug)]
pub struct Web3Instance {
    web3: Web3<Web3Transport>,
    is_parity: bool,
}

#[derive(Clone, Debug)]
pub struct Erc20TokenInfo {
    pub token_address: Address,
    pub decimals: u8,
}

#[derive(Deserialize, Serialize)]
#[serde(tag = "format")]
pub enum EthAddressFormat {
    /// Single-case address (lowercase)
    #[serde(rename = "singlecase")]
    SingleCase,
    /// Mixed-case address.
    /// https://eips.ethereum.org/EIPS/eip-55
    #[serde(rename = "mixedcase")]
    MixedCase,
}

#[cfg_attr(test, mockable)]
async fn make_gas_station_request(url: &str) -> GasStationResult {
    let resp = slurp_url(url).await?;
    if resp.0 != StatusCode::OK {
        let error = format!("Gas price request failed with status code {}", resp.0);
        return MmError::err(GasStationReqErr::Transport {
            uri: url.to_owned(),
            error,
        });
    }
    let result: GasStationData = json::from_slice(&resp.2)?;
    Ok(result)
}

async fn erc20_transfer_events(
    web3: &Web3<Web3Transport>,
    contract: Address,
    from_addr: Option<Address>,
    to_addr: Option<Address>,
    from_block: BlockNumber,
    to_block: BlockNumber,
    limit: Option<usize>,
) -> Web3RpcResult<Vec<Log>> {
    let contract_event = ERC20_CONTRACT.event("Transfer")?;
    let topic0 = Some(vec![contract_event.signature()]);
    let topic1 = from_addr.map(|addr| vec![addr.into()]);
    let topic2 = to_addr.map(|addr| vec![addr.into()]);

    let mut filter = FilterBuilder::default()
        .topics(topic0, topic1, topic2, None)
        .from_block(from_block)
        .to_block(to_block)
        .address(vec![contract]);
    if let Some(l) = limit {
        filter = filter.limit(l);
    }
    drop_mutability!(filter);

    web3.eth().logs(filter.build()).await.map_to_mm(Web3RpcError::from)
}

async fn eth_traces(
    web3: &Web3<Web3Transport>,
    from_addr: Vec<Address>,
    to_addr: Vec<Address>,
    from_block: BlockNumber,
    to_block: BlockNumber,
    limit: Option<usize>,
) -> Web3RpcResult<Vec<Trace>> {
    let mut filter = TraceFilterBuilder::default()
        .from_address(from_addr)
        .to_address(to_addr)
        .from_block(from_block)
        .to_block(to_block);
    if let Some(l) = limit {
        filter = filter.count(l);
    }
    drop_mutability!(filter);

    web3.trace().filter(filter.build()).await.map_to_mm(Web3RpcError::from)
}

impl EthCoinImpl {
    /// Gets Transfer events from ERC20 smart contract `addr` between `from_block` and `to_block`
    async fn erc20_transfer_events(
        &self,
        contract: Address,
        from_addr: Option<Address>,
        to_addr: Option<Address>,
        from_block: BlockNumber,
        to_block: BlockNumber,
        limit: Option<usize>,
    ) -> Web3RpcResult<Vec<Log>> {
        erc20_transfer_events(&self.web3, contract, from_addr, to_addr, from_block, to_block, limit).await
    }

    /// Gets ETH traces from ETH node between addresses in `from_block` and `to_block`
    async fn eth_traces(
        &self,
        from_addr: Vec<Address>,
        to_addr: Vec<Address>,
        from_block: BlockNumber,
        to_block: BlockNumber,
        limit: Option<usize>,
    ) -> Web3RpcResult<Vec<Trace>> {
        eth_traces(&self.web3, from_addr, to_addr, from_block, to_block, limit).await
    }

    #[cfg(not(target_arch = "wasm32"))]
    fn eth_traces_path(&self, ctx: &MmArc, my_address: Address) -> PathBuf {
        ctx.dbdir()
            .join("TRANSACTIONS")
            .join(format!("{}_{:#02x}_trace.json", self.ticker, my_address))
    }

    /// Load saved ETH traces from local DB
    #[cfg(not(target_arch = "wasm32"))]
    fn load_saved_traces(&self, ctx: &MmArc, my_address: Address) -> Option<SavedTraces> {
        let content = gstuff::slurp(&self.eth_traces_path(ctx, my_address));
        if content.is_empty() {
            None
        } else {
            match json::from_slice(&content) {
                Ok(t) => Some(t),
                Err(_) => None,
            }
        }
    }

    /// Load saved ETH traces from local DB
    #[cfg(target_arch = "wasm32")]
    fn load_saved_traces(&self, _ctx: &MmArc, _my_address: Address) -> Option<SavedTraces> {
        common::panic_w("'load_saved_traces' is not implemented in WASM");
        unreachable!()
    }

    /// Store ETH traces to local DB
    #[cfg(not(target_arch = "wasm32"))]
    fn store_eth_traces(&self, ctx: &MmArc, my_address: Address, traces: &SavedTraces) {
        let content = json::to_vec(traces).unwrap();
        let tmp_file = format!("{}.tmp", self.eth_traces_path(ctx, my_address).display());
        std::fs::write(&tmp_file, content).unwrap();
        std::fs::rename(tmp_file, self.eth_traces_path(ctx, my_address)).unwrap();
    }

    /// Store ETH traces to local DB
    #[cfg(target_arch = "wasm32")]
    fn store_eth_traces(&self, _ctx: &MmArc, _my_address: Address, _traces: &SavedTraces) {
        common::panic_w("'store_eth_traces' is not implemented in WASM");
        unreachable!()
    }

    #[cfg(not(target_arch = "wasm32"))]
    fn erc20_events_path(&self, ctx: &MmArc, my_address: Address) -> PathBuf {
        ctx.dbdir()
            .join("TRANSACTIONS")
            .join(format!("{}_{:#02x}_events.json", self.ticker, my_address))
    }

    /// Store ERC20 events to local DB
    #[cfg(not(target_arch = "wasm32"))]
    fn store_erc20_events(&self, ctx: &MmArc, my_address: Address, events: &SavedErc20Events) {
        let content = json::to_vec(events).unwrap();
        let tmp_file = format!("{}.tmp", self.erc20_events_path(ctx, my_address).display());
        std::fs::write(&tmp_file, content).unwrap();
        std::fs::rename(tmp_file, self.erc20_events_path(ctx, my_address)).unwrap();
    }

    /// Store ERC20 events to local DB
    #[cfg(target_arch = "wasm32")]
    fn store_erc20_events(&self, _ctx: &MmArc, _my_address: Address, _events: &SavedErc20Events) {
        common::panic_w("'store_erc20_events' is not implemented in WASM");
        unreachable!()
    }

    /// Load saved ERC20 events from local DB
    #[cfg(not(target_arch = "wasm32"))]
    fn load_saved_erc20_events(&self, ctx: &MmArc, my_address: Address) -> Option<SavedErc20Events> {
        let content = gstuff::slurp(&self.erc20_events_path(ctx, my_address));
        if content.is_empty() {
            None
        } else {
            match json::from_slice(&content) {
                Ok(t) => Some(t),
                Err(_) => None,
            }
        }
    }

    /// Load saved ERC20 events from local DB
    #[cfg(target_arch = "wasm32")]
    fn load_saved_erc20_events(&self, _ctx: &MmArc, _my_address: Address) -> Option<SavedErc20Events> {
        common::panic_w("'load_saved_erc20_events' is not implemented in WASM");
        unreachable!()
    }

    /// The id used to differentiate payments on Etomic swap smart contract
    fn etomic_swap_id(&self, time_lock: u32, secret_hash: &[u8]) -> Vec<u8> {
        let mut input = vec![];
        input.extend_from_slice(&time_lock.to_le_bytes());
        input.extend_from_slice(secret_hash);
        sha256(&input).to_vec()
    }

    /// Gets `SenderRefunded` events from etomic swap smart contract since `from_block`
    fn refund_events(
        &self,
        swap_contract_address: Address,
        from_block: u64,
        to_block: u64,
    ) -> Box<dyn Future<Item = Vec<Log>, Error = String> + Send> {
        let contract_event = try_fus!(SWAP_CONTRACT.event("SenderRefunded"));
        let filter = FilterBuilder::default()
            .topics(Some(vec![contract_event.signature()]), None, None, None)
            .from_block(BlockNumber::Number(from_block.into()))
            .to_block(BlockNumber::Number(to_block.into()))
            .address(vec![swap_contract_address])
            .build();

        Box::new(self.web3.eth().logs(filter).compat().map_err(|e| ERRL!("{}", e)))
    }

    /// Try to parse address from string.
    pub fn address_from_str(&self, address: &str) -> Result<Address, String> {
        Ok(try_s!(valid_addr_from_str(address)))
    }

    pub fn erc20_token_address(&self) -> Option<Address> {
        match self.coin_type {
            EthCoinType::Erc20 { token_addr, .. } => Some(token_addr),
            EthCoinType::Eth => None,
        }
    }

    pub fn add_erc_token_info(&self, ticker: String, info: Erc20TokenInfo) {
        self.erc20_tokens_infos.lock().unwrap().insert(ticker, info);
    }

    /// # Warning
    /// Be very careful using this function since it returns dereferenced clone
    /// of value behind the MutexGuard and makes it non-thread-safe.
    pub fn get_erc_tokens_infos(&self) -> HashMap<String, Erc20TokenInfo> {
        let guard = self.erc20_tokens_infos.lock().unwrap();
        (*guard).clone()
    }
}

async fn get_raw_transaction_impl(coin: EthCoin, req: RawTransactionRequest) -> RawTransactionResult {
    let tx = match req.tx_hash.strip_prefix("0x") {
        Some(tx) => tx,
        None => &req.tx_hash,
    };
    let hash = H256::from_str(tx).map_to_mm(|e| RawTransactionError::InvalidHashError(e.to_string()))?;
    get_tx_hex_by_hash_impl(coin, hash).await
}

async fn get_tx_hex_by_hash_impl(coin: EthCoin, tx_hash: H256) -> RawTransactionResult {
    let web3_tx = coin
        .web3
        .eth()
        .transaction(TransactionId::Hash(tx_hash))
        .await?
        .or_mm_err(|| RawTransactionError::HashNotExist(tx_hash.to_string()))?;
    let raw = signed_tx_from_web3_tx(web3_tx).map_to_mm(RawTransactionError::InternalError)?;
    Ok(RawTransactionRes {
        tx_hex: BytesJson(rlp::encode(&raw).to_vec()),
    })
}

async fn withdraw_impl(coin: EthCoin, req: WithdrawRequest) -> WithdrawResult {
    let to_addr = coin
        .address_from_str(&req.to)
        .map_to_mm(WithdrawError::InvalidAddress)?;
    let (my_balance, my_address, key_pair) = match req.from {
        Some(from) => {
            let path_to_coin = coin.priv_key_policy.path_to_coin_or_err()?;
            let path_to_address = from.to_address_path(path_to_coin.coin_type())?;
            let raw_priv_key = coin
                .priv_key_policy
                .hd_wallet_derived_priv_key_or_err(&path_to_address.to_derivation_path(path_to_coin)?)?;
            let key_pair = KeyPair::from_secret_slice(raw_priv_key.as_slice())
                .map_to_mm(|e| WithdrawError::InternalError(e.to_string()))?;
            let address = key_pair.address();
            let balance = coin.address_balance(address).compat().await?;
            (balance, address, key_pair)
        },
        None => (
            coin.my_balance().compat().await?,
            // Todo: make this function similar to StandardUtxoWithdraw::new, to use builder it will be added with trezor implementation
            coin.derivation_method.single_addr_or_err().await?,
            coin.priv_key_policy.activated_key_or_err()?.clone(),
        ),
    };
    let my_balance_dec = u256_to_big_decimal(my_balance, coin.decimals)?;

    let (mut wei_amount, dec_amount) = if req.max {
        (my_balance, my_balance_dec.clone())
    } else {
        let wei_amount = wei_from_big_decimal(&req.amount, coin.decimals)?;
        (wei_amount, req.amount.clone())
    };
    if wei_amount > my_balance {
        return MmError::err(WithdrawError::NotSufficientBalance {
            coin: coin.ticker.clone(),
            available: my_balance_dec.clone(),
            required: dec_amount,
        });
    };
    let (mut eth_value, data, call_addr, fee_coin) = match &coin.coin_type {
        EthCoinType::Eth => (wei_amount, vec![], to_addr, coin.ticker()),
        EthCoinType::Erc20 { platform, token_addr } => {
            let function = ERC20_CONTRACT.function("transfer")?;
            let data = function.encode_input(&[Token::Address(to_addr), Token::Uint(wei_amount)])?;
            (0.into(), data, *token_addr, platform.as_str())
        },
    };
    let eth_value_dec = u256_to_big_decimal(eth_value, coin.decimals)?;

    let (gas, gas_price) = get_eth_gas_details(
        &coin,
        req.fee,
        eth_value,
        data.clone().into(),
        my_address,
        call_addr,
        req.max,
    )
    .await?;
    let total_fee = gas * gas_price;
    let total_fee_dec = u256_to_big_decimal(total_fee, coin.decimals)?;

    if req.max && coin.coin_type == EthCoinType::Eth {
        if eth_value < total_fee || wei_amount < total_fee {
            return MmError::err(WithdrawError::AmountTooLow {
                amount: eth_value_dec,
                threshold: total_fee_dec,
            });
        }
        eth_value -= total_fee;
        wei_amount -= total_fee;
    };

    let (tx_hash, tx_hex) = match coin.priv_key_policy {
        EthPrivKeyPolicy::Iguana(_) | EthPrivKeyPolicy::HDWallet { .. } => {
            // Todo: nonce_lock is still global for all addresses but this needs to be per address
            let _nonce_lock = coin.nonce_lock.lock().await;
            let (nonce, _) = get_addr_nonce(my_address, coin.web3_instances.clone())
                .compat()
                .timeout_secs(30.)
                .await?
                .map_to_mm(WithdrawError::Transport)?;

            let tx = UnSignedEthTx {
                nonce,
                value: eth_value,
                action: Call(call_addr),
                data,
                gas,
                gas_price,
            };

            let signed = tx.sign(key_pair.secret(), coin.chain_id);
            let bytes = rlp::encode(&signed);

            (signed.hash, BytesJson::from(bytes.to_vec()))
        },
        EthPrivKeyPolicy::Trezor => {
            return MmError::err(WithdrawError::UnsupportedError(
                "Trezor is not supported for EVM yet!".to_string(),
            ))
        },
        #[cfg(target_arch = "wasm32")]
        EthPrivKeyPolicy::Metamask(_) => {
            if !req.broadcast {
                let error = "Set 'broadcast' to generate, sign and broadcast a transaction with MetaMask".to_string();
                return MmError::err(WithdrawError::BroadcastExpected(error));
            }

            let tx_to_send = TransactionRequest {
                from: my_address,
                to: Some(to_addr),
                gas: Some(gas),
                gas_price: Some(gas_price),
                value: Some(eth_value),
                data: Some(data.clone().into()),
                nonce: None,
                ..TransactionRequest::default()
            };

            // Wait for 10 seconds for the transaction to appear on the RPC node.
            let wait_rpc_timeout = 10_000;
            let check_every = 1.;

            // Please note that this method may take a long time
            // due to `wallet_switchEthereumChain` and `eth_sendTransaction` requests.
            let tx_hash = coin.web3.eth().send_transaction(tx_to_send).await?;

            let signed_tx = coin
                .wait_for_tx_appears_on_rpc(tx_hash, wait_rpc_timeout, check_every)
                .await?;
            let tx_hex = signed_tx
                .map(|tx| BytesJson::from(rlp::encode(&tx).to_vec()))
                // Return an empty `tx_hex` if the transaction is still not appeared on the RPC node.
                .unwrap_or_default();
            (tx_hash, tx_hex)
        },
    };

    let tx_hash_bytes = BytesJson::from(tx_hash.0.to_vec());
    let tx_hash_str = format!("{:02x}", tx_hash_bytes);

    let amount_decimal = u256_to_big_decimal(wei_amount, coin.decimals)?;
    let mut spent_by_me = amount_decimal.clone();
    let received_by_me = if to_addr == my_address {
        amount_decimal.clone()
    } else {
        0.into()
    };
    let fee_details = EthTxFeeDetails::new(gas, gas_price, fee_coin)?;
    if coin.coin_type == EthCoinType::Eth {
        spent_by_me += &fee_details.total_fee;
    }
    Ok(TransactionDetails {
        to: vec![checksum_address(&format!("{:#02x}", to_addr))],
        from: vec![checksum_address(&format!("{:#02x}", my_address))],
        total_amount: amount_decimal,
        my_balance_change: &received_by_me - &spent_by_me,
        spent_by_me,
        received_by_me,
        tx_hex,
        tx_hash: tx_hash_str,
        block_height: 0,
        fee_details: Some(fee_details.into()),
        coin: coin.ticker.clone(),
        internal_id: vec![].into(),
        timestamp: now_sec(),
        kmd_rewards: None,
        transaction_type: Default::default(),
        memo: None,
    })
}

/// `withdraw_erc1155` function returns details of `ERC-1155` transaction including tx hex,
/// which should be sent to`send_raw_transaction` RPC to broadcast the transaction.
pub async fn withdraw_erc1155(ctx: MmArc, withdraw_type: WithdrawErc1155) -> WithdrawNftResult {
    let coin = lp_coinfind_or_err(&ctx, &withdraw_type.chain.to_ticker()).await?;
    let (to_addr, token_addr, eth_coin) =
        get_valid_nft_add_to_withdraw(coin, &withdraw_type.to, &withdraw_type.token_address)?;

    let wallet_amount = find_wallet_nft_amount(
        &ctx,
        &withdraw_type.chain,
        withdraw_type.token_address.to_lowercase(),
        withdraw_type.token_id.clone(),
    )
    .await?;
    let amount_dec = if withdraw_type.max {
        wallet_amount.clone()
    } else {
        withdraw_type.amount.unwrap_or_else(|| 1.into())
    };

    if amount_dec > wallet_amount {
        return MmError::err(WithdrawError::NotEnoughNftsAmount {
            token_address: withdraw_type.token_address,
            token_id: withdraw_type.token_id.to_string(),
            available: wallet_amount,
            required: amount_dec,
        });
    }

    let my_address = eth_coin.derivation_method.single_addr_or_err().await?;
    let (eth_value, data, call_addr, fee_coin) = match eth_coin.coin_type {
        EthCoinType::Eth => {
            let function = ERC1155_CONTRACT.function("safeTransferFrom")?;
            let token_id_u256 = U256::from_dec_str(&withdraw_type.token_id.to_string())
                .map_err(|e| format!("{:?}", e))
                .map_to_mm(NumConversError::new)?;
            let amount_u256 = U256::from_dec_str(&amount_dec.to_string())
                .map_err(|e| format!("{:?}", e))
                .map_to_mm(NumConversError::new)?;
            let data = function.encode_input(&[
                Token::Address(my_address),
                Token::Address(to_addr),
                Token::Uint(token_id_u256),
                Token::Uint(amount_u256),
                Token::Bytes("0x".into()),
            ])?;
            (0.into(), data, token_addr, eth_coin.ticker())
        },
        EthCoinType::Erc20 { .. } => {
            return MmError::err(WithdrawError::InternalError(
                "Erc20 coin type doesnt support withdraw nft".to_owned(),
            ))
        },
    };
    let (gas, gas_price) = get_eth_gas_details(
        &eth_coin,
        withdraw_type.fee,
        eth_value,
        data.clone().into(),
        my_address,
        call_addr,
        false,
    )
    .await?;
    let _nonce_lock = eth_coin.nonce_lock.lock().await;
    let (nonce, _) = get_addr_nonce(my_address, eth_coin.web3_instances.clone())
        .compat()
        .timeout_secs(30.)
        .await?
        .map_to_mm(WithdrawError::Transport)?;

    let tx = UnSignedEthTx {
        nonce,
        value: eth_value,
        action: Call(call_addr),
        data,
        gas,
        gas_price,
    };

    let secret = eth_coin.priv_key_policy.activated_key_or_err()?.secret();
    let signed = tx.sign(secret, eth_coin.chain_id);
    let signed_bytes = rlp::encode(&signed);
    let fee_details = EthTxFeeDetails::new(gas, gas_price, fee_coin)?;

    Ok(TransactionNftDetails {
        tx_hex: BytesJson::from(signed_bytes.to_vec()),
        tx_hash: format!("{:02x}", signed.tx_hash()),
        from: vec![eth_coin.my_address()?],
        to: vec![withdraw_type.to],
        contract_type: ContractType::Erc1155,
        token_address: withdraw_type.token_address,
        token_id: withdraw_type.token_id,
        amount: amount_dec,
        fee_details: Some(fee_details.into()),
        coin: eth_coin.ticker.clone(),
        block_height: 0,
        timestamp: now_sec(),
        internal_id: 0,
        transaction_type: TransactionType::NftTransfer,
    })
}

/// `withdraw_erc721` function returns details of `ERC-721` transaction including tx hex,
/// which should be sent to`send_raw_transaction` RPC to broadcast the transaction.
pub async fn withdraw_erc721(ctx: MmArc, withdraw_type: WithdrawErc721) -> WithdrawNftResult {
    let coin = lp_coinfind_or_err(&ctx, &withdraw_type.chain.to_ticker()).await?;
    let (to_addr, token_addr, eth_coin) =
        get_valid_nft_add_to_withdraw(coin, &withdraw_type.to, &withdraw_type.token_address)?;

    let my_address = eth_coin.derivation_method.single_addr_or_err().await?;
    let (eth_value, data, call_addr, fee_coin) = match eth_coin.coin_type {
        EthCoinType::Eth => {
            let function = ERC721_CONTRACT.function("safeTransferFrom")?;
            let token_id_u256 = U256::from_dec_str(&withdraw_type.token_id.to_string())
                .map_err(|e| format!("{:?}", e))
                .map_to_mm(NumConversError::new)?;
            let data = function.encode_input(&[
                Token::Address(my_address),
                Token::Address(to_addr),
                Token::Uint(token_id_u256),
            ])?;
            (0.into(), data, token_addr, eth_coin.ticker())
        },
        EthCoinType::Erc20 { .. } => {
            return MmError::err(WithdrawError::InternalError(
                "Erc20 coin type doesnt support withdraw nft".to_owned(),
            ))
        },
    };
    let (gas, gas_price) = get_eth_gas_details(
        &eth_coin,
        withdraw_type.fee,
        eth_value,
        data.clone().into(),
        my_address,
        call_addr,
        false,
    )
    .await?;
    let _nonce_lock = eth_coin.nonce_lock.lock().await;
    let (nonce, _) = get_addr_nonce(my_address, eth_coin.web3_instances.clone())
        .compat()
        .timeout_secs(30.)
        .await?
        .map_to_mm(WithdrawError::Transport)?;

    let tx = UnSignedEthTx {
        nonce,
        value: eth_value,
        action: Call(call_addr),
        data,
        gas,
        gas_price,
    };

    let secret = eth_coin.priv_key_policy.activated_key_or_err()?.secret();
    let signed = tx.sign(secret, eth_coin.chain_id);
    let signed_bytes = rlp::encode(&signed);
    let fee_details = EthTxFeeDetails::new(gas, gas_price, fee_coin)?;

    Ok(TransactionNftDetails {
        tx_hex: BytesJson::from(signed_bytes.to_vec()),
        tx_hash: format!("{:02x}", signed.tx_hash()),
        from: vec![eth_coin.my_address()?],
        to: vec![withdraw_type.to],
        contract_type: ContractType::Erc721,
        token_address: withdraw_type.token_address,
        token_id: withdraw_type.token_id,
        amount: 1.into(),
        fee_details: Some(fee_details.into()),
        coin: eth_coin.ticker.clone(),
        block_height: 0,
        timestamp: now_sec(),
        internal_id: 0,
        transaction_type: TransactionType::NftTransfer,
    })
}

#[derive(Clone)]
pub struct EthCoin(Arc<EthCoinImpl>);
impl Deref for EthCoin {
    type Target = EthCoinImpl;
    fn deref(&self) -> &EthCoinImpl { &self.0 }
}

#[async_trait]
impl SwapOps for EthCoin {
    fn send_taker_fee(&self, fee_addr: &[u8], amount: BigDecimal, _uuid: &[u8]) -> TransactionFut {
        let address = try_tx_fus!(addr_from_raw_pubkey(fee_addr));

        Box::new(
            self.send_to_address(address, try_tx_fus!(wei_from_big_decimal(&amount, self.decimals)))
                .map(TransactionEnum::from),
        )
    }

    fn send_maker_payment(&self, maker_payment: SendPaymentArgs) -> TransactionFut {
        Box::new(
            self.send_hash_time_locked_payment(maker_payment)
                .map(TransactionEnum::from),
        )
    }

    fn send_taker_payment(&self, taker_payment: SendPaymentArgs) -> TransactionFut {
        Box::new(
            self.send_hash_time_locked_payment(taker_payment)
                .map(TransactionEnum::from),
        )
    }

    async fn send_maker_spends_taker_payment(
        &self,
        maker_spends_payment_args: SpendPaymentArgs<'_>,
    ) -> TransactionResult {
        self.spend_hash_time_locked_payment(maker_spends_payment_args)
            .await
            .map(TransactionEnum::from)
    }

    async fn send_taker_spends_maker_payment(
        &self,
        taker_spends_payment_args: SpendPaymentArgs<'_>,
    ) -> TransactionResult {
        self.spend_hash_time_locked_payment(taker_spends_payment_args)
            .await
            .map(TransactionEnum::from)
    }

    async fn send_taker_refunds_payment(&self, taker_refunds_payment_args: RefundPaymentArgs<'_>) -> TransactionResult {
        self.refund_hash_time_locked_payment(taker_refunds_payment_args)
            .await
            .map(TransactionEnum::from)
    }

    async fn send_maker_refunds_payment(&self, maker_refunds_payment_args: RefundPaymentArgs<'_>) -> TransactionResult {
        self.refund_hash_time_locked_payment(maker_refunds_payment_args)
            .await
            .map(TransactionEnum::from)
    }

    fn validate_fee(&self, validate_fee_args: ValidateFeeArgs<'_>) -> ValidatePaymentFut<()> {
        let tx = match validate_fee_args.fee_tx {
            TransactionEnum::SignedEthTx(t) => t.clone(),
            _ => panic!(),
        };
        validate_fee_impl(self.clone(), EthValidateFeeArgs {
            fee_tx_hash: &tx.hash,
            expected_sender: validate_fee_args.expected_sender,
            fee_addr: validate_fee_args.fee_addr,
            amount: validate_fee_args.amount,
            min_block_number: validate_fee_args.min_block_number,
            uuid: validate_fee_args.uuid,
        })
    }

    #[inline]
    fn validate_maker_payment(&self, input: ValidatePaymentInput) -> ValidatePaymentFut<()> {
        self.validate_payment(input)
    }

    #[inline]
    fn validate_taker_payment(&self, input: ValidatePaymentInput) -> ValidatePaymentFut<()> {
        self.validate_payment(input)
    }

    fn check_if_my_payment_sent(
        &self,
        if_my_payment_sent_args: CheckIfMyPaymentSentArgs,
    ) -> Box<dyn Future<Item = Option<TransactionEnum>, Error = String> + Send> {
        let id = self.etomic_swap_id(
            try_fus!(if_my_payment_sent_args.time_lock.try_into()),
            if_my_payment_sent_args.secret_hash,
        );
        let swap_contract_address = try_fus!(if_my_payment_sent_args.swap_contract_address.try_to_address());
        let selfi = self.clone();
        let from_block = if_my_payment_sent_args.search_from_block;
        let fut = async move {
            let status = try_s!(
                selfi
                    .payment_status(swap_contract_address, Token::FixedBytes(id.clone()))
                    .compat()
                    .await
            );

            if status == U256::from(PaymentState::Uninitialized as u8) {
                return Ok(None);
            };

            let mut current_block = try_s!(selfi.current_block().compat().await);
            if current_block < from_block {
                current_block = from_block;
            }

            let mut from_block = from_block;

            loop {
                let to_block = current_block.min(from_block + selfi.logs_block_range);

                let events = try_s!(
                    selfi
                        .payment_sent_events(swap_contract_address, from_block, to_block)
                        .compat()
                        .await
                );

                let found = events.iter().find(|event| &event.data.0[..32] == id.as_slice());

                match found {
                    Some(event) => {
                        let transaction = try_s!(
                            selfi
                                .web3
                                .eth()
                                .transaction(TransactionId::Hash(event.transaction_hash.unwrap()))
                                .await
                        );
                        match transaction {
                            Some(t) => break Ok(Some(try_s!(signed_tx_from_web3_tx(t)).into())),
                            None => break Ok(None),
                        }
                    },
                    None => {
                        if to_block >= current_block {
                            break Ok(None);
                        }
                        from_block = to_block;
                    },
                }
            }
        };
        Box::new(fut.boxed().compat())
    }

    async fn search_for_swap_tx_spend_my(
        &self,
        input: SearchForSwapTxSpendInput<'_>,
    ) -> Result<Option<FoundSwapTxSpend>, String> {
        let swap_contract_address = try_s!(input.swap_contract_address.try_to_address());
        self.search_for_swap_tx_spend(
            input.tx,
            swap_contract_address,
            input.secret_hash,
            input.search_from_block,
            input.watcher_reward,
        )
        .await
    }

    async fn search_for_swap_tx_spend_other(
        &self,
        input: SearchForSwapTxSpendInput<'_>,
    ) -> Result<Option<FoundSwapTxSpend>, String> {
        let swap_contract_address = try_s!(input.swap_contract_address.try_to_address());
        self.search_for_swap_tx_spend(
            input.tx,
            swap_contract_address,
            input.secret_hash,
            input.search_from_block,
            input.watcher_reward,
        )
        .await
    }

    fn check_tx_signed_by_pub(&self, _tx: &[u8], _expected_pub: &[u8]) -> Result<bool, MmError<ValidatePaymentError>> {
        unimplemented!();
    }

    async fn extract_secret(
        &self,
        _secret_hash: &[u8],
        spend_tx: &[u8],
        watcher_reward: bool,
    ) -> Result<Vec<u8>, String> {
        let unverified: UnverifiedTransaction = try_s!(rlp::decode(spend_tx));
        let function_name = get_function_name("receiverSpend", watcher_reward);
        let function = try_s!(SWAP_CONTRACT.function(&function_name));

        // Validate contract call; expected to be receiverSpend.
        // https://www.4byte.directory/signatures/?bytes4_signature=02ed292b.
        let expected_signature = function.short_signature();
        let actual_signature = &unverified.data[0..4];
        if actual_signature != expected_signature {
            return ERR!(
                "Expected 'receiverSpend' contract call signature: {:?}, found {:?}",
                expected_signature,
                actual_signature
            );
        };

        let tokens = try_s!(decode_contract_call(function, &unverified.data));
        if tokens.len() < 3 {
            return ERR!("Invalid arguments in 'receiverSpend' call: {:?}", tokens);
        }
        match &tokens[2] {
            Token::FixedBytes(secret) => Ok(secret.to_vec()),
            _ => ERR!(
                "Expected secret to be fixed bytes, decoded function data is {:?}",
                tokens
            ),
        }
    }

    fn is_auto_refundable(&self) -> bool { false }

    async fn wait_for_htlc_refund(&self, _tx: &[u8], _locktime: u64) -> RefundResult<()> {
        MmError::err(RefundError::Internal(
            "wait_for_htlc_refund is not supported for this coin!".into(),
        ))
    }

    fn negotiate_swap_contract_addr(
        &self,
        other_side_address: Option<&[u8]>,
    ) -> Result<Option<BytesJson>, MmError<NegotiateSwapContractAddrErr>> {
        match other_side_address {
            Some(bytes) => {
                if bytes.len() != 20 {
                    return MmError::err(NegotiateSwapContractAddrErr::InvalidOtherAddrLen(bytes.into()));
                }
                let other_addr = Address::from_slice(bytes);

                if other_addr == self.swap_contract_address {
                    return Ok(Some(self.swap_contract_address.0.to_vec().into()));
                }

                if Some(other_addr) == self.fallback_swap_contract {
                    return Ok(self.fallback_swap_contract.map(|addr| addr.0.to_vec().into()));
                }
                MmError::err(NegotiateSwapContractAddrErr::UnexpectedOtherAddr(bytes.into()))
            },
            None => self
                .fallback_swap_contract
                .map(|addr| Some(addr.0.to_vec().into()))
                .ok_or_else(|| MmError::new(NegotiateSwapContractAddrErr::NoOtherAddrAndNoFallback)),
        }
    }

    #[inline]
    fn derive_htlc_key_pair(&self, _swap_unique_data: &[u8]) -> keys::KeyPair {
        match self.priv_key_policy {
            EthPrivKeyPolicy::Iguana(ref key_pair)
            | EthPrivKeyPolicy::HDWallet {
                activated_key: ref key_pair,
                ..
            } => key_pair_from_secret(key_pair.secret().as_bytes()).expect("valid key"),
            EthPrivKeyPolicy::Trezor => todo!(),
            #[cfg(target_arch = "wasm32")]
            EthPrivKeyPolicy::Metamask(_) => todo!(),
        }
    }

    #[inline]
    fn derive_htlc_pubkey(&self, _swap_unique_data: &[u8]) -> Vec<u8> {
        match self.priv_key_policy {
            EthPrivKeyPolicy::Iguana(ref key_pair)
            | EthPrivKeyPolicy::HDWallet {
                activated_key: ref key_pair,
                ..
            } => key_pair_from_secret(key_pair.secret().as_bytes())
                .expect("valid key")
                .public_slice()
                .to_vec(),
            EthPrivKeyPolicy::Trezor => todo!(),
            #[cfg(target_arch = "wasm32")]
            EthPrivKeyPolicy::Metamask(ref metamask_policy) => metamask_policy.public_key.as_bytes().to_vec(),
        }
    }

    fn validate_other_pubkey(&self, raw_pubkey: &[u8]) -> MmResult<(), ValidateOtherPubKeyErr> {
        if let Err(e) = PublicKey::from_slice(raw_pubkey) {
            return MmError::err(ValidateOtherPubKeyErr::InvalidPubKey(e.to_string()));
        };
        Ok(())
    }

    async fn maker_payment_instructions(
        &self,
        args: PaymentInstructionArgs<'_>,
    ) -> Result<Option<Vec<u8>>, MmError<PaymentInstructionsErr>> {
        let watcher_reward = if args.watcher_reward {
            Some(
                self.get_watcher_reward_amount(args.wait_until)
                    .await
                    .map_err(|err| PaymentInstructionsErr::WatcherRewardErr(err.get_inner().to_string()))?
                    .to_string()
                    .into_bytes(),
            )
        } else {
            None
        };
        Ok(watcher_reward)
    }

    async fn taker_payment_instructions(
        &self,
        _args: PaymentInstructionArgs<'_>,
    ) -> Result<Option<Vec<u8>>, MmError<PaymentInstructionsErr>> {
        Ok(None)
    }

    fn validate_maker_payment_instructions(
        &self,
        instructions: &[u8],
        _args: PaymentInstructionArgs,
    ) -> Result<PaymentInstructions, MmError<ValidateInstructionsErr>> {
        let watcher_reward = BigDecimal::from_str(
            &String::from_utf8(instructions.to_vec())
                .map_err(|err| ValidateInstructionsErr::DeserializationErr(err.to_string()))?,
        )
        .map_err(|err| ValidateInstructionsErr::DeserializationErr(err.to_string()))?;

        // TODO: Reward can be validated here
        Ok(PaymentInstructions::WatcherReward(watcher_reward))
    }

    fn validate_taker_payment_instructions(
        &self,
        _instructions: &[u8],
        _args: PaymentInstructionArgs,
    ) -> Result<PaymentInstructions, MmError<ValidateInstructionsErr>> {
        MmError::err(ValidateInstructionsErr::UnsupportedCoin(self.ticker().to_string()))
    }

    fn is_supported_by_watchers(&self) -> bool {
        std::env::var("USE_WATCHER_REWARD").is_ok()
        //self.contract_supports_watchers
    }
}

#[async_trait]
impl TakerSwapMakerCoin for EthCoin {
    async fn on_taker_payment_refund_start(&self, _maker_payment: &[u8]) -> RefundResult<()> { Ok(()) }

    async fn on_taker_payment_refund_success(&self, _maker_payment: &[u8]) -> RefundResult<()> { Ok(()) }
}

#[async_trait]
impl MakerSwapTakerCoin for EthCoin {
    async fn on_maker_payment_refund_start(&self, _taker_payment: &[u8]) -> RefundResult<()> { Ok(()) }

    async fn on_maker_payment_refund_success(&self, _taker_payment: &[u8]) -> RefundResult<()> { Ok(()) }
}

#[async_trait]
impl WatcherOps for EthCoin {
    fn send_maker_payment_spend_preimage(&self, input: SendMakerPaymentSpendPreimageInput) -> TransactionFut {
        Box::new(
            self.watcher_spends_hash_time_locked_payment(input)
                .map(TransactionEnum::from),
        )
    }

    fn create_maker_payment_spend_preimage(
        &self,
        maker_payment_tx: &[u8],
        _time_lock: u64,
        _maker_pub: &[u8],
        _secret_hash: &[u8],
        _swap_unique_data: &[u8],
    ) -> TransactionFut {
        let tx: UnverifiedTransaction = try_tx_fus!(rlp::decode(maker_payment_tx));
        let signed = try_tx_fus!(SignedEthTx::new(tx));
        let fut = async move { Ok(TransactionEnum::from(signed)) };

        Box::new(fut.boxed().compat())
    }

    fn create_taker_payment_refund_preimage(
        &self,
        taker_payment_tx: &[u8],
        _time_lock: u64,
        _maker_pub: &[u8],
        _secret_hash: &[u8],
        _swap_contract_address: &Option<BytesJson>,
        _swap_unique_data: &[u8],
    ) -> TransactionFut {
        let tx: UnverifiedTransaction = try_tx_fus!(rlp::decode(taker_payment_tx));
        let signed = try_tx_fus!(SignedEthTx::new(tx));
        let fut = async move { Ok(TransactionEnum::from(signed)) };

        Box::new(fut.boxed().compat())
    }

    fn send_taker_payment_refund_preimage(&self, args: RefundPaymentArgs) -> TransactionFut {
        Box::new(
            self.watcher_refunds_hash_time_locked_payment(args)
                .map(TransactionEnum::from),
        )
    }

    fn watcher_validate_taker_fee(&self, validate_fee_args: WatcherValidateTakerFeeInput) -> ValidatePaymentFut<()> {
        validate_fee_impl(self.clone(), EthValidateFeeArgs {
            fee_tx_hash: &H256::from_slice(validate_fee_args.taker_fee_hash.as_slice()),
            expected_sender: &validate_fee_args.sender_pubkey,
            fee_addr: &validate_fee_args.fee_addr,
            amount: &BigDecimal::from(0),
            min_block_number: validate_fee_args.min_block_number,
            uuid: &[],
        })

        // TODO: Add validations specific for watchers
        // 1.Validate if taker fee is old
    }

    fn taker_validates_payment_spend_or_refund(&self, input: ValidateWatcherSpendInput) -> ValidatePaymentFut<()> {
        let watcher_reward = try_f!(input
            .watcher_reward
            .clone()
            .ok_or_else(|| ValidatePaymentError::WatcherRewardError("Watcher reward not found".to_string())));
        let expected_reward_amount = try_f!(wei_from_big_decimal(&watcher_reward.amount, self.decimals));

        let expected_swap_contract_address = try_f!(input
            .swap_contract_address
            .try_to_address()
            .map_to_mm(ValidatePaymentError::InvalidParameter));

        let unsigned: UnverifiedTransaction = try_f!(rlp::decode(&input.payment_tx));
        let tx =
            try_f!(SignedEthTx::new(unsigned)
                .map_to_mm(|err| ValidatePaymentError::TxDeserializationError(err.to_string())));

        let selfi = self.clone();
        let time_lock = try_f!(input
            .time_lock
            .try_into()
            .map_to_mm(ValidatePaymentError::TimelockOverflow));
        let swap_id = selfi.etomic_swap_id(time_lock, &input.secret_hash);
        let decimals = self.decimals;
        let secret_hash = if input.secret_hash.len() == 32 {
            ripemd160(&input.secret_hash).to_vec()
        } else {
            input.secret_hash.to_vec()
        };
        let maker_addr =
            try_f!(addr_from_raw_pubkey(&input.maker_pub).map_to_mm(ValidatePaymentError::InvalidParameter));

        let trade_amount = try_f!(wei_from_big_decimal(&(input.amount), decimals));
        let fut = async move {
            match tx.action {
                Call(contract_address) => {
                    if contract_address != expected_swap_contract_address {
                        return MmError::err(ValidatePaymentError::WrongPaymentTx(format!(
                            "Transaction {:?} was sent to wrong address, expected {:?}",
                            contract_address, expected_swap_contract_address,
                        )));
                    }
                },
                Create => {
                    return MmError::err(ValidatePaymentError::WrongPaymentTx(
                        "Tx action must be Call, found Create instead".to_string(),
                    ));
                },
            };

            let actual_status = selfi
                .payment_status(expected_swap_contract_address, Token::FixedBytes(swap_id.clone()))
                .compat()
                .await
                .map_to_mm(ValidatePaymentError::Transport)?;
            let expected_status = match input.spend_type {
                WatcherSpendType::MakerPaymentSpend => U256::from(PaymentState::Spent as u8),
                WatcherSpendType::TakerPaymentRefund => U256::from(PaymentState::Refunded as u8),
            };
            if actual_status != expected_status {
                return MmError::err(ValidatePaymentError::UnexpectedPaymentState(format!(
                    "Payment state is not {}, got {}",
                    expected_status, actual_status
                )));
            }

            let function_name = match input.spend_type {
                WatcherSpendType::MakerPaymentSpend => get_function_name("receiverSpend", true),
                WatcherSpendType::TakerPaymentRefund => get_function_name("senderRefund", true),
            };
            let function = SWAP_CONTRACT
                .function(&function_name)
                .map_to_mm(|err| ValidatePaymentError::InternalError(err.to_string()))?;

            let decoded = decode_contract_call(function, &tx.data)
                .map_to_mm(|err| ValidatePaymentError::TxDeserializationError(err.to_string()))?;

            let swap_id_input = get_function_input_data(&decoded, function, 0)
                .map_to_mm(ValidatePaymentError::TxDeserializationError)?;
            if swap_id_input != Token::FixedBytes(swap_id.clone()) {
                return MmError::err(ValidatePaymentError::WrongPaymentTx(format!(
                    "Transaction invalid swap_id arg {:?}, expected {:?}",
                    swap_id_input,
                    Token::FixedBytes(swap_id.clone())
                )));
            }

            let hash_input = match input.spend_type {
                WatcherSpendType::MakerPaymentSpend => {
                    let secret_input = get_function_input_data(&decoded, function, 2)
                        .map_to_mm(ValidatePaymentError::TxDeserializationError)?
                        .into_fixed_bytes()
                        .ok_or_else(|| {
                            ValidatePaymentError::WrongPaymentTx("Invalid type for secret hash argument".to_string())
                        })?;
                    dhash160(&secret_input).to_vec()
                },
                WatcherSpendType::TakerPaymentRefund => get_function_input_data(&decoded, function, 2)
                    .map_to_mm(ValidatePaymentError::TxDeserializationError)?
                    .into_fixed_bytes()
                    .ok_or_else(|| {
                        ValidatePaymentError::WrongPaymentTx("Invalid type for secret argument".to_string())
                    })?,
            };
            if hash_input != secret_hash {
                return MmError::err(ValidatePaymentError::WrongPaymentTx(format!(
                    "Transaction secret or secret_hash arg {:?} is invalid, expected {:?}",
                    hash_input,
                    Token::FixedBytes(secret_hash),
                )));
            }

            let sender_input = get_function_input_data(&decoded, function, 4)
                .map_to_mm(ValidatePaymentError::TxDeserializationError)?;
            let expected_sender = match input.spend_type {
                WatcherSpendType::MakerPaymentSpend => maker_addr,
                WatcherSpendType::TakerPaymentRefund => selfi.my_address,
            };
            if sender_input != Token::Address(expected_sender) {
                return MmError::err(ValidatePaymentError::WrongPaymentTx(format!(
                    "Transaction sender arg {:?} is invalid, expected {:?}",
                    sender_input,
                    Token::Address(expected_sender)
                )));
            }

            let receiver_input = get_function_input_data(&decoded, function, 5)
                .map_to_mm(ValidatePaymentError::TxDeserializationError)?;
            let expected_receiver = match input.spend_type {
                WatcherSpendType::MakerPaymentSpend => selfi.my_address,
                WatcherSpendType::TakerPaymentRefund => maker_addr,
            };
            if receiver_input != Token::Address(expected_receiver) {
                return MmError::err(ValidatePaymentError::WrongPaymentTx(format!(
                    "Transaction receiver arg {:?} is invalid, expected {:?}",
                    receiver_input,
                    Token::Address(expected_receiver)
                )));
            }

            let reward_target_input = get_function_input_data(&decoded, function, 6)
                .map_to_mm(ValidatePaymentError::TxDeserializationError)?;
            if reward_target_input != Token::Uint(U256::from(watcher_reward.reward_target as u8)) {
                return MmError::err(ValidatePaymentError::WrongPaymentTx(format!(
                    "Transaction reward target arg {:?} is invalid, expected {:?}",
                    reward_target_input,
                    Token::Uint(U256::from(watcher_reward.reward_target as u8))
                )));
            }

            let contract_reward_input = get_function_input_data(&decoded, function, 7)
                .map_to_mm(ValidatePaymentError::TxDeserializationError)?;
            if contract_reward_input != Token::Bool(watcher_reward.send_contract_reward_on_spend) {
                return MmError::err(ValidatePaymentError::WrongPaymentTx(format!(
                    "Transaction sends contract reward on spend arg {:?} is invalid, expected {:?}",
                    contract_reward_input,
                    Token::Bool(watcher_reward.send_contract_reward_on_spend)
                )));
            }

            let reward_amount_input = get_function_input_data(&decoded, function, 8)
                .map_to_mm(ValidatePaymentError::TxDeserializationError)?;
            if reward_amount_input != Token::Uint(expected_reward_amount) {
                return MmError::err(ValidatePaymentError::WrongPaymentTx(format!(
                    "Transaction watcher reward amount arg {:?} is invalid, expected {:?}",
                    reward_amount_input,
                    Token::Uint(expected_reward_amount)
                )));
            }

            if tx.value != U256::zero() {
                return MmError::err(ValidatePaymentError::WrongPaymentTx(format!(
                    "Transaction value arg {:?} is invalid, expected 0",
                    tx.value
                )));
            }

            match &selfi.coin_type {
                EthCoinType::Eth => {
                    let amount_input = get_function_input_data(&decoded, function, 1)
                        .map_to_mm(ValidatePaymentError::TxDeserializationError)?;
                    let total_amount = match input.spend_type {
                        WatcherSpendType::MakerPaymentSpend => {
                            if let RewardTarget::None = watcher_reward.reward_target {
                                trade_amount
                            } else {
                                trade_amount + expected_reward_amount
                            }
                        },
                        WatcherSpendType::TakerPaymentRefund => trade_amount + expected_reward_amount,
                    };
                    if amount_input != Token::Uint(total_amount) {
                        return MmError::err(ValidatePaymentError::WrongPaymentTx(format!(
                            "Transaction amount arg {:?} is invalid, expected {:?}",
                            amount_input,
                            Token::Uint(total_amount),
                        )));
                    }

                    let token_address_input = get_function_input_data(&decoded, function, 3)
                        .map_to_mm(ValidatePaymentError::TxDeserializationError)?;
                    if token_address_input != Token::Address(Address::default()) {
                        return MmError::err(ValidatePaymentError::WrongPaymentTx(format!(
                            "Transaction token address arg {:?} is invalid, expected {:?}",
                            token_address_input,
                            Token::Address(Address::default()),
                        )));
                    }
                },
                EthCoinType::Erc20 {
                    platform: _,
                    token_addr,
                } => {
                    let amount_input = get_function_input_data(&decoded, function, 1)
                        .map_to_mm(ValidatePaymentError::TxDeserializationError)?;
                    if amount_input != Token::Uint(trade_amount) {
                        return MmError::err(ValidatePaymentError::WrongPaymentTx(format!(
                            "Transaction amount arg {:?} is invalid, expected {:?}",
                            amount_input,
                            Token::Uint(trade_amount),
                        )));
                    }

                    let token_address_input = get_function_input_data(&decoded, function, 3)
                        .map_to_mm(ValidatePaymentError::TxDeserializationError)?;
                    if token_address_input != Token::Address(*token_addr) {
                        return MmError::err(ValidatePaymentError::WrongPaymentTx(format!(
                            "Transaction token address arg {:?} is invalid, expected {:?}",
                            token_address_input,
                            Token::Address(*token_addr),
                        )));
                    }
                },
            }

            Ok(())
        };
        Box::new(fut.boxed().compat())
    }

    fn watcher_validate_taker_payment(&self, input: WatcherValidatePaymentInput) -> ValidatePaymentFut<()> {
        let unsigned: UnverifiedTransaction = try_f!(rlp::decode(&input.payment_tx));
        let tx =
            try_f!(SignedEthTx::new(unsigned)
                .map_to_mm(|err| ValidatePaymentError::TxDeserializationError(err.to_string())));
        let sender = try_f!(addr_from_raw_pubkey(&input.taker_pub).map_to_mm(ValidatePaymentError::InvalidParameter));
        let receiver = try_f!(addr_from_raw_pubkey(&input.maker_pub).map_to_mm(ValidatePaymentError::InvalidParameter));
        let time_lock = try_f!(input
            .time_lock
            .try_into()
            .map_to_mm(ValidatePaymentError::TimelockOverflow));

        let selfi = self.clone();
        let swap_id = selfi.etomic_swap_id(time_lock, &input.secret_hash);
        let secret_hash = if input.secret_hash.len() == 32 {
            ripemd160(&input.secret_hash).to_vec()
        } else {
            input.secret_hash.to_vec()
        };
        let expected_swap_contract_address = self.swap_contract_address;
        let fallback_swap_contract = self.fallback_swap_contract;
        let decimals = self.decimals;

        let fut = async move {
            let tx_from_rpc = selfi.web3.eth().transaction(TransactionId::Hash(tx.hash)).await?;

            let tx_from_rpc = tx_from_rpc.as_ref().ok_or_else(|| {
                ValidatePaymentError::TxDoesNotExist(format!("Didn't find provided tx {:?} on ETH node", tx))
            })?;

            if tx_from_rpc.from != Some(sender) {
                return MmError::err(ValidatePaymentError::WrongPaymentTx(format!(
                    "{INVALID_SENDER_ERR_LOG}: Payment tx {tx_from_rpc:?} was sent from wrong address, expected {sender:?}"
                )));
            }

            let swap_contract_address = tx_from_rpc.to.ok_or_else(|| {
                ValidatePaymentError::TxDeserializationError(format!(
                    "Swap contract address not found in payment Tx {tx_from_rpc:?}"
                ))
            })?;

            if swap_contract_address != expected_swap_contract_address
                && Some(swap_contract_address) != fallback_swap_contract
            {
                return MmError::err(ValidatePaymentError::WrongPaymentTx(format!(
                    "{INVALID_CONTRACT_ADDRESS_ERR_LOG}: Payment tx {tx_from_rpc:?} was sent to wrong address, expected either {expected_swap_contract_address:?} or the fallback {fallback_swap_contract:?}"
                )));
            }

            let status = selfi
                .payment_status(swap_contract_address, Token::FixedBytes(swap_id.clone()))
                .compat()
                .await
                .map_to_mm(ValidatePaymentError::Transport)?;
            if status != U256::from(PaymentState::Sent as u8) && status != U256::from(PaymentState::Spent as u8) {
                return MmError::err(ValidatePaymentError::UnexpectedPaymentState(format!(
                    "{INVALID_PAYMENT_STATE_ERR_LOG}: Payment state is not PAYMENT_STATE_SENT or PAYMENT_STATE_SPENT, got {status}"
                )));
            }

            let watcher_reward = selfi
                .get_taker_watcher_reward(&input.maker_coin, None, None, None, input.wait_until)
                .await
                .map_err(|err| ValidatePaymentError::WatcherRewardError(err.into_inner().to_string()))?;
            let expected_reward_amount = wei_from_big_decimal(&watcher_reward.amount, decimals)?;

            match &selfi.coin_type {
                EthCoinType::Eth => {
                    let function_name = get_function_name("ethPayment", true);
                    let function = SWAP_CONTRACT
                        .function(&function_name)
                        .map_to_mm(|err| ValidatePaymentError::InternalError(err.to_string()))?;
                    let decoded = decode_contract_call(function, &tx_from_rpc.input.0)
                        .map_to_mm(|err| ValidatePaymentError::TxDeserializationError(err.to_string()))?;

                    let swap_id_input = get_function_input_data(&decoded, function, 0)
                        .map_to_mm(ValidatePaymentError::TxDeserializationError)?;
                    if swap_id_input != Token::FixedBytes(swap_id.clone()) {
                        return MmError::err(ValidatePaymentError::WrongPaymentTx(format!(
                            "{INVALID_SWAP_ID_ERR_LOG}: Invalid 'swap_id' {decoded:?}, expected {swap_id:?}"
                        )));
                    }

                    let receiver_input = get_function_input_data(&decoded, function, 1)
                        .map_to_mm(ValidatePaymentError::TxDeserializationError)?;
                    if receiver_input != Token::Address(receiver) {
                        return MmError::err(ValidatePaymentError::WrongPaymentTx(format!(
                            "{INVALID_RECEIVER_ERR_LOG}: Payment tx receiver arg {receiver_input:?} is invalid, expected {:?}", Token::Address(receiver)
                        )));
                    }

                    let secret_hash_input = get_function_input_data(&decoded, function, 2)
                        .map_to_mm(ValidatePaymentError::TxDeserializationError)?;
                    if secret_hash_input != Token::FixedBytes(secret_hash.to_vec()) {
                        return MmError::err(ValidatePaymentError::WrongPaymentTx(format!(
                            "Payment tx secret_hash arg {:?} is invalid, expected {:?}",
                            secret_hash_input,
                            Token::FixedBytes(secret_hash.to_vec()),
                        )));
                    }

                    let time_lock_input = get_function_input_data(&decoded, function, 3)
                        .map_to_mm(ValidatePaymentError::TxDeserializationError)?;
                    if time_lock_input != Token::Uint(U256::from(input.time_lock)) {
                        return MmError::err(ValidatePaymentError::WrongPaymentTx(format!(
                            "Payment tx time_lock arg {:?} is invalid, expected {:?}",
                            time_lock_input,
                            Token::Uint(U256::from(input.time_lock)),
                        )));
                    }

                    let reward_target_input = get_function_input_data(&decoded, function, 4)
                        .map_to_mm(ValidatePaymentError::TxDeserializationError)?;
                    let expected_reward_target = watcher_reward.reward_target as u8;
                    if reward_target_input != Token::Uint(U256::from(expected_reward_target)) {
                        return MmError::err(ValidatePaymentError::WrongPaymentTx(format!(
                            "Payment tx reward target arg {:?} is invalid, expected {:?}",
                            reward_target_input, expected_reward_target
                        )));
                    }

                    let sends_contract_reward_input = get_function_input_data(&decoded, function, 5)
                        .map_to_mm(ValidatePaymentError::TxDeserializationError)?;
                    if sends_contract_reward_input != Token::Bool(watcher_reward.send_contract_reward_on_spend) {
                        return MmError::err(ValidatePaymentError::WrongPaymentTx(format!(
                            "Payment tx sends_contract_reward_on_spend arg {:?} is invalid, expected {:?}",
                            sends_contract_reward_input, watcher_reward.send_contract_reward_on_spend
                        )));
                    }

                    let reward_amount_input = get_function_input_data(&decoded, function, 6)
                        .map_to_mm(ValidatePaymentError::TxDeserializationError)?
                        .into_uint()
                        .ok_or_else(|| {
                            ValidatePaymentError::WrongPaymentTx("Invalid type for reward amount argument".to_string())
                        })?;

                    validate_watcher_reward(expected_reward_amount.as_u64(), reward_amount_input.as_u64(), false)?;

                    // TODO: Validate the value
                },
                EthCoinType::Erc20 {
                    platform: _,
                    token_addr,
                } => {
                    let function_name = get_function_name("erc20Payment", true);
                    let function = SWAP_CONTRACT
                        .function(&function_name)
                        .map_to_mm(|err| ValidatePaymentError::InternalError(err.to_string()))?;
                    let decoded = decode_contract_call(function, &tx_from_rpc.input.0)
                        .map_to_mm(|err| ValidatePaymentError::TxDeserializationError(err.to_string()))?;

                    let swap_id_input = get_function_input_data(&decoded, function, 0)
                        .map_to_mm(ValidatePaymentError::TxDeserializationError)?;
                    if swap_id_input != Token::FixedBytes(swap_id.clone()) {
                        return MmError::err(ValidatePaymentError::WrongPaymentTx(format!(
                            "{INVALID_SWAP_ID_ERR_LOG}: Invalid 'swap_id' {decoded:?}, expected {swap_id:?}"
                        )));
                    }

                    let token_addr_input = get_function_input_data(&decoded, function, 2)
                        .map_to_mm(ValidatePaymentError::TxDeserializationError)?;
                    if token_addr_input != Token::Address(*token_addr) {
                        return MmError::err(ValidatePaymentError::WrongPaymentTx(format!(
                            "Payment tx token_addr arg {:?} is invalid, expected {:?}",
                            token_addr_input,
                            Token::Address(*token_addr)
                        )));
                    }

                    let receiver_addr_input = get_function_input_data(&decoded, function, 3)
                        .map_to_mm(ValidatePaymentError::TxDeserializationError)?;
                    if receiver_addr_input != Token::Address(receiver) {
                        return MmError::err(ValidatePaymentError::WrongPaymentTx(format!(
                            "{INVALID_RECEIVER_ERR_LOG}: Payment tx receiver arg {receiver_addr_input:?} is invalid, expected {:?}", Token::Address(receiver),
                        )));
                    }

                    let secret_hash_input = get_function_input_data(&decoded, function, 4)
                        .map_to_mm(ValidatePaymentError::TxDeserializationError)?;
                    if secret_hash_input != Token::FixedBytes(secret_hash.to_vec()) {
                        return MmError::err(ValidatePaymentError::WrongPaymentTx(format!(
                            "Payment tx secret_hash arg {:?} is invalid, expected {:?}",
                            secret_hash_input,
                            Token::FixedBytes(secret_hash.to_vec()),
                        )));
                    }

                    let time_lock_input = get_function_input_data(&decoded, function, 5)
                        .map_to_mm(ValidatePaymentError::TxDeserializationError)?;
                    if time_lock_input != Token::Uint(U256::from(input.time_lock)) {
                        return MmError::err(ValidatePaymentError::WrongPaymentTx(format!(
                            "Payment tx time_lock arg {:?} is invalid, expected {:?}",
                            time_lock_input,
                            Token::Uint(U256::from(input.time_lock)),
                        )));
                    }

                    let reward_target_input = get_function_input_data(&decoded, function, 6)
                        .map_to_mm(ValidatePaymentError::TxDeserializationError)?;
                    let expected_reward_target = watcher_reward.reward_target as u8;
                    if reward_target_input != Token::Uint(U256::from(expected_reward_target)) {
                        return MmError::err(ValidatePaymentError::WrongPaymentTx(format!(
                            "Payment tx reward target arg {:?} is invalid, expected {:?}",
                            reward_target_input, expected_reward_target
                        )));
                    }

                    let sends_contract_reward_input = get_function_input_data(&decoded, function, 7)
                        .map_to_mm(ValidatePaymentError::TxDeserializationError)?;
                    if sends_contract_reward_input != Token::Bool(watcher_reward.send_contract_reward_on_spend) {
                        return MmError::err(ValidatePaymentError::WrongPaymentTx(format!(
                            "Payment tx sends_contract_reward_on_spend arg {:?} is invalid, expected {:?}",
                            sends_contract_reward_input, watcher_reward.send_contract_reward_on_spend
                        )));
                    }

                    let reward_amount_input = get_function_input_data(&decoded, function, 8)
                        .map_to_mm(ValidatePaymentError::TxDeserializationError)?
                        .into_uint()
                        .ok_or_else(|| {
                            ValidatePaymentError::WrongPaymentTx("Invalid type for reward amount argument".to_string())
                        })?;

                    validate_watcher_reward(expected_reward_amount.as_u64(), reward_amount_input.as_u64(), false)?;

                    if tx_from_rpc.value != reward_amount_input {
                        return MmError::err(ValidatePaymentError::WrongPaymentTx(format!(
                            "Payment tx value arg {:?} is invalid, expected {:?}",
                            tx_from_rpc.value, reward_amount_input
                        )));
                    }
                },
            }

            Ok(())
        };
        Box::new(fut.boxed().compat())
    }

    async fn watcher_search_for_swap_tx_spend(
        &self,
        input: WatcherSearchForSwapTxSpendInput<'_>,
    ) -> Result<Option<FoundSwapTxSpend>, String> {
        let unverified: UnverifiedTransaction = try_s!(rlp::decode(input.tx));
        let tx = try_s!(SignedEthTx::new(unverified));
        let swap_contract_address = match tx.action {
            Call(address) => address,
            Create => return Err(ERRL!("Invalid payment action: the payment action cannot be create")),
        };

        self.search_for_swap_tx_spend(
            input.tx,
            swap_contract_address,
            input.secret_hash,
            input.search_from_block,
            true,
        )
        .await
    }

    async fn get_taker_watcher_reward(
        &self,
        other_coin: &MmCoinEnum,
        _coin_amount: Option<BigDecimal>,
        _other_coin_amount: Option<BigDecimal>,
        reward_amount: Option<BigDecimal>,
        wait_until: u64,
    ) -> Result<WatcherReward, MmError<WatcherRewardError>> {
        let reward_target = if other_coin.is_eth() {
            RewardTarget::Contract
        } else {
            RewardTarget::PaymentSender
        };

        let is_exact_amount = reward_amount.is_some();
        let amount = match reward_amount {
            Some(amount) => amount,
            None => self.get_watcher_reward_amount(wait_until).await?,
        };

        let send_contract_reward_on_spend = false;

        Ok(WatcherReward {
            amount,
            is_exact_amount,
            reward_target,
            send_contract_reward_on_spend,
        })
    }

    async fn get_maker_watcher_reward(
        &self,
        other_coin: &MmCoinEnum,
        reward_amount: Option<BigDecimal>,
        wait_until: u64,
    ) -> Result<Option<WatcherReward>, MmError<WatcherRewardError>> {
        let reward_target = if other_coin.is_eth() {
            RewardTarget::None
        } else {
            RewardTarget::PaymentSpender
        };

        let is_exact_amount = reward_amount.is_some();
        let amount = match reward_amount {
            Some(amount) => amount,
            None => {
                let gas_cost_eth = self.get_watcher_reward_amount(wait_until).await?;

                match &self.coin_type {
                    EthCoinType::Eth => gas_cost_eth,
                    EthCoinType::Erc20 { .. } => {
                        if other_coin.is_eth() {
                            gas_cost_eth
                        } else {
                            get_base_price_in_rel(Some(self.ticker().to_string()), Some("ETH".to_string()))
                                .await
                                .and_then(|price_in_eth| gas_cost_eth.checked_div(price_in_eth))
                                .ok_or_else(|| {
                                    WatcherRewardError::RPCError(format!(
                                        "Price of coin {} in ETH could not be found",
                                        self.ticker()
                                    ))
                                })?
                        }
                    },
                }
            },
        };

        let send_contract_reward_on_spend = other_coin.is_eth();

        Ok(Some(WatcherReward {
            amount,
            is_exact_amount,
            reward_target,
            send_contract_reward_on_spend,
        }))
    }
}

#[cfg_attr(test, mockable)]
impl MarketCoinOps for EthCoin {
    fn ticker(&self) -> &str { &self.ticker[..] }

    fn my_address(&self) -> MmResult<String, MyAddressError> {
        match self.derivation_method() {
            DerivationMethod::SingleAddress(my_address) => Ok(checksum_address(&format!("{:#02x}", my_address))),
            DerivationMethod::HDWallet(_) => MmError::err(MyAddressError::UnexpectedDerivationMethod(
                "'my_address' is deprecated for HD wallets".to_string(),
            )),
        }
    }

    fn get_public_key(&self) -> Result<String, MmError<UnexpectedDerivationMethod>> {
        match self.priv_key_policy {
            EthPrivKeyPolicy::Iguana(ref key_pair)
            | EthPrivKeyPolicy::HDWallet {
                activated_key: ref key_pair,
                ..
            } => {
                let uncompressed_without_prefix = hex::encode(key_pair.public());
                Ok(format!("04{}", uncompressed_without_prefix))
            },
            EthPrivKeyPolicy::Trezor => MmError::err(UnexpectedDerivationMethod::Trezor),
            #[cfg(target_arch = "wasm32")]
            EthPrivKeyPolicy::Metamask(ref metamask_policy) => {
                Ok(format!("{:02x}", metamask_policy.public_key_uncompressed))
            },
        }
    }

    /// Hash message for signature using Ethereum's message signing format.
    /// keccak256(PREFIX_LENGTH + PREFIX + MESSAGE_LENGTH + MESSAGE)
    fn sign_message_hash(&self, message: &str) -> Option<[u8; 32]> {
        let message_prefix = self.sign_message_prefix.as_ref()?;

        let mut stream = Stream::new();
        let prefix_len = CompactInteger::from(message_prefix.len());
        prefix_len.serialize(&mut stream);
        stream.append_slice(message_prefix.as_bytes());
        stream.append_slice(message.len().to_string().as_bytes());
        stream.append_slice(message.as_bytes());
        Some(keccak256(&stream.out()).take())
    }

    fn sign_message(&self, message: &str) -> SignatureResult<String> {
        let message_hash = self.sign_message_hash(message).ok_or(SignatureError::PrefixNotFound)?;
        let privkey = &self.priv_key_policy.activated_key_or_err()?.secret();
        let signature = sign(privkey, &H256::from(message_hash))?;
        Ok(format!("0x{}", signature))
    }

    fn verify_message(&self, signature: &str, message: &str, address: &str) -> VerificationResult<bool> {
        let message_hash = self
            .sign_message_hash(message)
            .ok_or(VerificationError::PrefixNotFound)?;
        let address = self
            .address_from_str(address)
            .map_err(VerificationError::AddressDecodingError)?;
        let signature = Signature::from_str(signature.strip_prefix("0x").unwrap_or(signature))?;
        let is_verified = verify_address(&address, &signature, &H256::from(message_hash))?;
        Ok(is_verified)
    }

    fn my_balance(&self) -> BalanceFut<CoinBalance> {
        let decimals = self.decimals;
        let fut = self
            .my_balance()
            .and_then(move |result| Ok(u256_to_big_decimal(result, decimals)?))
            .map(|spendable| CoinBalance {
                spendable,
                unspendable: BigDecimal::from(0),
            });
        Box::new(fut)
    }

    fn base_coin_balance(&self) -> BalanceFut<BigDecimal> {
        Box::new(
            self.eth_balance()
                .and_then(move |result| Ok(u256_to_big_decimal(result, ETH_DECIMALS)?)),
        )
    }

    fn platform_ticker(&self) -> &str {
        match &self.coin_type {
            EthCoinType::Eth => self.ticker(),
            EthCoinType::Erc20 { platform, .. } => platform,
        }
    }

    fn send_raw_tx(&self, mut tx: &str) -> Box<dyn Future<Item = String, Error = String> + Send> {
        if tx.starts_with("0x") {
            tx = &tx[2..];
        }
        let bytes = try_fus!(hex::decode(tx));
        Box::new(
            self.web3
                .eth()
                .send_raw_transaction(bytes.into())
                .compat()
                .map(|res| format!("{:02x}", res))
                .map_err(|e| ERRL!("{}", e)),
        )
    }

    fn send_raw_tx_bytes(&self, tx: &[u8]) -> Box<dyn Future<Item = String, Error = String> + Send> {
        Box::new(
            self.web3
                .eth()
                .send_raw_transaction(tx.into())
                .compat()
                .map(|res| format!("{:02x}", res))
                .map_err(|e| ERRL!("{}", e)),
        )
    }

    fn wait_for_confirmations(&self, input: ConfirmPaymentInput) -> Box<dyn Future<Item = (), Error = String> + Send> {
        macro_rules! update_status_with_error {
            ($status: ident, $error: ident) => {
                match $error.get_inner() {
                    Web3RpcError::Timeout(_) => $status.append(" Timed out."),
                    _ => $status.append(" Failed."),
                }
            };
        }

        let ctx = try_fus!(MmArc::from_weak(&self.ctx).ok_or("No context"));
        let mut status = ctx.log.status_handle();
        status.status(&[&self.ticker], "Waiting for confirmations…");
        status.deadline(input.wait_until * 1000);

        let unsigned: UnverifiedTransaction = try_fus!(rlp::decode(&input.payment_tx));
        let tx = try_fus!(SignedEthTx::new(unsigned));
        let tx_hash = tx.hash();

        let required_confirms = U64::from(input.confirmations);
        let check_every = input.check_every as f64;
        let selfi = self.clone();
        let fut = async move {
            loop {
                // Wait for one confirmation and return the transaction confirmation block number
                let confirmed_at = match selfi
                    .transaction_confirmed_at(tx_hash, input.wait_until, check_every)
                    .compat()
                    .await
                {
                    Ok(c) => c,
                    Err(e) => {
                        update_status_with_error!(status, e);
                        return Err(e.to_string());
                    },
                };

                // checking that confirmed_at is greater than zero to prevent overflow.
                // untrusted RPC nodes might send a zero value to cause overflow if we didn't do this check.
                // required_confirms should always be more than 0 anyways but we should keep this check nonetheless.
                if confirmed_at <= U64::from(0) {
                    error!(
                        "confirmed_at: {}, for payment tx: {:02x}, for coin:{} should be greater than zero!",
                        confirmed_at,
                        tx_hash,
                        selfi.ticker()
                    );
                    Timer::sleep(check_every).await;
                    continue;
                }

                // Wait for a block that achieves the required confirmations
                let confirmation_block_number = confirmed_at + required_confirms - 1;
                if let Err(e) = selfi
                    .wait_for_block(confirmation_block_number, input.wait_until, check_every)
                    .compat()
                    .await
                {
                    update_status_with_error!(status, e);
                    return Err(e.to_string());
                }

                // Make sure that there was no chain reorganization that led to transaction confirmation block to be changed
                match selfi
                    .transaction_confirmed_at(tx_hash, input.wait_until, check_every)
                    .compat()
                    .await
                {
                    Ok(conf) => {
                        if conf == confirmed_at {
                            status.append(" Confirmed.");
                            break Ok(());
                        }
                    },
                    Err(e) => {
                        update_status_with_error!(status, e);
                        return Err(e.to_string());
                    },
                }

                Timer::sleep(check_every).await;
            }
        };

        Box::new(fut.boxed().compat())
    }

    fn wait_for_htlc_tx_spend(&self, args: WaitForHTLCTxSpendArgs<'_>) -> TransactionFut {
        let unverified: UnverifiedTransaction = try_tx_fus!(rlp::decode(args.tx_bytes));
        let tx = try_tx_fus!(SignedEthTx::new(unverified));

        let swap_contract_address = match args.swap_contract_address {
            Some(addr) => try_tx_fus!(addr.try_to_address()),
            None => match tx.action {
                Call(address) => address,
                Create => {
                    return Box::new(futures01::future::err(TransactionErr::Plain(ERRL!(
                        "Invalid payment action: the payment action cannot be create"
                    ))))
                },
            },
        };

        let func_name = match self.coin_type {
            EthCoinType::Eth => get_function_name("ethPayment", args.watcher_reward),
            EthCoinType::Erc20 { .. } => get_function_name("erc20Payment", args.watcher_reward),
        };

        let payment_func = try_tx_fus!(SWAP_CONTRACT.function(&func_name));
        let decoded = try_tx_fus!(decode_contract_call(payment_func, &tx.data));
        let id = match decoded.first() {
            Some(Token::FixedBytes(bytes)) => bytes.clone(),
            invalid_token => {
                return Box::new(futures01::future::err(TransactionErr::Plain(ERRL!(
                    "Expected Token::FixedBytes, got {:?}",
                    invalid_token
                ))))
            },
        };
        let selfi = self.clone();
        let from_block = args.from_block;
        let wait_until = args.wait_until;
        let check_every = args.check_every;
        let fut = async move {
            loop {
                if now_sec() > wait_until {
                    return TX_PLAIN_ERR!(
                        "Waited too long until {} for transaction {:?} to be spent ",
                        wait_until,
                        tx,
                    );
                }

                let current_block = match selfi.current_block().compat().await {
                    Ok(b) => b,
                    Err(e) => {
                        error!("Error getting block number: {}", e);
                        Timer::sleep(5.).await;
                        continue;
                    },
                };

                let events = match selfi
                    .spend_events(swap_contract_address, from_block, current_block)
                    .compat()
                    .await
                {
                    Ok(ev) => ev,
                    Err(e) => {
                        error!("Error getting spend events: {}", e);
                        Timer::sleep(5.).await;
                        continue;
                    },
                };

                let found = events.iter().find(|event| &event.data.0[..32] == id.as_slice());

                if let Some(event) = found {
                    if let Some(tx_hash) = event.transaction_hash {
                        let transaction = match selfi.web3.eth().transaction(TransactionId::Hash(tx_hash)).await {
                            Ok(Some(t)) => t,
                            Ok(None) => {
                                info!("Tx {} not found yet", tx_hash);
                                Timer::sleep(check_every).await;
                                continue;
                            },
                            Err(e) => {
                                error!("Get tx {} error: {}", tx_hash, e);
                                Timer::sleep(check_every).await;
                                continue;
                            },
                        };

                        return Ok(TransactionEnum::from(try_tx_s!(signed_tx_from_web3_tx(transaction))));
                    }
                }

                Timer::sleep(5.).await;
            }
        };
        Box::new(fut.boxed().compat())
    }

    fn tx_enum_from_bytes(&self, bytes: &[u8]) -> Result<TransactionEnum, MmError<TxMarshalingErr>> {
        signed_eth_tx_from_bytes(bytes)
            .map(TransactionEnum::from)
            .map_to_mm(TxMarshalingErr::InvalidInput)
    }

    fn current_block(&self) -> Box<dyn Future<Item = u64, Error = String> + Send> {
        Box::new(
            self.web3
                .eth()
                .block_number()
                .compat()
                .map(|res| res.as_u64())
                .map_err(|e| ERRL!("{}", e)),
        )
    }

    fn display_priv_key(&self) -> Result<String, String> {
        match self.priv_key_policy {
            EthPrivKeyPolicy::Iguana(ref key_pair)
            | EthPrivKeyPolicy::HDWallet {
                activated_key: ref key_pair,
                ..
            } => Ok(format!("{:#02x}", key_pair.secret())),
            EthPrivKeyPolicy::Trezor => ERR!("'display_priv_key' doesn't support Trezor yet!"),
            #[cfg(target_arch = "wasm32")]
            EthPrivKeyPolicy::Metamask(_) => ERR!("'display_priv_key' doesn't support MetaMask"),
        }
    }

    #[inline]
    fn min_tx_amount(&self) -> BigDecimal { BigDecimal::from(0) }

    #[inline]
    fn min_trading_vol(&self) -> MmNumber {
        let pow = self.decimals as u32;
        MmNumber::from(1) / MmNumber::from(10u64.pow(pow))
    }

    fn is_trezor(&self) -> bool { self.priv_key_policy.is_trezor() }
}

pub fn signed_eth_tx_from_bytes(bytes: &[u8]) -> Result<SignedEthTx, String> {
    let tx: UnverifiedTransaction = try_s!(rlp::decode(bytes));
    let signed = try_s!(SignedEthTx::new(tx));
    Ok(signed)
}

// We can use a nonce lock shared between tokens using the same platform coin and the platform itself.
// For example, ETH/USDT-ERC20 should use the same lock, but it will be different for BNB/USDT-BEP20.
lazy_static! {
    static ref NONCE_LOCK: Mutex<HashMap<String, Arc<AsyncMutex<()>>>> = Mutex::new(HashMap::new());
}

type EthTxFut = Box<dyn Future<Item = SignedEthTx, Error = TransactionErr> + Send + 'static>;

async fn sign_and_send_transaction_with_keypair(
    ctx: MmArc,
    coin: &EthCoin,
    key_pair: &KeyPair,
    value: U256,
    action: Action,
    data: Vec<u8>,
    gas: U256,
) -> Result<SignedEthTx, TransactionErr> {
    let mut status = ctx.log.status_handle();
    macro_rules! tags {
        () => {
            &[&"sign-and-send"]
        };
    }
    let _nonce_lock = coin.nonce_lock.lock().await;
    status.status(tags!(), "get_addr_nonce…");
    let my_address = try_tx_s!(coin.derivation_method.single_addr_or_err().await);
    let (nonce, web3_instances_with_latest_nonce) =
        try_tx_s!(get_addr_nonce(my_address, coin.web3_instances.clone()).compat().await);
    status.status(tags!(), "get_gas_price…");
    let gas_price = try_tx_s!(coin.get_gas_price().compat().await);

    let tx = UnSignedEthTx {
        nonce,
        gas_price,
        gas,
        action,
        value,
        data,
    };

    let signed = tx.sign(key_pair.secret(), coin.chain_id);
    let bytes = Bytes(rlp::encode(&signed).to_vec());
    status.status(tags!(), "send_raw_transaction…");

    let futures = web3_instances_with_latest_nonce
        .into_iter()
        .map(|web3_instance| web3_instance.web3.eth().send_raw_transaction(bytes.clone()));
    try_tx_s!(select_ok(futures).await.map_err(|e| ERRL!("{}", e)), signed);

    status.status(tags!(), "get_addr_nonce…");
    coin.wait_for_addr_nonce_increase(my_address, nonce).await;
    Ok(signed)
}

#[cfg(target_arch = "wasm32")]
async fn sign_and_send_transaction_with_metamask(
    coin: EthCoin,
    value: U256,
    action: Action,
    data: Vec<u8>,
    gas: U256,
) -> Result<SignedEthTx, TransactionErr> {
    let to = match action {
        Action::Create => None,
        Action::Call(to) => Some(to),
    };

    let my_address = try_tx_s!(coin.derivation_method.single_addr_or_err().await);
    let gas_price = try_tx_s!(coin.get_gas_price().compat().await);

    let tx_to_send = TransactionRequest {
        from: my_address,
        to,
        gas: Some(gas),
        gas_price: Some(gas_price),
        value: Some(value),
        data: Some(data.clone().into()),
        nonce: None,
        ..TransactionRequest::default()
    };

    // It's important to return the transaction hex for the swap,
    // so wait up to 60 seconds for the transaction to appear on the RPC node.
    let wait_rpc_timeout = 60_000;
    let check_every = 1.;

    // Please note that this method may take a long time
    // due to `wallet_switchEthereumChain` and `eth_sendTransaction` requests.
    let tx_hash = try_tx_s!(coin.web3.eth().send_transaction(tx_to_send).await);

    let maybe_signed_tx = try_tx_s!(
        coin.wait_for_tx_appears_on_rpc(tx_hash, wait_rpc_timeout, check_every)
            .await
    );
    match maybe_signed_tx {
        Some(signed_tx) => Ok(signed_tx),
        None => TX_PLAIN_ERR!(
            "Waited too long until the transaction {:?} appear on the RPC node",
            tx_hash
        ),
    }
}

impl EthCoin {
    /// Downloads and saves ETH transaction history of my_address, relies on Parity trace_filter API
    /// https://wiki.parity.io/JSONRPC-trace-module#trace_filter, this requires tracing to be enabled
    /// in node config. Other ETH clients (Geth, etc.) are `not` supported (yet).
    #[allow(clippy::cognitive_complexity)]
    #[cfg_attr(target_arch = "wasm32", allow(dead_code))]
    async fn process_eth_history(&self, ctx: &MmArc) {
        // Artem Pikulin: by playing a bit with Parity mainnet node I've discovered that trace_filter API responds after reasonable time for 1000 blocks.
        // I've tried to increase the amount to 10000, but request times out somewhere near 2500000 block.
        // Also the Parity RPC server seem to get stuck while request in running (other requests performance is also lowered).
        let delta = U64::from(1000);

        let my_address = match self.derivation_method.single_addr_or_err().await {
            Ok(addr) => addr,
            Err(e) => {
                ctx.log.log(
                    "",
                    &[&"tx_history", &self.ticker],
                    &ERRL!("Error on getting my address: {}", e),
                );
                return;
            },
        };
        let mut success_iteration = 0i32;
        loop {
            if ctx.is_stopping() {
                break;
            };
            {
                let coins_ctx = CoinsContext::from_ctx(ctx).unwrap();
                let coins = coins_ctx.coins.lock().await;
                if !coins.contains_key(&self.ticker) {
                    ctx.log.log("", &[&"tx_history", &self.ticker], "Loop stopped");
                    break;
                };
            }

            let current_block = match self.web3.eth().block_number().await {
                Ok(block) => block,
                Err(e) => {
                    ctx.log.log(
                        "",
                        &[&"tx_history", &self.ticker],
                        &ERRL!("Error {} on eth_block_number, retrying", e),
                    );
                    Timer::sleep(10.).await;
                    continue;
                },
            };

            let mut saved_traces = match self.load_saved_traces(ctx, my_address) {
                Some(traces) => traces,
                None => SavedTraces {
                    traces: vec![],
                    earliest_block: current_block,
                    latest_block: current_block,
                },
            };
            *self.history_sync_state.lock().unwrap() = HistorySyncState::InProgress(json!({
                "blocks_left": saved_traces.earliest_block.as_u64(),
            }));

            let mut existing_history = match self.load_history_from_file(ctx).compat().await {
                Ok(history) => history,
                Err(e) => {
                    ctx.log.log(
                        "",
                        &[&"tx_history", &self.ticker],
                        &ERRL!("Error {} on 'load_history_from_file', stop the history loop", e),
                    );
                    return;
                },
            };

            // AP: AFAIK ETH RPC doesn't support conditional filters like `get this OR this` so we have
            // to run several queries to get trace events including our address as sender `or` receiver
            // TODO refactor this to batch requests instead of single request per query
            if saved_traces.earliest_block > 0.into() {
                let before_earliest = if saved_traces.earliest_block >= delta {
                    saved_traces.earliest_block - delta
                } else {
                    0.into()
                };

                let from_traces_before_earliest = match self
                    .eth_traces(
                        vec![my_address],
                        vec![],
                        BlockNumber::Number(before_earliest),
                        BlockNumber::Number(saved_traces.earliest_block),
                        None,
                    )
                    .await
                {
                    Ok(traces) => traces,
                    Err(e) => {
                        ctx.log.log(
                            "",
                            &[&"tx_history", &self.ticker],
                            &ERRL!("Error {} on eth_traces, retrying", e),
                        );
                        Timer::sleep(10.).await;
                        continue;
                    },
                };

                let to_traces_before_earliest = match self
                    .eth_traces(
                        vec![],
                        vec![my_address],
                        BlockNumber::Number(before_earliest),
                        BlockNumber::Number(saved_traces.earliest_block),
                        None,
                    )
                    .await
                {
                    Ok(traces) => traces,
                    Err(e) => {
                        ctx.log.log(
                            "",
                            &[&"tx_history", &self.ticker],
                            &ERRL!("Error {} on eth_traces, retrying", e),
                        );
                        Timer::sleep(10.).await;
                        continue;
                    },
                };

                let total_length = from_traces_before_earliest.len() + to_traces_before_earliest.len();
                mm_counter!(ctx.metrics, "tx.history.response.total_length", total_length as u64,
                    "coin" => self.ticker.clone(), "client" => "ethereum", "method" => "eth_traces");

                saved_traces.traces.extend(from_traces_before_earliest);
                saved_traces.traces.extend(to_traces_before_earliest);
                saved_traces.earliest_block = if before_earliest > 0.into() {
                    // need to exclude the before earliest block from next iteration
                    before_earliest - 1
                } else {
                    0.into()
                };
                self.store_eth_traces(ctx, my_address, &saved_traces);
            }

            if current_block > saved_traces.latest_block {
                let from_traces_after_latest = match self
                    .eth_traces(
                        vec![my_address],
                        vec![],
                        BlockNumber::Number(saved_traces.latest_block + 1),
                        BlockNumber::Number(current_block),
                        None,
                    )
                    .await
                {
                    Ok(traces) => traces,
                    Err(e) => {
                        ctx.log.log(
                            "",
                            &[&"tx_history", &self.ticker],
                            &ERRL!("Error {} on eth_traces, retrying", e),
                        );
                        Timer::sleep(10.).await;
                        continue;
                    },
                };

                let to_traces_after_latest = match self
                    .eth_traces(
                        vec![],
                        vec![my_address],
                        BlockNumber::Number(saved_traces.latest_block + 1),
                        BlockNumber::Number(current_block),
                        None,
                    )
                    .await
                {
                    Ok(traces) => traces,
                    Err(e) => {
                        ctx.log.log(
                            "",
                            &[&"tx_history", &self.ticker],
                            &ERRL!("Error {} on eth_traces, retrying", e),
                        );
                        Timer::sleep(10.).await;
                        continue;
                    },
                };

                let total_length = from_traces_after_latest.len() + to_traces_after_latest.len();
                mm_counter!(ctx.metrics, "tx.history.response.total_length", total_length as u64,
                    "coin" => self.ticker.clone(), "client" => "ethereum", "method" => "eth_traces");

                saved_traces.traces.extend(from_traces_after_latest);
                saved_traces.traces.extend(to_traces_after_latest);
                saved_traces.latest_block = current_block;

                self.store_eth_traces(ctx, my_address, &saved_traces);
            }
            saved_traces.traces.sort_by(|a, b| b.block_number.cmp(&a.block_number));
            for trace in saved_traces.traces {
                let hash = sha256(&json::to_vec(&trace).unwrap());
                let internal_id = BytesJson::from(hash.to_vec());
                let processed = existing_history.iter().find(|tx| tx.internal_id == internal_id);
                if processed.is_some() {
                    continue;
                }

                // TODO Only standard Call traces are supported, contract creations, suicides and block rewards will be supported later
                let call_data = match trace.action {
                    TraceAction::Call(d) => d,
                    _ => continue,
                };

                mm_counter!(ctx.metrics, "tx.history.request.count", 1, "coin" => self.ticker.clone(), "method" => "tx_detail_by_hash");

                let web3_tx = match self
                    .web3
                    .eth()
                    .transaction(TransactionId::Hash(trace.transaction_hash.unwrap()))
                    .await
                {
                    Ok(tx) => tx,
                    Err(e) => {
                        ctx.log.log(
                            "",
                            &[&"tx_history", &self.ticker],
                            &ERRL!(
                                "Error {} on getting transaction {:?}",
                                e,
                                trace.transaction_hash.unwrap()
                            ),
                        );
                        continue;
                    },
                };
                let web3_tx = match web3_tx {
                    Some(t) => t,
                    None => {
                        ctx.log.log(
                            "",
                            &[&"tx_history", &self.ticker],
                            &ERRL!("No such transaction {:?}", trace.transaction_hash.unwrap()),
                        );
                        continue;
                    },
                };

                mm_counter!(ctx.metrics, "tx.history.response.count", 1, "coin" => self.ticker.clone(), "method" => "tx_detail_by_hash");

                let receipt = match self
                    .web3
                    .eth()
                    .transaction_receipt(trace.transaction_hash.unwrap())
                    .await
                {
                    Ok(r) => r,
                    Err(e) => {
                        ctx.log.log(
                            "",
                            &[&"tx_history", &self.ticker],
                            &ERRL!(
                                "Error {} on getting transaction {:?} receipt",
                                e,
                                trace.transaction_hash.unwrap()
                            ),
                        );
                        continue;
                    },
                };
                let fee_coin = match &self.coin_type {
                    EthCoinType::Eth => self.ticker(),
                    EthCoinType::Erc20 { platform, .. } => platform.as_str(),
                };
                let fee_details: Option<EthTxFeeDetails> = match receipt {
                    Some(r) => {
                        let gas_used = r.gas_used.unwrap_or_default();
                        let gas_price = web3_tx.gas_price.unwrap_or_default();
                        // It's relatively safe to unwrap `EthTxFeeDetails::new` as it may fail
                        // due to `u256_to_big_decimal` only.
                        // Also TX history is not used by any GUI and has significant disadvantages.
                        Some(EthTxFeeDetails::new(gas_used, gas_price, fee_coin).unwrap())
                    },
                    None => None,
                };

                let total_amount: BigDecimal = u256_to_big_decimal(call_data.value, ETH_DECIMALS).unwrap();
                let mut received_by_me = 0.into();
                let mut spent_by_me = 0.into();

                if call_data.from == my_address {
                    // ETH transfer is actually happening only if no error occurred
                    if trace.error.is_none() {
                        spent_by_me = total_amount.clone();
                    }
                    if let Some(ref fee) = fee_details {
                        spent_by_me += &fee.total_fee;
                    }
                }

                if call_data.to == my_address {
                    // ETH transfer is actually happening only if no error occurred
                    if trace.error.is_none() {
                        received_by_me = total_amount.clone();
                    }
                }

                let raw = signed_tx_from_web3_tx(web3_tx).unwrap();
                let block = match self
                    .web3
                    .eth()
                    .block(BlockId::Number(BlockNumber::Number(trace.block_number.into())))
                    .await
                {
                    Ok(b) => b.unwrap(),
                    Err(e) => {
                        ctx.log.log(
                            "",
                            &[&"tx_history", &self.ticker],
                            &ERRL!("Error {} on getting block {} data", e, trace.block_number),
                        );
                        continue;
                    },
                };

                let details = TransactionDetails {
                    my_balance_change: &received_by_me - &spent_by_me,
                    spent_by_me,
                    received_by_me,
                    total_amount,
                    to: vec![checksum_address(&format!("{:#02x}", call_data.to))],
                    from: vec![checksum_address(&format!("{:#02x}", call_data.from))],
                    coin: self.ticker.clone(),
                    fee_details: fee_details.map(|d| d.into()),
                    block_height: trace.block_number,
                    tx_hash: format!("{:02x}", BytesJson(raw.hash.as_bytes().to_vec())),
                    tx_hex: BytesJson(rlp::encode(&raw).to_vec()),
                    internal_id,
                    timestamp: block.timestamp.into_or_max(),
                    kmd_rewards: None,
                    transaction_type: Default::default(),
                    memo: None,
                };

                existing_history.push(details);

                if let Err(e) = self.save_history_to_file(ctx, existing_history.clone()).compat().await {
                    ctx.log.log(
                        "",
                        &[&"tx_history", &self.ticker],
                        &ERRL!("Error {} on 'save_history_to_file', stop the history loop", e),
                    );
                    return;
                }
            }
            if saved_traces.earliest_block == 0.into() {
                if success_iteration == 0 {
                    ctx.log.log(
                        "😅",
                        &[&"tx_history", &("coin", self.ticker.clone().as_str())],
                        "history has been loaded successfully",
                    );
                }

                success_iteration += 1;
                *self.history_sync_state.lock().unwrap() = HistorySyncState::Finished;
                Timer::sleep(15.).await;
            } else {
                Timer::sleep(2.).await;
            }
        }
    }

    /// Downloads and saves ERC20 transaction history of my_address
    #[allow(clippy::cognitive_complexity)]
    #[cfg_attr(target_arch = "wasm32", allow(dead_code))]
    async fn process_erc20_history(&self, token_addr: H160, ctx: &MmArc) {
        let delta = U64::from(10000);

        let my_address = match self.derivation_method.single_addr_or_err().await {
            Ok(addr) => addr,
            Err(e) => {
                ctx.log.log(
                    "",
                    &[&"tx_history", &self.ticker],
                    &ERRL!("Error on getting my address: {}", e),
                );
                return;
            },
        };
        let mut success_iteration = 0i32;
        loop {
            if ctx.is_stopping() {
                break;
            };
            {
                let coins_ctx = CoinsContext::from_ctx(ctx).unwrap();
                let coins = coins_ctx.coins.lock().await;
                if !coins.contains_key(&self.ticker) {
                    ctx.log.log("", &[&"tx_history", &self.ticker], "Loop stopped");
                    break;
                };
            }

            let current_block = match self.web3.eth().block_number().await {
                Ok(block) => block,
                Err(e) => {
                    ctx.log.log(
                        "",
                        &[&"tx_history", &self.ticker],
                        &ERRL!("Error {} on eth_block_number, retrying", e),
                    );
                    Timer::sleep(10.).await;
                    continue;
                },
            };

            let mut saved_events = match self.load_saved_erc20_events(ctx, my_address) {
                Some(events) => events,
                None => SavedErc20Events {
                    events: vec![],
                    earliest_block: current_block,
                    latest_block: current_block,
                },
            };
            *self.history_sync_state.lock().unwrap() = HistorySyncState::InProgress(json!({
                "blocks_left": saved_events.earliest_block,
            }));

            // AP: AFAIK ETH RPC doesn't support conditional filters like `get this OR this` so we have
            // to run several queries to get transfer events including our address as sender `or` receiver
            // TODO refactor this to batch requests instead of single request per query
            if saved_events.earliest_block > 0.into() {
                let before_earliest = if saved_events.earliest_block >= delta {
                    saved_events.earliest_block - delta
                } else {
                    0.into()
                };

                let from_events_before_earliest = match self
                    .erc20_transfer_events(
                        token_addr,
                        Some(my_address),
                        None,
                        BlockNumber::Number(before_earliest),
                        BlockNumber::Number(saved_events.earliest_block - 1),
                        None,
                    )
                    .await
                {
                    Ok(events) => events,
                    Err(e) => {
                        ctx.log.log(
                            "",
                            &[&"tx_history", &self.ticker],
                            &ERRL!("Error {} on erc20_transfer_events, retrying", e),
                        );
                        Timer::sleep(10.).await;
                        continue;
                    },
                };

                let to_events_before_earliest = match self
                    .erc20_transfer_events(
                        token_addr,
                        None,
                        Some(my_address),
                        BlockNumber::Number(before_earliest),
                        BlockNumber::Number(saved_events.earliest_block - 1),
                        None,
                    )
                    .await
                {
                    Ok(events) => events,
                    Err(e) => {
                        ctx.log.log(
                            "",
                            &[&"tx_history", &self.ticker],
                            &ERRL!("Error {} on erc20_transfer_events, retrying", e),
                        );
                        Timer::sleep(10.).await;
                        continue;
                    },
                };

                let total_length = from_events_before_earliest.len() + to_events_before_earliest.len();
                mm_counter!(ctx.metrics, "tx.history.response.total_length", total_length as u64,
                    "coin" => self.ticker.clone(), "client" => "ethereum", "method" => "erc20_transfer_events");

                saved_events.events.extend(from_events_before_earliest);
                saved_events.events.extend(to_events_before_earliest);
                saved_events.earliest_block = if before_earliest > 0.into() {
                    before_earliest - 1
                } else {
                    0.into()
                };
                self.store_erc20_events(ctx, my_address, &saved_events);
            }

            if current_block > saved_events.latest_block {
                let from_events_after_latest = match self
                    .erc20_transfer_events(
                        token_addr,
                        Some(my_address),
                        None,
                        BlockNumber::Number(saved_events.latest_block + 1),
                        BlockNumber::Number(current_block),
                        None,
                    )
                    .await
                {
                    Ok(events) => events,
                    Err(e) => {
                        ctx.log.log(
                            "",
                            &[&"tx_history", &self.ticker],
                            &ERRL!("Error {} on erc20_transfer_events, retrying", e),
                        );
                        Timer::sleep(10.).await;
                        continue;
                    },
                };

                let to_events_after_latest = match self
                    .erc20_transfer_events(
                        token_addr,
                        None,
                        Some(my_address),
                        BlockNumber::Number(saved_events.latest_block + 1),
                        BlockNumber::Number(current_block),
                        None,
                    )
                    .await
                {
                    Ok(events) => events,
                    Err(e) => {
                        ctx.log.log(
                            "",
                            &[&"tx_history", &self.ticker],
                            &ERRL!("Error {} on erc20_transfer_events, retrying", e),
                        );
                        Timer::sleep(10.).await;
                        continue;
                    },
                };

                let total_length = from_events_after_latest.len() + to_events_after_latest.len();
                mm_counter!(ctx.metrics, "tx.history.response.total_length", total_length as u64,
                    "coin" => self.ticker.clone(), "client" => "ethereum", "method" => "erc20_transfer_events");

                saved_events.events.extend(from_events_after_latest);
                saved_events.events.extend(to_events_after_latest);
                saved_events.latest_block = current_block;
                self.store_erc20_events(ctx, my_address, &saved_events);
            }

            let all_events: HashMap<_, _> = saved_events
                .events
                .iter()
                .filter(|e| e.block_number.is_some() && e.transaction_hash.is_some() && !e.is_removed())
                .map(|e| (e.transaction_hash.unwrap(), e))
                .collect();
            let mut all_events: Vec<_> = all_events.into_values().collect();
            all_events.sort_by(|a, b| b.block_number.unwrap().cmp(&a.block_number.unwrap()));

            for event in all_events {
                let mut existing_history = match self.load_history_from_file(ctx).compat().await {
                    Ok(history) => history,
                    Err(e) => {
                        ctx.log.log(
                            "",
                            &[&"tx_history", &self.ticker],
                            &ERRL!("Error {} on 'load_history_from_file', stop the history loop", e),
                        );
                        return;
                    },
                };
                let internal_id = BytesJson::from(sha256(&json::to_vec(&event).unwrap()).to_vec());
                if existing_history.iter().any(|item| item.internal_id == internal_id) {
                    // the transaction already imported
                    continue;
                };

                let amount = U256::from(event.data.0.as_slice());
                let total_amount = u256_to_big_decimal(amount, self.decimals).unwrap();
                let mut received_by_me = 0.into();
                let mut spent_by_me = 0.into();

                let from_addr = H160::from(event.topics[1]);
                let to_addr = H160::from(event.topics[2]);

                if from_addr == my_address {
                    spent_by_me = total_amount.clone();
                }

                if to_addr == my_address {
                    received_by_me = total_amount.clone();
                }

                mm_counter!(ctx.metrics, "tx.history.request.count", 1,
                    "coin" => self.ticker.clone(), "client" => "ethereum", "method" => "tx_detail_by_hash");

                let web3_tx = match self
                    .web3
                    .eth()
                    .transaction(TransactionId::Hash(event.transaction_hash.unwrap()))
                    .await
                {
                    Ok(tx) => tx,
                    Err(e) => {
                        ctx.log.log(
                            "",
                            &[&"tx_history", &self.ticker],
                            &ERRL!(
                                "Error {} on getting transaction {:?}",
                                e,
                                event.transaction_hash.unwrap()
                            ),
                        );
                        continue;
                    },
                };

                mm_counter!(ctx.metrics, "tx.history.response.count", 1,
                    "coin" => self.ticker.clone(), "client" => "ethereum", "method" => "tx_detail_by_hash");

                let web3_tx = match web3_tx {
                    Some(t) => t,
                    None => {
                        ctx.log.log(
                            "",
                            &[&"tx_history", &self.ticker],
                            &ERRL!("No such transaction {:?}", event.transaction_hash.unwrap()),
                        );
                        continue;
                    },
                };

                let receipt = match self
                    .web3
                    .eth()
                    .transaction_receipt(event.transaction_hash.unwrap())
                    .await
                {
                    Ok(r) => r,
                    Err(e) => {
                        ctx.log.log(
                            "",
                            &[&"tx_history", &self.ticker],
                            &ERRL!(
                                "Error {} on getting transaction {:?} receipt",
                                e,
                                event.transaction_hash.unwrap()
                            ),
                        );
                        continue;
                    },
                };
                let fee_coin = match &self.coin_type {
                    EthCoinType::Eth => self.ticker(),
                    EthCoinType::Erc20 { platform, .. } => platform.as_str(),
                };
                let fee_details = match receipt {
                    Some(r) => {
                        let gas_used = r.gas_used.unwrap_or_default();
                        let gas_price = web3_tx.gas_price.unwrap_or_default();
                        // It's relatively safe to unwrap `EthTxFeeDetails::new` as it may fail
                        // due to `u256_to_big_decimal` only.
                        // Also TX history is not used by any GUI and has significant disadvantages.
                        Some(EthTxFeeDetails::new(gas_used, gas_price, fee_coin).unwrap())
                    },
                    None => None,
                };
                let block_number = event.block_number.unwrap();
                let block = match self
                    .web3
                    .eth()
                    .block(BlockId::Number(BlockNumber::Number(block_number)))
                    .await
                {
                    Ok(Some(b)) => b,
                    Ok(None) => {
                        ctx.log.log(
                            "",
                            &[&"tx_history", &self.ticker],
                            &ERRL!("Block {} is None", block_number),
                        );
                        continue;
                    },
                    Err(e) => {
                        ctx.log.log(
                            "",
                            &[&"tx_history", &self.ticker],
                            &ERRL!("Error {} on getting block {} data", e, block_number),
                        );
                        continue;
                    },
                };

                let raw = signed_tx_from_web3_tx(web3_tx).unwrap();
                let details = TransactionDetails {
                    my_balance_change: &received_by_me - &spent_by_me,
                    spent_by_me,
                    received_by_me,
                    total_amount,
                    to: vec![checksum_address(&format!("{:#02x}", to_addr))],
                    from: vec![checksum_address(&format!("{:#02x}", from_addr))],
                    coin: self.ticker.clone(),
                    fee_details: fee_details.map(|d| d.into()),
                    block_height: block_number.as_u64(),
                    tx_hash: format!("{:02x}", BytesJson(raw.hash.as_bytes().to_vec())),
                    tx_hex: BytesJson(rlp::encode(&raw).to_vec()),
                    internal_id: BytesJson(internal_id.to_vec()),
                    timestamp: block.timestamp.into_or_max(),
                    kmd_rewards: None,
                    transaction_type: Default::default(),
                    memo: None,
                };

                existing_history.push(details);

                if let Err(e) = self.save_history_to_file(ctx, existing_history).compat().await {
                    ctx.log.log(
                        "",
                        &[&"tx_history", &self.ticker],
                        &ERRL!("Error {} on 'save_history_to_file', stop the history loop", e),
                    );
                    return;
                }
            }
            if saved_events.earliest_block == 0.into() {
                if success_iteration == 0 {
                    ctx.log.log(
                        "😅",
                        &[&"tx_history", &("coin", self.ticker.clone().as_str())],
                        "history has been loaded successfully",
                    );
                }

                success_iteration += 1;
                *self.history_sync_state.lock().unwrap() = HistorySyncState::Finished;
                Timer::sleep(15.).await;
            } else {
                Timer::sleep(2.).await;
            }
        }
    }
}

#[cfg_attr(test, mockable)]
impl EthCoin {
    fn sign_and_send_transaction(&self, value: U256, action: Action, data: Vec<u8>, gas: U256) -> EthTxFut {
        let ctx = try_tx_fus!(MmArc::from_weak(&self.ctx).ok_or("!ctx"));
        let coin = self.clone();
        let fut = async move {
            match coin.priv_key_policy {
                EthPrivKeyPolicy::Iguana(ref key_pair)
                | EthPrivKeyPolicy::HDWallet {
                    activated_key: ref key_pair,
                    ..
                } => sign_and_send_transaction_with_keypair(ctx, &coin, key_pair, value, action, data, gas).await,
                EthPrivKeyPolicy::Trezor => Err(TransactionErr::Plain(ERRL!("Trezor is not supported for EVM yet!"))),
                #[cfg(target_arch = "wasm32")]
                EthPrivKeyPolicy::Metamask(_) => {
                    sign_and_send_transaction_with_metamask(coin, value, action, data, gas).await
                },
            }
        };
        Box::new(fut.boxed().compat())
    }

    pub fn send_to_address(&self, address: Address, value: U256) -> EthTxFut {
        match &self.coin_type {
            EthCoinType::Eth => self.sign_and_send_transaction(value, Call(address), vec![], U256::from(21000)),
            EthCoinType::Erc20 {
                platform: _,
                token_addr,
            } => {
                let abi = try_tx_fus!(Contract::load(ERC20_ABI.as_bytes()));
                let function = try_tx_fus!(abi.function("transfer"));
                let data = try_tx_fus!(function.encode_input(&[Token::Address(address), Token::Uint(value)]));
                self.sign_and_send_transaction(0.into(), Call(*token_addr), data, U256::from(210_000))
            },
        }
    }

    fn send_hash_time_locked_payment(&self, args: SendPaymentArgs<'_>) -> EthTxFut {
        let receiver_addr = try_tx_fus!(addr_from_raw_pubkey(args.other_pubkey));
        let swap_contract_address = try_tx_fus!(args.swap_contract_address.try_to_address());
        let id = self.etomic_swap_id(try_tx_fus!(args.time_lock.try_into()), args.secret_hash);
        let trade_amount = try_tx_fus!(wei_from_big_decimal(&args.amount, self.decimals));

        let time_lock = U256::from(args.time_lock);
        let gas = U256::from(ETH_GAS);

        let secret_hash = if args.secret_hash.len() == 32 {
            ripemd160(args.secret_hash).to_vec()
        } else {
            args.secret_hash.to_vec()
        };

        match &self.coin_type {
            EthCoinType::Eth => {
                let function_name = get_function_name("ethPayment", args.watcher_reward.is_some());
                let function = try_tx_fus!(SWAP_CONTRACT.function(&function_name));

                let mut value = trade_amount;
                let data = match &args.watcher_reward {
                    Some(reward) => {
                        let reward_amount = try_tx_fus!(wei_from_big_decimal(&reward.amount, self.decimals));
                        if !matches!(reward.reward_target, RewardTarget::None) {
                            value += reward_amount;
                        }

                        try_tx_fus!(function.encode_input(&[
                            Token::FixedBytes(id),
                            Token::Address(receiver_addr),
                            Token::FixedBytes(secret_hash),
                            Token::Uint(time_lock),
                            Token::Uint(U256::from(reward.reward_target as u8)),
                            Token::Bool(reward.send_contract_reward_on_spend),
                            Token::Uint(reward_amount)
                        ]))
                    },
                    None => try_tx_fus!(function.encode_input(&[
                        Token::FixedBytes(id),
                        Token::Address(receiver_addr),
                        Token::FixedBytes(secret_hash),
                        Token::Uint(time_lock),
                    ])),
                };

                self.sign_and_send_transaction(value, Call(swap_contract_address), data, gas)
            },
            EthCoinType::Erc20 {
                platform: _,
                token_addr,
            } => {
                let allowance_fut = self
                    .allowance(swap_contract_address)
                    .map_err(|e| TransactionErr::Plain(ERRL!("{}", e)));

                let function_name = get_function_name("erc20Payment", args.watcher_reward.is_some());
                let function = try_tx_fus!(SWAP_CONTRACT.function(&function_name));

                let mut value = U256::from(0);
                let mut amount = trade_amount;

                let data = match args.watcher_reward {
                    Some(reward) => {
                        let reward_amount = try_tx_fus!(wei_from_big_decimal(&reward.amount, self.decimals));

                        match reward.reward_target {
                            RewardTarget::Contract | RewardTarget::PaymentSender => value += reward_amount,
                            RewardTarget::PaymentSpender => amount += reward_amount,
                            _ => (),
                        };

                        try_tx_fus!(function.encode_input(&[
                            Token::FixedBytes(id),
                            Token::Uint(amount),
                            Token::Address(*token_addr),
                            Token::Address(receiver_addr),
                            Token::FixedBytes(secret_hash),
                            Token::Uint(time_lock),
                            Token::Uint(U256::from(reward.reward_target as u8)),
                            Token::Bool(reward.send_contract_reward_on_spend),
                            Token::Uint(reward_amount),
                        ]))
                    },
                    None => {
                        try_tx_fus!(function.encode_input(&[
                            Token::FixedBytes(id),
                            Token::Uint(trade_amount),
                            Token::Address(*token_addr),
                            Token::Address(receiver_addr),
                            Token::FixedBytes(secret_hash),
                            Token::Uint(time_lock)
                        ]))
                    },
                };

                let wait_for_required_allowance_until = args.wait_for_confirmation_until;

                let arc = self.clone();
                Box::new(allowance_fut.and_then(move |allowed| -> EthTxFut {
                    if allowed < amount {
                        Box::new(
                            arc.approve(swap_contract_address, U256::max_value())
                                .and_then(move |approved| {
                                    // make sure the approve tx is confirmed by making sure that the allowed value has been updated
                                    // this call is cheaper than waiting for confirmation calls
                                    arc.wait_for_required_allowance(
                                        swap_contract_address,
                                        amount,
                                        wait_for_required_allowance_until,
                                    )
                                    .map_err(move |e| {
                                        TransactionErr::Plain(ERRL!(
                                            "Allowed value was not updated in time after sending approve transaction {:02x}: {}",
                                            approved.tx_hash(),
                                            e
                                        ))
                                    })
                                    .and_then(move |_| {
                                        arc.sign_and_send_transaction(
                                            value,
                                            Call(swap_contract_address),
                                            data,
                                            gas,
                                        )
                                    })
                                }),
                        )
                    } else {
                        Box::new(arc.sign_and_send_transaction(
                            value,
                            Call(swap_contract_address),
                            data,
                            gas,
                        ))
                    }
                }))
            },
        }
    }

    fn watcher_spends_hash_time_locked_payment(&self, input: SendMakerPaymentSpendPreimageInput) -> EthTxFut {
        let tx: UnverifiedTransaction = try_tx_fus!(rlp::decode(input.preimage));
        let payment = try_tx_fus!(SignedEthTx::new(tx));

        let function_name = get_function_name("receiverSpend", input.watcher_reward);
        let spend_func = try_tx_fus!(SWAP_CONTRACT.function(&function_name));
        let clone = self.clone();
        let secret_vec = input.secret.to_vec();
        let taker_addr = addr_from_raw_pubkey(input.taker_pub).unwrap();
        let swap_contract_address = match payment.action {
            Call(address) => address,
            Create => {
                return Box::new(futures01::future::err(TransactionErr::Plain(ERRL!(
                    "Invalid payment action: the payment action cannot be create"
                ))))
            },
        };

        let watcher_reward = input.watcher_reward;
        match self.coin_type {
            EthCoinType::Eth => {
                let function_name = get_function_name("ethPayment", watcher_reward);
                let payment_func = try_tx_fus!(SWAP_CONTRACT.function(&function_name));
                let decoded = try_tx_fus!(decode_contract_call(payment_func, &payment.data));
                let swap_id_input = try_tx_fus!(get_function_input_data(&decoded, payment_func, 0));

                let state_f = self.payment_status(swap_contract_address, swap_id_input.clone());
                Box::new(
                    state_f
                        .map_err(TransactionErr::Plain)
                        .and_then(move |state| -> EthTxFut {
                            if state != U256::from(PaymentState::Sent as u8) {
                                return Box::new(futures01::future::err(TransactionErr::Plain(ERRL!(
                                    "Payment {:?} state is not PAYMENT_STATE_SENT, got {}",
                                    payment,
                                    state
                                ))));
                            }

                            let value = payment.value;
                            let reward_target = try_tx_fus!(get_function_input_data(&decoded, payment_func, 4));
                            let sends_contract_reward = try_tx_fus!(get_function_input_data(&decoded, payment_func, 5));
                            let watcher_reward_amount = try_tx_fus!(get_function_input_data(&decoded, payment_func, 6));

                            let data = try_tx_fus!(spend_func.encode_input(&[
                                swap_id_input,
                                Token::Uint(value),
                                Token::FixedBytes(secret_vec.clone()),
                                Token::Address(Address::default()),
                                Token::Address(payment.sender()),
                                Token::Address(taker_addr),
                                reward_target,
                                sends_contract_reward,
                                watcher_reward_amount,
                            ]));

                            clone.sign_and_send_transaction(
                                0.into(),
                                Call(swap_contract_address),
                                data,
                                U256::from(ETH_GAS),
                            )
                        }),
                )
            },
            EthCoinType::Erc20 {
                platform: _,
                token_addr,
            } => {
                let function_name = get_function_name("erc20Payment", watcher_reward);
                let payment_func = try_tx_fus!(SWAP_CONTRACT.function(&function_name));

                let decoded = try_tx_fus!(decode_contract_call(payment_func, &payment.data));
                let swap_id_input = try_tx_fus!(get_function_input_data(&decoded, payment_func, 0));
                let amount_input = try_tx_fus!(get_function_input_data(&decoded, payment_func, 1));

                let reward_target = try_tx_fus!(get_function_input_data(&decoded, payment_func, 6));
                let sends_contract_reward = try_tx_fus!(get_function_input_data(&decoded, payment_func, 7));
                let reward_amount = try_tx_fus!(get_function_input_data(&decoded, payment_func, 8));

                let state_f = self.payment_status(swap_contract_address, swap_id_input.clone());

                Box::new(
                    state_f
                        .map_err(TransactionErr::Plain)
                        .and_then(move |state| -> EthTxFut {
                            if state != U256::from(PaymentState::Sent as u8) {
                                return Box::new(futures01::future::err(TransactionErr::Plain(ERRL!(
                                    "Payment {:?} state is not PAYMENT_STATE_SENT, got {}",
                                    payment,
                                    state
                                ))));
                            }
                            let data = try_tx_fus!(spend_func.encode_input(&[
                                swap_id_input.clone(),
                                amount_input,
                                Token::FixedBytes(secret_vec.clone()),
                                Token::Address(token_addr),
                                Token::Address(payment.sender()),
                                Token::Address(taker_addr),
                                reward_target,
                                sends_contract_reward,
                                reward_amount
                            ]));
                            clone.sign_and_send_transaction(
                                0.into(),
                                Call(swap_contract_address),
                                data,
                                U256::from(ETH_GAS),
                            )
                        }),
                )
            },
        }
    }

    fn watcher_refunds_hash_time_locked_payment(&self, args: RefundPaymentArgs) -> EthTxFut {
        let tx: UnverifiedTransaction = try_tx_fus!(rlp::decode(args.payment_tx));
        let payment = try_tx_fus!(SignedEthTx::new(tx));

        let function_name = get_function_name("senderRefund", true);
        let refund_func = try_tx_fus!(SWAP_CONTRACT.function(&function_name));

        let clone = self.clone();
        let taker_addr = addr_from_raw_pubkey(args.other_pubkey).unwrap();
        let swap_contract_address = match payment.action {
            Call(address) => address,
            Create => {
                return Box::new(futures01::future::err(TransactionErr::Plain(ERRL!(
                    "Invalid payment action: the payment action cannot be create"
                ))))
            },
        };

        match self.coin_type {
            EthCoinType::Eth => {
                let function_name = get_function_name("ethPayment", true);
                let payment_func = try_tx_fus!(SWAP_CONTRACT.function(&function_name));
                let decoded = try_tx_fus!(decode_contract_call(payment_func, &payment.data));
                let swap_id_input = try_tx_fus!(get_function_input_data(&decoded, payment_func, 0));
                let receiver_input = try_tx_fus!(get_function_input_data(&decoded, payment_func, 1));
                let hash_input = try_tx_fus!(get_function_input_data(&decoded, payment_func, 2));

                let state_f = self.payment_status(swap_contract_address, swap_id_input.clone());
                Box::new(
                    state_f
                        .map_err(TransactionErr::Plain)
                        .and_then(move |state| -> EthTxFut {
                            if state != U256::from(PaymentState::Sent as u8) {
                                return Box::new(futures01::future::err(TransactionErr::Plain(ERRL!(
                                    "Payment {:?} state is not PAYMENT_STATE_SENT, got {}",
                                    payment,
                                    state
                                ))));
                            }

                            let value = payment.value;
                            let reward_target = try_tx_fus!(get_function_input_data(&decoded, payment_func, 4));
                            let sends_contract_reward = try_tx_fus!(get_function_input_data(&decoded, payment_func, 5));
                            let reward_amount = try_tx_fus!(get_function_input_data(&decoded, payment_func, 6));

                            let data = try_tx_fus!(refund_func.encode_input(&[
                                swap_id_input.clone(),
                                Token::Uint(value),
                                hash_input.clone(),
                                Token::Address(Address::default()),
                                Token::Address(taker_addr),
                                receiver_input.clone(),
                                reward_target,
                                sends_contract_reward,
                                reward_amount
                            ]));

                            clone.sign_and_send_transaction(
                                0.into(),
                                Call(swap_contract_address),
                                data,
                                U256::from(ETH_GAS),
                            )
                        }),
                )
            },
            EthCoinType::Erc20 {
                platform: _,
                token_addr,
            } => {
                let function_name = get_function_name("erc20Payment", true);
                let payment_func = try_tx_fus!(SWAP_CONTRACT.function(&function_name));

                let decoded = try_tx_fus!(decode_contract_call(payment_func, &payment.data));
                let swap_id_input = try_tx_fus!(get_function_input_data(&decoded, payment_func, 0));
                let amount_input = try_tx_fus!(get_function_input_data(&decoded, payment_func, 1));
                let receiver_input = try_tx_fus!(get_function_input_data(&decoded, payment_func, 3));
                let hash_input = try_tx_fus!(get_function_input_data(&decoded, payment_func, 4));

                let reward_target = try_tx_fus!(get_function_input_data(&decoded, payment_func, 6));
                let sends_contract_reward = try_tx_fus!(get_function_input_data(&decoded, payment_func, 7));
                let reward_amount = try_tx_fus!(get_function_input_data(&decoded, payment_func, 8));

                let state_f = self.payment_status(swap_contract_address, swap_id_input.clone());
                Box::new(
                    state_f
                        .map_err(TransactionErr::Plain)
                        .and_then(move |state| -> EthTxFut {
                            if state != U256::from(PaymentState::Sent as u8) {
                                return Box::new(futures01::future::err(TransactionErr::Plain(ERRL!(
                                    "Payment {:?} state is not PAYMENT_STATE_SENT, got {}",
                                    payment,
                                    state
                                ))));
                            }

                            let data = try_tx_fus!(refund_func.encode_input(&[
                                swap_id_input.clone(),
                                amount_input.clone(),
                                hash_input.clone(),
                                Token::Address(token_addr),
                                Token::Address(taker_addr),
                                receiver_input.clone(),
                                reward_target,
                                sends_contract_reward,
                                reward_amount
                            ]));

                            clone.sign_and_send_transaction(
                                0.into(),
                                Call(swap_contract_address),
                                data,
                                U256::from(ETH_GAS),
                            )
                        }),
                )
            },
        }
    }

    async fn spend_hash_time_locked_payment<'a>(
        &self,
        args: SpendPaymentArgs<'a>,
    ) -> Result<SignedEthTx, TransactionErr> {
        let tx: UnverifiedTransaction = try_tx_s!(rlp::decode(args.other_payment_tx));
        let payment = try_tx_s!(SignedEthTx::new(tx));
        let my_address = try_tx_s!(self.derivation_method.single_addr_or_err().await);
        let swap_contract_address = try_tx_s!(args.swap_contract_address.try_to_address());

        let function_name = get_function_name("receiverSpend", args.watcher_reward);
        let spend_func = try_tx_s!(SWAP_CONTRACT.function(&function_name));

        let secret_vec = args.secret.to_vec();
        let watcher_reward = args.watcher_reward;

        match self.coin_type {
            EthCoinType::Eth => {
                let function_name = get_function_name("ethPayment", watcher_reward);
                let payment_func = try_tx_s!(SWAP_CONTRACT.function(&function_name));
                let decoded = try_tx_s!(decode_contract_call(payment_func, &payment.data));

                let state = try_tx_s!(
                    self.payment_status(swap_contract_address, decoded[0].clone())
                        .compat()
                        .await
                );
                if state != U256::from(PaymentState::Sent as u8) {
                    return Err(TransactionErr::Plain(ERRL!(
                        "Payment {:?} state is not PAYMENT_STATE_SENT, got {}",
                        payment,
                        state
                    )));
                }

                let data = if watcher_reward {
                    try_tx_s!(spend_func.encode_input(&[
                        decoded[0].clone(),
                        Token::Uint(payment.value),
                        Token::FixedBytes(secret_vec),
                        Token::Address(Address::default()),
                        Token::Address(payment.sender()),
                        Token::Address(my_address),
                        decoded[4].clone(),
                        decoded[5].clone(),
                        decoded[6].clone(),
                    ]))
                } else {
                    try_tx_s!(spend_func.encode_input(&[
                        decoded[0].clone(),
                        Token::Uint(payment.value),
                        Token::FixedBytes(secret_vec),
                        Token::Address(Address::default()),
                        Token::Address(payment.sender()),
                    ]))
                };

                self.sign_and_send_transaction(0.into(), Call(swap_contract_address), data, U256::from(ETH_GAS))
                    .compat()
                    .await
            },
            EthCoinType::Erc20 {
                platform: _,
                token_addr,
            } => {
                let function_name = get_function_name("erc20Payment", watcher_reward);
                let payment_func = try_tx_s!(SWAP_CONTRACT.function(&function_name));

                let decoded = try_tx_s!(decode_contract_call(payment_func, &payment.data));
                let state = try_tx_s!(
                    self.payment_status(swap_contract_address, decoded[0].clone())
                        .compat()
                        .await
                );
                if state != U256::from(PaymentState::Sent as u8) {
                    return Err(TransactionErr::Plain(ERRL!(
                        "Payment {:?} state is not PAYMENT_STATE_SENT, got {}",
                        payment,
                        state
                    )));
                }

                let data = if watcher_reward {
                    try_tx_s!(spend_func.encode_input(&[
                        decoded[0].clone(),
                        decoded[1].clone(),
                        Token::FixedBytes(secret_vec),
                        Token::Address(token_addr),
                        Token::Address(payment.sender()),
                        Token::Address(my_address),
                        decoded[6].clone(),
                        decoded[7].clone(),
                        decoded[8].clone(),
                    ]))
                } else {
                    try_tx_s!(spend_func.encode_input(&[
                        decoded[0].clone(),
                        decoded[1].clone(),
                        Token::FixedBytes(secret_vec),
                        Token::Address(token_addr),
                        Token::Address(payment.sender()),
                    ]))
                };

                self.sign_and_send_transaction(0.into(), Call(swap_contract_address), data, U256::from(ETH_GAS))
                    .compat()
                    .await
            },
        }
    }

    async fn refund_hash_time_locked_payment<'a>(
        &self,
        args: RefundPaymentArgs<'a>,
    ) -> Result<SignedEthTx, TransactionErr> {
        let tx: UnverifiedTransaction = try_tx_s!(rlp::decode(args.payment_tx));
        let payment = try_tx_s!(SignedEthTx::new(tx));
        let my_address = try_tx_s!(self.derivation_method.single_addr_or_err().await);
        let swap_contract_address = try_tx_s!(args.swap_contract_address.try_to_address());

        let function_name = get_function_name("senderRefund", args.watcher_reward);
        let refund_func = try_tx_s!(SWAP_CONTRACT.function(&function_name));
        let watcher_reward = args.watcher_reward;

        match self.coin_type {
            EthCoinType::Eth => {
                let function_name = get_function_name("ethPayment", watcher_reward);
                let payment_func = try_tx_s!(SWAP_CONTRACT.function(&function_name));

                let decoded = try_tx_s!(decode_contract_call(payment_func, &payment.data));

                let state = try_tx_s!(
                    self.payment_status(swap_contract_address, decoded[0].clone())
                        .compat()
                        .await
                );
                if state != U256::from(PaymentState::Sent as u8) {
                    return Err(TransactionErr::Plain(ERRL!(
                        "Payment {:?} state is not PAYMENT_STATE_SENT, got {}",
                        payment,
                        state
                    )));
                }

                let value = payment.value;
                let data = if watcher_reward {
                    try_tx_s!(refund_func.encode_input(&[
                        decoded[0].clone(),
                        Token::Uint(value),
                        decoded[2].clone(),
                        Token::Address(Address::default()),
                        Token::Address(my_address),
                        decoded[1].clone(),
                        decoded[4].clone(),
                        decoded[5].clone(),
                        decoded[6].clone(),
                    ]))
                } else {
                    try_tx_s!(refund_func.encode_input(&[
                        decoded[0].clone(),
                        Token::Uint(value),
                        decoded[2].clone(),
                        Token::Address(Address::default()),
                        decoded[1].clone(),
                    ]))
                };

                self.sign_and_send_transaction(0.into(), Call(swap_contract_address), data, U256::from(ETH_GAS))
                    .compat()
                    .await
            },
            EthCoinType::Erc20 {
                platform: _,
                token_addr,
            } => {
                let function_name = get_function_name("erc20Payment", watcher_reward);
                let payment_func = try_tx_s!(SWAP_CONTRACT.function(&function_name));

                let decoded = try_tx_s!(decode_contract_call(payment_func, &payment.data));
                let state = try_tx_s!(
                    self.payment_status(swap_contract_address, decoded[0].clone())
                        .compat()
                        .await
                );
                if state != U256::from(PaymentState::Sent as u8) {
                    return Err(TransactionErr::Plain(ERRL!(
                        "Payment {:?} state is not PAYMENT_STATE_SENT, got {}",
                        payment,
                        state
                    )));
                }

                let data = if watcher_reward {
                    try_tx_s!(refund_func.encode_input(&[
                        decoded[0].clone(),
                        decoded[1].clone(),
                        decoded[4].clone(),
                        Token::Address(token_addr),
                        Token::Address(my_address),
                        decoded[3].clone(),
                        decoded[6].clone(),
                        decoded[7].clone(),
                        decoded[8].clone(),
                    ]))
                } else {
                    try_tx_s!(refund_func.encode_input(&[
                        decoded[0].clone(),
                        decoded[1].clone(),
                        decoded[4].clone(),
                        Token::Address(token_addr),
                        decoded[3].clone(),
                    ]))
                };

                self.sign_and_send_transaction(0.into(), Call(swap_contract_address), data, U256::from(ETH_GAS))
                    .compat()
                    .await
            },
        }
    }

    fn address_balance(&self, address: Address) -> BalanceFut<U256> {
        let coin = self.clone();
        let fut = async move {
            match coin.coin_type {
                EthCoinType::Eth => Ok(coin.web3.eth().balance(address, Some(BlockNumber::Latest)).await?),
                EthCoinType::Erc20 { ref token_addr, .. } => {
                    let function = ERC20_CONTRACT.function("balanceOf")?;
                    let data = function.encode_input(&[Token::Address(address)])?;

                    let res = coin.call_request(address, *token_addr, None, Some(data.into())).await?;
                    let decoded = function.decode_output(&res.0)?;
                    match decoded[0] {
                        Token::Uint(number) => Ok(number),
                        _ => {
                            let error = format!("Expected U256 as balanceOf result but got {:?}", decoded);
                            MmError::err(BalanceError::InvalidResponse(error))
                        },
                    }
                },
            }
        };
        Box::new(fut.boxed().compat())
    }

    fn my_balance(&self) -> BalanceFut<U256> {
        let coin = self.clone();
        let fut = async move {
            let my_address = coin.derivation_method.single_addr_or_err().await?;
            coin.address_balance(my_address).compat().await
        };
        Box::new(fut.boxed().compat())
    }

    pub async fn get_tokens_balance_list(&self) -> Result<HashMap<String, CoinBalance>, MmError<BalanceError>> {
        let coin = || self;
        let mut requests = Vec::new();
        for (token_ticker, info) in self.get_erc_tokens_infos() {
            let fut = async move {
                let balance_as_u256 = coin().get_token_balance_by_address(info.token_address).await?;
                let balance_as_big_decimal = u256_to_big_decimal(balance_as_u256, info.decimals)?;
                let balance = CoinBalance::new(balance_as_big_decimal);
                Ok((token_ticker, balance))
            };
            requests.push(fut);
        }

        try_join_all(requests).await.map(|res| res.into_iter().collect())
    }

    async fn get_token_balance_by_address(&self, token_address: Address) -> Result<U256, MmError<BalanceError>> {
        let coin = self.clone();
        let function = ERC20_CONTRACT.function("balanceOf")?;
        // Todo: we might pass address instead (sender_address or my_address)
        let my_address = self.derivation_method.single_addr_or_err().await?;
        let data = function.encode_input(&[Token::Address(my_address)])?;
        let res = coin
            .call_request(my_address, token_address, None, Some(data.into()))
            .await?;
        let decoded = function.decode_output(&res.0)?;

        match decoded[0] {
            Token::Uint(number) => Ok(number),
            _ => {
                let error = format!("Expected U256 as balanceOf result but got {:?}", decoded);
                MmError::err(BalanceError::InvalidResponse(error))
            },
        }
    }

    fn estimate_gas(&self, req: CallRequest) -> Box<dyn Future<Item = U256, Error = web3::Error> + Send> {
        // always using None block number as old Geth version accept only single argument in this RPC
        Box::new(self.web3.eth().estimate_gas(req, None).compat())
    }

    /// Estimates how much gas is necessary to allow the contract call to complete.
    /// `contract_addr` can be a ERC20 token address or any other contract address.
    ///
    /// # Important
    ///
    /// Don't use this method to estimate gas for a withdrawal of `ETH` coin.
    /// For more details, see `withdraw_impl`.
    ///
    /// Also, note that the contract call has to be initiated by my wallet address,
    /// because [`CallRequest::from`] is set to [`EthCoinImpl::my_address`].
    fn estimate_gas_for_contract_call(&self, contract_addr: Address, call_data: Bytes) -> Web3RpcFut<U256> {
        let coin = self.clone();
        let fut = async move {
            let my_address = coin.derivation_method.single_addr_or_err().await?;
            let gas_price = coin.get_gas_price().compat().await?;
            let eth_value = U256::zero();
            let estimate_gas_req = CallRequest {
                value: Some(eth_value),
                data: Some(call_data),
                from: Some(my_address),
                to: Some(contract_addr),
                gas: None,
                // gas price must be supplied because some smart contracts base their
                // logic on gas price, e.g. TUSD: https://github.com/KomodoPlatform/atomicDEX-API/issues/643
                gas_price: Some(gas_price),
                ..CallRequest::default()
            };
            coin.estimate_gas(estimate_gas_req)
                .compat()
                .await
                .map_to_mm(Web3RpcError::from)
        };
        Box::new(fut.boxed().compat())
    }

    fn eth_balance(&self) -> BalanceFut<U256> {
        let coin = self.clone();
        let fut = async move {
            let my_address = coin.derivation_method.single_addr_or_err().await?;
            coin.web3
                .eth()
                .balance(my_address, Some(BlockNumber::Latest))
                .await
                .map_to_mm(BalanceError::from)
        };
        Box::new(fut.boxed().compat())
    }

    async fn call_request(
        &self,
        from: Address,
        to: Address,
        value: Option<U256>,
        data: Option<Bytes>,
    ) -> Result<Bytes, web3::Error> {
        let request = CallRequest {
            from: Some(from),
            to: Some(to),
            gas: None,
            gas_price: None,
            value,
            data,
            ..CallRequest::default()
        };

        self.web3
            .eth()
            .call(request, Some(BlockId::Number(BlockNumber::Latest)))
            .await
    }

    fn allowance(&self, spender: Address) -> Web3RpcFut<U256> {
        let coin = self.clone();
        let fut = async move {
            match coin.coin_type {
                EthCoinType::Eth => MmError::err(Web3RpcError::Internal(
                    "'allowance' must not be called for ETH coin".to_owned(),
                )),
                EthCoinType::Erc20 { ref token_addr, .. } => {
                    let function = ERC20_CONTRACT.function("allowance")?;
                    let my_address = coin.derivation_method.single_addr_or_err().await?;
                    let data = function.encode_input(&[Token::Address(my_address), Token::Address(spender)])?;

                    let res = coin
                        .call_request(my_address, *token_addr, None, Some(data.into()))
                        .await?;
                    let decoded = function.decode_output(&res.0)?;

                    match decoded[0] {
                        Token::Uint(number) => Ok(number),
                        _ => {
                            let error = format!("Expected U256 as allowance result but got {:?}", decoded);
                            MmError::err(Web3RpcError::InvalidResponse(error))
                        },
                    }
                },
            }
        };
        Box::new(fut.boxed().compat())
    }

    fn wait_for_required_allowance(
        &self,
        spender: Address,
        required_allowance: U256,
        wait_until: u64,
    ) -> Web3RpcFut<()> {
        const CHECK_ALLOWANCE_EVERY: f64 = 5.;

        let selfi = self.clone();
        let fut = async move {
            loop {
                if now_sec() > wait_until {
                    return MmError::err(Web3RpcError::Timeout(ERRL!(
                        "Waited too long until {} for allowance to be updated to at least {}",
                        wait_until,
                        required_allowance
                    )));
                }

                match selfi.allowance(spender).compat().await {
                    Ok(allowed) if allowed >= required_allowance => return Ok(()),
                    Ok(_allowed) => (),
                    Err(e) => match e.get_inner() {
                        Web3RpcError::Transport(e) => error!("Error {} on trying to get the allowed amount!", e),
                        _ => return Err(e),
                    },
                }

                Timer::sleep(CHECK_ALLOWANCE_EVERY).await;
            }
        };
        Box::new(fut.boxed().compat())
    }

    fn approve(&self, spender: Address, amount: U256) -> EthTxFut {
        let coin = self.clone();
        let fut = async move {
            let token_addr = match coin.coin_type {
                EthCoinType::Eth => return TX_PLAIN_ERR!("'approve' is expected to be call for ERC20 coins only"),
                EthCoinType::Erc20 { token_addr, .. } => token_addr,
            };
            let function = try_tx_s!(ERC20_CONTRACT.function("approve"));
            let data = try_tx_s!(function.encode_input(&[Token::Address(spender), Token::Uint(amount)]));

            let gas_limit = try_tx_s!(
                coin.estimate_gas_for_contract_call(token_addr, Bytes::from(data.clone()))
                    .compat()
                    .await
            );

            coin.sign_and_send_transaction(0.into(), Call(token_addr), data, gas_limit)
                .compat()
                .await
        };
        Box::new(fut.boxed().compat())
    }

    /// Gets `PaymentSent` events from etomic swap smart contract since `from_block`
    fn payment_sent_events(
        &self,
        swap_contract_address: Address,
        from_block: u64,
        to_block: u64,
    ) -> Box<dyn Future<Item = Vec<Log>, Error = String> + Send> {
        let contract_event = try_fus!(SWAP_CONTRACT.event("PaymentSent"));
        let filter = FilterBuilder::default()
            .topics(Some(vec![contract_event.signature()]), None, None, None)
            .from_block(BlockNumber::Number(from_block.into()))
            .to_block(BlockNumber::Number(to_block.into()))
            .address(vec![swap_contract_address])
            .build();

        Box::new(self.web3.eth().logs(filter).compat().map_err(|e| ERRL!("{}", e)))
    }

    /// Gets `ReceiverSpent` events from etomic swap smart contract since `from_block`
    fn spend_events(
        &self,
        swap_contract_address: Address,
        from_block: u64,
        to_block: u64,
    ) -> Box<dyn Future<Item = Vec<Log>, Error = String> + Send> {
        let contract_event = try_fus!(SWAP_CONTRACT.event("ReceiverSpent"));
        let filter = FilterBuilder::default()
            .topics(Some(vec![contract_event.signature()]), None, None, None)
            .from_block(BlockNumber::Number(from_block.into()))
            .to_block(BlockNumber::Number(to_block.into()))
            .address(vec![swap_contract_address])
            .build();

        Box::new(self.web3.eth().logs(filter).compat().map_err(|e| ERRL!("{}", e)))
    }

    fn validate_payment(&self, input: ValidatePaymentInput) -> ValidatePaymentFut<()> {
        let expected_swap_contract_address = try_f!(input
            .swap_contract_address
            .try_to_address()
            .map_to_mm(ValidatePaymentError::InvalidParameter));

        let unsigned: UnverifiedTransaction = try_f!(rlp::decode(&input.payment_tx));
        let tx =
            try_f!(SignedEthTx::new(unsigned)
                .map_to_mm(|err| ValidatePaymentError::TxDeserializationError(err.to_string())));
        let sender = try_f!(addr_from_raw_pubkey(&input.other_pub).map_to_mm(ValidatePaymentError::InvalidParameter));
        let time_lock = try_f!(input
            .time_lock
            .try_into()
            .map_to_mm(ValidatePaymentError::TimelockOverflow));

        let selfi = self.clone();
        let swap_id = selfi.etomic_swap_id(time_lock, &input.secret_hash);
        let decimals = self.decimals;
        let secret_hash = if input.secret_hash.len() == 32 {
            ripemd160(&input.secret_hash).to_vec()
        } else {
            input.secret_hash.to_vec()
        };
        let trade_amount = try_f!(wei_from_big_decimal(&(input.amount), decimals));
        let fut = async move {
            let status = selfi
                .payment_status(expected_swap_contract_address, Token::FixedBytes(swap_id.clone()))
                .compat()
                .await
                .map_to_mm(ValidatePaymentError::Transport)?;
            if status != U256::from(PaymentState::Sent as u8) {
                return MmError::err(ValidatePaymentError::UnexpectedPaymentState(format!(
                    "Payment state is not PAYMENT_STATE_SENT, got {}",
                    status
                )));
            }

            let tx_from_rpc = selfi.web3.eth().transaction(TransactionId::Hash(tx.hash)).await?;
            let tx_from_rpc = tx_from_rpc.as_ref().ok_or_else(|| {
                ValidatePaymentError::TxDoesNotExist(format!("Didn't find provided tx {:?} on ETH node", tx.hash))
            })?;

            if tx_from_rpc.from != Some(sender) {
                return MmError::err(ValidatePaymentError::WrongPaymentTx(format!(
                    "Payment tx {:?} was sent from wrong address, expected {:?}",
                    tx_from_rpc, sender
                )));
            }

            let my_address = selfi.derivation_method.single_addr_or_err().await?;
            match &selfi.coin_type {
                EthCoinType::Eth => {
                    let mut expected_value = trade_amount;

                    if tx_from_rpc.to != Some(expected_swap_contract_address) {
                        return MmError::err(ValidatePaymentError::WrongPaymentTx(format!(
                            "Payment tx {:?} was sent to wrong address, expected {:?}",
                            tx_from_rpc, expected_swap_contract_address,
                        )));
                    }

                    let function_name = get_function_name("ethPayment", input.watcher_reward.is_some());
                    let function = SWAP_CONTRACT
                        .function(&function_name)
                        .map_to_mm(|err| ValidatePaymentError::InternalError(err.to_string()))?;

                    let decoded = decode_contract_call(function, &tx_from_rpc.input.0)
                        .map_to_mm(|err| ValidatePaymentError::TxDeserializationError(err.to_string()))?;

                    if decoded[0] != Token::FixedBytes(swap_id.clone()) {
                        return MmError::err(ValidatePaymentError::WrongPaymentTx(format!(
                            "Invalid 'swap_id' {:?}, expected {:?}",
                            decoded, swap_id
                        )));
                    }

                    if decoded[1] != Token::Address(my_address) {
                        return MmError::err(ValidatePaymentError::WrongPaymentTx(format!(
                            "Payment tx receiver arg {:?} is invalid, expected {:?}",
                            decoded[1],
                            Token::Address(my_address)
                        )));
                    }

                    if decoded[2] != Token::FixedBytes(secret_hash.to_vec()) {
                        return MmError::err(ValidatePaymentError::WrongPaymentTx(format!(
                            "Payment tx secret_hash arg {:?} is invalid, expected {:?}",
                            decoded[2],
                            Token::FixedBytes(secret_hash.to_vec()),
                        )));
                    }

                    if decoded[3] != Token::Uint(U256::from(input.time_lock)) {
                        return MmError::err(ValidatePaymentError::WrongPaymentTx(format!(
                            "Payment tx time_lock arg {:?} is invalid, expected {:?}",
                            decoded[3],
                            Token::Uint(U256::from(input.time_lock)),
                        )));
                    }

                    if let Some(watcher_reward) = input.watcher_reward {
                        if decoded[4] != Token::Uint(U256::from(watcher_reward.reward_target as u8)) {
                            return MmError::err(ValidatePaymentError::WrongPaymentTx(format!(
                                "Payment tx reward target arg {:?} is invalid, expected {:?}",
                                decoded[4], watcher_reward.reward_target as u8
                            )));
                        }

                        if decoded[5] != Token::Bool(watcher_reward.send_contract_reward_on_spend) {
                            return MmError::err(ValidatePaymentError::WrongPaymentTx(format!(
                                "Payment tx sends_contract_reward_on_spend arg {:?} is invalid, expected {:?}",
                                decoded[5], watcher_reward.send_contract_reward_on_spend
                            )));
                        }

                        let expected_reward_amount = wei_from_big_decimal(&watcher_reward.amount, decimals)?;
                        let actual_reward_amount = decoded[6].clone().into_uint().ok_or_else(|| {
                            ValidatePaymentError::WrongPaymentTx("Invalid type for watcher reward argument".to_string())
                        })?;

                        validate_watcher_reward(
                            expected_reward_amount.as_u64(),
                            actual_reward_amount.as_u64(),
                            watcher_reward.is_exact_amount,
                        )?;

                        match watcher_reward.reward_target {
                            RewardTarget::None | RewardTarget::PaymentReceiver => (),
                            RewardTarget::PaymentSender | RewardTarget::PaymentSpender | RewardTarget::Contract => {
                                expected_value += actual_reward_amount
                            },
                        };
                    }

                    if tx_from_rpc.value != expected_value {
                        return MmError::err(ValidatePaymentError::WrongPaymentTx(format!(
                            "Payment tx value arg {:?} is invalid, expected {:?}",
                            tx_from_rpc.value, trade_amount
                        )));
                    }
                },
                EthCoinType::Erc20 {
                    platform: _,
                    token_addr,
                } => {
                    let mut expected_value = U256::from(0);
                    let mut expected_amount = trade_amount;

                    if tx_from_rpc.to != Some(expected_swap_contract_address) {
                        return MmError::err(ValidatePaymentError::WrongPaymentTx(format!(
                            "Payment tx {:?} was sent to wrong address, expected {:?}",
                            tx_from_rpc, expected_swap_contract_address,
                        )));
                    }
                    let function_name = get_function_name("erc20Payment", input.watcher_reward.is_some());
                    let function = SWAP_CONTRACT
                        .function(&function_name)
                        .map_to_mm(|err| ValidatePaymentError::InternalError(err.to_string()))?;
                    let decoded = decode_contract_call(function, &tx_from_rpc.input.0)
                        .map_to_mm(|err| ValidatePaymentError::TxDeserializationError(err.to_string()))?;

                    if decoded[0] != Token::FixedBytes(swap_id.clone()) {
                        return MmError::err(ValidatePaymentError::WrongPaymentTx(format!(
                            "Invalid 'swap_id' {:?}, expected {:?}",
                            decoded, swap_id
                        )));
                    }

                    if decoded[2] != Token::Address(*token_addr) {
                        return MmError::err(ValidatePaymentError::WrongPaymentTx(format!(
                            "Payment tx token_addr arg {:?} is invalid, expected {:?}",
                            decoded[2],
                            Token::Address(*token_addr)
                        )));
                    }

                    if decoded[3] != Token::Address(my_address) {
                        return MmError::err(ValidatePaymentError::WrongPaymentTx(format!(
                            "Payment tx receiver arg {:?} is invalid, expected {:?}",
                            decoded[3],
                            Token::Address(my_address),
                        )));
                    }

                    if decoded[4] != Token::FixedBytes(secret_hash.to_vec()) {
                        return MmError::err(ValidatePaymentError::WrongPaymentTx(format!(
                            "Payment tx secret_hash arg {:?} is invalid, expected {:?}",
                            decoded[4],
                            Token::FixedBytes(secret_hash.to_vec()),
                        )));
                    }

                    if decoded[5] != Token::Uint(U256::from(input.time_lock)) {
                        return MmError::err(ValidatePaymentError::WrongPaymentTx(format!(
                            "Payment tx time_lock arg {:?} is invalid, expected {:?}",
                            decoded[5],
                            Token::Uint(U256::from(input.time_lock)),
                        )));
                    }

                    if let Some(watcher_reward) = input.watcher_reward {
                        if decoded[6] != Token::Uint(U256::from(watcher_reward.reward_target as u8)) {
                            return MmError::err(ValidatePaymentError::WrongPaymentTx(format!(
                                "Payment tx reward target arg {:?} is invalid, expected {:?}",
                                decoded[4], watcher_reward.reward_target as u8
                            )));
                        }

                        if decoded[7] != Token::Bool(watcher_reward.send_contract_reward_on_spend) {
                            return MmError::err(ValidatePaymentError::WrongPaymentTx(format!(
                                "Payment tx sends_contract_reward_on_spend arg {:?} is invalid, expected {:?}",
                                decoded[5], watcher_reward.send_contract_reward_on_spend
                            )));
                        }

                        let expected_reward_amount = wei_from_big_decimal(&watcher_reward.amount, decimals)?;
                        let actual_reward_amount = get_function_input_data(&decoded, function, 8)
                            .map_to_mm(ValidatePaymentError::TxDeserializationError)?
                            .into_uint()
                            .ok_or_else(|| {
                                ValidatePaymentError::WrongPaymentTx(
                                    "Invalid type for watcher reward argument".to_string(),
                                )
                            })?;

                        validate_watcher_reward(
                            expected_reward_amount.as_u64(),
                            actual_reward_amount.as_u64(),
                            watcher_reward.is_exact_amount,
                        )?;

                        match watcher_reward.reward_target {
                            RewardTarget::PaymentSender | RewardTarget::Contract => {
                                expected_value += actual_reward_amount
                            },
                            RewardTarget::PaymentSpender => expected_amount += actual_reward_amount,
                            _ => (),
                        };

                        if decoded[1] != Token::Uint(expected_amount) {
                            return MmError::err(ValidatePaymentError::WrongPaymentTx(format!(
                                "Payment tx amount arg {:?} is invalid, expected {:?}",
                                decoded[1], expected_amount,
                            )));
                        }
                    }

                    if tx_from_rpc.value != expected_value {
                        return MmError::err(ValidatePaymentError::WrongPaymentTx(format!(
                            "Payment tx value arg {:?} is invalid, expected {:?}",
                            tx_from_rpc.value, trade_amount
                        )));
                    }
                },
            }

            Ok(())
        };
        Box::new(fut.boxed().compat())
    }

    fn payment_status(
        &self,
        swap_contract_address: H160,
        token: Token,
    ) -> Box<dyn Future<Item = U256, Error = String> + Send + 'static> {
        let function = try_fus!(SWAP_CONTRACT.function("payments"));

        let data = try_fus!(function.encode_input(&[token]));

        let coin = self.clone();
        let fut = async move {
            let my_address = coin
                .derivation_method
                .single_addr_or_err()
                .await
                .map_err(|e| ERRL!("{}", e))?;
            coin.call_request(my_address, swap_contract_address, None, Some(data.into()))
                .await
                .map_err(|e| ERRL!("{}", e))
        };

        Box::new(fut.boxed().compat().and_then(move |bytes| {
            let decoded_tokens = try_s!(function.decode_output(&bytes.0));
            let state = decoded_tokens
                .get(2)
                .ok_or_else(|| ERRL!("Payment status must contain 'state' as the 2nd token"))?;
            match state {
                Token::Uint(state) => Ok(*state),
                _ => ERR!("Payment status must be uint, got {:?}", state),
            }
        }))
    }

    async fn search_for_swap_tx_spend(
        &self,
        tx: &[u8],
        swap_contract_address: Address,
        _secret_hash: &[u8],
        search_from_block: u64,
        watcher_reward: bool,
    ) -> Result<Option<FoundSwapTxSpend>, String> {
        let unverified: UnverifiedTransaction = try_s!(rlp::decode(tx));
        let tx = try_s!(SignedEthTx::new(unverified));

        let func_name = match self.coin_type {
            EthCoinType::Eth => get_function_name("ethPayment", watcher_reward),
            EthCoinType::Erc20 { .. } => get_function_name("erc20Payment", watcher_reward),
        };

        let payment_func = try_s!(SWAP_CONTRACT.function(&func_name));
        let decoded = try_s!(decode_contract_call(payment_func, &tx.data));
        let id = match decoded.first() {
            Some(Token::FixedBytes(bytes)) => bytes.clone(),
            invalid_token => return ERR!("Expected Token::FixedBytes, got {:?}", invalid_token),
        };

        let mut current_block = try_s!(self.current_block().compat().await);
        if current_block < search_from_block {
            current_block = search_from_block;
        }

        let mut from_block = search_from_block;

        loop {
            let to_block = current_block.min(from_block + self.logs_block_range);

            let spend_events = try_s!(
                self.spend_events(swap_contract_address, from_block, to_block)
                    .compat()
                    .await
            );
            let found = spend_events.iter().find(|event| &event.data.0[..32] == id.as_slice());

            if let Some(event) = found {
                match event.transaction_hash {
                    Some(tx_hash) => {
                        let transaction = match try_s!(self.web3.eth().transaction(TransactionId::Hash(tx_hash)).await)
                        {
                            Some(t) => t,
                            None => {
                                return ERR!("Found ReceiverSpent event, but transaction {:02x} is missing", tx_hash)
                            },
                        };

                        return Ok(Some(FoundSwapTxSpend::Spent(TransactionEnum::from(try_s!(
                            signed_tx_from_web3_tx(transaction)
                        )))));
                    },
                    None => return ERR!("Found ReceiverSpent event, but it doesn't have tx_hash"),
                }
            }

            let refund_events = try_s!(
                self.refund_events(swap_contract_address, from_block, to_block)
                    .compat()
                    .await
            );
            let found = refund_events.iter().find(|event| &event.data.0[..32] == id.as_slice());

            if let Some(event) = found {
                match event.transaction_hash {
                    Some(tx_hash) => {
                        let transaction = match try_s!(self.web3.eth().transaction(TransactionId::Hash(tx_hash)).await)
                        {
                            Some(t) => t,
                            None => {
                                return ERR!("Found SenderRefunded event, but transaction {:02x} is missing", tx_hash)
                            },
                        };

                        return Ok(Some(FoundSwapTxSpend::Refunded(TransactionEnum::from(try_s!(
                            signed_tx_from_web3_tx(transaction)
                        )))));
                    },
                    None => return ERR!("Found SenderRefunded event, but it doesn't have tx_hash"),
                }
            }

            if to_block >= current_block {
                break;
            }
            from_block = to_block;
        }

        Ok(None)
    }

    pub async fn get_watcher_reward_amount(&self, wait_until: u64) -> Result<BigDecimal, MmError<WatcherRewardError>> {
        let gas_price = repeatable!(async { self.get_gas_price().compat().await.retry_on_err() })
            .until_s(wait_until)
            .repeat_every_secs(10.)
            .await
            .map_err(|_| WatcherRewardError::RPCError("Error getting the gas price".to_string()))?;

        let gas_cost_wei = U256::from(REWARD_GAS_AMOUNT) * gas_price;
        let gas_cost_eth =
            u256_to_big_decimal(gas_cost_wei, 18).map_err(|e| WatcherRewardError::InternalError(e.to_string()))?;
        Ok(gas_cost_eth)
    }

    /// Get gas price
    pub fn get_gas_price(&self) -> Web3RpcFut<U256> {
        let coin = self.clone();
        let fut = async move {
            // TODO refactor to error_log_passthrough once simple maker bot is merged
            let gas_station_price = match &coin.gas_station_url {
                Some(url) => {
                    match GasStationData::get_gas_price(url, coin.gas_station_decimals, coin.gas_station_policy.clone())
                        .compat()
                        .await
                    {
                        Ok(from_station) => Some(increase_by_percent_one_gwei(from_station, GAS_PRICE_PERCENT)),
                        Err(e) => {
                            error!("Error {} on request to gas station url {}", e, url);
                            None
                        },
                    }
                },
                None => None,
            };

            let eth_gas_price = match coin.web3.eth().gas_price().await {
                Ok(eth_gas) => Some(eth_gas),
                Err(e) => {
                    error!("Error {} on eth_gasPrice request", e);
                    None
                },
            };

            let fee_history_namespace: EthFeeHistoryNamespace<_> = coin.web3.api();
            let eth_fee_history_price = match fee_history_namespace
                .eth_fee_history(U256::from(1u64), BlockNumber::Latest, &[])
                .await
            {
                Ok(res) => res
                    .base_fee_per_gas
                    .first()
                    .map(|val| increase_by_percent_one_gwei(*val, BASE_BLOCK_FEE_DIFF_PCT)),
                Err(e) => {
                    debug!("Error {} on eth_feeHistory request", e);
                    None
                },
            };

            // on editions < 2021 the compiler will resolve array.into_iter() as (&array).into_iter()
            // https://doc.rust-lang.org/edition-guide/rust-2021/IntoIterator-for-arrays.html#details
            IntoIterator::into_iter([gas_station_price, eth_gas_price, eth_fee_history_price])
                .flatten()
                .max()
                .or_mm_err(|| Web3RpcError::Internal("All requests failed".into()))
        };
        Box::new(fut.boxed().compat())
    }

    /// Checks every second till at least one ETH node recognizes that nonce is increased.
    /// Parity has reliable "nextNonce" method that always returns correct nonce for address.
    /// But we can't expect that all nodes will always be Parity.
    /// Some of ETH forks use Geth only so they don't have Parity nodes at all.
    ///
    /// Please note that we just keep looping in case of a transport error hoping it will go away.
    ///
    /// # Warning
    ///
    /// The function is endless, we just keep looping in case of a transport error hoping it will go away.
    async fn wait_for_addr_nonce_increase(&self, addr: Address, prev_nonce: U256) {
        repeatable!(async {
            match get_addr_nonce(addr, self.web3_instances.clone()).compat().await {
                Ok((new_nonce, _)) if new_nonce > prev_nonce => Ready(()),
                Ok((_nonce, _)) => Retry(()),
                Err(e) => {
                    error!("Error getting {} {} nonce: {}", self.ticker(), addr, e);
                    Retry(())
                },
            }
        })
        .until_ready()
        .repeat_every_secs(1.)
        .await
        .ok();
    }

    /// Returns `None` if the transaction hasn't appeared on the RPC nodes at the specified time.
    #[cfg(target_arch = "wasm32")]
    async fn wait_for_tx_appears_on_rpc(
        &self,
        tx_hash: H256,
        wait_rpc_timeout_ms: u64,
        check_every: f64,
    ) -> Web3RpcResult<Option<SignedEthTx>> {
        let wait_until = wait_until_ms(wait_rpc_timeout_ms);
        while now_ms() < wait_until {
            let maybe_tx = self.web3.eth().transaction(TransactionId::Hash(tx_hash)).await?;
            if let Some(tx) = maybe_tx {
                let signed_tx = signed_tx_from_web3_tx(tx).map_to_mm(Web3RpcError::InvalidResponse)?;
                return Ok(Some(signed_tx));
            }

            Timer::sleep(check_every).await;
        }

        let timeout_s = wait_rpc_timeout_ms / 1000;
        warn!(
            "Couldn't fetch the '{tx_hash:02x}' transaction hex as it hasn't appeared on the RPC node in {timeout_s}s"
        );
        Ok(None)
    }

    fn transaction_confirmed_at(&self, payment_hash: H256, wait_until: u64, check_every: f64) -> Web3RpcFut<U64> {
        let selfi = self.clone();
        let fut = async move {
            loop {
                if now_sec() > wait_until {
                    return MmError::err(Web3RpcError::Timeout(ERRL!(
                        "Waited too long until {} for payment tx: {:02x}, for coin:{}, to be confirmed!",
                        wait_until,
                        payment_hash,
                        selfi.ticker()
                    )));
                }

                let web3_receipt = match selfi.web3.eth().transaction_receipt(payment_hash).await {
                    Ok(r) => r,
                    Err(e) => {
                        error!(
                            "Error {:?} getting the {} transaction {:?}, retrying in 15 seconds",
                            e,
                            selfi.ticker(),
                            payment_hash
                        );
                        Timer::sleep(check_every).await;
                        continue;
                    },
                };

                if let Some(receipt) = web3_receipt {
                    if receipt.status != Some(1.into()) {
                        return MmError::err(Web3RpcError::Internal(ERRL!(
                            "Tx receipt {:?} status of {} tx {:?} is failed",
                            receipt,
                            selfi.ticker(),
                            payment_hash
                        )));
                    }

                    if let Some(confirmed_at) = receipt.block_number {
                        break Ok(confirmed_at);
                    }
                }

                Timer::sleep(check_every).await;
            }
        };
        Box::new(fut.boxed().compat())
    }

    fn wait_for_block(&self, block_number: U64, wait_until: u64, check_every: f64) -> Web3RpcFut<()> {
        let selfi = self.clone();
        let fut = async move {
            loop {
                if now_sec() > wait_until {
                    return MmError::err(Web3RpcError::Timeout(ERRL!(
                        "Waited too long until {} for block number: {:02x} to appear on-chain, for coin:{}",
                        wait_until,
                        block_number,
                        selfi.ticker()
                    )));
                }

                match selfi.web3.eth().block_number().await {
                    Ok(current_block) => {
                        if current_block >= block_number {
                            break Ok(());
                        }
                    },
                    Err(e) => {
                        error!(
                            "Error {:?} getting the {} block number retrying in 15 seconds",
                            e,
                            selfi.ticker()
                        );
                    },
                };

                Timer::sleep(check_every).await;
            }
        };
        Box::new(fut.boxed().compat())
    }
}

#[derive(Clone, Debug, Deserialize, PartialEq, Serialize)]
pub struct EthTxFeeDetails {
    pub coin: String,
    pub gas: u64,
    /// WEI units per 1 gas
    pub gas_price: BigDecimal,
    pub total_fee: BigDecimal,
}

impl EthTxFeeDetails {
    fn new(gas: U256, gas_price: U256, coin: &str) -> NumConversResult<EthTxFeeDetails> {
        let total_fee = gas * gas_price;
        // Fees are always paid in ETH, can use 18 decimals by default
        let total_fee = u256_to_big_decimal(total_fee, ETH_DECIMALS)?;
        let gas_price = u256_to_big_decimal(gas_price, ETH_DECIMALS)?;

        let gas_u64 = u64::try_from(gas).map_to_mm(|e| NumConversError::new(e.to_string()))?;

        Ok(EthTxFeeDetails {
            coin: coin.to_owned(),
            gas: gas_u64,
            gas_price,
            total_fee,
        })
    }
}

#[async_trait]
impl MmCoin for EthCoin {
    fn is_asset_chain(&self) -> bool { false }

    fn spawner(&self) -> CoinFutSpawner { CoinFutSpawner::new(&self.abortable_system) }

    fn get_raw_transaction(&self, req: RawTransactionRequest) -> RawTransactionFut {
        Box::new(get_raw_transaction_impl(self.clone(), req).boxed().compat())
    }

    fn get_tx_hex_by_hash(&self, tx_hash: Vec<u8>) -> RawTransactionFut {
        if tx_hash.len() != H256::len_bytes() {
            let error = format!(
                "TX hash should have exactly {} bytes, got {}",
                H256::len_bytes(),
                tx_hash.len(),
            );
            return Box::new(futures01::future::err(MmError::new(
                RawTransactionError::InvalidHashError(error),
            )));
        }

        let tx_hash = H256::from_slice(tx_hash.as_slice());
        Box::new(get_tx_hex_by_hash_impl(self.clone(), tx_hash).boxed().compat())
    }

    fn withdraw(&self, req: WithdrawRequest) -> WithdrawFut {
        Box::new(Box::pin(withdraw_impl(self.clone(), req)).compat())
    }

    fn decimals(&self) -> u8 { self.decimals }

    fn convert_to_address(&self, from: &str, to_address_format: Json) -> Result<String, String> {
        let to_address_format: EthAddressFormat =
            json::from_value(to_address_format).map_err(|e| ERRL!("Error on parse ETH address format {:?}", e))?;
        match to_address_format {
            EthAddressFormat::SingleCase => ERR!("conversion is available only to mixed-case"),
            EthAddressFormat::MixedCase => {
                let _addr = try_s!(addr_from_str(from));
                Ok(checksum_address(from))
            },
        }
    }

    fn validate_address(&self, address: &str) -> ValidateAddressResult {
        let result = self.address_from_str(address);
        ValidateAddressResult {
            is_valid: result.is_ok(),
            reason: result.err(),
        }
    }

    fn process_history_loop(&self, ctx: MmArc) -> Box<dyn Future<Item = (), Error = ()> + Send> {
        cfg_wasm32! {
            ctx.log.log(
                "🤔",
                &[&"tx_history", &self.ticker],
                &ERRL!("Transaction history is not supported for ETH/ERC20 coins"),
            );
            Box::new(futures01::future::ok(()))
        }
        cfg_native! {
            let coin = self.clone();
            let fut = async move {
                match coin.coin_type {
                    EthCoinType::Eth => coin.process_eth_history(&ctx).await,
                    EthCoinType::Erc20 { ref token_addr, .. } => coin.process_erc20_history(*token_addr, &ctx).await,
                }
                Ok(())
            };
            Box::new(fut.boxed().compat())
        }
    }

    fn history_sync_status(&self) -> HistorySyncState { self.history_sync_state.lock().unwrap().clone() }

    fn get_trade_fee(&self) -> Box<dyn Future<Item = TradeFee, Error = String> + Send> {
        let coin = self.clone();
        Box::new(
            self.get_gas_price()
                .map_err(|e| e.to_string())
                .and_then(move |gas_price| {
                    let fee = gas_price * U256::from(ETH_GAS);
                    let fee_coin = match &coin.coin_type {
                        EthCoinType::Eth => &coin.ticker,
                        EthCoinType::Erc20 { platform, .. } => platform,
                    };
                    Ok(TradeFee {
                        coin: fee_coin.into(),
                        amount: try_s!(u256_to_big_decimal(fee, ETH_DECIMALS)).into(),
                        paid_from_trading_vol: false,
                    })
                }),
        )
    }

    async fn get_sender_trade_fee(
        &self,
        value: TradePreimageValue,
        stage: FeeApproxStage,
    ) -> TradePreimageResult<TradeFee> {
        let gas_price = self.get_gas_price().compat().await?;
        let gas_price = increase_gas_price_by_stage(gas_price, &stage);
        let gas_limit = match self.coin_type {
            EthCoinType::Eth => {
                // this gas_limit includes gas for `ethPayment` and `senderRefund` contract calls
                U256::from(300_000)
            },
            EthCoinType::Erc20 { token_addr, .. } => {
                let value = match value {
                    TradePreimageValue::Exact(value) | TradePreimageValue::UpperBound(value) => {
                        wei_from_big_decimal(&value, self.decimals)?
                    },
                };
                let allowed = self.allowance(self.swap_contract_address).compat().await?;
                if allowed < value {
                    // estimate gas for the `approve` contract call

                    // Pass a dummy spender. Let's use `my_address`.
                    let spender = self.derivation_method.single_addr_or_err().await?;
                    let approve_function = ERC20_CONTRACT.function("approve")?;
                    let approve_data = approve_function.encode_input(&[Token::Address(spender), Token::Uint(value)])?;
                    let approve_gas_limit = self
                        .estimate_gas_for_contract_call(token_addr, Bytes::from(approve_data))
                        .compat()
                        .await?;

                    // this gas_limit includes gas for `approve`, `erc20Payment` and `senderRefund` contract calls
                    U256::from(300_000) + approve_gas_limit
                } else {
                    // this gas_limit includes gas for `erc20Payment` and `senderRefund` contract calls
                    U256::from(300_000)
                }
            },
        };

        let total_fee = gas_limit * gas_price;
        let amount = u256_to_big_decimal(total_fee, ETH_DECIMALS)?;
        let fee_coin = match &self.coin_type {
            EthCoinType::Eth => &self.ticker,
            EthCoinType::Erc20 { platform, .. } => platform,
        };
        Ok(TradeFee {
            coin: fee_coin.into(),
            amount: amount.into(),
            paid_from_trading_vol: false,
        })
    }

    fn get_receiver_trade_fee(&self, stage: FeeApproxStage) -> TradePreimageFut<TradeFee> {
        let coin = self.clone();
        let fut = async move {
            let gas_price = coin.get_gas_price().compat().await?;
            let gas_price = increase_gas_price_by_stage(gas_price, &stage);
            let total_fee = gas_price * U256::from(ETH_GAS);
            let amount = u256_to_big_decimal(total_fee, ETH_DECIMALS)?;
            let fee_coin = match &coin.coin_type {
                EthCoinType::Eth => &coin.ticker,
                EthCoinType::Erc20 { platform, .. } => platform,
            };
            Ok(TradeFee {
                coin: fee_coin.into(),
                amount: amount.into(),
                paid_from_trading_vol: false,
            })
        };
        Box::new(fut.boxed().compat())
    }

    async fn get_fee_to_send_taker_fee(
        &self,
        dex_fee_amount: BigDecimal,
        stage: FeeApproxStage,
    ) -> TradePreimageResult<TradeFee> {
        let dex_fee_amount = wei_from_big_decimal(&dex_fee_amount, self.decimals)?;

        // pass the dummy params
        let to_addr = addr_from_raw_pubkey(&DEX_FEE_ADDR_RAW_PUBKEY)
            .expect("addr_from_raw_pubkey should never fail with DEX_FEE_ADDR_RAW_PUBKEY");
        let (eth_value, data, call_addr, fee_coin) = match &self.coin_type {
            EthCoinType::Eth => (dex_fee_amount, Vec::new(), &to_addr, &self.ticker),
            EthCoinType::Erc20 { platform, token_addr } => {
                let function = ERC20_CONTRACT.function("transfer")?;
                let data = function.encode_input(&[Token::Address(to_addr), Token::Uint(dex_fee_amount)])?;
                (0.into(), data, token_addr, platform)
            },
        };

        let my_address = self.derivation_method.single_addr_or_err().await?;
        let gas_price = self.get_gas_price().compat().await?;
        let gas_price = increase_gas_price_by_stage(gas_price, &stage);
        let estimate_gas_req = CallRequest {
            value: Some(eth_value),
            data: Some(data.clone().into()),
            from: Some(my_address),
            to: Some(*call_addr),
            gas: None,
            // gas price must be supplied because some smart contracts base their
            // logic on gas price, e.g. TUSD: https://github.com/KomodoPlatform/atomicDEX-API/issues/643
            gas_price: Some(gas_price),
            ..CallRequest::default()
        };

        // Please note if the wallet's balance is insufficient to withdraw, then `estimate_gas` may fail with the `Exception` error.
        // Ideally we should determine the case when we have the insufficient balance and return `TradePreimageError::NotSufficientBalance` error.
        let gas_limit = self.estimate_gas(estimate_gas_req).compat().await?;
        let total_fee = gas_limit * gas_price;
        let amount = u256_to_big_decimal(total_fee, ETH_DECIMALS)?;
        Ok(TradeFee {
            coin: fee_coin.into(),
            amount: amount.into(),
            paid_from_trading_vol: false,
        })
    }

    fn required_confirmations(&self) -> u64 { self.required_confirmations.load(AtomicOrdering::Relaxed) }

    fn requires_notarization(&self) -> bool { false }

    fn set_required_confirmations(&self, confirmations: u64) {
        self.required_confirmations
            .store(confirmations, AtomicOrdering::Relaxed);
    }

    fn set_requires_notarization(&self, _requires_nota: bool) {
        warn!("set_requires_notarization doesn't take any effect on ETH/ERC20 coins");
    }

    fn swap_contract_address(&self) -> Option<BytesJson> {
        Some(BytesJson::from(self.swap_contract_address.0.as_ref()))
    }

    fn fallback_swap_contract(&self) -> Option<BytesJson> {
        self.fallback_swap_contract.map(|a| BytesJson::from(a.0.as_ref()))
    }

    fn mature_confirmations(&self) -> Option<u32> { None }

    fn coin_protocol_info(&self, _amount_to_receive: Option<MmNumber>) -> Vec<u8> { Vec::new() }

    fn is_coin_protocol_supported(
        &self,
        _info: &Option<Vec<u8>>,
        _amount_to_send: Option<MmNumber>,
        _locktime: u64,
        _is_maker: bool,
    ) -> bool {
        true
    }

    fn on_disabled(&self) -> Result<(), AbortedError> { AbortableSystem::abort_all(&self.abortable_system) }

    fn on_token_deactivated(&self, ticker: &str) {
        if let Ok(tokens) = self.erc20_tokens_infos.lock().as_deref_mut() {
            tokens.remove(ticker);
        };
    }
}

pub trait TryToAddress {
    fn try_to_address(&self) -> Result<Address, String>;
}

impl TryToAddress for BytesJson {
    fn try_to_address(&self) -> Result<Address, String> { self.0.try_to_address() }
}

impl TryToAddress for [u8] {
    fn try_to_address(&self) -> Result<Address, String> { (&self).try_to_address() }
}

impl<'a> TryToAddress for &'a [u8] {
    fn try_to_address(&self) -> Result<Address, String> {
        if self.len() != Address::len_bytes() {
            return ERR!(
                "Cannot construct an Ethereum address from {} bytes slice",
                Address::len_bytes()
            );
        }

        Ok(Address::from_slice(self))
    }
}

impl<T: TryToAddress> TryToAddress for Option<T> {
    fn try_to_address(&self) -> Result<Address, String> {
        match self {
            Some(ref inner) => inner.try_to_address(),
            None => ERR!("Cannot convert None to address"),
        }
    }
}

pub trait GuiAuthMessages {
    fn gui_auth_sign_message_hash(message: String) -> Option<[u8; 32]>;
    fn generate_gui_auth_signed_validation(generator: GuiAuthValidationGenerator)
        -> SignatureResult<GuiAuthValidation>;
}

impl GuiAuthMessages for EthCoin {
    fn gui_auth_sign_message_hash(message: String) -> Option<[u8; 32]> {
        let message_prefix = "atomicDEX Auth Ethereum Signed Message:\n";
        let prefix_len = CompactInteger::from(message_prefix.len());

        let mut stream = Stream::new();
        prefix_len.serialize(&mut stream);
        stream.append_slice(message_prefix.as_bytes());
        stream.append_slice(message.len().to_string().as_bytes());
        stream.append_slice(message.as_bytes());

        Some(keccak256(&stream.out()).take())
    }

    fn generate_gui_auth_signed_validation(
        generator: GuiAuthValidationGenerator,
    ) -> SignatureResult<GuiAuthValidation> {
        let timestamp_message = get_utc_timestamp() + GUI_AUTH_SIGNED_MESSAGE_LIFETIME_SEC;

        let message_hash =
            EthCoin::gui_auth_sign_message_hash(timestamp_message.to_string()).ok_or(SignatureError::PrefixNotFound)?;
        let signature = sign(&generator.secret, &H256::from(message_hash))?;

        Ok(GuiAuthValidation {
            coin_ticker: generator.coin_ticker,
            address: generator.address,
            timestamp_message,
            signature: format!("0x{}", signature),
        })
    }
}

fn validate_fee_impl(coin: EthCoin, validate_fee_args: EthValidateFeeArgs<'_>) -> ValidatePaymentFut<()> {
    let fee_tx_hash = validate_fee_args.fee_tx_hash.to_owned();
    let sender_addr = try_f!(
        addr_from_raw_pubkey(validate_fee_args.expected_sender).map_to_mm(ValidatePaymentError::InvalidParameter)
    );
    let fee_addr =
        try_f!(addr_from_raw_pubkey(validate_fee_args.fee_addr).map_to_mm(ValidatePaymentError::InvalidParameter));
    let amount = validate_fee_args.amount.clone();
    let min_block_number = validate_fee_args.min_block_number;

    let fut = async move {
        let expected_value = wei_from_big_decimal(&amount, coin.decimals)?;
        let tx_from_rpc = coin.web3.eth().transaction(TransactionId::Hash(fee_tx_hash)).await?;

        let tx_from_rpc = tx_from_rpc.as_ref().ok_or_else(|| {
            ValidatePaymentError::TxDoesNotExist(format!("Didn't find provided tx {:?} on ETH node", fee_tx_hash))
        })?;

        if tx_from_rpc.from != Some(sender_addr) {
            return MmError::err(ValidatePaymentError::WrongPaymentTx(format!(
                "{}: Fee tx {:?} was sent from wrong address, expected {:?}",
                INVALID_SENDER_ERR_LOG, tx_from_rpc, sender_addr
            )));
        }

        if let Some(block_number) = tx_from_rpc.block_number {
            if block_number <= min_block_number.into() {
                return MmError::err(ValidatePaymentError::WrongPaymentTx(format!(
                    "{}: Fee tx {:?} confirmed before min_block {}",
                    EARLY_CONFIRMATION_ERR_LOG, tx_from_rpc, min_block_number
                )));
            }
        }
        match &coin.coin_type {
            EthCoinType::Eth => {
                if tx_from_rpc.to != Some(fee_addr) {
                    return MmError::err(ValidatePaymentError::WrongPaymentTx(format!(
                        "{}: Fee tx {:?} was sent to wrong address, expected {:?}",
                        INVALID_RECEIVER_ERR_LOG, tx_from_rpc, fee_addr
                    )));
                }

                if tx_from_rpc.value < expected_value {
                    return MmError::err(ValidatePaymentError::WrongPaymentTx(format!(
                        "Fee tx {:?} value is less than expected {:?}",
                        tx_from_rpc, expected_value
                    )));
                }
            },
            EthCoinType::Erc20 {
                platform: _,
                token_addr,
            } => {
                if tx_from_rpc.to != Some(*token_addr) {
                    return MmError::err(ValidatePaymentError::WrongPaymentTx(format!(
                        "{}: ERC20 Fee tx {:?} called wrong smart contract, expected {:?}",
                        INVALID_CONTRACT_ADDRESS_ERR_LOG, tx_from_rpc, token_addr
                    )));
                }

                let function = ERC20_CONTRACT
                    .function("transfer")
                    .map_to_mm(|e| ValidatePaymentError::InternalError(e.to_string()))?;
                let decoded_input = decode_contract_call(function, &tx_from_rpc.input.0)
                    .map_to_mm(|e| ValidatePaymentError::TxDeserializationError(e.to_string()))?;
                let address_input = get_function_input_data(&decoded_input, function, 0)
                    .map_to_mm(ValidatePaymentError::TxDeserializationError)?;

                if address_input != Token::Address(fee_addr) {
                    return MmError::err(ValidatePaymentError::WrongPaymentTx(format!(
                        "{}: ERC20 Fee tx was sent to wrong address {:?}, expected {:?}",
                        INVALID_RECEIVER_ERR_LOG, address_input, fee_addr
                    )));
                }

                let value_input = get_function_input_data(&decoded_input, function, 1)
                    .map_to_mm(ValidatePaymentError::TxDeserializationError)?;

                match value_input {
                    Token::Uint(value) => {
                        if value < expected_value {
                            return MmError::err(ValidatePaymentError::WrongPaymentTx(format!(
                                "ERC20 Fee tx value {} is less than expected {}",
                                value, expected_value
                            )));
                        }
                    },
                    _ => {
                        return MmError::err(ValidatePaymentError::WrongPaymentTx(format!(
                            "Should have got uint token but got {:?}",
                            value_input
                        )))
                    },
                }
            },
        }

        Ok(())
    };
    Box::new(fut.boxed().compat())
}

fn get_function_input_data(decoded: &[Token], func: &Function, index: usize) -> Result<Token, String> {
    decoded.get(index).cloned().ok_or(format!(
        "Missing input in function {}: No input found at index {}",
        func.name.clone(),
        index
    ))
}

fn get_function_name(name: &str, watcher_reward: bool) -> String {
    if watcher_reward {
        format!("{}{}", name, "Reward")
    } else {
        name.to_owned()
    }
}

pub fn addr_from_raw_pubkey(pubkey: &[u8]) -> Result<Address, String> {
    let pubkey = try_s!(PublicKey::from_slice(pubkey).map_err(|e| ERRL!("{:?}", e)));
    let eth_public = Public::from_slice(&pubkey.serialize_uncompressed()[1..65]);
    Ok(public_to_address(&eth_public))
}

pub fn addr_from_pubkey_str(pubkey: &str) -> Result<String, String> {
    let pubkey_bytes = try_s!(hex::decode(pubkey));
    let addr = try_s!(addr_from_raw_pubkey(&pubkey_bytes));
    Ok(format!("{:#02x}", addr))
}

fn display_u256_with_decimal_point(number: U256, decimals: u8) -> String {
    let mut string = number.to_string();
    let decimals = decimals as usize;
    if string.len() <= decimals {
        string.insert_str(0, &"0".repeat(decimals - string.len() + 1));
    }

    string.insert(string.len() - decimals, '.');
    string.trim_end_matches('0').into()
}

pub fn u256_to_big_decimal(number: U256, decimals: u8) -> NumConversResult<BigDecimal> {
    let string = display_u256_with_decimal_point(number, decimals);
    Ok(string.parse::<BigDecimal>()?)
}

pub fn wei_from_big_decimal(amount: &BigDecimal, decimals: u8) -> NumConversResult<U256> {
    let mut amount = amount.to_string();
    let dot = amount.find(|c| c == '.');
    let decimals = decimals as usize;
    if let Some(index) = dot {
        let mut fractional = amount.split_off(index);
        // remove the dot from fractional part
        fractional.remove(0);
        if fractional.len() < decimals {
            fractional.insert_str(fractional.len(), &"0".repeat(decimals - fractional.len()));
        }
        fractional.truncate(decimals);
        amount.push_str(&fractional);
    } else {
        amount.insert_str(amount.len(), &"0".repeat(decimals));
    }
    U256::from_dec_str(&amount)
        .map_err(|e| format!("{:?}", e))
        .map_to_mm(NumConversError::new)
}

impl Transaction for SignedEthTx {
    fn tx_hex(&self) -> Vec<u8> { rlp::encode(self).to_vec() }

    fn tx_hash(&self) -> BytesJson { self.hash.0.to_vec().into() }
}

fn signed_tx_from_web3_tx(transaction: Web3Transaction) -> Result<SignedEthTx, String> {
    let r = transaction.r.ok_or_else(|| ERRL!("'Transaction::r' is not set"))?;
    let s = transaction.s.ok_or_else(|| ERRL!("'Transaction::s' is not set"))?;
    let v = transaction
        .v
        .ok_or_else(|| ERRL!("'Transaction::v' is not set"))?
        .as_u64();
    let gas_price = transaction
        .gas_price
        .ok_or_else(|| ERRL!("'Transaction::gas_price' is not set"))?;

    let unverified = UnverifiedTransaction {
        r,
        s,
        v,
        hash: transaction.hash,
        unsigned: UnSignedEthTx {
            data: transaction.input.0,
            gas_price,
            gas: transaction.gas,
            value: transaction.value,
            nonce: transaction.nonce,
            action: match transaction.to {
                Some(addr) => Call(addr),
                None => Action::Create,
            },
        },
    };

    Ok(try_s!(SignedEthTx::new(unverified)))
}

#[derive(Deserialize, Debug, Serialize)]
pub struct GasStationData {
    // matic gas station average fees is named standard, using alias to support both format.
    #[serde(alias = "average", alias = "standard")]
    average: MmNumber,
    fast: MmNumber,
}

impl GasStationData {
    fn average_gwei(&self, decimals: u8, gas_price_policy: GasStationPricePolicy) -> NumConversResult<U256> {
        let gas_price = match gas_price_policy {
            GasStationPricePolicy::MeanAverageFast => ((&self.average + &self.fast) / MmNumber::from(2)).into(),
            GasStationPricePolicy::Average => self.average.to_decimal(),
        };
        wei_from_big_decimal(&gas_price, decimals)
    }

    fn get_gas_price(uri: &str, decimals: u8, gas_price_policy: GasStationPricePolicy) -> Web3RpcFut<U256> {
        let uri = uri.to_owned();
        let fut = async move {
            make_gas_station_request(&uri)
                .await?
                .average_gwei(decimals, gas_price_policy)
                .mm_err(|e| Web3RpcError::Internal(e.0))
        };
        Box::new(fut.boxed().compat())
    }
}

async fn get_token_decimals(web3: &Web3<Web3Transport>, token_addr: Address) -> Result<u8, String> {
    let function = try_s!(ERC20_CONTRACT.function("decimals"));
    let data = try_s!(function.encode_input(&[]));
    let request = CallRequest {
        from: Some(Address::default()),
        to: Some(token_addr),
        gas: None,
        gas_price: None,
        value: Some(0.into()),
        data: Some(data.into()),
        ..CallRequest::default()
    };

    let res = web3
        .eth()
        .call(request, Some(BlockId::Number(BlockNumber::Latest)))
        .map_err(|e| ERRL!("{}", e))
        .await?;
    let tokens = try_s!(function.decode_output(&res.0));
    let decimals = match tokens[0] {
        Token::Uint(dec) => dec.as_u64(),
        _ => return ERR!("Invalid decimals type {:?}", tokens),
    };
    Ok(decimals as u8)
}

pub fn valid_addr_from_str(addr_str: &str) -> Result<Address, String> {
    let addr = try_s!(addr_from_str(addr_str));
    if !is_valid_checksum_addr(addr_str) {
        return ERR!("Invalid address checksum");
    }
    Ok(addr)
}

pub fn addr_from_str(addr_str: &str) -> Result<Address, String> {
    if !addr_str.starts_with("0x") {
        return ERR!("Address must be prefixed with 0x");
    };

    Ok(try_s!(Address::from_str(&addr_str[2..])))
}

/// This function fixes a bug appeared on `ethabi` update:
/// 1. `ethabi(6.1.0)::Function::decode_input` had
/// ```rust
/// decode(&self.input_param_types(), &data[4..])
/// ```
///
/// 2. `ethabi(17.2.0)::Function::decode_input` has
/// ```rust
/// decode(&self.input_param_types(), data)
/// ```
pub fn decode_contract_call(function: &Function, contract_call_bytes: &[u8]) -> Result<Vec<Token>, ethabi::Error> {
    if contract_call_bytes.len() < 4 {
        return Err(ethabi::Error::Other(
            "Contract call should contain at least 4 bytes known as a function signature".into(),
        ));
    }

    let actual_signature = &contract_call_bytes[..4];
    let expected_signature = &function.short_signature();
    if actual_signature != expected_signature {
        let error =
            format!("Unexpected contract call signature: expected {expected_signature:?}, found {actual_signature:?}");
        return Err(ethabi::Error::Other(error.into()));
    }

    function.decode_input(&contract_call_bytes[4..])
}

fn rpc_event_handlers_for_eth_transport(ctx: &MmArc, ticker: String) -> Vec<RpcTransportEventHandlerShared> {
    let metrics = ctx.metrics.weak();
    vec![CoinTransportMetrics::new(metrics, ticker, RpcClientType::Ethereum).into_shared()]
}

#[inline]
fn new_nonce_lock() -> Arc<AsyncMutex<()>> { Arc::new(AsyncMutex::new(())) }

pub async fn eth_coin_from_conf_and_request(
    ctx: &MmArc,
    ticker: &str,
    conf: &Json,
    req: &Json,
    protocol: CoinProtocol,
    priv_key_policy: PrivKeyBuildPolicy,
) -> Result<EthCoin, String> {
    // Convert `PrivKeyBuildPolicy` to `EthPrivKeyBuildPolicy` if it's possible.
    let priv_key_policy = try_s!(EthPrivKeyBuildPolicy::try_from(priv_key_policy));

    let mut urls: Vec<String> = try_s!(json::from_value(req["urls"].clone()));
    if urls.is_empty() {
        return ERR!("Enable request for ETH coin must have at least 1 node URL");
    }
    let mut rng = small_rng();
    urls.as_mut_slice().shuffle(&mut rng);

    let mut nodes = vec![];
    for url in urls.iter() {
        nodes.push(HttpTransportNode {
            uri: try_s!(url.parse()),
            gui_auth: false,
        });
    }
    drop_mutability!(nodes);

    let swap_contract_address: Address = try_s!(json::from_value(req["swap_contract_address"].clone()));
    if swap_contract_address == Address::default() {
        return ERR!("swap_contract_address can't be zero address");
    }
    let fallback_swap_contract: Option<Address> = try_s!(json::from_value(req["fallback_swap_contract"].clone()));
    if let Some(fallback) = fallback_swap_contract {
        if fallback == Address::default() {
            return ERR!("fallback_swap_contract can't be zero address");
        }
    }
    let contract_supports_watchers = req["contract_supports_watchers"].as_bool().unwrap_or_default();

    let path_to_address = try_s!(json::from_value::<Option<HDAccountAddressId>>(
        req["path_to_address"].clone()
    ))
    .unwrap_or_default();
    let (key_pair, derivation_method) =
        try_s!(build_address_and_priv_key_policy(ctx, ticker, conf, priv_key_policy, &path_to_address).await);

    let mut web3_instances = vec![];
    let event_handlers = rpc_event_handlers_for_eth_transport(ctx, ticker.to_string());
    for node in nodes.iter() {
        let transport = Web3Transport::new_http(vec![node.clone()], event_handlers.clone());
        let web3 = Web3::new(transport);
        let version = match web3.web3().client_version().await {
            Ok(v) => v,
            Err(e) => {
                error!("Couldn't get client version for url {}: {}", node.uri, e);
                continue;
            },
        };
        web3_instances.push(Web3Instance {
            web3,
            is_parity: version.contains("Parity") || version.contains("parity"),
        })
    }

    if web3_instances.is_empty() {
        return ERR!("Failed to get client version for all urls");
    }

    let transport = Web3Transport::new_http(nodes, event_handlers);
    let web3 = Web3::new(transport);

    let (coin_type, decimals) = match protocol {
        CoinProtocol::ETH => (EthCoinType::Eth, ETH_DECIMALS),
        CoinProtocol::ERC20 {
            platform,
            contract_address,
        } => {
            let token_addr = try_s!(valid_addr_from_str(&contract_address));
            let decimals = match conf["decimals"].as_u64() {
                None | Some(0) => try_s!(get_token_decimals(&web3, token_addr).await),
                Some(d) => d as u8,
            };
            (EthCoinType::Erc20 { platform, token_addr }, decimals)
        },
        _ => return ERR!("Expect ETH or ERC20 protocol"),
    };

    // param from request should override the config
    let required_confirmations = req["required_confirmations"]
        .as_u64()
        .unwrap_or_else(|| {
            conf["required_confirmations"]
                .as_u64()
                .unwrap_or(DEFAULT_REQUIRED_CONFIRMATIONS as u64)
        })
        .into();

    if req["requires_notarization"].as_bool().is_some() {
        warn!("requires_notarization doesn't take any effect on ETH/ERC20 coins");
    }

    let sign_message_prefix: Option<String> = json::from_value(conf["sign_message_prefix"].clone()).unwrap_or(None);

    let trezor_coin: Option<String> = json::from_value(conf["trezor_coin"].clone()).unwrap_or(None);

    let initial_history_state = if req["tx_history"].as_bool().unwrap_or(false) {
        HistorySyncState::NotStarted
    } else {
        HistorySyncState::NotEnabled
    };

    let gas_station_decimals: Option<u8> = try_s!(json::from_value(req["gas_station_decimals"].clone()));
    let gas_station_policy: GasStationPricePolicy =
        json::from_value(req["gas_station_policy"].clone()).unwrap_or_default();

    let key_lock = match &coin_type {
        EthCoinType::Eth => String::from(ticker),
        EthCoinType::Erc20 { ref platform, .. } => String::from(platform),
    };

    let mut map = NONCE_LOCK.lock().unwrap();

    let nonce_lock = map.entry(key_lock).or_insert_with(new_nonce_lock).clone();

    // Create an abortable system linked to the `MmCtx` so if the context is stopped via `MmArc::stop`,
    // all spawned futures related to `ETH` coin will be aborted as well.
    let abortable_system = try_s!(ctx.abortable_system.create_subsystem());

    let coin = EthCoinImpl {
        priv_key_policy: key_pair,
        derivation_method: Arc::new(derivation_method),
        coin_type,
        sign_message_prefix,
        swap_contract_address,
        fallback_swap_contract,
        contract_supports_watchers,
        decimals,
        ticker: ticker.into(),
        gas_station_url: try_s!(json::from_value(req["gas_station_url"].clone())),
        gas_station_decimals: gas_station_decimals.unwrap_or(ETH_GAS_STATION_DECIMALS),
        gas_station_policy,
        web3,
        web3_instances,
        history_sync_state: Mutex::new(initial_history_state),
        ctx: ctx.weak(),
        required_confirmations,
        chain_id: conf["chain_id"].as_u64(),
        trezor_coin,
        logs_block_range: conf["logs_block_range"].as_u64().unwrap_or(DEFAULT_LOGS_BLOCK_RANGE),
        nonce_lock,
        erc20_tokens_infos: Default::default(),
        abortable_system,
    };
    Ok(EthCoin(Arc::new(coin)))
}

/// Displays the address in mixed-case checksum form
/// https://github.com/ethereum/EIPs/blob/master/EIPS/eip-55.md
fn checksum_address(addr: &str) -> String {
    let mut addr = addr.to_lowercase();
    if addr.starts_with("0x") {
        addr.replace_range(..2, "");
    }

    let mut hasher = Keccak256::default();
    hasher.update(&addr);
    let hash = hasher.finalize();
    let mut result: String = "0x".into();
    for (i, c) in addr.chars().enumerate() {
        if c.is_ascii_digit() {
            result.push(c);
        } else {
            // https://github.com/ethereum/EIPs/blob/master/EIPS/eip-55.md#specification
            // Convert the address to hex, but if the ith digit is a letter (ie. it's one of abcdef)
            // print it in uppercase if the 4*ith bit of the hash of the lowercase hexadecimal
            // address is 1 otherwise print it in lowercase.
            if hash[i / 2] & (1 << (7 - 4 * (i % 2))) != 0 {
                result.push(c.to_ascii_uppercase());
            } else {
                result.push(c.to_ascii_lowercase());
            }
        }
    }

    result
}

/// `eth_addr_to_hex` converts Address to hex format.
/// Note: the result will be in lowercase.
pub(crate) fn eth_addr_to_hex(address: &Address) -> String { format!("{:#02x}", address) }

/// Checks that input is valid mixed-case checksum form address
/// The input must be 0x prefixed hex string
fn is_valid_checksum_addr(addr: &str) -> bool { addr == checksum_address(addr) }

/// Requests the nonce from all available nodes and returns the highest nonce available with the list of nodes that returned the highest nonce.
/// Transactions will be sent using the nodes that returned the highest nonce.
#[cfg_attr(test, mockable)]
fn get_addr_nonce(
    addr: Address,
    web3s: Vec<Web3Instance>,
) -> Box<dyn Future<Item = (U256, Vec<Web3Instance>), Error = String> + Send> {
    let fut = async move {
        let mut errors: u32 = 0;
        loop {
            let (futures, web3s): (Vec<_>, Vec<_>) = web3s
                .iter()
                .map(|web3| {
                    if web3.is_parity {
                        let parity: ParityNonce<_> = web3.web3.api();
                        (Either::Left(parity.parity_next_nonce(addr)), web3.clone())
                    } else {
                        (
                            Either::Right(web3.web3.eth().transaction_count(addr, Some(BlockNumber::Pending))),
                            web3.clone(),
                        )
                    }
                })
                .unzip();

            let nonces: Vec<_> = join_all(futures)
                .await
                .into_iter()
                .zip(web3s.into_iter())
                .filter_map(|(nonce_res, web3)| match nonce_res {
                    Ok(n) => Some((n, web3)),
                    Err(e) => {
                        error!("Error getting nonce for addr {:?}: {}", addr, e);
                        None
                    },
                })
                .collect();
            if nonces.is_empty() {
                // all requests errored
                errors += 1;
                if errors > 5 {
                    return ERR!("Couldn't get nonce after 5 errored attempts, aborting");
                }
            } else {
                let max = nonces
                    .iter()
                    .map(|(n, _)| *n)
                    .max()
                    .expect("nonces should not be empty!");
                break Ok((
                    max,
                    nonces
                        .into_iter()
                        .filter_map(|(n, web3)| if n == max { Some(web3) } else { None })
                        .collect(),
                ));
            }
            Timer::sleep(1.).await
        }
    };
    Box::new(Box::pin(fut).compat())
}

fn increase_by_percent_one_gwei(num: U256, percent: u64) -> U256 {
    let one_gwei = U256::from(10u64.pow(9));
    let percent = (num / U256::from(100)) * U256::from(percent);
    if percent < one_gwei {
        num + one_gwei
    } else {
        num + percent
    }
}

fn increase_gas_price_by_stage(gas_price: U256, level: &FeeApproxStage) -> U256 {
    match level {
        FeeApproxStage::WithoutApprox => gas_price,
        FeeApproxStage::StartSwap => {
            increase_by_percent_one_gwei(gas_price, GAS_PRICE_APPROXIMATION_PERCENT_ON_START_SWAP)
        },
        FeeApproxStage::OrderIssue => {
            increase_by_percent_one_gwei(gas_price, GAS_PRICE_APPROXIMATION_PERCENT_ON_ORDER_ISSUE)
        },
        FeeApproxStage::TradePreimage => {
            increase_by_percent_one_gwei(gas_price, GAS_PRICE_APPROXIMATION_PERCENT_ON_TRADE_PREIMAGE)
        },
        FeeApproxStage::WatcherPreimage => {
            increase_by_percent_one_gwei(gas_price, GAS_PRICE_APPROXIMATION_PERCENT_ON_WATCHER_PREIMAGE)
        },
    }
}

#[derive(Clone, Debug, Deserialize, Display, PartialEq, Serialize)]
pub enum GetEthAddressError {
    PrivKeyPolicyNotAllowed(PrivKeyPolicyNotAllowed),
    UnexpectedDerivationMethod(UnexpectedDerivationMethod),
    EthActivationV2Error(EthActivationV2Error),
    Internal(String),
}

impl From<PrivKeyPolicyNotAllowed> for GetEthAddressError {
    fn from(e: PrivKeyPolicyNotAllowed) -> Self { GetEthAddressError::PrivKeyPolicyNotAllowed(e) }
}

impl From<UnexpectedDerivationMethod> for GetEthAddressError {
    fn from(e: UnexpectedDerivationMethod) -> Self { GetEthAddressError::UnexpectedDerivationMethod(e) }
}

impl From<EthActivationV2Error> for GetEthAddressError {
    fn from(e: EthActivationV2Error) -> Self { GetEthAddressError::EthActivationV2Error(e) }
}

impl From<CryptoCtxError> for GetEthAddressError {
    fn from(e: CryptoCtxError) -> Self { GetEthAddressError::Internal(e.to_string()) }
}

/// `get_eth_address` returns wallet address for coin with `ETH` protocol type.
/// Note: result address has mixed-case checksum form.
pub async fn get_eth_address(
    ctx: &MmArc,
    conf: &Json,
    ticker: &str,
    path_to_address: &HDAccountAddressId,
) -> MmResult<MyWalletAddress, GetEthAddressError> {
    let priv_key_policy = PrivKeyBuildPolicy::detect_priv_key_policy(ctx)?;
    // Convert `PrivKeyBuildPolicy` to `EthPrivKeyBuildPolicy` if it's possible.
    let priv_key_policy = EthPrivKeyBuildPolicy::try_from(priv_key_policy)?;

    // Todo: This creates an HD wallet different from the ETH one for NFT, we should combine them in the future when implementing NFT HD wallet
    let (_, derivation_method) =
        build_address_and_priv_key_policy(ctx, ticker, conf, priv_key_policy, path_to_address).await?;
    let my_address = match derivation_method {
        EthDerivationMethod::SingleAddress(my_address) => my_address,
        EthDerivationMethod::HDWallet(_) => {
            return Err(MmError::new(GetEthAddressError::UnexpectedDerivationMethod(
                UnexpectedDerivationMethod::UnsupportedError("HDWallet is not supported for NFT yet!".to_owned()),
            )))
        },
    };
    let wallet_address = checksum_address(&format!("{:#02x}", my_address));

    Ok(MyWalletAddress {
        coin: ticker.to_owned(),
        wallet_address,
    })
}

#[derive(Display)]
pub enum GetValidEthWithdrawAddError {
    #[display(fmt = "My address {} and from address {} mismatch", my_address, from)]
    AddressMismatchError {
        my_address: String,
        from: String,
    },
    #[display(fmt = "{} coin doesn't support NFT withdrawing", coin)]
    CoinDoesntSupportNftWithdraw {
        coin: String,
    },
    InvalidAddress(String),
}

fn get_valid_nft_add_to_withdraw(
    coin_enum: MmCoinEnum,
    to: &str,
    token_add: &str,
) -> MmResult<(Address, Address, EthCoin), GetValidEthWithdrawAddError> {
    let eth_coin = match coin_enum {
        MmCoinEnum::EthCoin(eth_coin) => eth_coin,
        _ => {
            return MmError::err(GetValidEthWithdrawAddError::CoinDoesntSupportNftWithdraw {
                coin: coin_enum.ticker().to_owned(),
            })
        },
    };
    let to_addr = valid_addr_from_str(to).map_err(GetValidEthWithdrawAddError::InvalidAddress)?;
    let token_addr = addr_from_str(token_add).map_err(GetValidEthWithdrawAddError::InvalidAddress)?;
    Ok((to_addr, token_addr, eth_coin))
}

#[derive(Clone, Debug, Deserialize, Display, EnumFromStringify, PartialEq, Serialize)]
pub enum EthGasDetailsErr {
    #[display(fmt = "Invalid fee policy: {}", _0)]
    InvalidFeePolicy(String),
    #[from_stringify("NumConversError")]
    #[display(fmt = "Internal error: {}", _0)]
    Internal(String),
    #[display(fmt = "Transport: {}", _0)]
    Transport(String),
}

impl From<web3::Error> for EthGasDetailsErr {
    fn from(e: web3::Error) -> Self { EthGasDetailsErr::from(Web3RpcError::from(e)) }
}

impl From<Web3RpcError> for EthGasDetailsErr {
    fn from(e: Web3RpcError) -> Self {
        match e {
            Web3RpcError::Transport(tr) | Web3RpcError::InvalidResponse(tr) => EthGasDetailsErr::Transport(tr),
            Web3RpcError::Internal(internal) | Web3RpcError::Timeout(internal) => EthGasDetailsErr::Internal(internal),
        }
    }
}

async fn get_eth_gas_details(
    eth_coin: &EthCoin,
    fee: Option<WithdrawFee>,
    eth_value: U256,
    data: Bytes,
    sender_address: Address,
    call_addr: Address,
    fungible_max: bool,
) -> MmResult<GasDetails, EthGasDetailsErr> {
    match fee {
        Some(WithdrawFee::EthGas { gas_price, gas }) => {
            let gas_price = wei_from_big_decimal(&gas_price, 9)?;
            Ok((gas.into(), gas_price))
        },
        Some(fee_policy) => {
            let error = format!("Expected 'EthGas' fee type, found {:?}", fee_policy);
            MmError::err(EthGasDetailsErr::InvalidFeePolicy(error))
        },
        None => {
            let gas_price = eth_coin.get_gas_price().compat().await?;
            // covering edge case by deducting the standard transfer fee when we want to max withdraw ETH
            let eth_value_for_estimate = if fungible_max && eth_coin.coin_type == EthCoinType::Eth {
                eth_value - gas_price * U256::from(21000)
            } else {
                eth_value
            };
            let estimate_gas_req = CallRequest {
                value: Some(eth_value_for_estimate),
                data: Some(data),
                from: Some(sender_address),
                to: Some(call_addr),
                gas: None,
                // gas price must be supplied because some smart contracts base their
                // logic on gas price, e.g. TUSD: https://github.com/KomodoPlatform/atomicDEX-API/issues/643
                gas_price: Some(gas_price),
                ..CallRequest::default()
            };
            // TODO Note if the wallet's balance is insufficient to withdraw, then `estimate_gas` may fail with the `Exception` error.
            // TODO Ideally we should determine the case when we have the insufficient balance and return `WithdrawError::NotSufficientBalance`.
            let gas_limit = eth_coin.estimate_gas(estimate_gas_req).compat().await?;
            Ok((gas_limit, gas_price))
        },
    }
}

impl CoinWithPrivKeyPolicy for EthCoin {
    type KeyPair = KeyPair;

    fn priv_key_policy(&self) -> &PrivKeyPolicy<Self::KeyPair> { &self.priv_key_policy }
}

impl CoinWithDerivationMethod for EthCoin {
    fn derivation_method(&self) -> &DerivationMethod<HDCoinAddress<Self>, Self::HDWallet> { &self.derivation_method }
}

#[async_trait]
impl GetNewAddressRpcOps for EthCoin {
    async fn get_new_address_rpc_without_conf(
        &self,
        params: GetNewAddressParams,
    ) -> MmResult<GetNewAddressResponse, GetNewAddressRpcError> {
        get_new_address::common_impl::get_new_address_rpc_without_conf(self, params).await
    }

    async fn get_new_address_rpc<ConfirmAddress>(
        &self,
        params: GetNewAddressParams,
        confirm_address: &ConfirmAddress,
    ) -> MmResult<GetNewAddressResponse, GetNewAddressRpcError>
    where
        ConfirmAddress: HDConfirmAddress,
    {
        get_new_address::common_impl::get_new_address_rpc(self, params, confirm_address).await
    }
}

#[async_trait]
impl AccountBalanceRpcOps for EthCoin {
    async fn account_balance_rpc(
        &self,
        params: AccountBalanceParams,
    ) -> MmResult<HDAccountBalanceResponse, HDAccountBalanceRpcError> {
        account_balance::common_impl::account_balance_rpc(self, params).await
    }
}

#[async_trait]
impl InitAccountBalanceRpcOps for EthCoin {
    async fn init_account_balance_rpc(
        &self,
        params: InitAccountBalanceParams,
    ) -> MmResult<HDAccountBalance, HDAccountBalanceRpcError> {
        init_account_balance::common_impl::init_account_balance_rpc(self, params).await
    }
}

#[async_trait]
impl InitScanAddressesRpcOps for EthCoin {
    async fn init_scan_for_new_addresses_rpc(
        &self,
        params: ScanAddressesParams,
    ) -> MmResult<ScanAddressesResponse, HDAccountBalanceRpcError> {
        init_scan_for_new_addresses::common_impl::scan_for_new_addresses_rpc(self, params).await
    }
}

#[async_trait]
impl InitCreateAccountRpcOps for EthCoin {
    async fn init_create_account_rpc<XPubExtractor>(
        &self,
        params: CreateNewAccountParams,
        state: CreateAccountState,
        xpub_extractor: Option<XPubExtractor>,
    ) -> MmResult<HDAccountBalance, CreateAccountRpcError>
    where
        XPubExtractor: HDXPubExtractor + Send,
    {
        init_create_account::common_impl::init_create_new_account_rpc(self, params, state, xpub_extractor).await
    }

    async fn revert_creating_account(&self, account_id: u32) {
        init_create_account::common_impl::revert_creating_account(self, account_id).await
    }
}<|MERGE_RESOLUTION|>--- conflicted
+++ resolved
@@ -27,13 +27,9 @@
                        HDCoinWithdrawOps, HDConfirmAddress, HDWalletCoinOps, HDXPubExtractor};
 use crate::lp_price::get_base_price_in_rel;
 use crate::nft::nft_structs::{ContractType, ConvertChain, TransactionNftDetails, WithdrawErc1155, WithdrawErc721};
-<<<<<<< HEAD
 use crate::nft::{find_wallet_nft_amount, WithdrawNftResult};
 use crate::{coin_balance, scan_for_new_addresses_impl, BalanceResult, CoinWithDerivationMethod, DerivationMethod,
-            PrivKeyPolicy, TransactionResult};
-=======
-use crate::{ValidateWatcherSpendInput, WatcherSpendType};
->>>>>>> cb08701c
+            PrivKeyPolicy, TransactionResult, ValidateWatcherSpendInput, WatcherSpendType};
 use async_trait::async_trait;
 use bitcrypto::{dhash160, keccak256, ripemd160, sha256};
 use common::custom_futures::repeatable::{Ready, Retry, RetryOnError};
@@ -1622,11 +1618,12 @@
                 )));
             }
 
+            let my_address = selfi.derivation_method.single_addr_or_err().await?;
             let sender_input = get_function_input_data(&decoded, function, 4)
                 .map_to_mm(ValidatePaymentError::TxDeserializationError)?;
             let expected_sender = match input.spend_type {
                 WatcherSpendType::MakerPaymentSpend => maker_addr,
-                WatcherSpendType::TakerPaymentRefund => selfi.my_address,
+                WatcherSpendType::TakerPaymentRefund => my_address,
             };
             if sender_input != Token::Address(expected_sender) {
                 return MmError::err(ValidatePaymentError::WrongPaymentTx(format!(
@@ -1639,7 +1636,7 @@
             let receiver_input = get_function_input_data(&decoded, function, 5)
                 .map_to_mm(ValidatePaymentError::TxDeserializationError)?;
             let expected_receiver = match input.spend_type {
-                WatcherSpendType::MakerPaymentSpend => selfi.my_address,
+                WatcherSpendType::MakerPaymentSpend => my_address,
                 WatcherSpendType::TakerPaymentRefund => maker_addr,
             };
             if receiver_input != Token::Address(expected_receiver) {
