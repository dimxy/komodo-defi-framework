/******************************************************************************
 * Copyright © 2023 Pampex LTD and TillyHK LTD                                *
 *                                                                            *
 * See the CONTRIBUTOR-LICENSE-AGREEMENT, COPYING, LICENSE-COPYRIGHT-NOTICE   *
 * and DEVELOPER-CERTIFICATE-OF-ORIGIN files in the LEGAL directory in        *
 * the top-level directory of this distribution for the individual copyright  *
 * holder information and the developer policies on copyright and licensing.  *
 *                                                                            *
 * Unless otherwise agreed in a custom licensing agreement, no part of the    *
 * Komodo DeFi Framework software, including this file may be copied, modified, propagated *
 * or distributed except according to the terms contained in the              *
 * LICENSE-COPYRIGHT-NOTICE file.                                             *
 *                                                                            *
 * Removal or modification of this copyright notice is prohibited.            *
 *                                                                            *
 ******************************************************************************/
//
//  eth.rs
//  marketmaker
//
//  Copyright © 2023 Pampex LTD and TillyHK LTD. All rights reserved.
//
use self::wallet_connect::{send_transaction_with_walletconnect, WcEthTxParams};
use super::eth::Action::{Call, Create};
use super::watcher_common::{validate_watcher_reward, REWARD_GAS_AMOUNT};
use super::*;
use crate::coin_balance::{EnableCoinBalanceError, EnabledCoinBalanceParams, HDAccountBalance, HDAddressBalance,
                          HDWalletBalance, HDWalletBalanceOps};
use crate::eth::eth_rpc::ETH_RPC_REQUEST_TIMEOUT;
use crate::eth::web3_transport::websocket_transport::{WebsocketTransport, WebsocketTransportNode};
use crate::hd_wallet::{DisplayAddress, HDAccountOps, HDCoinAddress, HDCoinWithdrawOps, HDConfirmAddress,
                       HDPathAccountToAddressId, HDWalletCoinOps, HDXPubExtractor};
use crate::lp_price::get_base_price_in_rel;
use crate::nft::nft_errors::ParseContractTypeError;
use crate::nft::nft_structs::{ContractType, ConvertChain, NftInfo, TransactionNftDetails, WithdrawErc1155,
                              WithdrawErc721};
use crate::nft::WithdrawNftResult;
use crate::rpc_command::account_balance::{AccountBalanceParams, AccountBalanceRpcOps, HDAccountBalanceResponse};
use crate::rpc_command::get_new_address::{GetNewAddressParams, GetNewAddressResponse, GetNewAddressRpcError,
                                          GetNewAddressRpcOps};
use crate::rpc_command::hd_account_balance_rpc_error::HDAccountBalanceRpcError;
use crate::rpc_command::init_account_balance::{InitAccountBalanceParams, InitAccountBalanceRpcOps};
use crate::rpc_command::init_create_account::{CreateAccountRpcError, CreateAccountState, CreateNewAccountParams,
                                              InitCreateAccountRpcOps};
use crate::rpc_command::init_scan_for_new_addresses::{InitScanAddressesRpcOps, ScanAddressesParams,
                                                      ScanAddressesResponse};
use crate::rpc_command::init_withdraw::{InitWithdrawCoin, WithdrawTaskHandleShared};
use crate::rpc_command::{account_balance, get_new_address, init_account_balance, init_create_account,
                         init_scan_for_new_addresses};
use crate::{coin_balance, scan_for_new_addresses_impl, BalanceResult, CoinWithDerivationMethod, DerivationMethod,
            DexFee, Eip1559Ops, MakerNftSwapOpsV2, ParseCoinAssocTypes, ParseNftAssocTypes, PayForGasParams,
            PrivKeyPolicy, RpcCommonOps, SendNftMakerPaymentArgs, SpendNftMakerPaymentArgs, ToBytes,
            ValidateNftMakerPaymentArgs, ValidateWatcherSpendInput, WatcherSpendType};
use async_trait::async_trait;
use bitcrypto::{dhash160, keccak256, ripemd160, sha256};
use common::custom_futures::repeatable::{Ready, Retry, RetryOnError};
use common::custom_futures::timeout::FutureTimerExt;
use common::executor::{abortable_queue::AbortableQueue, AbortSettings, AbortableSystem, AbortedError, SpawnAbortable,
                       Timer};
use common::log::{debug, error, info, warn};
use common::number_type_casting::SafeTypeCastingNumbers;
use common::wait_until_sec;
use common::{now_sec, small_rng, DEX_FEE_ADDR_RAW_PUBKEY};
use crypto::privkey::key_pair_from_secret;
use crypto::{Bip44Chain, CryptoCtx, CryptoCtxError, GlobalHDAccountArc, KeyPairPolicy};
use derive_more::Display;
use enum_derives::EnumFromStringify;

use compatible_time::Instant;
use ethabi::{Contract, Function, Token};
use ethcore_transaction::tx_builders::TxBuilderError;
use ethcore_transaction::{Action, TransactionWrapper, TransactionWrapperBuilder as UnSignedEthTxBuilder,
                          UnverifiedEip1559Transaction, UnverifiedEip2930Transaction, UnverifiedLegacyTransaction,
                          UnverifiedTransactionWrapper};
pub use ethcore_transaction::{SignedTransaction as SignedEthTx, TxType};
use ethereum_types::{Address, H160, H256, U256};
use ethkey::{public_to_address, sign, verify_address, KeyPair, Public, Signature};
use futures::compat::Future01CompatExt;
use futures::future::{join, join_all, select_ok, try_join_all, Either, FutureExt, TryFutureExt};
use futures01::Future;
use http::Uri;
use kdf_walletconnect::{WalletConnectCtx, WalletConnectOps};
use mm2_core::mm_ctx::{MmArc, MmWeak};
use mm2_number::bigdecimal_custom::CheckedDivision;
use mm2_number::{BigDecimal, BigUint, MmNumber};
use rand::seq::SliceRandom;
use rlp::{DecoderError, Encodable, RlpStream};
use rpc::v1::types::Bytes as BytesJson;
use secp256k1::PublicKey;
use serde_json::{self as json, Value as Json};
use serialization::{CompactInteger, Serializable, Stream};
use sha3::{Digest, Keccak256};
use std::collections::HashMap;
use std::convert::{TryFrom, TryInto};
use std::ops::Deref;
use std::str::from_utf8;
use std::str::FromStr;
use std::sync::atomic::{AtomicU64, Ordering as AtomicOrdering};
use std::sync::{Arc, Mutex};
use std::time::Duration;
use web3::types::{Action as TraceAction, BlockId, BlockNumber, Bytes, CallRequest, FilterBuilder, Log, Trace,
                  TraceFilterBuilder, Transaction as Web3Transaction, TransactionId, U64};
use web3::{self, Web3};

cfg_wasm32! {
    use crypto::MetamaskArc;
    use ethereum_types::H520;
    use mm2_metamask::MetamaskError;
    use web3::types::TransactionRequest;
}

use super::{coin_conf, lp_coinfind_or_err, AsyncMutex, BalanceError, BalanceFut, CheckIfMyPaymentSentArgs,
            CoinBalance, CoinProtocol, CoinTransportMetrics, CoinsContext, ConfirmPaymentInput, EthValidateFeeArgs,
            FeeApproxStage, FoundSwapTxSpend, HistorySyncState, IguanaPrivKey, MarketCoinOps, MmCoin, MmCoinEnum,
            MyAddressError, MyWalletAddress, NegotiateSwapContractAddrErr, NumConversError, NumConversResult,
            PaymentInstructionArgs, PaymentInstructions, PaymentInstructionsErr, PrivKeyBuildPolicy,
            PrivKeyPolicyNotAllowed, RawTransactionError, RawTransactionFut, RawTransactionRequest, RawTransactionRes,
            RawTransactionResult, RefundPaymentArgs, RewardTarget, RpcClientType, RpcTransportEventHandler,
            RpcTransportEventHandlerShared, SearchForSwapTxSpendInput, SendMakerPaymentSpendPreimageInput,
            SendPaymentArgs, SignEthTransactionParams, SignRawTransactionEnum, SignRawTransactionRequest,
            SignatureError, SignatureResult, SpendPaymentArgs, SwapOps, SwapTxFeePolicy, TradeFee, TradePreimageError,
            TradePreimageFut, TradePreimageResult, TradePreimageValue, Transaction, TransactionDetails,
            TransactionEnum, TransactionErr, TransactionFut, TransactionType, TxMarshalingErr,
            UnexpectedDerivationMethod, ValidateAddressResult, ValidateFeeArgs, ValidateInstructionsErr,
            ValidateOtherPubKeyErr, ValidatePaymentError, ValidatePaymentFut, ValidatePaymentInput, VerificationError,
            VerificationResult, WaitForHTLCTxSpendArgs, WatcherOps, WatcherReward, WatcherRewardError,
            WatcherSearchForSwapTxSpendInput, WatcherValidatePaymentInput, WatcherValidateTakerFeeInput, WeakSpawner,
            WithdrawError, WithdrawFee, WithdrawFut, WithdrawRequest, WithdrawResult, EARLY_CONFIRMATION_ERR_LOG,
            INVALID_CONTRACT_ADDRESS_ERR_LOG, INVALID_PAYMENT_STATE_ERR_LOG, INVALID_RECEIVER_ERR_LOG,
            INVALID_SENDER_ERR_LOG, INVALID_SWAP_ID_ERR_LOG};
#[cfg(test)]
pub(crate) use eth_utils::display_u256_with_decimal_point;
pub use eth_utils::{addr_from_pubkey_str, addr_from_raw_pubkey, mm_number_from_u256, mm_number_to_u256,
                    u256_to_big_decimal, wei_from_big_decimal, wei_from_coins_mm_number, wei_from_gwei_decimal,
                    wei_to_coins_mm_number, wei_to_eth_decimal, wei_to_gwei_decimal};
use eth_utils::{get_function_input_data, get_function_name};

pub use rlp;
cfg_native! {
    use std::path::PathBuf;
}

pub mod eth_balance_events;
mod eth_rpc;
#[cfg(test)] mod eth_tests;
#[cfg(target_arch = "wasm32")] mod eth_wasm_tests;
#[cfg(any(test, target_arch = "wasm32"))] mod for_tests;
pub(crate) mod nft_swap_v2;
pub mod wallet_connect;
mod web3_transport;
use web3_transport::{http_transport::HttpTransportNode, Web3Transport};

pub mod eth_hd_wallet;
use eth_hd_wallet::EthHDWallet;

#[path = "eth/v2_activation.rs"] pub mod v2_activation;
use v2_activation::{build_address_and_priv_key_policy, EthActivationV2Error};

mod eth_withdraw;
use eth_withdraw::{EthWithdraw, InitEthWithdraw, StandardEthWithdraw};

mod nonce;
use nonce::ParityNonce;

pub mod fee_estimation;
use fee_estimation::eip1559::{block_native::BlocknativeGasApiCaller, infura::InfuraGasApiCaller,
                              simple::FeePerGasSimpleEstimator, FeePerGasEstimated, GasApiConfig, GasApiProvider};

pub mod erc20;
use erc20::get_token_decimals;
pub(crate) mod eth_swap_v2;
use eth_swap_v2::{extract_id_from_tx_data, EthPaymentType, PaymentMethod, SpendTxSearchParams};

pub mod eth_utils;
pub mod tron;

pub const ETH_PROTOCOL_TYPE: &str = "ETH";
pub const ERC20_PROTOCOL_TYPE: &str = "ERC20";

/// https://github.com/artemii235/etomic-swap/blob/master/contracts/EtomicSwap.sol
/// Dev chain (195.201.137.5:8565) contract address: 0x83965C539899cC0F918552e5A26915de40ee8852
/// Ropsten: https://ropsten.etherscan.io/address/0x7bc1bbdd6a0a722fc9bffc49c921b685ecb84b94
/// ETH mainnet: https://etherscan.io/address/0x8500AFc0bc5214728082163326C2FF0C73f4a871
pub const SWAP_CONTRACT_ABI: &str = include_str!("eth/swap_contract_abi.json");
/// https://github.com/ethereum/EIPs/blob/master/EIPS/eip-20.md
pub const ERC20_ABI: &str = include_str!("eth/erc20_abi.json");
/// https://github.com/ethereum/EIPs/blob/master/EIPS/eip-721.md
const ERC721_ABI: &str = include_str!("eth/erc721_abi.json");
/// https://github.com/ethereum/EIPs/blob/master/EIPS/eip-1155.md
const ERC1155_ABI: &str = include_str!("eth/erc1155_abi.json");
const NFT_SWAP_CONTRACT_ABI: &str = include_str!("eth/nft_swap_contract_abi.json");
const NFT_MAKER_SWAP_V2_ABI: &str = include_str!("eth/nft_maker_swap_v2_abi.json");
const MAKER_SWAP_V2_ABI: &str = include_str!("eth/maker_swap_v2_abi.json");
const TAKER_SWAP_V2_ABI: &str = include_str!("eth/taker_swap_v2_abi.json");

/// Payment states from etomic swap smart contract: https://github.com/artemii235/etomic-swap/blob/master/contracts/EtomicSwap.sol#L5
pub enum PaymentState {
    Uninitialized,
    Sent,
    Spent,
    Refunded,
}

#[allow(dead_code)]
pub(crate) enum MakerPaymentStateV2 {
    Uninitialized,
    PaymentSent,
    TakerSpent,
    MakerRefunded,
}

#[allow(dead_code)]
pub(crate) enum TakerPaymentStateV2 {
    Uninitialized,
    PaymentSent,
    TakerApproved,
    MakerSpent,
    TakerRefunded,
}

/// It can change 12.5% max each block according to https://www.blocknative.com/blog/eip-1559-fees
const BASE_BLOCK_FEE_DIFF_PCT: u64 = 13;
const DEFAULT_LOGS_BLOCK_RANGE: u64 = 1000;

const DEFAULT_REQUIRED_CONFIRMATIONS: u8 = 1;

pub(crate) const ETH_DECIMALS: u8 = 18;

pub(crate) const ETH_GWEI_DECIMALS: u8 = 9;

/// Take into account that the dynamic fee may increase by 3% during the swap.
const GAS_PRICE_APPROXIMATION_PERCENT_ON_START_SWAP: u64 = 3;
/// Take into account that the dynamic fee may increase until the locktime is expired
const GAS_PRICE_APPROXIMATION_PERCENT_ON_WATCHER_PREIMAGE: u64 = 3;
/// Take into account that the dynamic fee may increase at each of the following stages:
/// - it may increase by 2% until a swap is started;
/// - it may increase by 3% during the swap.
const GAS_PRICE_APPROXIMATION_PERCENT_ON_ORDER_ISSUE: u64 = 5;
/// Take into account that the dynamic fee may increase at each of the following stages:
/// - it may increase by 2% until an order is issued;
/// - it may increase by 2% until a swap is started;
/// - it may increase by 3% during the swap.
const GAS_PRICE_APPROXIMATION_PERCENT_ON_TRADE_PREIMAGE: u64 = 7;

/// Heuristic default gas limits for withdraw and swap operations (including extra margin value for possible changes in opcodes cost)
pub mod gas_limit {
    /// Gas limit for sending coins
    pub const ETH_SEND_COINS: u64 = 21_000;
    /// Gas limit for transfer ERC20 tokens
    /// TODO: maybe this is too much and 150K is okay
    pub const ETH_SEND_ERC20: u64 = 210_000;
    /// Gas limit for swap payment tx with coins
    /// real values are approx 48,6K by etherscan
    pub const ETH_PAYMENT: u64 = 65_000;
    /// Gas limit for swap payment tx with ERC20 tokens
    /// real values are 98,9K for ERC20 and 135K for ERC-1967 proxied ERC20 contracts (use 'gas_limit' override in coins to tune)
    pub const ERC20_PAYMENT: u64 = 150_000;
    /// Gas limit for swap receiver spend tx with coins
    /// real values are 40,7K
    pub const ETH_RECEIVER_SPEND: u64 = 65_000;
    /// Gas limit for swap receiver spend tx with ERC20 tokens
    /// real values are 72,8K
    pub const ERC20_RECEIVER_SPEND: u64 = 150_000;
    /// Gas limit for swap refund tx with coins
    pub const ETH_SENDER_REFUND: u64 = 100_000;
    /// Gas limit for swap refund tx with ERC20 tokens
    pub const ERC20_SENDER_REFUND: u64 = 150_000;
    /// Gas limit for other operations
    pub const ETH_MAX_TRADE_GAS: u64 = 150_000;
}

/// Default gas limits for EthGasLimitV2
pub mod gas_limit_v2 {
    /// Gas limits for maker operations in EtomicSwapMakerV2 contract
    pub mod maker {
        pub const ETH_PAYMENT: u64 = 65_000;
        pub const ERC20_PAYMENT: u64 = 150_000;
        pub const ETH_TAKER_SPEND: u64 = 100_000;
        pub const ERC20_TAKER_SPEND: u64 = 150_000;
        pub const ETH_MAKER_REFUND_TIMELOCK: u64 = 90_000;
        pub const ERC20_MAKER_REFUND_TIMELOCK: u64 = 100_000;
        pub const ETH_MAKER_REFUND_SECRET: u64 = 90_000;
        pub const ERC20_MAKER_REFUND_SECRET: u64 = 100_000;
    }

    /// Gas limits for taker operations in EtomicSwapTakerV2 contract
    pub mod taker {
        pub const ETH_PAYMENT: u64 = 65_000;
        pub const ERC20_PAYMENT: u64 = 150_000;
        pub const ETH_MAKER_SPEND: u64 = 100_000;
        pub const ERC20_MAKER_SPEND: u64 = 115_000;
        pub const ETH_TAKER_REFUND_TIMELOCK: u64 = 90_000;
        pub const ERC20_TAKER_REFUND_TIMELOCK: u64 = 100_000;
        pub const ETH_TAKER_REFUND_SECRET: u64 = 90_000;
        pub const ERC20_TAKER_REFUND_SECRET: u64 = 100_000;
        pub const APPROVE_PAYMENT: u64 = 50_000;
    }

    pub mod nft_maker {
        pub const ERC721_PAYMENT: u64 = 130_000;
        pub const ERC1155_PAYMENT: u64 = 130_000;
        pub const ERC721_TAKER_SPEND: u64 = 100_000;
        pub const ERC1155_TAKER_SPEND: u64 = 100_000;
        pub const ERC721_MAKER_REFUND_TIMELOCK: u64 = 100_000;
        pub const ERC1155_MAKER_REFUND_TIMELOCK: u64 = 100_000;
        pub const ERC721_MAKER_REFUND_SECRET: u64 = 100_000;
        pub const ERC1155_MAKER_REFUND_SECRET: u64 = 100_000;
    }
}

/// Coin conf param to override default gas limits
#[derive(Deserialize)]
#[serde(default)]
pub struct EthGasLimit {
    /// Gas limit for sending coins
    pub eth_send_coins: u64,
    /// Gas limit for sending ERC20 tokens
    pub eth_send_erc20: u64,
    /// Gas limit for swap payment tx with coins
    pub eth_payment: u64,
    /// Gas limit for swap payment tx with ERC20 tokens
    pub erc20_payment: u64,
    /// Gas limit for swap receiver spend tx with coins
    pub eth_receiver_spend: u64,
    /// Gas limit for swap receiver spend tx with ERC20 tokens
    pub erc20_receiver_spend: u64,
    /// Gas limit for swap refund tx with coins
    pub eth_sender_refund: u64,
    /// Gas limit for swap refund tx with ERC20 tokens
    pub erc20_sender_refund: u64,
    /// Gas limit for other operations
    pub eth_max_trade_gas: u64,
}

impl Default for EthGasLimit {
    fn default() -> Self {
        EthGasLimit {
            eth_send_coins: gas_limit::ETH_SEND_COINS,
            eth_send_erc20: gas_limit::ETH_SEND_ERC20,
            eth_payment: gas_limit::ETH_PAYMENT,
            erc20_payment: gas_limit::ERC20_PAYMENT,
            eth_receiver_spend: gas_limit::ETH_RECEIVER_SPEND,
            erc20_receiver_spend: gas_limit::ERC20_RECEIVER_SPEND,
            eth_sender_refund: gas_limit::ETH_SENDER_REFUND,
            erc20_sender_refund: gas_limit::ERC20_SENDER_REFUND,
            eth_max_trade_gas: gas_limit::ETH_MAX_TRADE_GAS,
        }
    }
}

#[derive(Default, Deserialize)]
#[serde(default)]
pub struct EthGasLimitV2 {
    pub maker: MakerGasLimitV2,
    pub taker: TakerGasLimitV2,
    pub nft_maker: NftMakerGasLimitV2,
}

#[derive(Deserialize)]
#[serde(default)]
pub struct MakerGasLimitV2 {
    pub eth_payment: u64,
    pub erc20_payment: u64,
    pub eth_taker_spend: u64,
    pub erc20_taker_spend: u64,
    pub eth_maker_refund_timelock: u64,
    pub erc20_maker_refund_timelock: u64,
    pub eth_maker_refund_secret: u64,
    pub erc20_maker_refund_secret: u64,
}

#[derive(Deserialize)]
#[serde(default)]
pub struct TakerGasLimitV2 {
    pub eth_payment: u64,
    pub erc20_payment: u64,
    pub eth_maker_spend: u64,
    pub erc20_maker_spend: u64,
    pub eth_taker_refund_timelock: u64,
    pub erc20_taker_refund_timelock: u64,
    pub eth_taker_refund_secret: u64,
    pub erc20_taker_refund_secret: u64,
    pub approve_payment: u64,
}

#[derive(Deserialize)]
#[serde(default)]
pub struct NftMakerGasLimitV2 {
    pub erc721_payment: u64,
    pub erc1155_payment: u64,
    pub erc721_taker_spend: u64,
    pub erc1155_taker_spend: u64,
    pub erc721_maker_refund_timelock: u64,
    pub erc1155_maker_refund_timelock: u64,
    pub erc721_maker_refund_secret: u64,
    pub erc1155_maker_refund_secret: u64,
}

impl EthGasLimitV2 {
    fn gas_limit(
        &self,
        coin_type: &EthCoinType,
        payment_type: EthPaymentType,
        method: PaymentMethod,
    ) -> Result<u64, String> {
        match coin_type {
            EthCoinType::Eth => {
                let gas_limit = match payment_type {
                    EthPaymentType::MakerPayments => match method {
                        PaymentMethod::Send => self.maker.eth_payment,
                        PaymentMethod::Spend => self.maker.eth_taker_spend,
                        PaymentMethod::RefundTimelock => self.maker.eth_maker_refund_timelock,
                        PaymentMethod::RefundSecret => self.maker.eth_maker_refund_secret,
                    },
                    EthPaymentType::TakerPayments => match method {
                        PaymentMethod::Send => self.taker.eth_payment,
                        PaymentMethod::Spend => self.taker.eth_maker_spend,
                        PaymentMethod::RefundTimelock => self.taker.eth_taker_refund_timelock,
                        PaymentMethod::RefundSecret => self.taker.eth_taker_refund_secret,
                    },
                };
                Ok(gas_limit)
            },
            EthCoinType::Erc20 { .. } => {
                let gas_limit = match payment_type {
                    EthPaymentType::MakerPayments => match method {
                        PaymentMethod::Send => self.maker.erc20_payment,
                        PaymentMethod::Spend => self.maker.erc20_taker_spend,
                        PaymentMethod::RefundTimelock => self.maker.erc20_maker_refund_timelock,
                        PaymentMethod::RefundSecret => self.maker.erc20_maker_refund_secret,
                    },
                    EthPaymentType::TakerPayments => match method {
                        PaymentMethod::Send => self.taker.erc20_payment,
                        PaymentMethod::Spend => self.taker.erc20_maker_spend,
                        PaymentMethod::RefundTimelock => self.taker.erc20_taker_refund_timelock,
                        PaymentMethod::RefundSecret => self.taker.erc20_taker_refund_secret,
                    },
                };
                Ok(gas_limit)
            },
            EthCoinType::Nft { .. } => Err("NFT protocol is not supported for ETH and ERC20 Swaps".to_string()),
        }
    }

    fn nft_gas_limit(&self, contract_type: &ContractType, method: PaymentMethod) -> u64 {
        match contract_type {
            ContractType::Erc1155 => match method {
                PaymentMethod::Send => self.nft_maker.erc1155_payment,
                PaymentMethod::Spend => self.nft_maker.erc1155_taker_spend,
                PaymentMethod::RefundTimelock => self.nft_maker.erc1155_maker_refund_timelock,
                PaymentMethod::RefundSecret => self.nft_maker.erc1155_maker_refund_secret,
            },
            ContractType::Erc721 => match method {
                PaymentMethod::Send => self.nft_maker.erc721_payment,
                PaymentMethod::Spend => self.nft_maker.erc721_taker_spend,
                PaymentMethod::RefundTimelock => self.nft_maker.erc721_maker_refund_timelock,
                PaymentMethod::RefundSecret => self.nft_maker.erc721_maker_refund_secret,
            },
        }
    }
}

impl Default for MakerGasLimitV2 {
    fn default() -> Self {
        MakerGasLimitV2 {
            eth_payment: gas_limit_v2::maker::ETH_PAYMENT,
            erc20_payment: gas_limit_v2::maker::ERC20_PAYMENT,
            eth_taker_spend: gas_limit_v2::maker::ETH_TAKER_SPEND,
            erc20_taker_spend: gas_limit_v2::maker::ERC20_TAKER_SPEND,
            eth_maker_refund_timelock: gas_limit_v2::maker::ETH_MAKER_REFUND_TIMELOCK,
            erc20_maker_refund_timelock: gas_limit_v2::maker::ERC20_MAKER_REFUND_TIMELOCK,
            eth_maker_refund_secret: gas_limit_v2::maker::ETH_MAKER_REFUND_SECRET,
            erc20_maker_refund_secret: gas_limit_v2::maker::ERC20_MAKER_REFUND_SECRET,
        }
    }
}

impl Default for TakerGasLimitV2 {
    fn default() -> Self {
        TakerGasLimitV2 {
            eth_payment: gas_limit_v2::taker::ETH_PAYMENT,
            erc20_payment: gas_limit_v2::taker::ERC20_PAYMENT,
            eth_maker_spend: gas_limit_v2::taker::ETH_MAKER_SPEND,
            erc20_maker_spend: gas_limit_v2::taker::ERC20_MAKER_SPEND,
            eth_taker_refund_timelock: gas_limit_v2::taker::ETH_TAKER_REFUND_TIMELOCK,
            erc20_taker_refund_timelock: gas_limit_v2::taker::ERC20_TAKER_REFUND_TIMELOCK,
            eth_taker_refund_secret: gas_limit_v2::taker::ETH_TAKER_REFUND_SECRET,
            erc20_taker_refund_secret: gas_limit_v2::taker::ERC20_TAKER_REFUND_SECRET,
            approve_payment: gas_limit_v2::taker::APPROVE_PAYMENT,
        }
    }
}

impl Default for NftMakerGasLimitV2 {
    fn default() -> Self {
        NftMakerGasLimitV2 {
            erc721_payment: gas_limit_v2::nft_maker::ERC721_PAYMENT,
            erc1155_payment: gas_limit_v2::nft_maker::ERC1155_PAYMENT,
            erc721_taker_spend: gas_limit_v2::nft_maker::ERC721_TAKER_SPEND,
            erc1155_taker_spend: gas_limit_v2::nft_maker::ERC1155_TAKER_SPEND,
            erc721_maker_refund_timelock: gas_limit_v2::nft_maker::ERC721_MAKER_REFUND_TIMELOCK,
            erc1155_maker_refund_timelock: gas_limit_v2::nft_maker::ERC1155_MAKER_REFUND_TIMELOCK,
            erc721_maker_refund_secret: gas_limit_v2::nft_maker::ERC721_MAKER_REFUND_SECRET,
            erc1155_maker_refund_secret: gas_limit_v2::nft_maker::ERC1155_MAKER_REFUND_SECRET,
        }
    }
}

trait ExtractGasLimit: Default + for<'de> Deserialize<'de> {
    fn key() -> &'static str;
}

impl ExtractGasLimit for EthGasLimit {
    fn key() -> &'static str { "gas_limit" }
}

impl ExtractGasLimit for EthGasLimitV2 {
    fn key() -> &'static str { "gas_limit_v2" }
}

/// Max transaction type according to EIP-2718
const ETH_MAX_TX_TYPE: u64 = 0x7f;

lazy_static! {
    pub static ref SWAP_CONTRACT: Contract = Contract::load(SWAP_CONTRACT_ABI.as_bytes()).unwrap();
    pub static ref MAKER_SWAP_V2: Contract = Contract::load(MAKER_SWAP_V2_ABI.as_bytes()).unwrap();
    pub static ref TAKER_SWAP_V2: Contract = Contract::load(TAKER_SWAP_V2_ABI.as_bytes()).unwrap();
    pub static ref ERC20_CONTRACT: Contract = Contract::load(ERC20_ABI.as_bytes()).unwrap();
    pub static ref ERC721_CONTRACT: Contract = Contract::load(ERC721_ABI.as_bytes()).unwrap();
    pub static ref ERC1155_CONTRACT: Contract = Contract::load(ERC1155_ABI.as_bytes()).unwrap();
    pub static ref NFT_SWAP_CONTRACT: Contract = Contract::load(NFT_SWAP_CONTRACT_ABI.as_bytes()).unwrap();
    pub static ref NFT_MAKER_SWAP_V2: Contract = Contract::load(NFT_MAKER_SWAP_V2_ABI.as_bytes()).unwrap();
}

pub type EthDerivationMethod = DerivationMethod<Address, EthHDWallet>;
pub type Web3RpcFut<T> = Box<dyn Future<Item = T, Error = MmError<Web3RpcError>> + Send>;
pub type Web3RpcResult<T> = Result<T, MmError<Web3RpcError>>;
type EthPrivKeyPolicy = PrivKeyPolicy<KeyPair>;

#[derive(Clone, Debug)]
pub(crate) struct LegacyGasPrice {
    pub(crate) gas_price: U256,
}

#[derive(Clone, Debug)]
pub(crate) struct Eip1559FeePerGas {
    pub(crate) max_fee_per_gas: U256,
    pub(crate) max_priority_fee_per_gas: U256,
}

/// Internal structure describing how transaction pays for gas unit:
/// either legacy gas price or EIP-1559 fee per gas
#[derive(Clone, Debug)]
pub(crate) enum PayForGasOption {
    Legacy(LegacyGasPrice),
    Eip1559(Eip1559FeePerGas),
}

impl PayForGasOption {
    fn get_gas_price(&self) -> Option<U256> {
        match self {
            PayForGasOption::Legacy(LegacyGasPrice { gas_price }) => Some(*gas_price),
            PayForGasOption::Eip1559(..) => None,
        }
    }

    fn get_fee_per_gas(&self) -> (Option<U256>, Option<U256>) {
        match self {
            PayForGasOption::Eip1559(Eip1559FeePerGas {
                max_fee_per_gas,
                max_priority_fee_per_gas,
            }) => (Some(*max_fee_per_gas), Some(*max_priority_fee_per_gas)),
            PayForGasOption::Legacy(..) => (None, None),
        }
    }
}

impl TryFrom<PayForGasParams> for PayForGasOption {
    type Error = MmError<NumConversError>;

    fn try_from(param: PayForGasParams) -> Result<Self, Self::Error> {
        match param {
            PayForGasParams::Legacy(legacy) => Ok(Self::Legacy(LegacyGasPrice {
                gas_price: wei_from_gwei_decimal(&legacy.gas_price)?,
            })),
            PayForGasParams::Eip1559(eip1559) => Ok(Self::Eip1559(Eip1559FeePerGas {
                max_fee_per_gas: wei_from_gwei_decimal(&eip1559.max_fee_per_gas)?,
                max_priority_fee_per_gas: wei_from_gwei_decimal(&eip1559.max_priority_fee_per_gas)?,
            })),
        }
    }
}

type GasDetails = (U256, PayForGasOption);

#[derive(Debug, Display, EnumFromStringify, Serialize, SerializeErrorType)]
#[serde(tag = "error_type", content = "error_data")]
pub enum Web3RpcError {
    #[display(fmt = "Transport: {}", _0)]
    Transport(String),
    #[display(fmt = "Invalid response: {}", _0)]
    InvalidResponse(String),
    #[display(fmt = "Timeout: {}", _0)]
    Timeout(String),
    #[from_stringify("serde_json::Error")]
    #[display(fmt = "Internal: {}", _0)]
    Internal(String),
    #[display(fmt = "Invalid gas api provider config: {}", _0)]
    InvalidGasApiConfig(String),
    #[display(fmt = "Nft Protocol is not supported yet!")]
    NftProtocolNotSupported,
    #[display(fmt = "Number conversion: {}", _0)]
    NumConversError(String),
}

impl From<web3::Error> for Web3RpcError {
    fn from(e: web3::Error) -> Self {
        let error_str = e.to_string();
        match e {
            web3::Error::InvalidResponse(_) | web3::Error::Decoder(_) | web3::Error::Rpc(_) => {
                Web3RpcError::InvalidResponse(error_str)
            },
            web3::Error::Unreachable | web3::Error::Transport(_) | web3::Error::Io(_) => {
                Web3RpcError::Transport(error_str)
            },
            _ => Web3RpcError::Internal(error_str),
        }
    }
}

impl From<Web3RpcError> for RawTransactionError {
    fn from(e: Web3RpcError) -> Self {
        match e {
            Web3RpcError::Transport(tr) | Web3RpcError::InvalidResponse(tr) => RawTransactionError::Transport(tr),
            Web3RpcError::Internal(internal)
            | Web3RpcError::Timeout(internal)
            | Web3RpcError::NumConversError(internal)
            | Web3RpcError::InvalidGasApiConfig(internal) => RawTransactionError::InternalError(internal),
            Web3RpcError::NftProtocolNotSupported => {
                RawTransactionError::InternalError("Nft Protocol is not supported yet!".to_string())
            },
        }
    }
}

impl From<ethabi::Error> for Web3RpcError {
    fn from(e: ethabi::Error) -> Web3RpcError {
        // Currently, we use the `ethabi` crate to work with a smart contract ABI known at compile time.
        // It's an internal error if there are any issues during working with a smart contract ABI.
        Web3RpcError::Internal(e.to_string())
    }
}

impl From<UnexpectedDerivationMethod> for Web3RpcError {
    fn from(e: UnexpectedDerivationMethod) -> Self { Web3RpcError::Internal(e.to_string()) }
}

#[cfg(target_arch = "wasm32")]
impl From<MetamaskError> for Web3RpcError {
    fn from(e: MetamaskError) -> Self {
        match e {
            MetamaskError::Internal(internal) => Web3RpcError::Internal(internal),
            other => Web3RpcError::Transport(other.to_string()),
        }
    }
}

impl From<NumConversError> for Web3RpcError {
    fn from(e: NumConversError) -> Self { Web3RpcError::NumConversError(e.to_string()) }
}

impl From<ethabi::Error> for WithdrawError {
    fn from(e: ethabi::Error) -> Self {
        // Currently, we use the `ethabi` crate to work with a smart contract ABI known at compile time.
        // It's an internal error if there are any issues during working with a smart contract ABI.
        WithdrawError::InternalError(e.to_string())
    }
}

impl From<web3::Error> for WithdrawError {
    fn from(e: web3::Error) -> Self { WithdrawError::Transport(e.to_string()) }
}

impl From<Web3RpcError> for WithdrawError {
    fn from(e: Web3RpcError) -> Self {
        match e {
            Web3RpcError::Transport(err) | Web3RpcError::InvalidResponse(err) => WithdrawError::Transport(err),
            Web3RpcError::Internal(internal)
            | Web3RpcError::Timeout(internal)
            | Web3RpcError::NumConversError(internal)
            | Web3RpcError::InvalidGasApiConfig(internal) => WithdrawError::InternalError(internal),
            Web3RpcError::NftProtocolNotSupported => WithdrawError::NftProtocolNotSupported,
        }
    }
}

impl From<ethcore_transaction::Error> for WithdrawError {
    fn from(e: ethcore_transaction::Error) -> Self { WithdrawError::SigningError(e.to_string()) }
}

impl From<web3::Error> for TradePreimageError {
    fn from(e: web3::Error) -> Self { TradePreimageError::Transport(e.to_string()) }
}

impl From<Web3RpcError> for TradePreimageError {
    fn from(e: Web3RpcError) -> Self {
        match e {
            Web3RpcError::Transport(err) | Web3RpcError::InvalidResponse(err) => TradePreimageError::Transport(err),
            Web3RpcError::Internal(internal)
            | Web3RpcError::Timeout(internal)
            | Web3RpcError::NumConversError(internal)
            | Web3RpcError::InvalidGasApiConfig(internal) => TradePreimageError::InternalError(internal),
            Web3RpcError::NftProtocolNotSupported => TradePreimageError::NftProtocolNotSupported,
        }
    }
}

impl From<ethabi::Error> for TradePreimageError {
    fn from(e: ethabi::Error) -> Self {
        // Currently, we use the `ethabi` crate to work with a smart contract ABI known at compile time.
        // It's an internal error if there are any issues during working with a smart contract ABI.
        TradePreimageError::InternalError(e.to_string())
    }
}

impl From<ethabi::Error> for BalanceError {
    fn from(e: ethabi::Error) -> Self {
        // Currently, we use the `ethabi` crate to work with a smart contract ABI known at compile time.
        // It's an internal error if there are any issues during working with a smart contract ABI.
        BalanceError::Internal(e.to_string())
    }
}

impl From<web3::Error> for BalanceError {
    fn from(e: web3::Error) -> Self { BalanceError::from(Web3RpcError::from(e)) }
}

impl From<Web3RpcError> for BalanceError {
    fn from(e: Web3RpcError) -> Self {
        match e {
            Web3RpcError::Transport(tr) | Web3RpcError::InvalidResponse(tr) => BalanceError::Transport(tr),
            Web3RpcError::Internal(internal)
            | Web3RpcError::Timeout(internal)
            | Web3RpcError::NumConversError(internal)
            | Web3RpcError::InvalidGasApiConfig(internal) => BalanceError::Internal(internal),
            Web3RpcError::NftProtocolNotSupported => {
                BalanceError::Internal("Nft Protocol is not supported yet!".to_string())
            },
        }
    }
}

impl From<TxBuilderError> for TransactionErr {
    fn from(e: TxBuilderError) -> Self { TransactionErr::Plain(e.to_string()) }
}

impl From<ethcore_transaction::Error> for TransactionErr {
    fn from(e: ethcore_transaction::Error) -> Self { TransactionErr::Plain(e.to_string()) }
}

#[derive(Debug, Deserialize, Serialize)]
struct SavedTraces {
    /// ETH traces for my_address
    traces: Vec<Trace>,
    /// Earliest processed block
    earliest_block: U64,
    /// Latest processed block
    latest_block: U64,
}

#[derive(Debug, Deserialize, Serialize)]
struct SavedErc20Events {
    /// ERC20 events for my_address
    events: Vec<Log>,
    /// Earliest processed block
    earliest_block: U64,
    /// Latest processed block
    latest_block: U64,
}

/// Specifies which blockchain the EthCoin operates on: EVM-compatible or TRON.
/// This distinction allows unified logic for EVM & TRON coins.
#[derive(Clone, Debug)]
pub enum ChainSpec {
    Evm { chain_id: u64 },
    Tron { network: tron::Network },
}

impl ChainSpec {
    pub fn chain_id(&self) -> Option<u64> {
        match self {
            ChainSpec::Evm { chain_id } => Some(*chain_id),
            ChainSpec::Tron { .. } => None,
        }
    }

    pub fn kind(&self) -> &'static str {
        match self {
            ChainSpec::Evm { .. } => "EVM",
            ChainSpec::Tron { .. } => "TRON",
        }
    }
}

#[derive(Clone, Debug, PartialEq, Eq)]
pub enum EthCoinType {
    /// Ethereum itself or it's forks: ETC/others
    Eth,
    /// ERC20 token with smart contract address
    /// https://github.com/ethereum/EIPs/blob/master/EIPS/eip-20.md
    Erc20 {
        platform: String,
        token_addr: Address,
    },
    Nft {
        platform: String,
    },
}

/// An alternative to `crate::PrivKeyBuildPolicy`, typical only for ETH coin.
pub enum EthPrivKeyBuildPolicy {
    IguanaPrivKey(IguanaPrivKey),
    GlobalHDAccount(GlobalHDAccountArc),
    #[cfg(target_arch = "wasm32")]
    Metamask(MetamaskArc),
    Trezor,
    WalletConnect {
        address: Address,
        public_key_uncompressed: H520,
        session_topic: String,
    },
}

impl EthPrivKeyBuildPolicy {
    /// Detects the `EthPrivKeyBuildPolicy` with which the given `MmArc` is initialized.
    pub fn detect_priv_key_policy(ctx: &MmArc) -> MmResult<EthPrivKeyBuildPolicy, CryptoCtxError> {
        let crypto_ctx = CryptoCtx::from_ctx(ctx)?;

        match crypto_ctx.key_pair_policy() {
            KeyPairPolicy::Iguana => {
                // Use an internal private key as the coin secret.
                let priv_key = crypto_ctx.mm2_internal_privkey_secret();
                Ok(EthPrivKeyBuildPolicy::IguanaPrivKey(priv_key))
            },
            KeyPairPolicy::GlobalHDAccount(global_hd) => Ok(EthPrivKeyBuildPolicy::GlobalHDAccount(global_hd.clone())),
        }
    }
}

impl From<PrivKeyBuildPolicy> for EthPrivKeyBuildPolicy {
    fn from(policy: PrivKeyBuildPolicy) -> Self {
        match policy {
            PrivKeyBuildPolicy::IguanaPrivKey(iguana) => EthPrivKeyBuildPolicy::IguanaPrivKey(iguana),
            PrivKeyBuildPolicy::GlobalHDAccount(global_hd) => EthPrivKeyBuildPolicy::GlobalHDAccount(global_hd),
            PrivKeyBuildPolicy::Trezor => EthPrivKeyBuildPolicy::Trezor,
        }
    }
}

/// pImpl idiom.
pub struct EthCoinImpl {
    ticker: String,
    pub coin_type: EthCoinType,
    /// Specifies the underlying blockchain (EVM or TRON).
    pub chain_spec: ChainSpec,
    pub(crate) priv_key_policy: EthPrivKeyPolicy,
    /// Either an Iguana address or a 'EthHDWallet' instance.
    /// Arc is used to use the same hd wallet from platform coin if we need to.
    /// This allows the reuse of the same derived accounts/addresses of the
    /// platform coin for tokens and vice versa.
    derivation_method: Arc<EthDerivationMethod>,
    sign_message_prefix: Option<String>,
    swap_contract_address: Address,
    swap_v2_contracts: Option<SwapV2Contracts>,
    fallback_swap_contract: Option<Address>,
    contract_supports_watchers: bool,
    web3_instances: AsyncMutex<Vec<Web3Instance>>,
    decimals: u8,
    history_sync_state: Mutex<HistorySyncState>,
    required_confirmations: AtomicU64,
    swap_txfee_policy: Mutex<SwapTxFeePolicy>,
    max_eth_tx_type: Option<u64>,
    /// Coin needs access to the context in order to reuse the logging and shutdown facilities.
    /// Using a weak reference by default in order to avoid circular references and leaks.
    pub ctx: MmWeak,
    /// The name of the coin with which Trezor wallet associates this asset.
    trezor_coin: Option<String>,
    /// the block range used for eth_getLogs
    logs_block_range: u64,
    /// A mapping of Ethereum addresses to their respective nonce locks.
    /// This is used to ensure that only one transaction is sent at a time per address.
    /// Each address is associated with an `AsyncMutex` which is locked when a transaction is being created and sent,
    /// and unlocked once the transaction is confirmed. This prevents nonce conflicts when multiple transactions
    /// are initiated concurrently from the same address.
    address_nonce_locks: Arc<AsyncMutex<HashMap<String, Arc<AsyncMutex<()>>>>>,
    erc20_tokens_infos: Arc<Mutex<HashMap<String, Erc20TokenDetails>>>,
    /// Stores information about NFTs owned by the user. Each entry in the HashMap is uniquely identified by a composite key
    /// consisting of the token address and token ID, separated by a comma. This field is essential for tracking the NFT assets
    /// information (chain & contract type, amount etc.), where ownership and amount, in ERC1155 case, might change over time.
    pub nfts_infos: Arc<AsyncMutex<HashMap<String, NftInfo>>>,
    /// Config provided gas limits for swap and send transactions
    pub(crate) gas_limit: EthGasLimit,
    /// Config provided gas limits v2 for swap v2 transactions
    pub(crate) gas_limit_v2: EthGasLimitV2,
    /// This spawner is used to spawn coin's related futures that should be aborted on coin deactivation
    /// and on [`MmArc::stop`].
    pub abortable_system: AbortableQueue,
}

#[derive(Clone, Debug)]
pub struct Web3Instance {
    web3: Web3<Web3Transport>,
    is_parity: bool,
}

/// Information about a token that follows the ERC20 protocol on an EVM-based network.
#[derive(Clone, Debug)]
pub struct Erc20TokenDetails {
    /// The contract address of the token on the EVM-based network.
    pub token_address: Address,
    /// The number of decimal places the token uses.
    /// This represents the smallest unit that the token can be divided into.
    pub decimals: u8,
}

#[derive(Copy, Clone, Deserialize)]
pub struct SwapV2Contracts {
    pub maker_swap_v2_contract: Address,
    pub taker_swap_v2_contract: Address,
    pub nft_maker_swap_v2_contract: Address,
}

#[derive(Deserialize, Serialize)]
#[serde(tag = "format")]
pub enum EthAddressFormat {
    /// Single-case address (lowercase)
    #[serde(rename = "singlecase")]
    SingleCase,
    /// Mixed-case address.
    /// https://eips.ethereum.org/EIPS/eip-55
    #[serde(rename = "mixedcase")]
    MixedCase,
}

/// get tx type from pay_for_gas_option
/// currently only type2 and legacy supported
/// if for Eth Classic we also want support for type 1 then use a fn
#[macro_export]
macro_rules! tx_type_from_pay_for_gas_option {
    ($pay_for_gas_option: expr) => {
        if matches!($pay_for_gas_option, PayForGasOption::Eip1559(..)) {
            ethcore_transaction::TxType::Type2
        } else {
            ethcore_transaction::TxType::Legacy
        }
    };
}

impl EthCoinImpl {
    #[cfg(not(target_arch = "wasm32"))]
    fn eth_traces_path(&self, ctx: &MmArc, my_address: Address) -> PathBuf {
        ctx.address_dir(&my_address.display_address())
            .join("TRANSACTIONS")
            .join(format!("{}_{:#02x}_trace.json", self.ticker, my_address))
    }

    /// Load saved ETH traces from local DB
    #[cfg(not(target_arch = "wasm32"))]
    fn load_saved_traces(&self, ctx: &MmArc, my_address: Address) -> Option<SavedTraces> {
        let path = self.eth_traces_path(ctx, my_address);
        let content = gstuff::slurp(&path);
        if content.is_empty() {
            None
        } else {
            match json::from_slice(&content) {
                Ok(t) => Some(t),
                Err(_) => None,
            }
        }
    }

    /// Load saved ETH traces from local DB
    #[cfg(target_arch = "wasm32")]
    fn load_saved_traces(&self, _ctx: &MmArc, _my_address: Address) -> Option<SavedTraces> {
        common::panic_w("'load_saved_traces' is not implemented in WASM");
        unreachable!()
    }

    /// Store ETH traces to local DB
    #[cfg(not(target_arch = "wasm32"))]
    fn store_eth_traces(&self, ctx: &MmArc, my_address: Address, traces: &SavedTraces) {
        let content = json::to_vec(traces).unwrap();
        let path = self.eth_traces_path(ctx, my_address);
        mm2_io::fs::write(&path, &content, true).unwrap();
    }

    /// Store ETH traces to local DB
    #[cfg(target_arch = "wasm32")]
    fn store_eth_traces(&self, _ctx: &MmArc, _my_address: Address, _traces: &SavedTraces) {
        common::panic_w("'store_eth_traces' is not implemented in WASM");
        unreachable!()
    }

    #[cfg(not(target_arch = "wasm32"))]
    fn erc20_events_path(&self, ctx: &MmArc, my_address: Address) -> PathBuf {
        ctx.address_dir(&my_address.display_address())
            .join("TRANSACTIONS")
            .join(format!("{}_{:#02x}_events.json", self.ticker, my_address))
    }

    /// Store ERC20 events to local DB
    #[cfg(not(target_arch = "wasm32"))]
    fn store_erc20_events(&self, ctx: &MmArc, my_address: Address, events: &SavedErc20Events) {
        let content = json::to_vec(events).unwrap();
        let path = self.erc20_events_path(ctx, my_address);
        mm2_io::fs::write(&path, &content, true).unwrap();
    }

    /// Store ERC20 events to local DB
    #[cfg(target_arch = "wasm32")]
    fn store_erc20_events(&self, _ctx: &MmArc, _my_address: Address, _events: &SavedErc20Events) {
        common::panic_w("'store_erc20_events' is not implemented in WASM");
        unreachable!()
    }

    /// Load saved ERC20 events from local DB
    #[cfg(not(target_arch = "wasm32"))]
    fn load_saved_erc20_events(&self, ctx: &MmArc, my_address: Address) -> Option<SavedErc20Events> {
        let path = self.erc20_events_path(ctx, my_address);
        let content = gstuff::slurp(&path);
        if content.is_empty() {
            None
        } else {
            match json::from_slice(&content) {
                Ok(t) => Some(t),
                Err(_) => None,
            }
        }
    }

    /// Load saved ERC20 events from local DB
    #[cfg(target_arch = "wasm32")]
    fn load_saved_erc20_events(&self, _ctx: &MmArc, _my_address: Address) -> Option<SavedErc20Events> {
        common::panic_w("'load_saved_erc20_events' is not implemented in WASM");
        unreachable!()
    }

    /// The id used to differentiate payments on Etomic swap smart contract
    pub(crate) fn etomic_swap_id(&self, time_lock: u32, secret_hash: &[u8]) -> Vec<u8> {
        let timelock_bytes = time_lock.to_le_bytes();
        self.generate_etomic_swap_id(&timelock_bytes, secret_hash)
    }

    /// The id used to differentiate payments on Etomic swap v2 smart contracts
    pub(crate) fn etomic_swap_id_v2(&self, time_lock: u64, secret_hash: &[u8]) -> Vec<u8> {
        let timelock_bytes = time_lock.to_le_bytes();
        self.generate_etomic_swap_id(&timelock_bytes, secret_hash)
    }

    fn generate_etomic_swap_id(&self, time_lock_bytes: &[u8], secret_hash: &[u8]) -> Vec<u8> {
        let mut input = Vec::with_capacity(time_lock_bytes.len() + secret_hash.len());
        input.extend_from_slice(time_lock_bytes);
        input.extend_from_slice(secret_hash);
        sha256(&input).to_vec()
    }

    /// Try to parse address from string.
    pub fn address_from_str(&self, address: &str) -> Result<Address, String> {
        Ok(try_s!(valid_addr_from_str(address)))
    }

    pub fn erc20_token_address(&self) -> Option<Address> {
        match self.coin_type {
            EthCoinType::Erc20 { token_addr, .. } => Some(token_addr),
            EthCoinType::Eth | EthCoinType::Nft { .. } => None,
        }
    }

    pub fn add_erc_token_info(&self, ticker: String, info: Erc20TokenDetails) {
        self.erc20_tokens_infos.lock().unwrap().insert(ticker, info);
    }

    /// # Warning
    /// Be very careful using this function since it returns dereferenced clone
    /// of value behind the MutexGuard and makes it non-thread-safe.
    pub fn get_erc_tokens_infos(&self) -> HashMap<String, Erc20TokenDetails> {
        let guard = self.erc20_tokens_infos.lock().unwrap();
        (*guard).clone()
    }

    #[inline(always)]
    pub fn chain_id(&self) -> Option<u64> { self.chain_spec.chain_id() }
}

async fn get_raw_transaction_impl(coin: EthCoin, req: RawTransactionRequest) -> RawTransactionResult {
    let tx = match req.tx_hash.strip_prefix("0x") {
        Some(tx) => tx,
        None => &req.tx_hash,
    };
    let hash = H256::from_str(tx).map_to_mm(|e| RawTransactionError::InvalidHashError(e.to_string()))?;
    get_tx_hex_by_hash_impl(coin, hash).await
}

async fn get_tx_hex_by_hash_impl(coin: EthCoin, tx_hash: H256) -> RawTransactionResult {
    let web3_tx = coin
        .transaction(TransactionId::Hash(tx_hash))
        .await?
        .or_mm_err(|| RawTransactionError::HashNotExist(tx_hash.to_string()))?;
    let raw = signed_tx_from_web3_tx(web3_tx).map_to_mm(RawTransactionError::InternalError)?;
    Ok(RawTransactionRes {
        tx_hex: BytesJson(rlp::encode(&raw).to_vec()),
    })
}

async fn withdraw_impl(coin: EthCoin, req: WithdrawRequest) -> WithdrawResult {
    StandardEthWithdraw::new(coin.clone(), req)?.build().await
}

#[async_trait]
impl InitWithdrawCoin for EthCoin {
    async fn init_withdraw(
        &self,
        ctx: MmArc,
        req: WithdrawRequest,
        task_handle: WithdrawTaskHandleShared,
    ) -> Result<TransactionDetails, MmError<WithdrawError>> {
        InitEthWithdraw::new(ctx, self.clone(), req, task_handle)?.build().await
    }
}

/// `withdraw_erc1155` function returns details of `ERC-1155` transaction including tx hex,
/// which should be sent to`send_raw_transaction` RPC to broadcast the transaction.
pub async fn withdraw_erc1155(ctx: MmArc, withdraw_type: WithdrawErc1155) -> WithdrawNftResult {
    let coin = lp_coinfind_or_err(&ctx, withdraw_type.chain.to_ticker()).await?;
    let (to_addr, token_addr, eth_coin) =
        get_valid_nft_addr_to_withdraw(coin, &withdraw_type.to, &withdraw_type.token_address)?;

    let token_id_str = &withdraw_type.token_id.to_string();
    let wallet_erc1155_amount = eth_coin.erc1155_balance(token_addr, token_id_str).await?;

    let amount_uint = if withdraw_type.max {
        wallet_erc1155_amount.clone()
    } else {
        withdraw_type.amount.unwrap_or_else(|| BigUint::from(1u32))
    };

    if amount_uint > wallet_erc1155_amount {
        return MmError::err(WithdrawError::NotEnoughNftsAmount {
            token_address: withdraw_type.token_address,
            token_id: withdraw_type.token_id.to_string(),
            available: wallet_erc1155_amount,
            required: amount_uint,
        });
    }

    let my_address = eth_coin.derivation_method.single_addr_or_err().await?;
    let (eth_value, data, call_addr, fee_coin) = match eth_coin.coin_type {
        EthCoinType::Eth => {
            let function = ERC1155_CONTRACT.function("safeTransferFrom")?;
            let token_id_u256 =
                U256::from_dec_str(token_id_str).map_to_mm(|e| NumConversError::new(format!("{:?}", e)))?;
            let amount_u256 =
                U256::from_dec_str(&amount_uint.to_string()).map_to_mm(|e| NumConversError::new(format!("{:?}", e)))?;
            let data = function.encode_input(&[
                Token::Address(my_address),
                Token::Address(to_addr),
                Token::Uint(token_id_u256),
                Token::Uint(amount_u256),
                Token::Bytes("0x".into()),
            ])?;
            (0.into(), data, token_addr, eth_coin.ticker())
        },
        EthCoinType::Erc20 { .. } => {
            return MmError::err(WithdrawError::InternalError(
                "Erc20 coin type doesnt support withdraw nft".to_owned(),
            ))
        },
        EthCoinType::Nft { .. } => return MmError::err(WithdrawError::NftProtocolNotSupported),
    };
    let (gas, pay_for_gas_option) = get_eth_gas_details_from_withdraw_fee(
        &eth_coin,
        withdraw_type.fee,
        eth_value,
        data.clone().into(),
        my_address,
        call_addr,
        false,
    )
    .await?;
    let address_lock = eth_coin.get_address_lock(my_address.to_string()).await;
    let _nonce_lock = address_lock.lock().await;
    let (nonce, _) = eth_coin
        .clone()
        .get_addr_nonce(my_address)
        .compat()
        .timeout_secs(30.)
        .await?
        .map_to_mm(WithdrawError::Transport)?;

    let tx_type = tx_type_from_pay_for_gas_option!(pay_for_gas_option);
    if !eth_coin.is_tx_type_supported(&tx_type) {
        return MmError::err(WithdrawError::TxTypeNotSupported);
    }
    let tx_builder = UnSignedEthTxBuilder::new(tx_type, nonce, gas, Action::Call(call_addr), eth_value, data);
    let tx_builder = tx_builder_with_pay_for_gas_option(&eth_coin, tx_builder, &pay_for_gas_option)?;
    let tx = tx_builder
        .build()
        .map_to_mm(|e| WithdrawError::InternalError(e.to_string()))?;
    let secret = eth_coin.priv_key_policy.activated_key_or_err()?.secret();
    let chain_id = match eth_coin.chain_spec {
        ChainSpec::Evm { chain_id } => chain_id,
        // Todo: Add support for Tron NFTs
        ChainSpec::Tron { .. } => {
            return MmError::err(WithdrawError::InternalError(
                "Tron is not supported for withdraw_erc1155 yet".to_owned(),
            ))
        },
    };
    let signed = tx.sign(secret, Some(chain_id))?;
    let signed_bytes = rlp::encode(&signed);
    let fee_details = EthTxFeeDetails::new(gas, pay_for_gas_option, fee_coin)?;

    Ok(TransactionNftDetails {
        tx_hex: BytesJson::from(signed_bytes.to_vec()), // TODO: should we return tx_hex 0x-prefixed (everywhere)?
        tx_hash: format!("{:02x}", signed.tx_hash_as_bytes()), // TODO: add 0x hash (use unified hash format for eth wherever it is returned)
        from: vec![my_address.display_address()],
        to: vec![withdraw_type.to],
        contract_type: ContractType::Erc1155,
        token_address: withdraw_type.token_address,
        token_id: withdraw_type.token_id,
        amount: amount_uint,
        fee_details: Some(fee_details.into()),
        coin: eth_coin.ticker.clone(),
        block_height: 0,
        timestamp: now_sec(),
        internal_id: 0,
        transaction_type: TransactionType::NftTransfer,
    })
}

/// `withdraw_erc721` function returns details of `ERC-721` transaction including tx hex,
/// which should be sent to`send_raw_transaction` RPC to broadcast the transaction.
pub async fn withdraw_erc721(ctx: MmArc, withdraw_type: WithdrawErc721) -> WithdrawNftResult {
    let coin = lp_coinfind_or_err(&ctx, withdraw_type.chain.to_ticker()).await?;
    let (to_addr, token_addr, eth_coin) =
        get_valid_nft_addr_to_withdraw(coin, &withdraw_type.to, &withdraw_type.token_address)?;

    let token_id_str = &withdraw_type.token_id.to_string();
    let token_owner = eth_coin.erc721_owner(token_addr, token_id_str).await?;
    let my_address = eth_coin.derivation_method.single_addr_or_err().await?;
    if token_owner != my_address {
        return MmError::err(WithdrawError::MyAddressNotNftOwner {
            my_address: my_address.display_address(),
            token_owner: token_owner.display_address(),
        });
    }

    let my_address = eth_coin.derivation_method.single_addr_or_err().await?;
    let (eth_value, data, call_addr, fee_coin) = match eth_coin.coin_type {
        EthCoinType::Eth => {
            let function = ERC721_CONTRACT.function("safeTransferFrom")?;
            let token_id_u256 = U256::from_dec_str(&withdraw_type.token_id.to_string())
                .map_to_mm(|e| NumConversError::new(format!("{:?}", e)))?;
            let data = function.encode_input(&[
                Token::Address(my_address),
                Token::Address(to_addr),
                Token::Uint(token_id_u256),
            ])?;
            (0.into(), data, token_addr, eth_coin.ticker())
        },
        EthCoinType::Erc20 { .. } => {
            return MmError::err(WithdrawError::InternalError(
                "Erc20 coin type doesnt support withdraw nft".to_owned(),
            ))
        },
        // TODO: start to use NFT GLOBAL TOKEN for withdraw
        EthCoinType::Nft { .. } => return MmError::err(WithdrawError::NftProtocolNotSupported),
    };
    let (gas, pay_for_gas_option) = get_eth_gas_details_from_withdraw_fee(
        &eth_coin,
        withdraw_type.fee,
        eth_value,
        data.clone().into(),
        my_address,
        call_addr,
        false,
    )
    .await?;

    let address_lock = eth_coin.get_address_lock(my_address.to_string()).await;
    let _nonce_lock = address_lock.lock().await;
    let (nonce, _) = eth_coin
        .clone()
        .get_addr_nonce(my_address)
        .compat()
        .timeout_secs(30.)
        .await?
        .map_to_mm(WithdrawError::Transport)?;

    let tx_type = tx_type_from_pay_for_gas_option!(pay_for_gas_option);
    if !eth_coin.is_tx_type_supported(&tx_type) {
        return MmError::err(WithdrawError::TxTypeNotSupported);
    }
    let tx_builder = UnSignedEthTxBuilder::new(tx_type, nonce, gas, Action::Call(call_addr), eth_value, data);
    let tx_builder = tx_builder_with_pay_for_gas_option(&eth_coin, tx_builder, &pay_for_gas_option)?;
    let tx = tx_builder
        .build()
        .map_to_mm(|e| WithdrawError::InternalError(e.to_string()))?;
    let secret = eth_coin.priv_key_policy.activated_key_or_err()?.secret();
    let chain_id = match eth_coin.chain_spec {
        ChainSpec::Evm { chain_id } => chain_id,
        // Todo: Add support for Tron NFTs
        ChainSpec::Tron { .. } => {
            return MmError::err(WithdrawError::InternalError(
                "Tron is not supported for withdraw_erc721 yet".to_owned(),
            ))
        },
    };
    let signed = tx.sign(secret, Some(chain_id))?;
    let signed_bytes = rlp::encode(&signed);
    let fee_details = EthTxFeeDetails::new(gas, pay_for_gas_option, fee_coin)?;

    Ok(TransactionNftDetails {
        tx_hex: BytesJson::from(signed_bytes.to_vec()),
        tx_hash: format!("{:02x}", signed.tx_hash_as_bytes()), // TODO: add 0x hash (use unified hash format for eth wherever it is returned)
        from: vec![my_address.display_address()],
        to: vec![withdraw_type.to],
        contract_type: ContractType::Erc721,
        token_address: withdraw_type.token_address,
        token_id: withdraw_type.token_id,
        amount: BigUint::from(1u8),
        fee_details: Some(fee_details.into()),
        coin: eth_coin.ticker.clone(),
        block_height: 0,
        timestamp: now_sec(),
        internal_id: 0,
        transaction_type: TransactionType::NftTransfer,
    })
}

#[derive(Clone)]
pub struct EthCoin(Arc<EthCoinImpl>);
impl Deref for EthCoin {
    type Target = EthCoinImpl;
    fn deref(&self) -> &EthCoinImpl { &self.0 }
}

#[async_trait]
impl SwapOps for EthCoin {
    async fn send_taker_fee(&self, dex_fee: DexFee, _uuid: &[u8], _expire_at: u64) -> TransactionResult {
        let address = try_tx_s!(addr_from_raw_pubkey(self.dex_pubkey()));
        self.send_to_address(
            address,
            try_tx_s!(wei_from_big_decimal(&dex_fee.fee_amount().into(), self.decimals)),
        )
        .map(TransactionEnum::from)
        .compat()
        .await
    }

    async fn send_maker_payment(&self, maker_payment_args: SendPaymentArgs<'_>) -> TransactionResult {
        self.send_hash_time_locked_payment(maker_payment_args)
            .compat()
            .await
            .map(TransactionEnum::from)
    }

    async fn send_taker_payment(&self, taker_payment_args: SendPaymentArgs<'_>) -> TransactionResult {
        self.send_hash_time_locked_payment(taker_payment_args)
            .map(TransactionEnum::from)
            .compat()
            .await
    }

    async fn send_maker_spends_taker_payment(
        &self,
        maker_spends_payment_args: SpendPaymentArgs<'_>,
    ) -> TransactionResult {
        self.spend_hash_time_locked_payment(maker_spends_payment_args)
            .await
            .map(TransactionEnum::from)
    }

    async fn send_taker_spends_maker_payment(
        &self,
        taker_spends_payment_args: SpendPaymentArgs<'_>,
    ) -> TransactionResult {
        self.spend_hash_time_locked_payment(taker_spends_payment_args)
            .await
            .map(TransactionEnum::from)
    }

    async fn send_taker_refunds_payment(&self, taker_refunds_payment_args: RefundPaymentArgs<'_>) -> TransactionResult {
        self.refund_hash_time_locked_payment(taker_refunds_payment_args)
            .await
            .map(TransactionEnum::from)
    }

    async fn send_maker_refunds_payment(&self, maker_refunds_payment_args: RefundPaymentArgs<'_>) -> TransactionResult {
        self.refund_hash_time_locked_payment(maker_refunds_payment_args)
            .await
            .map(TransactionEnum::from)
    }

    async fn validate_fee(&self, validate_fee_args: ValidateFeeArgs<'_>) -> ValidatePaymentResult<()> {
        let tx = match validate_fee_args.fee_tx {
            TransactionEnum::SignedEthTx(t) => t.clone(),
            fee_tx => {
                return MmError::err(ValidatePaymentError::InternalError(format!(
                    "Invalid fee tx type. fee tx: {:?}",
                    fee_tx
                )))
            },
        };
        validate_fee_impl(self.clone(), EthValidateFeeArgs {
            fee_tx_hash: &tx.tx_hash(),
            expected_sender: validate_fee_args.expected_sender,
            amount: &validate_fee_args.dex_fee.fee_amount().into(),
            min_block_number: validate_fee_args.min_block_number,
            uuid: validate_fee_args.uuid,
        })
        .compat()
        .await
    }

    #[inline]
    async fn validate_maker_payment(&self, input: ValidatePaymentInput) -> ValidatePaymentResult<()> {
        self.validate_payment(input).compat().await
    }

    #[inline]
    async fn validate_taker_payment(&self, input: ValidatePaymentInput) -> ValidatePaymentResult<()> {
        self.validate_payment(input).compat().await
    }

    async fn check_if_my_payment_sent(
        &self,
        if_my_payment_sent_args: CheckIfMyPaymentSentArgs<'_>,
    ) -> Result<Option<TransactionEnum>, String> {
        let time_lock = if_my_payment_sent_args
            .time_lock
            .try_into()
            .map_err(|e: TryFromIntError| e.to_string())?;
        let id = self.etomic_swap_id(time_lock, if_my_payment_sent_args.secret_hash);
        let swap_contract_address = if_my_payment_sent_args.swap_contract_address.try_to_address()?;
        let from_block = if_my_payment_sent_args.search_from_block;
        let status = self
            .payment_status(swap_contract_address, Token::FixedBytes(id.clone()))
            .compat()
            .await?;

        if status == U256::from(PaymentState::Uninitialized as u8) {
            return Ok(None);
        };

        let mut current_block = self.current_block().compat().await?;
        if current_block < from_block {
            current_block = from_block;
        }

        let mut from_block = from_block;

        loop {
            let to_block = current_block.min(from_block + self.logs_block_range);

            let events = self
                .payment_sent_events(swap_contract_address, from_block, to_block)
                .compat()
                .await?;

            let found = events.iter().find(|event| &event.data.0[..32] == id.as_slice());

            match found {
                Some(event) => {
                    let transaction = try_s!(
                        self.transaction(TransactionId::Hash(event.transaction_hash.unwrap()))
                            .await
                    );
                    match transaction {
                        Some(t) => break Ok(Some(try_s!(signed_tx_from_web3_tx(t)).into())),
                        None => break Ok(None),
                    }
                },
                None => {
                    if to_block >= current_block {
                        break Ok(None);
                    }
                    from_block = to_block;
                },
            }
        }
    }

    async fn search_for_swap_tx_spend_my(
        &self,
        input: SearchForSwapTxSpendInput<'_>,
    ) -> Result<Option<FoundSwapTxSpend>, String> {
        let swap_contract_address = try_s!(input.swap_contract_address.try_to_address());
        self.search_for_swap_tx_spend(
            input.tx,
            swap_contract_address,
            input.secret_hash,
            input.search_from_block,
            input.watcher_reward,
        )
        .await
    }

    async fn search_for_swap_tx_spend_other(
        &self,
        input: SearchForSwapTxSpendInput<'_>,
    ) -> Result<Option<FoundSwapTxSpend>, String> {
        let swap_contract_address = try_s!(input.swap_contract_address.try_to_address());
        self.search_for_swap_tx_spend(
            input.tx,
            swap_contract_address,
            input.secret_hash,
            input.search_from_block,
            input.watcher_reward,
        )
        .await
    }

    async fn extract_secret(
        &self,
        _secret_hash: &[u8],
        spend_tx: &[u8],
        watcher_reward: bool,
    ) -> Result<[u8; 32], String> {
        let unverified: UnverifiedTransactionWrapper = try_s!(rlp::decode(spend_tx));
        let function_name = get_function_name("receiverSpend", watcher_reward);
        let function = try_s!(SWAP_CONTRACT.function(&function_name));

        // Validate contract call; expected to be receiverSpend.
        // https://www.4byte.directory/signatures/?bytes4_signature=02ed292b.
        let expected_signature = function.short_signature();
        let actual_signature = &unverified.unsigned().data()[0..4];
        if actual_signature != expected_signature {
            return ERR!(
                "Expected 'receiverSpend' contract call signature: {:?}, found {:?}",
                expected_signature,
                actual_signature
            );
        };

        let tokens = try_s!(decode_contract_call(function, unverified.unsigned().data()));
        if tokens.len() < 3 {
            return ERR!("Invalid arguments in 'receiverSpend' call: {:?}", tokens);
        }
        match &tokens[2] {
            Token::FixedBytes(secret) => Ok(try_s!(secret.as_slice().try_into())),
            _ => ERR!(
                "Expected secret to be fixed bytes, decoded function data is {:?}",
                tokens
            ),
        }
    }

    fn negotiate_swap_contract_addr(
        &self,
        other_side_address: Option<&[u8]>,
    ) -> Result<Option<BytesJson>, MmError<NegotiateSwapContractAddrErr>> {
        match other_side_address {
            Some(bytes) => {
                if bytes.len() != 20 {
                    return MmError::err(NegotiateSwapContractAddrErr::InvalidOtherAddrLen(bytes.into()));
                }
                let other_addr = Address::from_slice(bytes);

                if other_addr == self.swap_contract_address {
                    return Ok(Some(self.swap_contract_address.0.to_vec().into()));
                }

                if Some(other_addr) == self.fallback_swap_contract {
                    return Ok(self.fallback_swap_contract.map(|addr| addr.0.to_vec().into()));
                }
                MmError::err(NegotiateSwapContractAddrErr::UnexpectedOtherAddr(bytes.into()))
            },
            None => self
                .fallback_swap_contract
                .map(|addr| Some(addr.0.to_vec().into()))
                .ok_or_else(|| MmError::new(NegotiateSwapContractAddrErr::NoOtherAddrAndNoFallback)),
        }
    }

    #[inline]
    fn derive_htlc_key_pair(&self, _swap_unique_data: &[u8]) -> keys::KeyPair {
        match self.priv_key_policy {
            EthPrivKeyPolicy::Iguana(ref key_pair)
            | EthPrivKeyPolicy::HDWallet {
                activated_key: ref key_pair,
                ..
            } => key_pair_from_secret(key_pair.secret().as_fixed_bytes()).expect("valid key"),
            EthPrivKeyPolicy::Trezor | EthPrivKeyPolicy::WalletConnect { .. } => todo!(),
            #[cfg(target_arch = "wasm32")]
            EthPrivKeyPolicy::Metamask(_) => todo!(),
        }
    }

    #[inline]
    fn derive_htlc_pubkey(&self, _swap_unique_data: &[u8]) -> [u8; 33] {
        match self.priv_key_policy {
            EthPrivKeyPolicy::Iguana(ref key_pair)
            | EthPrivKeyPolicy::HDWallet {
                activated_key: ref key_pair,
                ..
            } => key_pair_from_secret(&key_pair.secret().to_fixed_bytes())
                .expect("valid key")
                .public_slice()
                .try_into()
                .expect("valid key length!"),
            EthPrivKeyPolicy::WalletConnect { public_key, .. } => public_key.into(),
            EthPrivKeyPolicy::Trezor => todo!(),
            #[cfg(target_arch = "wasm32")]
            EthPrivKeyPolicy::Metamask(ref metamask_policy) => metamask_policy.public_key.0,
        }
    }

    fn validate_other_pubkey(&self, raw_pubkey: &[u8]) -> MmResult<(), ValidateOtherPubKeyErr> {
        if let Err(e) = PublicKey::from_slice(raw_pubkey) {
            return MmError::err(ValidateOtherPubKeyErr::InvalidPubKey(e.to_string()));
        };
        Ok(())
    }

    async fn maker_payment_instructions(
        &self,
        args: PaymentInstructionArgs<'_>,
    ) -> Result<Option<Vec<u8>>, MmError<PaymentInstructionsErr>> {
        let watcher_reward = if args.watcher_reward {
            Some(
                self.get_watcher_reward_amount(args.wait_until)
                    .await
                    .map_err(|err| PaymentInstructionsErr::WatcherRewardErr(err.get_inner().to_string()))?
                    .to_string()
                    .into_bytes(),
            )
        } else {
            None
        };
        Ok(watcher_reward)
    }

    async fn taker_payment_instructions(
        &self,
        _args: PaymentInstructionArgs<'_>,
    ) -> Result<Option<Vec<u8>>, MmError<PaymentInstructionsErr>> {
        Ok(None)
    }

    fn validate_maker_payment_instructions(
        &self,
        instructions: &[u8],
        _args: PaymentInstructionArgs,
    ) -> Result<PaymentInstructions, MmError<ValidateInstructionsErr>> {
        let watcher_reward = BigDecimal::from_str(
            &String::from_utf8(instructions.to_vec())
                .map_err(|err| ValidateInstructionsErr::DeserializationErr(err.to_string()))?,
        )
        .map_err(|err| ValidateInstructionsErr::DeserializationErr(err.to_string()))?;

        // TODO: Reward can be validated here
        Ok(PaymentInstructions::WatcherReward(watcher_reward))
    }

    fn validate_taker_payment_instructions(
        &self,
        _instructions: &[u8],
        _args: PaymentInstructionArgs,
    ) -> Result<PaymentInstructions, MmError<ValidateInstructionsErr>> {
        MmError::err(ValidateInstructionsErr::UnsupportedCoin(self.ticker().to_string()))
    }

    fn is_supported_by_watchers(&self) -> bool {
        std::env::var("USE_WATCHER_REWARD").is_ok()
        //self.contract_supports_watchers
    }
}

#[async_trait]
impl WatcherOps for EthCoin {
    fn send_maker_payment_spend_preimage(&self, input: SendMakerPaymentSpendPreimageInput) -> TransactionFut {
        Box::new(
            self.watcher_spends_hash_time_locked_payment(input)
                .map(TransactionEnum::from),
        )
    }

    fn create_maker_payment_spend_preimage(
        &self,
        maker_payment_tx: &[u8],
        _time_lock: u64,
        _maker_pub: &[u8],
        _secret_hash: &[u8],
        _swap_unique_data: &[u8],
    ) -> TransactionFut {
        let tx: UnverifiedTransactionWrapper = try_tx_fus!(rlp::decode(maker_payment_tx));
        let signed = try_tx_fus!(SignedEthTx::new(tx));
        let fut = async move { Ok(TransactionEnum::from(signed)) };

        Box::new(fut.boxed().compat())
    }

    fn create_taker_payment_refund_preimage(
        &self,
        taker_payment_tx: &[u8],
        _time_lock: u64,
        _maker_pub: &[u8],
        _secret_hash: &[u8],
        _swap_contract_address: &Option<BytesJson>,
        _swap_unique_data: &[u8],
    ) -> TransactionFut {
        let tx: UnverifiedTransactionWrapper = try_tx_fus!(rlp::decode(taker_payment_tx));
        let signed = try_tx_fus!(SignedEthTx::new(tx));
        let fut = async move { Ok(TransactionEnum::from(signed)) };

        Box::new(fut.boxed().compat())
    }

    fn send_taker_payment_refund_preimage(&self, args: RefundPaymentArgs) -> TransactionFut {
        Box::new(
            self.watcher_refunds_hash_time_locked_payment(args)
                .map(TransactionEnum::from),
        )
    }

    fn watcher_validate_taker_fee(&self, validate_fee_args: WatcherValidateTakerFeeInput) -> ValidatePaymentFut<()> {
        validate_fee_impl(self.clone(), EthValidateFeeArgs {
            fee_tx_hash: &H256::from_slice(validate_fee_args.taker_fee_hash.as_slice()),
            expected_sender: &validate_fee_args.sender_pubkey,
            amount: &BigDecimal::from(0),
            min_block_number: validate_fee_args.min_block_number,
            uuid: &[],
        })

        // TODO: Add validations specific for watchers
        // 1.Validate if taker fee is old
    }

    fn taker_validates_payment_spend_or_refund(&self, input: ValidateWatcherSpendInput) -> ValidatePaymentFut<()> {
        let watcher_reward = try_f!(input
            .watcher_reward
            .clone()
            .ok_or_else(|| ValidatePaymentError::WatcherRewardError("Watcher reward not found".to_string())));
        let expected_reward_amount = try_f!(wei_from_big_decimal(&watcher_reward.amount, ETH_DECIMALS));

        let expected_swap_contract_address = try_f!(input
            .swap_contract_address
            .try_to_address()
            .map_to_mm(ValidatePaymentError::InvalidParameter));

        let unsigned: UnverifiedTransactionWrapper = try_f!(rlp::decode(&input.payment_tx));
        let tx =
            try_f!(SignedEthTx::new(unsigned)
                .map_to_mm(|err| ValidatePaymentError::TxDeserializationError(err.to_string())));

        let selfi = self.clone();
        let time_lock = try_f!(input
            .time_lock
            .try_into()
            .map_to_mm(ValidatePaymentError::TimelockOverflow));
        let swap_id = selfi.etomic_swap_id(time_lock, &input.secret_hash);
        let decimals = self.decimals;
        let secret_hash = if input.secret_hash.len() == 32 {
            ripemd160(&input.secret_hash).to_vec()
        } else {
            input.secret_hash.to_vec()
        };
        let maker_addr =
            try_f!(addr_from_raw_pubkey(&input.maker_pub).map_to_mm(ValidatePaymentError::InvalidParameter));

        let trade_amount = try_f!(wei_from_big_decimal(&(input.amount), decimals));
        let fut = async move {
            match tx.unsigned().action() {
                Call(contract_address) => {
                    if *contract_address != expected_swap_contract_address {
                        return MmError::err(ValidatePaymentError::WrongPaymentTx(format!(
                            "Transaction {:?} was sent to wrong address, expected {:?}",
                            contract_address, expected_swap_contract_address,
                        )));
                    }
                },
                Create => {
                    return MmError::err(ValidatePaymentError::WrongPaymentTx(
                        "Tx action must be Call, found Create instead".to_string(),
                    ));
                },
            };

            let actual_status = selfi
                .payment_status(expected_swap_contract_address, Token::FixedBytes(swap_id.clone()))
                .compat()
                .await
                .map_to_mm(ValidatePaymentError::Transport)?;
            let expected_status = match input.spend_type {
                WatcherSpendType::MakerPaymentSpend => U256::from(PaymentState::Spent as u8),
                WatcherSpendType::TakerPaymentRefund => U256::from(PaymentState::Refunded as u8),
            };
            if actual_status != expected_status {
                return MmError::err(ValidatePaymentError::UnexpectedPaymentState(format!(
                    "Payment state is not {}, got {}",
                    expected_status, actual_status
                )));
            }

            let function_name = match input.spend_type {
                WatcherSpendType::MakerPaymentSpend => get_function_name("receiverSpend", true),
                WatcherSpendType::TakerPaymentRefund => get_function_name("senderRefund", true),
            };
            let function = SWAP_CONTRACT
                .function(&function_name)
                .map_to_mm(|err| ValidatePaymentError::InternalError(err.to_string()))?;

            let decoded = decode_contract_call(function, tx.unsigned().data())
                .map_to_mm(|err| ValidatePaymentError::TxDeserializationError(err.to_string()))?;

            let swap_id_input = get_function_input_data(&decoded, function, 0)
                .map_to_mm(ValidatePaymentError::TxDeserializationError)?;
            if swap_id_input != Token::FixedBytes(swap_id.clone()) {
                return MmError::err(ValidatePaymentError::WrongPaymentTx(format!(
                    "Transaction invalid swap_id arg {:?}, expected {:?}",
                    swap_id_input,
                    Token::FixedBytes(swap_id.clone())
                )));
            }

            let hash_input = match input.spend_type {
                WatcherSpendType::MakerPaymentSpend => {
                    let secret_input = get_function_input_data(&decoded, function, 2)
                        .map_to_mm(ValidatePaymentError::TxDeserializationError)?
                        .into_fixed_bytes()
                        .ok_or_else(|| {
                            ValidatePaymentError::WrongPaymentTx("Invalid type for secret hash argument".to_string())
                        })?;
                    dhash160(&secret_input).to_vec()
                },
                WatcherSpendType::TakerPaymentRefund => get_function_input_data(&decoded, function, 2)
                    .map_to_mm(ValidatePaymentError::TxDeserializationError)?
                    .into_fixed_bytes()
                    .ok_or_else(|| {
                        ValidatePaymentError::WrongPaymentTx("Invalid type for secret argument".to_string())
                    })?,
            };
            if hash_input != secret_hash {
                return MmError::err(ValidatePaymentError::WrongPaymentTx(format!(
                    "Transaction secret or secret_hash arg {:?} is invalid, expected {:?}",
                    hash_input,
                    Token::FixedBytes(secret_hash),
                )));
            }

            let my_address = selfi.derivation_method.single_addr_or_err().await?;
            let sender_input = get_function_input_data(&decoded, function, 4)
                .map_to_mm(ValidatePaymentError::TxDeserializationError)?;
            let expected_sender = match input.spend_type {
                WatcherSpendType::MakerPaymentSpend => maker_addr,
                WatcherSpendType::TakerPaymentRefund => my_address,
            };
            if sender_input != Token::Address(expected_sender) {
                return MmError::err(ValidatePaymentError::WrongPaymentTx(format!(
                    "Transaction sender arg {:?} is invalid, expected {:?}",
                    sender_input,
                    Token::Address(expected_sender)
                )));
            }

            let receiver_input = get_function_input_data(&decoded, function, 5)
                .map_to_mm(ValidatePaymentError::TxDeserializationError)?;
            let expected_receiver = match input.spend_type {
                WatcherSpendType::MakerPaymentSpend => my_address,
                WatcherSpendType::TakerPaymentRefund => maker_addr,
            };
            if receiver_input != Token::Address(expected_receiver) {
                return MmError::err(ValidatePaymentError::WrongPaymentTx(format!(
                    "Transaction receiver arg {:?} is invalid, expected {:?}",
                    receiver_input,
                    Token::Address(expected_receiver)
                )));
            }

            let reward_target_input = get_function_input_data(&decoded, function, 6)
                .map_to_mm(ValidatePaymentError::TxDeserializationError)?;
            if reward_target_input != Token::Uint(U256::from(watcher_reward.reward_target as u8)) {
                return MmError::err(ValidatePaymentError::WrongPaymentTx(format!(
                    "Transaction reward target arg {:?} is invalid, expected {:?}",
                    reward_target_input,
                    Token::Uint(U256::from(watcher_reward.reward_target as u8))
                )));
            }

            let contract_reward_input = get_function_input_data(&decoded, function, 7)
                .map_to_mm(ValidatePaymentError::TxDeserializationError)?;
            if contract_reward_input != Token::Bool(watcher_reward.send_contract_reward_on_spend) {
                return MmError::err(ValidatePaymentError::WrongPaymentTx(format!(
                    "Transaction sends contract reward on spend arg {:?} is invalid, expected {:?}",
                    contract_reward_input,
                    Token::Bool(watcher_reward.send_contract_reward_on_spend)
                )));
            }

            let reward_amount_input = get_function_input_data(&decoded, function, 8)
                .map_to_mm(ValidatePaymentError::TxDeserializationError)?;
            if reward_amount_input != Token::Uint(expected_reward_amount) {
                return MmError::err(ValidatePaymentError::WrongPaymentTx(format!(
                    "Transaction watcher reward amount arg {:?} is invalid, expected {:?}",
                    reward_amount_input,
                    Token::Uint(expected_reward_amount)
                )));
            }

            if tx.unsigned().value() != U256::zero() {
                return MmError::err(ValidatePaymentError::WrongPaymentTx(format!(
                    "Transaction value arg {:?} is invalid, expected 0",
                    tx.unsigned().value()
                )));
            }

            match &selfi.coin_type {
                EthCoinType::Eth => {
                    let amount_input = get_function_input_data(&decoded, function, 1)
                        .map_to_mm(ValidatePaymentError::TxDeserializationError)?;
                    let total_amount = match input.spend_type {
                        WatcherSpendType::MakerPaymentSpend => {
                            if !matches!(watcher_reward.reward_target, RewardTarget::None)
                                || watcher_reward.send_contract_reward_on_spend
                            {
                                trade_amount + expected_reward_amount
                            } else {
                                trade_amount
                            }
                        },
                        WatcherSpendType::TakerPaymentRefund => trade_amount + expected_reward_amount,
                    };
                    if amount_input != Token::Uint(total_amount) {
                        return MmError::err(ValidatePaymentError::WrongPaymentTx(format!(
                            "Transaction amount arg {:?} is invalid, expected {:?}",
                            amount_input,
                            Token::Uint(total_amount),
                        )));
                    }

                    let token_address_input = get_function_input_data(&decoded, function, 3)
                        .map_to_mm(ValidatePaymentError::TxDeserializationError)?;
                    if token_address_input != Token::Address(Address::default()) {
                        return MmError::err(ValidatePaymentError::WrongPaymentTx(format!(
                            "Transaction token address arg {:?} is invalid, expected {:?}",
                            token_address_input,
                            Token::Address(Address::default()),
                        )));
                    }
                },
                EthCoinType::Erc20 {
                    platform: _,
                    token_addr,
                } => {
                    let amount_input = get_function_input_data(&decoded, function, 1)
                        .map_to_mm(ValidatePaymentError::TxDeserializationError)?;
                    if amount_input != Token::Uint(trade_amount) {
                        return MmError::err(ValidatePaymentError::WrongPaymentTx(format!(
                            "Transaction amount arg {:?} is invalid, expected {:?}",
                            amount_input,
                            Token::Uint(trade_amount),
                        )));
                    }

                    let token_address_input = get_function_input_data(&decoded, function, 3)
                        .map_to_mm(ValidatePaymentError::TxDeserializationError)?;
                    if token_address_input != Token::Address(*token_addr) {
                        return MmError::err(ValidatePaymentError::WrongPaymentTx(format!(
                            "Transaction token address arg {:?} is invalid, expected {:?}",
                            token_address_input,
                            Token::Address(*token_addr),
                        )));
                    }
                },
                EthCoinType::Nft { .. } => {
                    return MmError::err(ValidatePaymentError::ProtocolNotSupported(
                        "Nft protocol is not supported by watchers yet".to_string(),
                    ))
                },
            }

            Ok(())
        };
        Box::new(fut.boxed().compat())
    }

    fn watcher_validate_taker_payment(&self, input: WatcherValidatePaymentInput) -> ValidatePaymentFut<()> {
        let unsigned: UnverifiedTransactionWrapper = try_f!(rlp::decode(&input.payment_tx));
        let tx =
            try_f!(SignedEthTx::new(unsigned)
                .map_to_mm(|err| ValidatePaymentError::TxDeserializationError(err.to_string())));
        let sender = try_f!(addr_from_raw_pubkey(&input.taker_pub).map_to_mm(ValidatePaymentError::InvalidParameter));
        let receiver = try_f!(addr_from_raw_pubkey(&input.maker_pub).map_to_mm(ValidatePaymentError::InvalidParameter));
        let time_lock = try_f!(input
            .time_lock
            .try_into()
            .map_to_mm(ValidatePaymentError::TimelockOverflow));

        let selfi = self.clone();
        let swap_id = selfi.etomic_swap_id(time_lock, &input.secret_hash);
        let secret_hash = if input.secret_hash.len() == 32 {
            ripemd160(&input.secret_hash).to_vec()
        } else {
            input.secret_hash.to_vec()
        };
        let expected_swap_contract_address = self.swap_contract_address;
        let fallback_swap_contract = self.fallback_swap_contract;

        let fut = async move {
            let tx_from_rpc = selfi.transaction(TransactionId::Hash(tx.tx_hash())).await?;

            let tx_from_rpc = tx_from_rpc.as_ref().ok_or_else(|| {
                ValidatePaymentError::TxDoesNotExist(format!("Didn't find provided tx {:?} on ETH node", tx))
            })?;

            if tx_from_rpc.from != Some(sender) {
                return MmError::err(ValidatePaymentError::WrongPaymentTx(format!(
                    "{INVALID_SENDER_ERR_LOG}: Payment tx {tx_from_rpc:?} was sent from wrong address, expected {sender:?}"
                )));
            }

            let swap_contract_address = tx_from_rpc.to.ok_or_else(|| {
                ValidatePaymentError::TxDeserializationError(format!(
                    "Swap contract address not found in payment Tx {tx_from_rpc:?}"
                ))
            })?;

            if swap_contract_address != expected_swap_contract_address
                && Some(swap_contract_address) != fallback_swap_contract
            {
                return MmError::err(ValidatePaymentError::WrongPaymentTx(format!(
                    "{INVALID_CONTRACT_ADDRESS_ERR_LOG}: Payment tx {tx_from_rpc:?} was sent to wrong address, expected either {expected_swap_contract_address:?} or the fallback {fallback_swap_contract:?}"
                )));
            }

            let status = selfi
                .payment_status(swap_contract_address, Token::FixedBytes(swap_id.clone()))
                .compat()
                .await
                .map_to_mm(ValidatePaymentError::Transport)?;
            if status != U256::from(PaymentState::Sent as u8) && status != U256::from(PaymentState::Spent as u8) {
                return MmError::err(ValidatePaymentError::UnexpectedPaymentState(format!(
                    "{INVALID_PAYMENT_STATE_ERR_LOG}: Payment state is not PAYMENT_STATE_SENT or PAYMENT_STATE_SPENT, got {status}"
                )));
            }

            let watcher_reward = selfi
                .get_taker_watcher_reward(&input.maker_coin, None, None, None, input.wait_until)
                .await
                .map_err(|err| ValidatePaymentError::WatcherRewardError(err.into_inner().to_string()))?;
            let expected_reward_amount = wei_from_big_decimal(&watcher_reward.amount, ETH_DECIMALS)?;

            match &selfi.coin_type {
                EthCoinType::Eth => {
                    let function_name = get_function_name("ethPayment", true);
                    let function = SWAP_CONTRACT
                        .function(&function_name)
                        .map_to_mm(|err| ValidatePaymentError::InternalError(err.to_string()))?;
                    let decoded = decode_contract_call(function, &tx_from_rpc.input.0)
                        .map_to_mm(|err| ValidatePaymentError::TxDeserializationError(err.to_string()))?;

                    let swap_id_input = get_function_input_data(&decoded, function, 0)
                        .map_to_mm(ValidatePaymentError::TxDeserializationError)?;
                    if swap_id_input != Token::FixedBytes(swap_id.clone()) {
                        return MmError::err(ValidatePaymentError::WrongPaymentTx(format!(
                            "{INVALID_SWAP_ID_ERR_LOG}: Invalid 'swap_id' {decoded:?}, expected {swap_id:?}"
                        )));
                    }

                    let receiver_input = get_function_input_data(&decoded, function, 1)
                        .map_to_mm(ValidatePaymentError::TxDeserializationError)?;
                    if receiver_input != Token::Address(receiver) {
                        return MmError::err(ValidatePaymentError::WrongPaymentTx(format!(
                            "{INVALID_RECEIVER_ERR_LOG}: Payment tx receiver arg {receiver_input:?} is invalid, expected {:?}", Token::Address(receiver)
                        )));
                    }

                    let secret_hash_input = get_function_input_data(&decoded, function, 2)
                        .map_to_mm(ValidatePaymentError::TxDeserializationError)?;
                    if secret_hash_input != Token::FixedBytes(secret_hash.to_vec()) {
                        return MmError::err(ValidatePaymentError::WrongPaymentTx(format!(
                            "Payment tx secret_hash arg {:?} is invalid, expected {:?}",
                            secret_hash_input,
                            Token::FixedBytes(secret_hash.to_vec()),
                        )));
                    }

                    let time_lock_input = get_function_input_data(&decoded, function, 3)
                        .map_to_mm(ValidatePaymentError::TxDeserializationError)?;
                    if time_lock_input != Token::Uint(U256::from(input.time_lock)) {
                        return MmError::err(ValidatePaymentError::WrongPaymentTx(format!(
                            "Payment tx time_lock arg {:?} is invalid, expected {:?}",
                            time_lock_input,
                            Token::Uint(U256::from(input.time_lock)),
                        )));
                    }

                    let reward_target_input = get_function_input_data(&decoded, function, 4)
                        .map_to_mm(ValidatePaymentError::TxDeserializationError)?;
                    let expected_reward_target = watcher_reward.reward_target as u8;
                    if reward_target_input != Token::Uint(U256::from(expected_reward_target)) {
                        return MmError::err(ValidatePaymentError::WrongPaymentTx(format!(
                            "Payment tx reward target arg {:?} is invalid, expected {:?}",
                            reward_target_input, expected_reward_target
                        )));
                    }

                    let sends_contract_reward_input = get_function_input_data(&decoded, function, 5)
                        .map_to_mm(ValidatePaymentError::TxDeserializationError)?;
                    if sends_contract_reward_input != Token::Bool(watcher_reward.send_contract_reward_on_spend) {
                        return MmError::err(ValidatePaymentError::WrongPaymentTx(format!(
                            "Payment tx sends_contract_reward_on_spend arg {:?} is invalid, expected {:?}",
                            sends_contract_reward_input, watcher_reward.send_contract_reward_on_spend
                        )));
                    }

                    let reward_amount_input = get_function_input_data(&decoded, function, 6)
                        .map_to_mm(ValidatePaymentError::TxDeserializationError)?
                        .into_uint()
                        .ok_or_else(|| {
                            ValidatePaymentError::WrongPaymentTx("Invalid type for reward amount argument".to_string())
                        })?;

                    validate_watcher_reward(expected_reward_amount.as_u64(), reward_amount_input.as_u64(), false)?;

                    // TODO: Validate the value
                },
                EthCoinType::Erc20 {
                    platform: _,
                    token_addr,
                } => {
                    let function_name = get_function_name("erc20Payment", true);
                    let function = SWAP_CONTRACT
                        .function(&function_name)
                        .map_to_mm(|err| ValidatePaymentError::InternalError(err.to_string()))?;
                    let decoded = decode_contract_call(function, &tx_from_rpc.input.0)
                        .map_to_mm(|err| ValidatePaymentError::TxDeserializationError(err.to_string()))?;

                    let swap_id_input = get_function_input_data(&decoded, function, 0)
                        .map_to_mm(ValidatePaymentError::TxDeserializationError)?;
                    if swap_id_input != Token::FixedBytes(swap_id.clone()) {
                        return MmError::err(ValidatePaymentError::WrongPaymentTx(format!(
                            "{INVALID_SWAP_ID_ERR_LOG}: Invalid 'swap_id' {decoded:?}, expected {swap_id:?}"
                        )));
                    }

                    let token_addr_input = get_function_input_data(&decoded, function, 2)
                        .map_to_mm(ValidatePaymentError::TxDeserializationError)?;
                    if token_addr_input != Token::Address(*token_addr) {
                        return MmError::err(ValidatePaymentError::WrongPaymentTx(format!(
                            "Payment tx token_addr arg {:?} is invalid, expected {:?}",
                            token_addr_input,
                            Token::Address(*token_addr)
                        )));
                    }

                    let receiver_addr_input = get_function_input_data(&decoded, function, 3)
                        .map_to_mm(ValidatePaymentError::TxDeserializationError)?;
                    if receiver_addr_input != Token::Address(receiver) {
                        return MmError::err(ValidatePaymentError::WrongPaymentTx(format!(
                            "{INVALID_RECEIVER_ERR_LOG}: Payment tx receiver arg {receiver_addr_input:?} is invalid, expected {:?}", Token::Address(receiver),
                        )));
                    }

                    let secret_hash_input = get_function_input_data(&decoded, function, 4)
                        .map_to_mm(ValidatePaymentError::TxDeserializationError)?;
                    if secret_hash_input != Token::FixedBytes(secret_hash.to_vec()) {
                        return MmError::err(ValidatePaymentError::WrongPaymentTx(format!(
                            "Payment tx secret_hash arg {:?} is invalid, expected {:?}",
                            secret_hash_input,
                            Token::FixedBytes(secret_hash.to_vec()),
                        )));
                    }

                    let time_lock_input = get_function_input_data(&decoded, function, 5)
                        .map_to_mm(ValidatePaymentError::TxDeserializationError)?;
                    if time_lock_input != Token::Uint(U256::from(input.time_lock)) {
                        return MmError::err(ValidatePaymentError::WrongPaymentTx(format!(
                            "Payment tx time_lock arg {:?} is invalid, expected {:?}",
                            time_lock_input,
                            Token::Uint(U256::from(input.time_lock)),
                        )));
                    }

                    let reward_target_input = get_function_input_data(&decoded, function, 6)
                        .map_to_mm(ValidatePaymentError::TxDeserializationError)?;
                    let expected_reward_target = watcher_reward.reward_target as u8;
                    if reward_target_input != Token::Uint(U256::from(expected_reward_target)) {
                        return MmError::err(ValidatePaymentError::WrongPaymentTx(format!(
                            "Payment tx reward target arg {:?} is invalid, expected {:?}",
                            reward_target_input, expected_reward_target
                        )));
                    }

                    let sends_contract_reward_input = get_function_input_data(&decoded, function, 7)
                        .map_to_mm(ValidatePaymentError::TxDeserializationError)?;
                    if sends_contract_reward_input != Token::Bool(watcher_reward.send_contract_reward_on_spend) {
                        return MmError::err(ValidatePaymentError::WrongPaymentTx(format!(
                            "Payment tx sends_contract_reward_on_spend arg {:?} is invalid, expected {:?}",
                            sends_contract_reward_input, watcher_reward.send_contract_reward_on_spend
                        )));
                    }

                    let reward_amount_input = get_function_input_data(&decoded, function, 8)
                        .map_to_mm(ValidatePaymentError::TxDeserializationError)?
                        .into_uint()
                        .ok_or_else(|| {
                            ValidatePaymentError::WrongPaymentTx("Invalid type for reward amount argument".to_string())
                        })?;

                    validate_watcher_reward(expected_reward_amount.as_u64(), reward_amount_input.as_u64(), false)?;

                    if tx_from_rpc.value != reward_amount_input {
                        return MmError::err(ValidatePaymentError::WrongPaymentTx(format!(
                            "Payment tx value arg {:?} is invalid, expected {:?}",
                            tx_from_rpc.value, reward_amount_input
                        )));
                    }
                },
                EthCoinType::Nft { .. } => {
                    return MmError::err(ValidatePaymentError::ProtocolNotSupported(
                        "Nft protocol is not supported by watchers yet".to_string(),
                    ))
                },
            }

            Ok(())
        };
        Box::new(fut.boxed().compat())
    }

    async fn watcher_search_for_swap_tx_spend(
        &self,
        input: WatcherSearchForSwapTxSpendInput<'_>,
    ) -> Result<Option<FoundSwapTxSpend>, String> {
        let unverified: UnverifiedTransactionWrapper = try_s!(rlp::decode(input.tx));
        let tx = try_s!(SignedEthTx::new(unverified));
        let swap_contract_address = match tx.unsigned().action() {
            Call(address) => *address,
            Create => return Err(ERRL!("Invalid payment action: the payment action cannot be create")),
        };

        self.search_for_swap_tx_spend(
            input.tx,
            swap_contract_address,
            input.secret_hash,
            input.search_from_block,
            true,
        )
        .await
    }

    async fn get_taker_watcher_reward(
        &self,
        other_coin: &MmCoinEnum,
        _coin_amount: Option<BigDecimal>,
        _other_coin_amount: Option<BigDecimal>,
        reward_amount: Option<BigDecimal>,
        wait_until: u64,
    ) -> Result<WatcherReward, MmError<WatcherRewardError>> {
        let reward_target = if other_coin.is_eth() {
            RewardTarget::Contract
        } else {
            RewardTarget::PaymentSender
        };

        let amount = match reward_amount {
            Some(amount) => amount,
            None => self.get_watcher_reward_amount(wait_until).await?,
        };

        let send_contract_reward_on_spend = false;

        Ok(WatcherReward {
            amount,
            is_exact_amount: false,
            reward_target,
            send_contract_reward_on_spend,
        })
    }

    async fn get_maker_watcher_reward(
        &self,
        other_coin: &MmCoinEnum,
        reward_amount: Option<BigDecimal>,
        wait_until: u64,
    ) -> Result<Option<WatcherReward>, MmError<WatcherRewardError>> {
        let reward_target = if other_coin.is_eth() {
            RewardTarget::None
        } else {
            RewardTarget::PaymentSpender
        };

        let is_exact_amount = reward_amount.is_some();
        let amount = match reward_amount {
            Some(amount) => amount,
            None => {
                let gas_cost_eth = self.get_watcher_reward_amount(wait_until).await?;

                match &self.coin_type {
                    EthCoinType::Eth => gas_cost_eth,
                    EthCoinType::Erc20 { .. } => {
                        if other_coin.is_eth() {
                            gas_cost_eth
                        } else {
                            get_base_price_in_rel(Some(self.ticker().to_string()), Some("ETH".to_string()))
                                .await
                                .and_then(|price_in_eth| gas_cost_eth.checked_div(price_in_eth))
                                .ok_or_else(|| {
                                    WatcherRewardError::RPCError(format!(
                                        "Price of coin {} in ETH could not be found",
                                        self.ticker()
                                    ))
                                })?
                        }
                    },
                    EthCoinType::Nft { .. } => {
                        return MmError::err(WatcherRewardError::InternalError(
                            "Nft Protocol is not supported yet!".to_string(),
                        ))
                    },
                }
            },
        };

        let send_contract_reward_on_spend = other_coin.is_eth();

        Ok(Some(WatcherReward {
            amount,
            is_exact_amount,
            reward_target,
            send_contract_reward_on_spend,
        }))
    }
}

#[async_trait]
#[cfg_attr(test, mockable)]
impl MarketCoinOps for EthCoin {
    fn ticker(&self) -> &str { &self.ticker[..] }

    fn my_address(&self) -> MmResult<String, MyAddressError> {
        match self.derivation_method() {
            DerivationMethod::SingleAddress(my_address) => Ok(my_address.display_address()),
            DerivationMethod::HDWallet(_) => MmError::err(MyAddressError::UnexpectedDerivationMethod(
                "'my_address' is deprecated for HD wallets".to_string(),
            )),
        }
    }

    fn address_from_pubkey(&self, pubkey: &H264Json) -> MmResult<String, AddressFromPubkeyError> {
        let addr = addr_from_raw_pubkey(&pubkey.0).map_err(AddressFromPubkeyError::InternalError)?;
        Ok(addr.display_address())
    }

    async fn get_public_key(&self) -> Result<String, MmError<UnexpectedDerivationMethod>> {
        match self.priv_key_policy {
            EthPrivKeyPolicy::Iguana(ref key_pair)
            | EthPrivKeyPolicy::HDWallet {
                activated_key: ref key_pair,
                ..
            } => {
                let uncompressed_without_prefix = hex::encode(key_pair.public());
                Ok(format!("04{}", uncompressed_without_prefix))
            },
            EthPrivKeyPolicy::Trezor => {
                let public_key = self
                    .deref()
                    .derivation_method
                    .hd_wallet()
                    .ok_or(UnexpectedDerivationMethod::ExpectedHDWallet)?
                    .get_enabled_address()
                    .await
                    .ok_or_else(|| UnexpectedDerivationMethod::InternalError("no enabled address".to_owned()))?
                    .pubkey();
                let uncompressed_without_prefix = hex::encode(public_key);
                Ok(format!("04{}", uncompressed_without_prefix))
            },
            #[cfg(target_arch = "wasm32")]
            EthPrivKeyPolicy::Metamask(ref metamask_policy) => {
                Ok(format!("{:02x}", metamask_policy.public_key_uncompressed))
            },
            EthPrivKeyPolicy::WalletConnect {
                public_key_uncompressed,
                ..
            } => Ok(format!("{public_key_uncompressed:02x}")),
        }
    }

    /// Hash message for signature using Ethereum's message signing format.
    /// keccak256(PREFIX_LENGTH + PREFIX + MESSAGE_LENGTH + MESSAGE)
    fn sign_message_hash(&self, message: &str) -> Option<[u8; 32]> {
        let message_prefix = self.sign_message_prefix.as_ref()?;

        let mut stream = Stream::new();
        let prefix_len = CompactInteger::from(message_prefix.len());
        prefix_len.serialize(&mut stream);
        stream.append_slice(message_prefix.as_bytes());
        stream.append_slice(message.len().to_string().as_bytes());
        stream.append_slice(message.as_bytes());
        Some(keccak256(&stream.out()).take())
    }

    fn sign_message(&self, message: &str, address: Option<HDAddressSelector>) -> SignatureResult<String> {
        let message_hash = self.sign_message_hash(message).ok_or(SignatureError::PrefixNotFound)?;

        let secret = if let Some(address) = address {
            let path_to_coin = self.priv_key_policy.path_to_coin_or_err()?;
            let derivation_path = address
                .valid_derivation_path(path_to_coin)
                .mm_err(|err| SignatureError::InvalidRequest(err.to_string()))?;
            let privkey = self
                .priv_key_policy
                .hd_wallet_derived_priv_key_or_err(&derivation_path)?;
            ethkey::Secret::from_slice(privkey.as_slice()).ok_or(MmError::new(SignatureError::InternalError(
                "failed to derive ethkey::Secret".to_string(),
            )))?
        } else {
            self.priv_key_policy.activated_key_or_err()?.secret().clone()
        };
        let signature = sign(&secret, &H256::from(message_hash))?;

        Ok(format!("0x{}", signature))
    }

    fn verify_message(&self, signature: &str, message: &str, address: &str) -> VerificationResult<bool> {
        let message_hash = self
            .sign_message_hash(message)
            .ok_or(VerificationError::PrefixNotFound)?;
        let address = self
            .address_from_str(address)
            .map_err(VerificationError::AddressDecodingError)?;
        let signature = Signature::from_str(signature.strip_prefix("0x").unwrap_or(signature))?;
        let is_verified = verify_address(&address, &signature, &H256::from(message_hash))?;
        Ok(is_verified)
    }

    fn my_balance(&self) -> BalanceFut<CoinBalance> {
        let decimals = self.decimals;
        let fut = self
            .get_balance()
            .and_then(move |result| Ok(u256_to_big_decimal(result, decimals)?))
            .map(|spendable| CoinBalance {
                spendable,
                unspendable: BigDecimal::from(0),
            });
        Box::new(fut)
    }

    fn base_coin_balance(&self) -> BalanceFut<BigDecimal> {
        Box::new(
            self.eth_balance()
                .and_then(move |result| Ok(u256_to_big_decimal(result, ETH_DECIMALS)?)),
        )
    }

    fn platform_ticker(&self) -> &str {
        match &self.coin_type {
            EthCoinType::Eth => self.ticker(),
            EthCoinType::Erc20 { platform, .. } | EthCoinType::Nft { platform } => platform,
        }
    }

    fn send_raw_tx(&self, tx: &str) -> Box<dyn Future<Item = String, Error = String> + Send> {
        let bytes = try_fus!(hex::decode(str_strip_0x!(tx)));

        let coin = self.clone();

        let fut = async move {
            coin.send_raw_transaction(bytes.into())
                .await
                .map(|res| format!("{:02x}", res)) // TODO: add 0x hash (use unified hash format for eth wherever it is returned)
                .map_err(|e| ERRL!("{}", e))
        };

        Box::new(fut.boxed().compat())
    }

    fn send_raw_tx_bytes(&self, tx: &[u8]) -> Box<dyn Future<Item = String, Error = String> + Send> {
        let coin = self.clone();

        let tx = tx.to_owned();
        let fut = async move {
            coin.send_raw_transaction(tx.into())
                .await
                .map(|res| format!("{:02x}", res))
                .map_err(|e| ERRL!("{}", e))
        };

        Box::new(fut.boxed().compat())
    }

    async fn sign_raw_tx(&self, args: &SignRawTransactionRequest) -> RawTransactionResult {
        if let SignRawTransactionEnum::ETH(eth_args) = &args.tx {
            sign_raw_eth_tx(self, eth_args).await
        } else {
            MmError::err(RawTransactionError::InvalidParam("eth type expected".to_string()))
        }
    }

    fn wait_for_confirmations(&self, input: ConfirmPaymentInput) -> Box<dyn Future<Item = (), Error = String> + Send> {
        macro_rules! update_status_with_error {
            ($status: ident, $error: ident) => {
                match $error.get_inner() {
                    Web3RpcError::Timeout(_) => $status.append(" Timed out."),
                    _ => $status.append(" Failed."),
                }
            };
        }

        let ctx = try_fus!(MmArc::from_weak(&self.ctx).ok_or("No context"));
        let mut status = ctx.log.status_handle();
        status.status(&[&self.ticker], "Waiting for confirmations…");
        status.deadline(input.wait_until * 1000);

        let unsigned: UnverifiedTransactionWrapper = try_fus!(rlp::decode(&input.payment_tx));
        let tx = try_fus!(SignedEthTx::new(unsigned));
        let tx_hash = tx.tx_hash();

        let required_confirms = U64::from(input.confirmations);
        let check_every = input.check_every as f64;
        let selfi = self.clone();
        let fut = async move {
            loop {
                // Wait for one confirmation and return the transaction confirmation block number
                let confirmed_at = match selfi
                    .transaction_confirmed_at(tx_hash, input.wait_until, check_every)
                    .compat()
                    .await
                {
                    Ok(c) => c,
                    Err(e) => {
                        update_status_with_error!(status, e);
                        return Err(e.to_string());
                    },
                };

                // checking that confirmed_at is greater than zero to prevent overflow.
                // untrusted RPC nodes might send a zero value to cause overflow if we didn't do this check.
                // required_confirms should always be more than 0 anyways but we should keep this check nonetheless.
                if confirmed_at <= U64::from(0) {
                    error!(
                        "confirmed_at: {}, for payment tx: {:02x}, for coin:{} should be greater than zero!",
                        confirmed_at,
                        tx_hash,
                        selfi.ticker()
                    );
                    Timer::sleep(check_every).await;
                    continue;
                }

                // Wait for a block that achieves the required confirmations
                let confirmation_block_number = confirmed_at + required_confirms - 1;
                if let Err(e) = selfi
                    .wait_for_block(confirmation_block_number, input.wait_until, check_every)
                    .compat()
                    .await
                {
                    update_status_with_error!(status, e);
                    return Err(e.to_string());
                }

                // Make sure that there was no chain reorganization that led to transaction confirmation block to be changed
                match selfi
                    .transaction_confirmed_at(tx_hash, input.wait_until, check_every)
                    .compat()
                    .await
                {
                    Ok(conf) => {
                        if conf == confirmed_at {
                            status.append(" Confirmed.");
                            break Ok(());
                        }
                    },
                    Err(e) => {
                        update_status_with_error!(status, e);
                        return Err(e.to_string());
                    },
                }

                Timer::sleep(check_every).await;
            }
        };

        Box::new(fut.boxed().compat())
    }

    async fn wait_for_htlc_tx_spend(&self, args: WaitForHTLCTxSpendArgs<'_>) -> TransactionResult {
        let unverified: UnverifiedTransactionWrapper = try_tx_s!(rlp::decode(args.tx_bytes));
        let tx = try_tx_s!(SignedEthTx::new(unverified));

        let swap_contract_address = match args.swap_contract_address {
            Some(addr) => try_tx_s!(addr.try_to_address()),
            None => match tx.unsigned().action() {
                Call(address) => *address,
                Create => {
                    return Err(TransactionErr::Plain(ERRL!(
                        "Invalid payment action: the payment action cannot be create"
                    )))
                },
            },
        };

        let func_name = match self.coin_type {
            EthCoinType::Eth => get_function_name("ethPayment", args.watcher_reward),
            EthCoinType::Erc20 { .. } => get_function_name("erc20Payment", args.watcher_reward),
            EthCoinType::Nft { .. } => {
                return Err(TransactionErr::ProtocolNotSupported(ERRL!(
                    "Nft Protocol is not supported yet!"
                )))
            },
        };

        let id = try_tx_s!(extract_id_from_tx_data(tx.unsigned().data(), &SWAP_CONTRACT, &func_name).await);

        let find_params = SpendTxSearchParams {
            swap_contract_address,
            event_name: "ReceiverSpent",
            abi_contract: &SWAP_CONTRACT,
            swap_id: &try_tx_s!(id.as_slice().try_into()),
            from_block: args.from_block,
            wait_until: args.wait_until,
            check_every: args.check_every,
        };
        let tx_hash = self
            .find_transaction_hash_by_event(find_params)
            .await
            .map_err(|e| TransactionErr::Plain(e.get_inner().to_string()))?;

        let spend_tx = self
            .wait_for_transaction(tx_hash, args.wait_until, args.check_every)
            .await
            .map_err(|e| TransactionErr::Plain(e.get_inner().to_string()))?;
        Ok(TransactionEnum::from(spend_tx))
    }

    fn tx_enum_from_bytes(&self, bytes: &[u8]) -> Result<TransactionEnum, MmError<TxMarshalingErr>> {
        signed_eth_tx_from_bytes(bytes)
            .map(TransactionEnum::from)
            .map_to_mm(TxMarshalingErr::InvalidInput)
    }

    fn current_block(&self) -> Box<dyn Future<Item = u64, Error = String> + Send> {
        let coin = self.clone();

        let fut = async move {
            coin.block_number()
                .await
                .map(|res| res.as_u64())
                .map_err(|e| ERRL!("{}", e))
        };

        Box::new(fut.boxed().compat())
    }

    fn display_priv_key(&self) -> Result<String, String> {
        match self.priv_key_policy {
            EthPrivKeyPolicy::Iguana(ref key_pair)
            | EthPrivKeyPolicy::HDWallet {
                activated_key: ref key_pair,
                ..
            } => Ok(format!("{:#02x}", key_pair.secret())),
            EthPrivKeyPolicy::Trezor => ERR!("'display_priv_key' is not supported for Hardware Wallets"),
            #[cfg(target_arch = "wasm32")]
            EthPrivKeyPolicy::Metamask(_) => ERR!("'display_priv_key' is not supported for MetaMask"),
            EthPrivKeyPolicy::WalletConnect { .. } => ERR!("'display_priv_key' is not supported for WalletConnect"),
        }
    }

    #[inline]
    fn min_tx_amount(&self) -> BigDecimal { BigDecimal::from(0) }

    #[inline]
    fn min_trading_vol(&self) -> MmNumber {
        let pow = self.decimals as u32;
        MmNumber::from(1) / MmNumber::from(10u64.pow(pow))
    }

    #[inline]
    fn should_burn_dex_fee(&self) -> bool { false }

    fn is_trezor(&self) -> bool { self.priv_key_policy.is_trezor() }
}

pub fn signed_eth_tx_from_bytes(bytes: &[u8]) -> Result<SignedEthTx, String> {
    let tx: UnverifiedTransactionWrapper = try_s!(rlp::decode(bytes));
    let signed = try_s!(SignedEthTx::new(tx));
    Ok(signed)
}

type AddressNonceLocks = Mutex<HashMap<String, HashMap<String, Arc<AsyncMutex<()>>>>>;

// We can use a nonce lock shared between tokens using the same platform coin and the platform itself.
// For example, ETH/USDT-ERC20 should use the same lock, but it will be different for BNB/USDT-BEP20.
// This lock is used to ensure that only one transaction is sent at a time per address.
lazy_static! {
    static ref NONCE_LOCK: AddressNonceLocks = Mutex::new(HashMap::new());
}

type EthTxFut = Box<dyn Future<Item = SignedEthTx, Error = TransactionErr> + Send + 'static>;

/// Signs an Eth transaction using `key_pair`.
///
/// This method polls for the latest nonce from the RPC nodes and uses it for the transaction to be signed.
/// A `nonce_lock` is returned so that the caller doesn't release it until the transaction is sent and the
/// address nonce is updated on RPC nodes.
#[allow(clippy::too_many_arguments)]
async fn sign_transaction_with_keypair<'a>(
    coin: &'a EthCoin,
    key_pair: &KeyPair,
    value: U256,
    action: Action,
    data: Vec<u8>,
    gas: U256,
    pay_for_gas_option: &PayForGasOption,
    from_address: Address,
) -> Result<(SignedEthTx, Vec<Web3Instance>), TransactionErr> {
    info!(target: "sign", "get_addr_nonce…");
    let (nonce, web3_instances_with_latest_nonce) = try_tx_s!(coin.clone().get_addr_nonce(from_address).compat().await);
    let tx_type = tx_type_from_pay_for_gas_option!(pay_for_gas_option);
    if !coin.is_tx_type_supported(&tx_type) {
        return Err(TransactionErr::Plain("Eth transaction type not supported".into()));
    }

    let tx_builder = UnSignedEthTxBuilder::new(tx_type, nonce, gas, action, value, data);
    let tx_builder = tx_builder_with_pay_for_gas_option(coin, tx_builder, pay_for_gas_option)
        .map_err(|e| TransactionErr::Plain(e.get_inner().to_string()))?;
    let tx = tx_builder.build()?;
    let chain_id = match coin.chain_spec {
        ChainSpec::Evm { chain_id } => chain_id,
        // Todo: Add Tron signing logic
        ChainSpec::Tron { .. } => {
            return Err(TransactionErr::Plain(
                "Tron is not supported for sign_transaction_with_keypair yet".into(),
            ))
        },
    };
    let signed_tx = tx.sign(key_pair.secret(), Some(chain_id))?;

    Ok((signed_tx, web3_instances_with_latest_nonce))
}

/// Sign and send eth transaction with provided keypair,
/// This fn is primarily for swap transactions so it uses swap tx fee policy
async fn sign_and_send_transaction_with_keypair(
    coin: &EthCoin,
    key_pair: &KeyPair,
    address: Address,
    value: U256,
    action: Action,
    data: Vec<u8>,
    gas: U256,
) -> Result<SignedEthTx, TransactionErr> {
    info!(target: "sign-and-send", "get_gas_price…");
    let pay_for_gas_option = try_tx_s!(
        coin.get_swap_pay_for_gas_option(coin.get_swap_transaction_fee_policy())
            .await
    );
    let address_lock = coin.get_address_lock(address.to_string()).await;
    let _nonce_lock = address_lock.lock().await;
    let (signed, web3_instances_with_latest_nonce) =
        sign_transaction_with_keypair(coin, key_pair, value, action, data, gas, &pay_for_gas_option, address).await?;
    let bytes = Bytes(rlp::encode(&signed).to_vec());
    info!(target: "sign-and-send", "send_raw_transaction…");

    let futures = web3_instances_with_latest_nonce
        .into_iter()
        .map(|web3_instance| web3_instance.web3.eth().send_raw_transaction(bytes.clone()));
    try_tx_s!(select_ok(futures).await.map_err(|e| ERRL!("{}", e)), signed);

    info!(target: "sign-and-send", "wait_for_tx_appears_on_rpc…");
    coin.wait_for_addr_nonce_increase(address, signed.unsigned().nonce())
        .await;
    Ok(signed)
}

/// Sign and send eth transaction with metamask API,
/// This fn is primarily for swap transactions so it uses swap tx fee policy
#[cfg(target_arch = "wasm32")]
async fn sign_and_send_transaction_with_metamask(
    coin: EthCoin,
    value: U256,
    action: Action,
    data: Vec<u8>,
    gas: U256,
) -> Result<SignedEthTx, TransactionErr> {
    let to = match action {
        Action::Create => None,
        Action::Call(to) => Some(to),
    };

    let pay_for_gas_option = try_tx_s!(
        coin.get_swap_pay_for_gas_option(coin.get_swap_transaction_fee_policy())
            .await
    );
    let my_address = try_tx_s!(coin.derivation_method.single_addr_or_err().await);
    let gas_price = pay_for_gas_option.get_gas_price();
    let (max_fee_per_gas, max_priority_fee_per_gas) = pay_for_gas_option.get_fee_per_gas();
    let tx_to_send = TransactionRequest {
        from: my_address,
        to,
        gas: Some(gas),
        gas_price,
        max_fee_per_gas,
        max_priority_fee_per_gas,
        value: Some(value),
        data: Some(data.clone().into()),
        nonce: None,
        ..TransactionRequest::default()
    };

    // It's important to return the transaction hex for the swap,
    // so wait up to 60 seconds for the transaction to appear on the RPC node.
    let wait_rpc_timeout = 60;
    let check_every = 1.;

    // Please note that this method may take a long time
    // due to `wallet_switchEthereumChain` and `eth_sendTransaction` requests.
    let tx_hash = try_tx_s!(coin.send_transaction(tx_to_send).await);

    let maybe_signed_tx = try_tx_s!(
        coin.wait_for_tx_appears_on_rpc(tx_hash, wait_rpc_timeout, check_every)
            .await
    );
    match maybe_signed_tx {
        Some(signed_tx) => Ok(signed_tx),
        None => TX_PLAIN_ERR!(
            "Waited too long until the transaction {:?} appear on the RPC node",
            tx_hash
        ),
    }
}

/// Sign eth transaction
async fn sign_raw_eth_tx(coin: &EthCoin, args: &SignEthTransactionParams) -> RawTransactionResult {
    let value = wei_from_big_decimal(args.value.as_ref().unwrap_or(&BigDecimal::from(0)), coin.decimals)?;
    let action = if let Some(to) = &args.to {
        Call(Address::from_str(to).map_to_mm(|err| RawTransactionError::InvalidParam(err.to_string()))?)
    } else {
        Create
    };
    let data = hex::decode(str_strip_0x!(args.data.as_ref().unwrap_or(&String::from(""))))?;
    match coin.priv_key_policy {
        // TODO: use zeroise for privkey
        EthPrivKeyPolicy::Iguana(ref key_pair)
        | EthPrivKeyPolicy::HDWallet {
            activated_key: ref key_pair,
            ..
        } => {
            let my_address = coin
                .derivation_method
                .single_addr_or_err()
                .await
                .mm_err(|e| RawTransactionError::InternalError(e.to_string()))?;
            let address_lock = coin.get_address_lock(my_address.to_string()).await;
            let _nonce_lock = address_lock.lock().await;
            let pay_for_gas_option = if let Some(ref pay_for_gas) = args.pay_for_gas {
                pay_for_gas.clone().try_into()?
            } else {
                // use legacy gas_price() if not set
                info!(target: "sign-and-send", "get_gas_price…");
                let gas_price = coin.get_gas_price().await?;
                PayForGasOption::Legacy(LegacyGasPrice { gas_price })
            };
            sign_transaction_with_keypair(
                coin,
                key_pair,
                value,
                action,
                data,
                args.gas_limit,
                &pay_for_gas_option,
                my_address,
            )
            .await
            .map(|(signed_tx, _)| RawTransactionRes {
                tx_hex: signed_tx.tx_hex().into(),
            })
            .map_to_mm(|err| RawTransactionError::TransactionError(err.get_plain_text_format()))
        },
        EthPrivKeyPolicy::WalletConnect { .. } => {
            // NOTE: doesn't work with wallets that doesn't support `eth_signTransaction`.
            // e.g Metamask
            let wc = {
                let ctx = MmArc::from_weak(&coin.ctx).expect("No context");
                WalletConnectCtx::from_ctx(&ctx)
                    .expect("TODO: handle error when enable kdf initialization without key.")
            };
            // Todo: Tron will have to be set with `ChainSpec::Evm` to work with walletconnect.
            // This means setting the protocol as `ETH` in coin config and having a different coin for this mode.
            let chain_id = coin.chain_spec.chain_id().ok_or(RawTransactionError::InvalidParam(
                "WalletConnect needs chain_id to be set".to_owned(),
            ))?;
            let my_address = coin
                .derivation_method
                .single_addr_or_err()
                .await
                .mm_err(|e| RawTransactionError::InternalError(e.to_string()))?;
            let address_lock = coin.get_address_lock(my_address.to_string()).await;
            let _nonce_lock = address_lock.lock().await;
            let pay_for_gas_option = if let Some(ref pay_for_gas) = args.pay_for_gas {
                pay_for_gas.clone().try_into()?
            } else {
                // use legacy gas_price() if not set
                info!(target: "sign-and-send", "get_gas_price…");
                let gas_price = coin.get_gas_price().await?;
                PayForGasOption::Legacy(LegacyGasPrice { gas_price })
            };
            let (nonce, _) = coin
                .clone()
                .get_addr_nonce(my_address)
                .compat()
                .await
                .map_to_mm(RawTransactionError::InvalidParam)?;
            let (max_fee_per_gas, max_priority_fee_per_gas) = pay_for_gas_option.get_fee_per_gas();

            info!(target: "sign-and-send", "WalletConnect signing and sending tx…");
            let (signed_tx, _) = coin
                .wc_sign_tx(&wc, WcEthTxParams {
                    my_address,
                    gas_price: pay_for_gas_option.get_gas_price(),
                    action,
                    value,
                    gas: args.gas_limit,
                    data: &data,
                    nonce,
                    chain_id,
                    max_fee_per_gas,
                    max_priority_fee_per_gas,
                })
                .await
                .mm_err(|err| RawTransactionError::TransactionError(err.to_string()))?;

            Ok(RawTransactionRes {
                tx_hex: signed_tx.tx_hex().into(),
            })
        },
        EthPrivKeyPolicy::Trezor => MmError::err(RawTransactionError::InvalidParam(
            "sign raw eth tx not implemented for Trezor".into(),
        )),
        #[cfg(target_arch = "wasm32")]
        EthPrivKeyPolicy::Metamask(_) => MmError::err(RawTransactionError::InvalidParam(
            "sign raw eth tx not implemented for Metamask".into(),
        )),
    }
}

#[async_trait]
impl RpcCommonOps for EthCoin {
    type RpcClient = Web3Instance;
    type Error = Web3RpcError;

    async fn get_live_client(&self) -> Result<Self::RpcClient, Self::Error> {
        let mut clients = self.web3_instances.lock().await;

        // try to find first live client
        for (i, client) in clients.clone().into_iter().enumerate() {
            if let Web3Transport::Websocket(socket_transport) = &client.web3.transport() {
                socket_transport.maybe_spawn_connection_loop(self.clone());
            };

            if !client.web3.transport().is_last_request_failed() {
                // Bring the live client to the front of rpc_clients
                clients.rotate_left(i);
                return Ok(client);
            }

            match client
                .web3
                .web3()
                .client_version()
                .timeout(ETH_RPC_REQUEST_TIMEOUT)
                .await
            {
                Ok(Ok(_)) => {
                    // Bring the live client to the front of rpc_clients
                    clients.rotate_left(i);
                    return Ok(client);
                },
                Ok(Err(rpc_error)) => {
                    debug!("Could not get client version on: {:?}. Error: {}", &client, rpc_error);

                    if let Web3Transport::Websocket(socket_transport) = client.web3.transport() {
                        socket_transport.stop_connection_loop().await;
                    };
                },
                Err(timeout_error) => {
                    debug!(
                        "Client version timeout exceed on: {:?}. Error: {}",
                        &client, timeout_error
                    );

                    if let Web3Transport::Websocket(socket_transport) = client.web3.transport() {
                        socket_transport.stop_connection_loop().await;
                    };
                },
            };
        }

        return Err(Web3RpcError::Transport(
            "All the current rpc nodes are unavailable.".to_string(),
        ));
    }
}

impl EthCoin {
    pub(crate) async fn web3(&self) -> Result<Web3<Web3Transport>, Web3RpcError> {
        self.get_live_client().await.map(|t| t.web3)
    }

    /// Gets `SenderRefunded` events from etomic swap smart contract since `from_block`
    fn refund_events(
        &self,
        swap_contract_address: Address,
        from_block: u64,
        to_block: u64,
    ) -> Box<dyn Future<Item = Vec<Log>, Error = String> + Send> {
        let contract_event = try_fus!(SWAP_CONTRACT.event("SenderRefunded"));
        let filter = FilterBuilder::default()
            .topics(Some(vec![contract_event.signature()]), None, None, None)
            .from_block(BlockNumber::Number(from_block.into()))
            .to_block(BlockNumber::Number(to_block.into()))
            .address(vec![swap_contract_address])
            .build();

        let coin = self.clone();

        let fut = async move { coin.logs(filter).await.map_err(|e| ERRL!("{}", e)) };

        Box::new(fut.boxed().compat())
    }

    /// Gets ETH traces from ETH node between addresses in `from_block` and `to_block`
    async fn eth_traces(
        &self,
        from_addr: Vec<Address>,
        to_addr: Vec<Address>,
        from_block: BlockNumber,
        to_block: BlockNumber,
        limit: Option<usize>,
    ) -> Web3RpcResult<Vec<Trace>> {
        let mut filter = TraceFilterBuilder::default()
            .from_address(from_addr)
            .to_address(to_addr)
            .from_block(from_block)
            .to_block(to_block);
        if let Some(l) = limit {
            filter = filter.count(l);
        }
        drop_mutability!(filter);

        self.trace_filter(filter.build()).await.map_to_mm(Web3RpcError::from)
    }

    /// Gets Transfer events from ERC20 smart contract `addr` between `from_block` and `to_block`
    async fn erc20_transfer_events(
        &self,
        contract: Address,
        from_addr: Option<Address>,
        to_addr: Option<Address>,
        from_block: BlockNumber,
        to_block: BlockNumber,
        limit: Option<usize>,
    ) -> Web3RpcResult<Vec<Log>> {
        let contract_event = ERC20_CONTRACT.event("Transfer")?;
        let topic0 = Some(vec![contract_event.signature()]);
        let topic1 = from_addr.map(|addr| vec![addr.into()]);
        let topic2 = to_addr.map(|addr| vec![addr.into()]);

        let mut filter = FilterBuilder::default()
            .topics(topic0, topic1, topic2, None)
            .from_block(from_block)
            .to_block(to_block)
            .address(vec![contract]);
        if let Some(l) = limit {
            filter = filter.limit(l);
        }
        drop_mutability!(filter);

        self.logs(filter.build()).await.map_to_mm(Web3RpcError::from)
    }

    /// Downloads and saves ETH transaction history of my_address, relies on Parity trace_filter API
    /// https://wiki.parity.io/JSONRPC-trace-module#trace_filter, this requires tracing to be enabled
    /// in node config. Other ETH clients (Geth, etc.) are `not` supported (yet).
    #[allow(clippy::cognitive_complexity)]
    #[cfg_attr(target_arch = "wasm32", allow(dead_code))]
    async fn process_eth_history(&self, ctx: &MmArc) {
        // Artem Pikulin: by playing a bit with Parity mainnet node I've discovered that trace_filter API responds after reasonable time for 1000 blocks.
        // I've tried to increase the amount to 10000, but request times out somewhere near 2500000 block.
        // Also the Parity RPC server seem to get stuck while request in running (other requests performance is also lowered).
        let delta = U64::from(1000);

        let my_address = match self.derivation_method.single_addr_or_err().await {
            Ok(addr) => addr,
            Err(e) => {
                ctx.log.log(
                    "",
                    &[&"tx_history", &self.ticker],
                    &ERRL!("Error on getting my address: {}", e),
                );
                return;
            },
        };
        let mut success_iteration = 0i32;
        loop {
            if ctx.is_stopping() {
                break;
            };
            {
                let coins_ctx = CoinsContext::from_ctx(ctx).unwrap();
                let coins = coins_ctx.coins.lock().await;
                if !coins.contains_key(&self.ticker) {
                    ctx.log.log("", &[&"tx_history", &self.ticker], "Loop stopped");
                    break;
                };
            }

            let current_block = match self.block_number().await {
                Ok(block) => block,
                Err(e) => {
                    ctx.log.log(
                        "",
                        &[&"tx_history", &self.ticker],
                        &ERRL!("Error {} on eth_block_number, retrying", e),
                    );
                    Timer::sleep(10.).await;
                    continue;
                },
            };

            let mut saved_traces = match self.load_saved_traces(ctx, my_address) {
                Some(traces) => traces,
                None => SavedTraces {
                    traces: vec![],
                    earliest_block: current_block,
                    latest_block: current_block,
                },
            };
            *self.history_sync_state.lock().unwrap() = HistorySyncState::InProgress(json!({
                "blocks_left": saved_traces.earliest_block.as_u64(),
            }));

            let mut existing_history = match self.load_history_from_file(ctx).compat().await {
                Ok(history) => history,
                Err(e) => {
                    ctx.log.log(
                        "",
                        &[&"tx_history", &self.ticker],
                        &ERRL!("Error {} on 'load_history_from_file', stop the history loop", e),
                    );
                    return;
                },
            };

            // AP: AFAIK ETH RPC doesn't support conditional filters like `get this OR this` so we have
            // to run several queries to get trace events including our address as sender `or` receiver
            // TODO refactor this to batch requests instead of single request per query
            if saved_traces.earliest_block > 0.into() {
                let before_earliest = if saved_traces.earliest_block >= delta {
                    saved_traces.earliest_block - delta
                } else {
                    0.into()
                };

                let from_traces_before_earliest = match self
                    .eth_traces(
                        vec![my_address],
                        vec![],
                        BlockNumber::Number(before_earliest),
                        BlockNumber::Number(saved_traces.earliest_block),
                        None,
                    )
                    .await
                {
                    Ok(traces) => traces,
                    Err(e) => {
                        ctx.log.log(
                            "",
                            &[&"tx_history", &self.ticker],
                            &ERRL!("Error {} on eth_traces, retrying", e),
                        );
                        Timer::sleep(10.).await;
                        continue;
                    },
                };

                let to_traces_before_earliest = match self
                    .eth_traces(
                        vec![],
                        vec![my_address],
                        BlockNumber::Number(before_earliest),
                        BlockNumber::Number(saved_traces.earliest_block),
                        None,
                    )
                    .await
                {
                    Ok(traces) => traces,
                    Err(e) => {
                        ctx.log.log(
                            "",
                            &[&"tx_history", &self.ticker],
                            &ERRL!("Error {} on eth_traces, retrying", e),
                        );
                        Timer::sleep(10.).await;
                        continue;
                    },
                };

                let total_length = from_traces_before_earliest.len() + to_traces_before_earliest.len();
                mm_counter!(ctx.metrics, "tx.history.response.total_length", total_length as u64,
                    "coin" => self.ticker.clone(), "client" => "ethereum", "method" => "eth_traces");

                saved_traces.traces.extend(from_traces_before_earliest);
                saved_traces.traces.extend(to_traces_before_earliest);
                saved_traces.earliest_block = if before_earliest > 0.into() {
                    // need to exclude the before earliest block from next iteration
                    before_earliest - 1
                } else {
                    0.into()
                };
                self.store_eth_traces(ctx, my_address, &saved_traces);
            }

            if current_block > saved_traces.latest_block {
                let from_traces_after_latest = match self
                    .eth_traces(
                        vec![my_address],
                        vec![],
                        BlockNumber::Number(saved_traces.latest_block + 1),
                        BlockNumber::Number(current_block),
                        None,
                    )
                    .await
                {
                    Ok(traces) => traces,
                    Err(e) => {
                        ctx.log.log(
                            "",
                            &[&"tx_history", &self.ticker],
                            &ERRL!("Error {} on eth_traces, retrying", e),
                        );
                        Timer::sleep(10.).await;
                        continue;
                    },
                };

                let to_traces_after_latest = match self
                    .eth_traces(
                        vec![],
                        vec![my_address],
                        BlockNumber::Number(saved_traces.latest_block + 1),
                        BlockNumber::Number(current_block),
                        None,
                    )
                    .await
                {
                    Ok(traces) => traces,
                    Err(e) => {
                        ctx.log.log(
                            "",
                            &[&"tx_history", &self.ticker],
                            &ERRL!("Error {} on eth_traces, retrying", e),
                        );
                        Timer::sleep(10.).await;
                        continue;
                    },
                };

                let total_length = from_traces_after_latest.len() + to_traces_after_latest.len();
                mm_counter!(ctx.metrics, "tx.history.response.total_length", total_length as u64,
                    "coin" => self.ticker.clone(), "client" => "ethereum", "method" => "eth_traces");

                saved_traces.traces.extend(from_traces_after_latest);
                saved_traces.traces.extend(to_traces_after_latest);
                saved_traces.latest_block = current_block;

                self.store_eth_traces(ctx, my_address, &saved_traces);
            }
            saved_traces.traces.sort_by(|a, b| b.block_number.cmp(&a.block_number));
            for trace in saved_traces.traces {
                let hash = sha256(&json::to_vec(&trace).unwrap());
                let internal_id = BytesJson::from(hash.to_vec());
                let processed = existing_history.iter().find(|tx| tx.internal_id == internal_id);
                if processed.is_some() {
                    continue;
                }

                // TODO Only standard Call traces are supported, contract creations, suicides and block rewards will be supported later
                let call_data = match trace.action {
                    TraceAction::Call(d) => d,
                    _ => continue,
                };

                mm_counter!(ctx.metrics, "tx.history.request.count", 1, "coin" => self.ticker.clone(), "method" => "tx_detail_by_hash");

                let web3_tx = match self
                    .transaction(TransactionId::Hash(trace.transaction_hash.unwrap()))
                    .await
                {
                    Ok(tx) => tx,
                    Err(e) => {
                        ctx.log.log(
                            "",
                            &[&"tx_history", &self.ticker],
                            &ERRL!(
                                "Error {} on getting transaction {:?}",
                                e,
                                trace.transaction_hash.unwrap()
                            ),
                        );
                        continue;
                    },
                };
                let web3_tx = match web3_tx {
                    Some(t) => t,
                    None => {
                        ctx.log.log(
                            "",
                            &[&"tx_history", &self.ticker],
                            &ERRL!("No such transaction {:?}", trace.transaction_hash.unwrap()),
                        );
                        continue;
                    },
                };

                mm_counter!(ctx.metrics, "tx.history.response.count", 1, "coin" => self.ticker.clone(), "method" => "tx_detail_by_hash");

                let receipt = match self.transaction_receipt(trace.transaction_hash.unwrap()).await {
                    Ok(r) => r,
                    Err(e) => {
                        ctx.log.log(
                            "",
                            &[&"tx_history", &self.ticker],
                            &ERRL!(
                                "Error {} on getting transaction {:?} receipt",
                                e,
                                trace.transaction_hash.unwrap()
                            ),
                        );
                        continue;
                    },
                };
                let fee_coin = match &self.coin_type {
                    EthCoinType::Eth => self.ticker(),
                    EthCoinType::Erc20 { platform, .. } => platform.as_str(),
                    EthCoinType::Nft { .. } => {
                        ctx.log.log(
                            "",
                            &[&"tx_history", &self.ticker],
                            &ERRL!("Error on getting fee coin: Nft Protocol is not supported yet!"),
                        );
                        continue;
                    },
                };
                let fee_details: Option<EthTxFeeDetails> = match receipt {
                    Some(r) => {
                        let gas_used = r.gas_used.unwrap_or_default();
                        let gas_price = web3_tx.gas_price.unwrap_or_default();
                        // TODO: create and use EthTxFeeDetails::from(web3_tx)
                        // It's relatively safe to unwrap `EthTxFeeDetails::new` as it may fail due to `u256_to_big_decimal` only.
                        // Also TX history is not used by any GUI and has significant disadvantages.
                        Some(
                            EthTxFeeDetails::new(
                                gas_used,
                                PayForGasOption::Legacy(LegacyGasPrice { gas_price }),
                                fee_coin,
                            )
                            .unwrap(),
                        )
                    },
                    None => None,
                };

                let total_amount: BigDecimal = u256_to_big_decimal(call_data.value, ETH_DECIMALS).unwrap();
                let mut received_by_me = 0.into();
                let mut spent_by_me = 0.into();

                if call_data.from == my_address {
                    // ETH transfer is actually happening only if no error occurred
                    if trace.error.is_none() {
                        spent_by_me = total_amount.clone();
                    }
                    if let Some(ref fee) = fee_details {
                        spent_by_me += &fee.total_fee;
                    }
                }

                if call_data.to == my_address {
                    // ETH transfer is actually happening only if no error occurred
                    if trace.error.is_none() {
                        received_by_me = total_amount.clone();
                    }
                }

                let raw = signed_tx_from_web3_tx(web3_tx).unwrap();
                let block = match self
                    .block(BlockId::Number(BlockNumber::Number(trace.block_number.into())))
                    .await
                {
                    Ok(b) => b.unwrap(),
                    Err(e) => {
                        ctx.log.log(
                            "",
                            &[&"tx_history", &self.ticker],
                            &ERRL!("Error {} on getting block {} data", e, trace.block_number),
                        );
                        continue;
                    },
                };

                let details = TransactionDetails {
                    my_balance_change: &received_by_me - &spent_by_me,
                    spent_by_me,
                    received_by_me,
                    total_amount,
                    to: vec![call_data.to.display_address()],
                    from: vec![call_data.from.display_address()],
                    coin: self.ticker.clone(),
                    fee_details: fee_details.map(|d| d.into()),
                    block_height: trace.block_number,
                    tx: TransactionData::new_signed(
                        BytesJson(rlp::encode(&raw).to_vec()),
                        format!("{:02x}", BytesJson(raw.tx_hash_as_bytes().to_vec())),
                    ),
                    internal_id,
                    timestamp: block.timestamp.into_or_max(),
                    kmd_rewards: None,
                    transaction_type: Default::default(),
                    memo: None,
                };

                existing_history.push(details);

                if let Err(e) = self.save_history_to_file(ctx, existing_history.clone()).compat().await {
                    ctx.log.log(
                        "",
                        &[&"tx_history", &self.ticker],
                        &ERRL!("Error {} on 'save_history_to_file', stop the history loop", e),
                    );
                    return;
                }
            }
            if saved_traces.earliest_block == 0.into() {
                if success_iteration == 0 {
                    ctx.log.log(
                        "😅",
                        &[&"tx_history", &("coin", self.ticker.clone().as_str())],
                        "history has been loaded successfully",
                    );
                }

                success_iteration += 1;
                *self.history_sync_state.lock().unwrap() = HistorySyncState::Finished;
                Timer::sleep(15.).await;
            } else {
                Timer::sleep(2.).await;
            }
        }
    }

    /// Downloads and saves ERC20 transaction history of my_address
    #[allow(clippy::cognitive_complexity)]
    #[cfg_attr(target_arch = "wasm32", allow(dead_code))]
    async fn process_erc20_history(&self, token_addr: H160, ctx: &MmArc) {
        let delta = U64::from(10000);

        let my_address = match self.derivation_method.single_addr_or_err().await {
            Ok(addr) => addr,
            Err(e) => {
                ctx.log.log(
                    "",
                    &[&"tx_history", &self.ticker],
                    &ERRL!("Error on getting my address: {}", e),
                );
                return;
            },
        };
        let mut success_iteration = 0i32;
        loop {
            if ctx.is_stopping() {
                break;
            };
            {
                let coins_ctx = CoinsContext::from_ctx(ctx).unwrap();
                let coins = coins_ctx.coins.lock().await;
                if !coins.contains_key(&self.ticker) {
                    ctx.log.log("", &[&"tx_history", &self.ticker], "Loop stopped");
                    break;
                };
            }

            let current_block = match self.block_number().await {
                Ok(block) => block,
                Err(e) => {
                    ctx.log.log(
                        "",
                        &[&"tx_history", &self.ticker],
                        &ERRL!("Error {} on eth_block_number, retrying", e),
                    );
                    Timer::sleep(10.).await;
                    continue;
                },
            };

            let mut saved_events = match self.load_saved_erc20_events(ctx, my_address) {
                Some(events) => events,
                None => SavedErc20Events {
                    events: vec![],
                    earliest_block: current_block,
                    latest_block: current_block,
                },
            };
            *self.history_sync_state.lock().unwrap() = HistorySyncState::InProgress(json!({
                "blocks_left": saved_events.earliest_block,
            }));

            // AP: AFAIK ETH RPC doesn't support conditional filters like `get this OR this` so we have
            // to run several queries to get transfer events including our address as sender `or` receiver
            // TODO refactor this to batch requests instead of single request per query
            if saved_events.earliest_block > 0.into() {
                let before_earliest = if saved_events.earliest_block >= delta {
                    saved_events.earliest_block - delta
                } else {
                    0.into()
                };

                let from_events_before_earliest = match self
                    .erc20_transfer_events(
                        token_addr,
                        Some(my_address),
                        None,
                        BlockNumber::Number(before_earliest),
                        BlockNumber::Number(saved_events.earliest_block - 1),
                        None,
                    )
                    .await
                {
                    Ok(events) => events,
                    Err(e) => {
                        ctx.log.log(
                            "",
                            &[&"tx_history", &self.ticker],
                            &ERRL!("Error {} on erc20_transfer_events, retrying", e),
                        );
                        Timer::sleep(10.).await;
                        continue;
                    },
                };

                let to_events_before_earliest = match self
                    .erc20_transfer_events(
                        token_addr,
                        None,
                        Some(my_address),
                        BlockNumber::Number(before_earliest),
                        BlockNumber::Number(saved_events.earliest_block - 1),
                        None,
                    )
                    .await
                {
                    Ok(events) => events,
                    Err(e) => {
                        ctx.log.log(
                            "",
                            &[&"tx_history", &self.ticker],
                            &ERRL!("Error {} on erc20_transfer_events, retrying", e),
                        );
                        Timer::sleep(10.).await;
                        continue;
                    },
                };

                let total_length = from_events_before_earliest.len() + to_events_before_earliest.len();
                mm_counter!(ctx.metrics, "tx.history.response.total_length", total_length as u64,
                    "coin" => self.ticker.clone(), "client" => "ethereum", "method" => "erc20_transfer_events");

                saved_events.events.extend(from_events_before_earliest);
                saved_events.events.extend(to_events_before_earliest);
                saved_events.earliest_block = if before_earliest > 0.into() {
                    before_earliest - 1
                } else {
                    0.into()
                };
                self.store_erc20_events(ctx, my_address, &saved_events);
            }

            if current_block > saved_events.latest_block {
                let from_events_after_latest = match self
                    .erc20_transfer_events(
                        token_addr,
                        Some(my_address),
                        None,
                        BlockNumber::Number(saved_events.latest_block + 1),
                        BlockNumber::Number(current_block),
                        None,
                    )
                    .await
                {
                    Ok(events) => events,
                    Err(e) => {
                        ctx.log.log(
                            "",
                            &[&"tx_history", &self.ticker],
                            &ERRL!("Error {} on erc20_transfer_events, retrying", e),
                        );
                        Timer::sleep(10.).await;
                        continue;
                    },
                };

                let to_events_after_latest = match self
                    .erc20_transfer_events(
                        token_addr,
                        None,
                        Some(my_address),
                        BlockNumber::Number(saved_events.latest_block + 1),
                        BlockNumber::Number(current_block),
                        None,
                    )
                    .await
                {
                    Ok(events) => events,
                    Err(e) => {
                        ctx.log.log(
                            "",
                            &[&"tx_history", &self.ticker],
                            &ERRL!("Error {} on erc20_transfer_events, retrying", e),
                        );
                        Timer::sleep(10.).await;
                        continue;
                    },
                };

                let total_length = from_events_after_latest.len() + to_events_after_latest.len();
                mm_counter!(ctx.metrics, "tx.history.response.total_length", total_length as u64,
                    "coin" => self.ticker.clone(), "client" => "ethereum", "method" => "erc20_transfer_events");

                saved_events.events.extend(from_events_after_latest);
                saved_events.events.extend(to_events_after_latest);
                saved_events.latest_block = current_block;
                self.store_erc20_events(ctx, my_address, &saved_events);
            }

            let all_events: HashMap<_, _> = saved_events
                .events
                .iter()
                .filter(|e| e.block_number.is_some() && e.transaction_hash.is_some() && !e.is_removed())
                .map(|e| (e.transaction_hash.unwrap(), e))
                .collect();
            let mut all_events: Vec<_> = all_events.into_values().collect();
            all_events.sort_by(|a, b| b.block_number.unwrap().cmp(&a.block_number.unwrap()));

            for event in all_events {
                let mut existing_history = match self.load_history_from_file(ctx).compat().await {
                    Ok(history) => history,
                    Err(e) => {
                        ctx.log.log(
                            "",
                            &[&"tx_history", &self.ticker],
                            &ERRL!("Error {} on 'load_history_from_file', stop the history loop", e),
                        );
                        return;
                    },
                };
                let internal_id = BytesJson::from(sha256(&json::to_vec(&event).unwrap()).to_vec());
                if existing_history.iter().any(|item| item.internal_id == internal_id) {
                    // the transaction already imported
                    continue;
                };

                let amount = U256::from(event.data.0.as_slice());
                let total_amount = u256_to_big_decimal(amount, self.decimals).unwrap();
                let mut received_by_me = 0.into();
                let mut spent_by_me = 0.into();

                let from_addr = H160::from(event.topics[1]);
                let to_addr = H160::from(event.topics[2]);

                if from_addr == my_address {
                    spent_by_me = total_amount.clone();
                }

                if to_addr == my_address {
                    received_by_me = total_amount.clone();
                }

                mm_counter!(ctx.metrics, "tx.history.request.count", 1,
                    "coin" => self.ticker.clone(), "client" => "ethereum", "method" => "tx_detail_by_hash");

                let web3_tx = match self
                    .transaction(TransactionId::Hash(event.transaction_hash.unwrap()))
                    .await
                {
                    Ok(tx) => tx,
                    Err(e) => {
                        ctx.log.log(
                            "",
                            &[&"tx_history", &self.ticker],
                            &ERRL!(
                                "Error {} on getting transaction {:?}",
                                e,
                                event.transaction_hash.unwrap()
                            ),
                        );
                        continue;
                    },
                };

                mm_counter!(ctx.metrics, "tx.history.response.count", 1,
                    "coin" => self.ticker.clone(), "client" => "ethereum", "method" => "tx_detail_by_hash");

                let web3_tx = match web3_tx {
                    Some(t) => t,
                    None => {
                        ctx.log.log(
                            "",
                            &[&"tx_history", &self.ticker],
                            &ERRL!("No such transaction {:?}", event.transaction_hash.unwrap()),
                        );
                        continue;
                    },
                };

                let receipt = match self.transaction_receipt(event.transaction_hash.unwrap()).await {
                    Ok(r) => r,
                    Err(e) => {
                        ctx.log.log(
                            "",
                            &[&"tx_history", &self.ticker],
                            &ERRL!(
                                "Error {} on getting transaction {:?} receipt",
                                e,
                                event.transaction_hash.unwrap()
                            ),
                        );
                        continue;
                    },
                };
                let fee_coin = match &self.coin_type {
                    EthCoinType::Eth => self.ticker(),
                    EthCoinType::Erc20 { platform, .. } => platform.as_str(),
                    EthCoinType::Nft { .. } => {
                        ctx.log.log(
                            "",
                            &[&"tx_history", &self.ticker],
                            &ERRL!("Error on getting fee coin: Nft Protocol is not supported yet!"),
                        );
                        continue;
                    },
                };
                let fee_details = match receipt {
                    Some(r) => {
                        let gas_used = r.gas_used.unwrap_or_default();
                        let gas_price = web3_tx.gas_price.unwrap_or_default();
                        // It's relatively safe to unwrap `EthTxFeeDetails::new` as it may fail
                        // due to `u256_to_big_decimal` only.
                        // Also TX history is not used by any GUI and has significant disadvantages.
                        Some(
                            EthTxFeeDetails::new(
                                gas_used,
                                PayForGasOption::Legacy(LegacyGasPrice { gas_price }),
                                fee_coin,
                            )
                            .unwrap(),
                        )
                    },
                    None => None,
                };
                let block_number = event.block_number.unwrap();
                let block = match self.block(BlockId::Number(BlockNumber::Number(block_number))).await {
                    Ok(Some(b)) => b,
                    Ok(None) => {
                        ctx.log.log(
                            "",
                            &[&"tx_history", &self.ticker],
                            &ERRL!("Block {} is None", block_number),
                        );
                        continue;
                    },
                    Err(e) => {
                        ctx.log.log(
                            "",
                            &[&"tx_history", &self.ticker],
                            &ERRL!("Error {} on getting block {} data", e, block_number),
                        );
                        continue;
                    },
                };

                let raw = signed_tx_from_web3_tx(web3_tx).unwrap();
                let details = TransactionDetails {
                    my_balance_change: &received_by_me - &spent_by_me,
                    spent_by_me,
                    received_by_me,
                    total_amount,
                    to: vec![to_addr.display_address()],
                    from: vec![from_addr.display_address()],
                    coin: self.ticker.clone(),
                    fee_details: fee_details.map(|d| d.into()),
                    block_height: block_number.as_u64(),
                    tx: TransactionData::new_signed(
                        BytesJson(rlp::encode(&raw).to_vec()),
                        format!("{:02x}", BytesJson(raw.tx_hash_as_bytes().to_vec())),
                    ),
                    internal_id: BytesJson(internal_id.to_vec()),
                    timestamp: block.timestamp.into_or_max(),
                    kmd_rewards: None,
                    transaction_type: Default::default(),
                    memo: None,
                };

                existing_history.push(details);

                if let Err(e) = self.save_history_to_file(ctx, existing_history).compat().await {
                    ctx.log.log(
                        "",
                        &[&"tx_history", &self.ticker],
                        &ERRL!("Error {} on 'save_history_to_file', stop the history loop", e),
                    );
                    return;
                }
            }
            if saved_events.earliest_block == 0.into() {
                if success_iteration == 0 {
                    ctx.log.log(
                        "😅",
                        &[&"tx_history", &("coin", self.ticker.clone().as_str())],
                        "history has been loaded successfully",
                    );
                }

                success_iteration += 1;
                *self.history_sync_state.lock().unwrap() = HistorySyncState::Finished;
                Timer::sleep(15.).await;
            } else {
                Timer::sleep(2.).await;
            }
        }
    }

    /// Returns tx type as number if this type supported by this coin
    fn is_tx_type_supported(&self, tx_type: &TxType) -> bool {
        let tx_type_as_num = match tx_type {
            TxType::Legacy => 0_u64,
            TxType::Type1 => 1_u64,
            TxType::Type2 => 2_u64,
            TxType::Invalid => return false,
        };
        let max_tx_type = self.max_eth_tx_type.unwrap_or(0_u64);
        tx_type_as_num <= max_tx_type
    }

    /// Retrieves the lock associated with a given address.
    ///
    /// This function is used to ensure that only one transaction is sent at a time per address.
    /// If the address does not have an associated lock, a new one is created and stored.
    async fn get_address_lock(&self, address: String) -> Arc<AsyncMutex<()>> {
        let address_lock = {
            let mut lock = self.address_nonce_locks.lock().await;
            lock.entry(address)
                .or_insert_with(|| Arc::new(AsyncMutex::new(())))
                .clone()
        };
        address_lock
    }
}

#[cfg_attr(test, mockable)]
impl EthCoin {
    /// Sign and send eth transaction.
    /// This function is primarily for swap transactions so internally it relies on the swap tx fee policy
    pub fn sign_and_send_transaction(&self, value: U256, action: Action, data: Vec<u8>, gas: U256) -> EthTxFut {
        let coin = self.clone();
        let fut = async move {
            match coin.priv_key_policy {
                EthPrivKeyPolicy::Iguana(ref key_pair)
                | EthPrivKeyPolicy::HDWallet {
                    activated_key: ref key_pair,
                    ..
                } => {
                    let address = coin
                        .derivation_method
                        .single_addr_or_err()
                        .await
                        .map_err(|e| TransactionErr::Plain(ERRL!("{}", e)))?;

                    sign_and_send_transaction_with_keypair(&coin, key_pair, address, value, action, data, gas).await
                },
                EthPrivKeyPolicy::WalletConnect { .. } => {
                    let wc = {
                        let ctx = MmArc::from_weak(&coin.ctx).expect("No context");
                        WalletConnectCtx::from_ctx(&ctx)
                            .expect("TODO: handle error when enable kdf initialization without key.")
                    };
                    let address = coin
                        .derivation_method
                        .single_addr_or_err()
                        .await
                        .map_err(|e| TransactionErr::Plain(ERRL!("{}", e)))?;

                    send_transaction_with_walletconnect(coin, &wc, address, value, action, &data, gas).await
                },
                EthPrivKeyPolicy::Trezor => Err(TransactionErr::Plain(ERRL!("Trezor is not supported for swaps yet!"))),
                #[cfg(target_arch = "wasm32")]
                EthPrivKeyPolicy::Metamask(_) => {
                    sign_and_send_transaction_with_metamask(coin, value, action, data, gas).await
                },
            }
        };
        Box::new(fut.boxed().compat())
    }

    pub fn send_to_address(&self, address: Address, value: U256) -> EthTxFut {
        match &self.coin_type {
            EthCoinType::Eth => self.sign_and_send_transaction(
                value,
                Action::Call(address),
                vec![],
                U256::from(self.gas_limit.eth_send_coins),
            ),
            EthCoinType::Erc20 {
                platform: _,
                token_addr,
            } => {
                let abi = try_tx_fus!(Contract::load(ERC20_ABI.as_bytes()));
                let function = try_tx_fus!(abi.function("transfer"));
                let data = try_tx_fus!(function.encode_input(&[Token::Address(address), Token::Uint(value)]));
                self.sign_and_send_transaction(
                    0.into(),
                    Action::Call(*token_addr),
                    data,
                    U256::from(self.gas_limit.eth_send_erc20),
                )
            },
            EthCoinType::Nft { .. } => Box::new(futures01::future::err(TransactionErr::ProtocolNotSupported(ERRL!(
                "Nft Protocol is not supported yet!"
            )))),
        }
    }

    fn send_hash_time_locked_payment(&self, args: SendPaymentArgs<'_>) -> EthTxFut {
        let receiver_addr = try_tx_fus!(addr_from_raw_pubkey(args.other_pubkey));
        let swap_contract_address = try_tx_fus!(args.swap_contract_address.try_to_address());
        let id = self.etomic_swap_id(try_tx_fus!(args.time_lock.try_into()), args.secret_hash);
        let trade_amount = try_tx_fus!(wei_from_big_decimal(&args.amount, self.decimals));

        let time_lock = U256::from(args.time_lock);

        let secret_hash = if args.secret_hash.len() == 32 {
            ripemd160(args.secret_hash).to_vec()
        } else {
            args.secret_hash.to_vec()
        };

        match &self.coin_type {
            EthCoinType::Eth => {
                let function_name = get_function_name("ethPayment", args.watcher_reward.is_some());
                let function = try_tx_fus!(SWAP_CONTRACT.function(&function_name));

                let mut value = trade_amount;
                let data = match &args.watcher_reward {
                    Some(reward) => {
                        let reward_amount = try_tx_fus!(wei_from_big_decimal(&reward.amount, self.decimals));
                        if !matches!(reward.reward_target, RewardTarget::None) || reward.send_contract_reward_on_spend {
                            value += reward_amount;
                        }

                        try_tx_fus!(function.encode_input(&[
                            Token::FixedBytes(id),
                            Token::Address(receiver_addr),
                            Token::FixedBytes(secret_hash),
                            Token::Uint(time_lock),
                            Token::Uint(U256::from(reward.reward_target as u8)),
                            Token::Bool(reward.send_contract_reward_on_spend),
                            Token::Uint(reward_amount)
                        ]))
                    },
                    None => try_tx_fus!(function.encode_input(&[
                        Token::FixedBytes(id),
                        Token::Address(receiver_addr),
                        Token::FixedBytes(secret_hash),
                        Token::Uint(time_lock),
                    ])),
                };
                let gas = U256::from(self.gas_limit.eth_payment);
                self.sign_and_send_transaction(value, Action::Call(swap_contract_address), data, gas)
            },
            EthCoinType::Erc20 {
                platform: _,
                token_addr,
            } => {
                let allowance_fut = self
                    .allowance(swap_contract_address)
                    .map_err(|e| TransactionErr::Plain(ERRL!("{}", e)));

                let function_name = get_function_name("erc20Payment", args.watcher_reward.is_some());
                let function = try_tx_fus!(SWAP_CONTRACT.function(&function_name));

                let mut value = U256::from(0);
                let mut amount = trade_amount;

                debug!("Using watcher reward {:?} for swap payment", args.watcher_reward);

                let data = match args.watcher_reward {
                    Some(reward) => {
                        let reward_amount = match reward.reward_target {
                            RewardTarget::Contract | RewardTarget::PaymentSender => {
                                let eth_reward_amount = try_tx_fus!(wei_from_big_decimal(&reward.amount, ETH_DECIMALS));
                                value += eth_reward_amount;
                                eth_reward_amount
                            },
                            RewardTarget::PaymentSpender => {
                                let token_reward_amount =
                                    try_tx_fus!(wei_from_big_decimal(&reward.amount, self.decimals));
                                amount += token_reward_amount;
                                token_reward_amount
                            },
                            _ => {
                                // TODO tests passed without this change, need to research on how it worked
                                if reward.send_contract_reward_on_spend {
                                    let eth_reward_amount =
                                        try_tx_fus!(wei_from_big_decimal(&reward.amount, ETH_DECIMALS));
                                    value += eth_reward_amount;
                                    eth_reward_amount
                                } else {
                                    0.into()
                                }
                            },
                        };

                        try_tx_fus!(function.encode_input(&[
                            Token::FixedBytes(id),
                            Token::Uint(amount),
                            Token::Address(*token_addr),
                            Token::Address(receiver_addr),
                            Token::FixedBytes(secret_hash),
                            Token::Uint(time_lock),
                            Token::Uint(U256::from(reward.reward_target as u8)),
                            Token::Bool(reward.send_contract_reward_on_spend),
                            Token::Uint(reward_amount),
                        ]))
                    },
                    None => {
                        try_tx_fus!(function.encode_input(&[
                            Token::FixedBytes(id),
                            Token::Uint(trade_amount),
                            Token::Address(*token_addr),
                            Token::Address(receiver_addr),
                            Token::FixedBytes(secret_hash),
                            Token::Uint(time_lock)
                        ]))
                    },
                };

                let wait_for_required_allowance_until = args.wait_for_confirmation_until;
                let gas = U256::from(self.gas_limit.erc20_payment);

                let arc = self.clone();
                Box::new(allowance_fut.and_then(move |allowed| -> EthTxFut {
                    if allowed < amount {
                        Box::new(
                            arc.approve(swap_contract_address, U256::max_value())
                                .and_then(move |approved| {
                                    // make sure the approve tx is confirmed by making sure that the allowed value has been updated
                                    // this call is cheaper than waiting for confirmation calls
                                    arc.wait_for_required_allowance(
                                        swap_contract_address,
                                        amount,
                                        wait_for_required_allowance_until,
                                    )
                                    .map_err(move |e| {
                                        TransactionErr::Plain(ERRL!(
                                            "Allowed value was not updated in time after sending approve transaction {:02x}: {}",
                                            approved.tx_hash_as_bytes(),
                                            e
                                        ))
                                    })
                                    .and_then(move |_| {
                                        arc.sign_and_send_transaction(
                                            value,
                                            Call(swap_contract_address),
                                            data,
                                            gas,
                                        )
                                    })
                                }),
                        )
                    } else {
                        Box::new(arc.sign_and_send_transaction(
                            value,
                            Call(swap_contract_address),
                            data,
                            gas,
                        ))
                    }
                }))
            },
            EthCoinType::Nft { .. } => Box::new(futures01::future::err(TransactionErr::ProtocolNotSupported(ERRL!(
                "Nft Protocol is not supported yet!"
            )))),
        }
    }

    fn watcher_spends_hash_time_locked_payment(&self, input: SendMakerPaymentSpendPreimageInput) -> EthTxFut {
        let tx: UnverifiedTransactionWrapper = try_tx_fus!(rlp::decode(input.preimage));
        let payment = try_tx_fus!(SignedEthTx::new(tx));

        let function_name = get_function_name("receiverSpend", input.watcher_reward);
        let spend_func = try_tx_fus!(SWAP_CONTRACT.function(&function_name));
        let clone = self.clone();
        let secret_vec = input.secret.to_vec();
        let taker_addr = addr_from_raw_pubkey(input.taker_pub).unwrap();
        let swap_contract_address = match payment.unsigned().action() {
            Call(address) => *address,
            Create => {
                return Box::new(futures01::future::err(TransactionErr::Plain(ERRL!(
                    "Invalid payment action: the payment action cannot be create"
                ))))
            },
        };

        let watcher_reward = input.watcher_reward;
        match self.coin_type {
            EthCoinType::Eth => {
                let function_name = get_function_name("ethPayment", watcher_reward);
                let payment_func = try_tx_fus!(SWAP_CONTRACT.function(&function_name));
                let decoded = try_tx_fus!(decode_contract_call(payment_func, payment.unsigned().data()));
                let swap_id_input = try_tx_fus!(get_function_input_data(&decoded, payment_func, 0));

                let state_f = self.payment_status(swap_contract_address, swap_id_input.clone());
                Box::new(
                    state_f
                        .map_err(TransactionErr::Plain)
                        .and_then(move |state| -> EthTxFut {
                            if state != U256::from(PaymentState::Sent as u8) {
                                return Box::new(futures01::future::err(TransactionErr::Plain(ERRL!(
                                    "Payment {:?} state is not PAYMENT_STATE_SENT, got {}",
                                    payment,
                                    state
                                ))));
                            }

                            let value = payment.unsigned().value();
                            let reward_target = try_tx_fus!(get_function_input_data(&decoded, payment_func, 4));
                            let sends_contract_reward = try_tx_fus!(get_function_input_data(&decoded, payment_func, 5));
                            let watcher_reward_amount = try_tx_fus!(get_function_input_data(&decoded, payment_func, 6));

                            let data = try_tx_fus!(spend_func.encode_input(&[
                                swap_id_input,
                                Token::Uint(value),
                                Token::FixedBytes(secret_vec.clone()),
                                Token::Address(Address::default()),
                                Token::Address(payment.sender()),
                                Token::Address(taker_addr),
                                reward_target,
                                sends_contract_reward,
                                watcher_reward_amount,
                            ]));

                            clone.sign_and_send_transaction(
                                0.into(),
                                Call(swap_contract_address),
                                data,
                                U256::from(clone.gas_limit.eth_receiver_spend),
                            )
                        }),
                )
            },
            EthCoinType::Erc20 {
                platform: _,
                token_addr,
            } => {
                let function_name = get_function_name("erc20Payment", watcher_reward);
                let payment_func = try_tx_fus!(SWAP_CONTRACT.function(&function_name));

                let decoded = try_tx_fus!(decode_contract_call(payment_func, payment.unsigned().data()));
                let swap_id_input = try_tx_fus!(get_function_input_data(&decoded, payment_func, 0));
                let amount_input = try_tx_fus!(get_function_input_data(&decoded, payment_func, 1));

                let reward_target = try_tx_fus!(get_function_input_data(&decoded, payment_func, 6));
                let sends_contract_reward = try_tx_fus!(get_function_input_data(&decoded, payment_func, 7));
                let reward_amount = try_tx_fus!(get_function_input_data(&decoded, payment_func, 8));

                let state_f = self.payment_status(swap_contract_address, swap_id_input.clone());

                Box::new(
                    state_f
                        .map_err(TransactionErr::Plain)
                        .and_then(move |state| -> EthTxFut {
                            if state != U256::from(PaymentState::Sent as u8) {
                                return Box::new(futures01::future::err(TransactionErr::Plain(ERRL!(
                                    "Payment {:?} state is not PAYMENT_STATE_SENT, got {}",
                                    payment,
                                    state
                                ))));
                            }
                            let data = try_tx_fus!(spend_func.encode_input(&[
                                swap_id_input.clone(),
                                amount_input,
                                Token::FixedBytes(secret_vec.clone()),
                                Token::Address(token_addr),
                                Token::Address(payment.sender()),
                                Token::Address(taker_addr),
                                reward_target,
                                sends_contract_reward,
                                reward_amount
                            ]));
                            clone.sign_and_send_transaction(
                                0.into(),
                                Call(swap_contract_address),
                                data,
                                U256::from(clone.gas_limit.erc20_receiver_spend),
                            )
                        }),
                )
            },
            EthCoinType::Nft { .. } => Box::new(futures01::future::err(TransactionErr::ProtocolNotSupported(ERRL!(
                "Nft Protocol is not supported yet!"
            )))),
        }
    }

    fn watcher_refunds_hash_time_locked_payment(&self, args: RefundPaymentArgs) -> EthTxFut {
        let tx: UnverifiedTransactionWrapper = try_tx_fus!(rlp::decode(args.payment_tx));
        let payment = try_tx_fus!(SignedEthTx::new(tx));

        let function_name = get_function_name("senderRefund", true);
        let refund_func = try_tx_fus!(SWAP_CONTRACT.function(&function_name));

        let clone = self.clone();
        let taker_addr = addr_from_raw_pubkey(args.other_pubkey).unwrap();
        let swap_contract_address = match payment.unsigned().action() {
            Call(address) => *address,
            Create => {
                return Box::new(futures01::future::err(TransactionErr::Plain(ERRL!(
                    "Invalid payment action: the payment action cannot be create"
                ))))
            },
        };

        match self.coin_type {
            EthCoinType::Eth => {
                let function_name = get_function_name("ethPayment", true);
                let payment_func = try_tx_fus!(SWAP_CONTRACT.function(&function_name));
                let decoded = try_tx_fus!(decode_contract_call(payment_func, payment.unsigned().data()));
                let swap_id_input = try_tx_fus!(get_function_input_data(&decoded, payment_func, 0));
                let receiver_input = try_tx_fus!(get_function_input_data(&decoded, payment_func, 1));
                let hash_input = try_tx_fus!(get_function_input_data(&decoded, payment_func, 2));

                let state_f = self.payment_status(swap_contract_address, swap_id_input.clone());
                Box::new(
                    state_f
                        .map_err(TransactionErr::Plain)
                        .and_then(move |state| -> EthTxFut {
                            if state != U256::from(PaymentState::Sent as u8) {
                                return Box::new(futures01::future::err(TransactionErr::Plain(ERRL!(
                                    "Payment {:?} state is not PAYMENT_STATE_SENT, got {}",
                                    payment,
                                    state
                                ))));
                            }

                            let value = payment.unsigned().value();
                            let reward_target = try_tx_fus!(get_function_input_data(&decoded, payment_func, 4));
                            let sends_contract_reward = try_tx_fus!(get_function_input_data(&decoded, payment_func, 5));
                            let reward_amount = try_tx_fus!(get_function_input_data(&decoded, payment_func, 6));

                            let data = try_tx_fus!(refund_func.encode_input(&[
                                swap_id_input.clone(),
                                Token::Uint(value),
                                hash_input.clone(),
                                Token::Address(Address::default()),
                                Token::Address(taker_addr),
                                receiver_input.clone(),
                                reward_target,
                                sends_contract_reward,
                                reward_amount
                            ]));

                            clone.sign_and_send_transaction(
                                0.into(),
                                Call(swap_contract_address),
                                data,
                                U256::from(clone.gas_limit.eth_sender_refund),
                            )
                        }),
                )
            },
            EthCoinType::Erc20 {
                platform: _,
                token_addr,
            } => {
                let function_name = get_function_name("erc20Payment", true);
                let payment_func = try_tx_fus!(SWAP_CONTRACT.function(&function_name));

                let decoded = try_tx_fus!(decode_contract_call(payment_func, payment.unsigned().data()));
                let swap_id_input = try_tx_fus!(get_function_input_data(&decoded, payment_func, 0));
                let amount_input = try_tx_fus!(get_function_input_data(&decoded, payment_func, 1));
                let receiver_input = try_tx_fus!(get_function_input_data(&decoded, payment_func, 3));
                let hash_input = try_tx_fus!(get_function_input_data(&decoded, payment_func, 4));

                let reward_target = try_tx_fus!(get_function_input_data(&decoded, payment_func, 6));
                let sends_contract_reward = try_tx_fus!(get_function_input_data(&decoded, payment_func, 7));
                let reward_amount = try_tx_fus!(get_function_input_data(&decoded, payment_func, 8));

                let state_f = self.payment_status(swap_contract_address, swap_id_input.clone());
                Box::new(
                    state_f
                        .map_err(TransactionErr::Plain)
                        .and_then(move |state| -> EthTxFut {
                            if state != U256::from(PaymentState::Sent as u8) {
                                return Box::new(futures01::future::err(TransactionErr::Plain(ERRL!(
                                    "Payment {:?} state is not PAYMENT_STATE_SENT, got {}",
                                    payment,
                                    state
                                ))));
                            }

                            let data = try_tx_fus!(refund_func.encode_input(&[
                                swap_id_input.clone(),
                                amount_input.clone(),
                                hash_input.clone(),
                                Token::Address(token_addr),
                                Token::Address(taker_addr),
                                receiver_input.clone(),
                                reward_target,
                                sends_contract_reward,
                                reward_amount
                            ]));

                            clone.sign_and_send_transaction(
                                0.into(),
                                Call(swap_contract_address),
                                data,
                                U256::from(clone.gas_limit.erc20_sender_refund),
                            )
                        }),
                )
            },
            EthCoinType::Nft { .. } => Box::new(futures01::future::err(TransactionErr::ProtocolNotSupported(ERRL!(
                "Nft Protocol is not supported yet!"
            )))),
        }
    }

    async fn spend_hash_time_locked_payment<'a>(
        &self,
        args: SpendPaymentArgs<'a>,
    ) -> Result<SignedEthTx, TransactionErr> {
        let tx: UnverifiedTransactionWrapper = try_tx_s!(rlp::decode(args.other_payment_tx));
        let payment = try_tx_s!(SignedEthTx::new(tx));
        let my_address = try_tx_s!(self.derivation_method.single_addr_or_err().await);
        let swap_contract_address = try_tx_s!(args.swap_contract_address.try_to_address());

        let function_name = get_function_name("receiverSpend", args.watcher_reward);
        let spend_func = try_tx_s!(SWAP_CONTRACT.function(&function_name));

        let secret_vec = args.secret.to_vec();
        let watcher_reward = args.watcher_reward;

        match self.coin_type {
            EthCoinType::Eth => {
                let function_name = get_function_name("ethPayment", watcher_reward);
                let payment_func = try_tx_s!(SWAP_CONTRACT.function(&function_name));
                let decoded = try_tx_s!(decode_contract_call(payment_func, payment.unsigned().data()));

                let state = try_tx_s!(
                    self.payment_status(swap_contract_address, decoded[0].clone())
                        .compat()
                        .await
                );
                if state != U256::from(PaymentState::Sent as u8) {
                    return Err(TransactionErr::Plain(ERRL!(
                        "Payment {:?} state is not PAYMENT_STATE_SENT, got {}",
                        payment,
                        state
                    )));
                }

                let data = if watcher_reward {
                    try_tx_s!(spend_func.encode_input(&[
                        decoded[0].clone(),
                        Token::Uint(payment.unsigned().value()),
                        Token::FixedBytes(secret_vec),
                        Token::Address(Address::default()),
                        Token::Address(payment.sender()),
                        Token::Address(my_address),
                        decoded[4].clone(),
                        decoded[5].clone(),
                        decoded[6].clone(),
                    ]))
                } else {
                    try_tx_s!(spend_func.encode_input(&[
                        decoded[0].clone(),
                        Token::Uint(payment.unsigned().value()),
                        Token::FixedBytes(secret_vec),
                        Token::Address(Address::default()),
                        Token::Address(payment.sender()),
                    ]))
                };

                self.sign_and_send_transaction(
                    0.into(),
                    Call(swap_contract_address),
                    data,
                    U256::from(self.gas_limit.eth_receiver_spend),
                )
                .compat()
                .await
            },
            EthCoinType::Erc20 {
                platform: _,
                token_addr,
            } => {
                let function_name = get_function_name("erc20Payment", watcher_reward);
                let payment_func = try_tx_s!(SWAP_CONTRACT.function(&function_name));

                let decoded = try_tx_s!(decode_contract_call(payment_func, payment.unsigned().data()));
                let state = try_tx_s!(
                    self.payment_status(swap_contract_address, decoded[0].clone())
                        .compat()
                        .await
                );
                if state != U256::from(PaymentState::Sent as u8) {
                    return Err(TransactionErr::Plain(ERRL!(
                        "Payment {:?} state is not PAYMENT_STATE_SENT, got {}",
                        payment,
                        state
                    )));
                }

                let data = if watcher_reward {
                    try_tx_s!(spend_func.encode_input(&[
                        decoded[0].clone(),
                        decoded[1].clone(),
                        Token::FixedBytes(secret_vec),
                        Token::Address(token_addr),
                        Token::Address(payment.sender()),
                        Token::Address(my_address),
                        decoded[6].clone(),
                        decoded[7].clone(),
                        decoded[8].clone(),
                    ]))
                } else {
                    try_tx_s!(spend_func.encode_input(&[
                        decoded[0].clone(),
                        decoded[1].clone(),
                        Token::FixedBytes(secret_vec),
                        Token::Address(token_addr),
                        Token::Address(payment.sender()),
                    ]))
                };

                self.sign_and_send_transaction(
                    0.into(),
                    Call(swap_contract_address),
                    data,
                    U256::from(self.gas_limit.erc20_receiver_spend),
                )
                .compat()
                .await
            },
            EthCoinType::Nft { .. } => Err(TransactionErr::ProtocolNotSupported(ERRL!(
                "Nft Protocol is not supported!"
            ))),
        }
    }

    async fn refund_hash_time_locked_payment<'a>(
        &self,
        args: RefundPaymentArgs<'a>,
    ) -> Result<SignedEthTx, TransactionErr> {
        let tx: UnverifiedTransactionWrapper = try_tx_s!(rlp::decode(args.payment_tx));
        let payment = try_tx_s!(SignedEthTx::new(tx));
        let my_address = try_tx_s!(self.derivation_method.single_addr_or_err().await);
        let swap_contract_address = try_tx_s!(args.swap_contract_address.try_to_address());

        let function_name = get_function_name("senderRefund", args.watcher_reward);
        let refund_func = try_tx_s!(SWAP_CONTRACT.function(&function_name));
        let watcher_reward = args.watcher_reward;

        match self.coin_type {
            EthCoinType::Eth => {
                let function_name = get_function_name("ethPayment", watcher_reward);
                let payment_func = try_tx_s!(SWAP_CONTRACT.function(&function_name));

                let decoded = try_tx_s!(decode_contract_call(payment_func, payment.unsigned().data()));

                let state = try_tx_s!(
                    self.payment_status(swap_contract_address, decoded[0].clone())
                        .compat()
                        .await
                );
                if state != U256::from(PaymentState::Sent as u8) {
                    return Err(TransactionErr::Plain(ERRL!(
                        "Payment {:?} state is not PAYMENT_STATE_SENT, got {}",
                        payment,
                        state
                    )));
                }

                let value = payment.unsigned().value();
                let data = if watcher_reward {
                    try_tx_s!(refund_func.encode_input(&[
                        decoded[0].clone(),
                        Token::Uint(value),
                        decoded[2].clone(),
                        Token::Address(Address::default()),
                        Token::Address(my_address),
                        decoded[1].clone(),
                        decoded[4].clone(),
                        decoded[5].clone(),
                        decoded[6].clone(),
                    ]))
                } else {
                    try_tx_s!(refund_func.encode_input(&[
                        decoded[0].clone(),
                        Token::Uint(value),
                        decoded[2].clone(),
                        Token::Address(Address::default()),
                        decoded[1].clone(),
                    ]))
                };

                self.sign_and_send_transaction(
                    0.into(),
                    Call(swap_contract_address),
                    data,
                    U256::from(self.gas_limit.eth_sender_refund),
                )
                .compat()
                .await
            },
            EthCoinType::Erc20 {
                platform: _,
                token_addr,
            } => {
                let function_name = get_function_name("erc20Payment", watcher_reward);
                let payment_func = try_tx_s!(SWAP_CONTRACT.function(&function_name));

                let decoded = try_tx_s!(decode_contract_call(payment_func, payment.unsigned().data()));
                let state = try_tx_s!(
                    self.payment_status(swap_contract_address, decoded[0].clone())
                        .compat()
                        .await
                );
                if state != U256::from(PaymentState::Sent as u8) {
                    return Err(TransactionErr::Plain(ERRL!(
                        "Payment {:?} state is not PAYMENT_STATE_SENT, got {}",
                        payment,
                        state
                    )));
                }

                let data = if watcher_reward {
                    try_tx_s!(refund_func.encode_input(&[
                        decoded[0].clone(),
                        decoded[1].clone(),
                        decoded[4].clone(),
                        Token::Address(token_addr),
                        Token::Address(my_address),
                        decoded[3].clone(),
                        decoded[6].clone(),
                        decoded[7].clone(),
                        decoded[8].clone(),
                    ]))
                } else {
                    try_tx_s!(refund_func.encode_input(&[
                        decoded[0].clone(),
                        decoded[1].clone(),
                        decoded[4].clone(),
                        Token::Address(token_addr),
                        decoded[3].clone(),
                    ]))
                };

                self.sign_and_send_transaction(
                    0.into(),
                    Call(swap_contract_address),
                    data,
                    U256::from(self.gas_limit.erc20_sender_refund),
                )
                .compat()
                .await
            },
            EthCoinType::Nft { .. } => Err(TransactionErr::ProtocolNotSupported(ERRL!(
                "Nft Protocol is not supported yet!"
            ))),
        }
    }

    fn address_balance(&self, address: Address) -> BalanceFut<U256> {
        let coin = self.clone();
        let fut = async move {
            match coin.coin_type {
                EthCoinType::Eth => Ok(coin.balance(address, Some(BlockNumber::Latest)).await?),
                EthCoinType::Erc20 { ref token_addr, .. } => {
                    let function = ERC20_CONTRACT.function("balanceOf")?;
                    let data = function.encode_input(&[Token::Address(address)])?;

                    let res = coin
                        .call_request(address, *token_addr, None, Some(data.into()), BlockNumber::Latest)
                        .await?;
                    let decoded = function.decode_output(&res.0)?;
                    match decoded[0] {
                        Token::Uint(number) => Ok(number),
                        _ => {
                            let error = format!("Expected U256 as balanceOf result but got {:?}", decoded);
                            MmError::err(BalanceError::InvalidResponse(error))
                        },
                    }
                },
                EthCoinType::Nft { .. } => {
                    MmError::err(BalanceError::Internal("Nft Protocol is not supported yet!".to_string()))
                },
            }
        };
        Box::new(fut.boxed().compat())
    }

    fn get_balance(&self) -> BalanceFut<U256> {
        let coin = self.clone();
        let fut = async move {
            let my_address = coin.derivation_method.single_addr_or_err().await?;
            coin.address_balance(my_address).compat().await
        };
        Box::new(fut.boxed().compat())
    }

    pub async fn get_tokens_balance_list_for_address(
        &self,
        address: Address,
    ) -> Result<CoinBalanceMap, MmError<BalanceError>> {
        let coin = || self;

        let tokens = self.get_erc_tokens_infos();
        let mut requests = Vec::with_capacity(tokens.len());

        for (token_ticker, info) in tokens {
            let fut = async move {
                let balance_as_u256 = coin()
                    .get_token_balance_for_address(address, info.token_address)
                    .await?;
                let balance_as_big_decimal = u256_to_big_decimal(balance_as_u256, info.decimals)?;
                let balance = CoinBalance::new(balance_as_big_decimal);
                Ok((token_ticker, balance))
            };
            requests.push(fut);
        }

        try_join_all(requests).await.map(|res| res.into_iter().collect())
    }

    pub async fn get_tokens_balance_list(&self) -> Result<CoinBalanceMap, MmError<BalanceError>> {
        let my_address = self.derivation_method.single_addr_or_err().await?;
        self.get_tokens_balance_list_for_address(my_address).await
    }

    async fn get_token_balance_for_address(
        &self,
        address: Address,
        token_address: Address,
    ) -> Result<U256, MmError<BalanceError>> {
        let function = ERC20_CONTRACT.function("balanceOf")?;
        let data = function.encode_input(&[Token::Address(address)])?;
        let res = self
            .call_request(address, token_address, None, Some(data.into()), BlockNumber::Latest)
            .await?;
        let decoded = function.decode_output(&res.0)?;

        match decoded[0] {
            Token::Uint(number) => Ok(number),
            _ => {
                let error = format!("Expected U256 as balanceOf result but got {:?}", decoded);
                MmError::err(BalanceError::InvalidResponse(error))
            },
        }
    }

    async fn get_token_balance(&self, token_address: Address) -> Result<U256, MmError<BalanceError>> {
        let my_address = self.derivation_method.single_addr_or_err().await?;
        self.get_token_balance_for_address(my_address, token_address).await
    }

    async fn erc1155_balance(&self, token_addr: Address, token_id: &str) -> MmResult<BigUint, BalanceError> {
        let wallet_amount_uint = match self.coin_type {
            EthCoinType::Eth | EthCoinType::Nft { .. } => {
                let function = ERC1155_CONTRACT.function("balanceOf")?;
                let token_id_u256 =
                    U256::from_dec_str(token_id).map_to_mm(|e| NumConversError::new(format!("{:?}", e)))?;
                let my_address = self.derivation_method.single_addr_or_err().await?;
                let data = function.encode_input(&[Token::Address(my_address), Token::Uint(token_id_u256)])?;
                let result = self
                    .call_request(my_address, token_addr, None, Some(data.into()), BlockNumber::Latest)
                    .await?;
                let decoded = function.decode_output(&result.0)?;
                match decoded[0] {
                    Token::Uint(number) => number,
                    _ => {
                        let error = format!("Expected U256 as balanceOf result but got {:?}", decoded);
                        return MmError::err(BalanceError::InvalidResponse(error));
                    },
                }
            },
            EthCoinType::Erc20 { .. } => {
                return MmError::err(BalanceError::Internal(
                    "Erc20 coin type doesnt support Erc1155 standard".to_owned(),
                ))
            },
        };
        // The "balanceOf" function in ERC1155 standard returns the exact count of tokens held by address without any decimals or scaling factors
        let wallet_amount = wallet_amount_uint.to_string().parse::<BigUint>()?;
        Ok(wallet_amount)
    }

    async fn erc721_owner(&self, token_addr: Address, token_id: &str) -> MmResult<Address, GetNftInfoError> {
        let owner_address = match self.coin_type {
            EthCoinType::Eth | EthCoinType::Nft { .. } => {
                let function = ERC721_CONTRACT.function("ownerOf")?;
                let token_id_u256 =
                    U256::from_dec_str(token_id).map_to_mm(|e| NumConversError::new(format!("{:?}", e)))?;
                let data = function.encode_input(&[Token::Uint(token_id_u256)])?;
                let my_address = self.derivation_method.single_addr_or_err().await?;
                let result = self
                    .call_request(my_address, token_addr, None, Some(data.into()), BlockNumber::Latest)
                    .await?;
                let decoded = function.decode_output(&result.0)?;
                match decoded[0] {
                    Token::Address(owner) => owner,
                    _ => {
                        let error = format!("Expected Address as ownerOf result but got {:?}", decoded);
                        return MmError::err(GetNftInfoError::InvalidResponse(error));
                    },
                }
            },
            EthCoinType::Erc20 { .. } => {
                return MmError::err(GetNftInfoError::Internal(
                    "Erc20 coin type doesnt support Erc721 standard".to_owned(),
                ))
            },
        };
        Ok(owner_address)
    }

    fn estimate_gas_wrapper(&self, req: CallRequest) -> Box<dyn Future<Item = U256, Error = web3::Error> + Send> {
        let coin = self.clone();

        // always using None block number as old Geth version accept only single argument in this RPC
        let fut = async move { coin.estimate_gas(req, None).await };

        Box::new(fut.boxed().compat())
    }

    /// Estimates how much gas is necessary to allow the contract call to complete.
    /// `contract_addr` can be a ERC20 token address or any other contract address.
    ///
    /// # Important
    ///
    /// Don't use this method to estimate gas for a withdrawal of `ETH` coin.
    /// For more details, see `withdraw_impl`.
    ///
    /// Also, note that the contract call has to be initiated by my wallet address,
    /// because [`CallRequest::from`] is set to [`EthCoinImpl::my_address`].
    async fn estimate_gas_for_contract_call(&self, contract_addr: Address, call_data: Bytes) -> Web3RpcResult<U256> {
        let coin = self.clone();
        let my_address = coin.derivation_method.single_addr_or_err().await?;
        let fee_policy_for_estimate = get_swap_fee_policy_for_estimate(self.get_swap_transaction_fee_policy());
        let pay_for_gas_option = coin.get_swap_pay_for_gas_option(fee_policy_for_estimate).await?;
        let eth_value = U256::zero();
        let estimate_gas_req = CallRequest {
            value: Some(eth_value),
            data: Some(call_data),
            from: Some(my_address),
            to: Some(contract_addr),
            ..CallRequest::default()
        };
        // gas price must be supplied because some smart contracts base their
        // logic on gas price, e.g. TUSD: https://github.com/KomodoPlatform/atomicDEX-API/issues/643
        let estimate_gas_req = call_request_with_pay_for_gas_option(estimate_gas_req, pay_for_gas_option);
        coin.estimate_gas_wrapper(estimate_gas_req)
            .compat()
            .await
            .map_to_mm(Web3RpcError::from)
    }

    fn eth_balance(&self) -> BalanceFut<U256> {
        let coin = self.clone();
        let fut = async move {
            let my_address = coin.derivation_method.single_addr_or_err().await?;
            coin.balance(my_address, Some(BlockNumber::Latest))
                .await
                .map_to_mm(BalanceError::from)
        };
        Box::new(fut.boxed().compat())
    }

    pub(crate) async fn call_request(
        &self,
        from: Address,
        to: Address,
        value: Option<U256>,
        data: Option<Bytes>,
        block_number: BlockNumber,
    ) -> Result<Bytes, web3::Error> {
        let request = CallRequest {
            from: Some(from),
            to: Some(to),
            gas: None,
            gas_price: None,
            value,
            data,
            ..CallRequest::default()
        };

        self.call(request, Some(BlockId::Number(block_number))).await
    }

    pub fn allowance(&self, spender: Address) -> Web3RpcFut<U256> {
        let coin = self.clone();
        let fut = async move {
            match coin.coin_type {
                EthCoinType::Eth => MmError::err(Web3RpcError::Internal(
                    "'allowance' must not be called for ETH coin".to_owned(),
                )),
                EthCoinType::Erc20 { ref token_addr, .. } => {
                    let function = ERC20_CONTRACT.function("allowance")?;
                    let my_address = coin.derivation_method.single_addr_or_err().await?;
                    let data = function.encode_input(&[Token::Address(my_address), Token::Address(spender)])?;

                    let res = coin
                        .call_request(my_address, *token_addr, None, Some(data.into()), BlockNumber::Latest)
                        .await?;
                    let decoded = function.decode_output(&res.0)?;

                    match decoded[0] {
                        Token::Uint(number) => Ok(number),
                        _ => {
                            let error = format!("Expected U256 as allowance result but got {:?}", decoded);
                            MmError::err(Web3RpcError::InvalidResponse(error))
                        },
                    }
                },
                EthCoinType::Nft { .. } => MmError::err(Web3RpcError::NftProtocolNotSupported),
            }
        };
        Box::new(fut.boxed().compat())
    }

    fn wait_for_required_allowance(
        &self,
        spender: Address,
        required_allowance: U256,
        wait_until: u64,
    ) -> Web3RpcFut<()> {
        const CHECK_ALLOWANCE_EVERY: f64 = 5.;

        let selfi = self.clone();
        let fut = async move {
            loop {
                if now_sec() > wait_until {
                    return MmError::err(Web3RpcError::Timeout(ERRL!(
                        "Waited too long until {} for allowance to be updated to at least {}",
                        wait_until,
                        required_allowance
                    )));
                }

                match selfi.allowance(spender).compat().await {
                    Ok(allowed) if allowed >= required_allowance => return Ok(()),
                    Ok(_allowed) => (),
                    Err(e) => match e.get_inner() {
                        Web3RpcError::Transport(e) => error!("Error {} on trying to get the allowed amount!", e),
                        _ => return Err(e),
                    },
                }

                Timer::sleep(CHECK_ALLOWANCE_EVERY).await;
            }
        };
        Box::new(fut.boxed().compat())
    }

    pub fn approve(&self, spender: Address, amount: U256) -> EthTxFut {
        let coin = self.clone();
        let fut = async move {
            let token_addr = match coin.coin_type {
                EthCoinType::Eth => return TX_PLAIN_ERR!("'approve' is expected to be call for ERC20 coins only"),
                EthCoinType::Erc20 { token_addr, .. } => token_addr,
                EthCoinType::Nft { .. } => {
                    return Err(TransactionErr::ProtocolNotSupported(ERRL!(
                        "Nft Protocol is not supported by 'approve'!"
                    )))
                },
            };
            let function = try_tx_s!(ERC20_CONTRACT.function("approve"));
            let data = try_tx_s!(function.encode_input(&[Token::Address(spender), Token::Uint(amount)]));

            let gas_limit = try_tx_s!(
                coin.estimate_gas_for_contract_call(token_addr, Bytes::from(data.clone()))
                    .await
            );

            coin.sign_and_send_transaction(0.into(), Call(token_addr), data, gas_limit)
                .compat()
                .await
        };
        Box::new(fut.boxed().compat())
    }

    /// Gets `PaymentSent` events from etomic swap smart contract since `from_block`
    fn payment_sent_events(
        &self,
        swap_contract_address: Address,
        from_block: u64,
        to_block: u64,
    ) -> Box<dyn Future<Item = Vec<Log>, Error = String> + Send> {
        let contract_event = try_fus!(SWAP_CONTRACT.event("PaymentSent"));
        let filter = FilterBuilder::default()
            .topics(Some(vec![contract_event.signature()]), None, None, None)
            .from_block(BlockNumber::Number(from_block.into()))
            .to_block(BlockNumber::Number(to_block.into()))
            .address(vec![swap_contract_address])
            .build();

        let coin = self.clone();

        let fut = async move { coin.logs(filter).await.map_err(|e| ERRL!("{}", e)) };
        Box::new(fut.boxed().compat())
    }

    /// Returns events from `from_block` to `to_block` or current `latest` block.
    /// According to ["eth_getLogs" doc](https://docs.infura.io/api/networks/ethereum/json-rpc-methods/eth_getlogs) `toBlock` is optional, default is "latest".
    async fn events_from_block(
        &self,
        swap_contract_address: Address,
        event_name: &str,
        from_block: u64,
        to_block: Option<u64>,
        swap_contract: &Contract,
    ) -> MmResult<Vec<Log>, FindPaymentSpendError> {
        let contract_event = swap_contract.event(event_name)?;
        let mut filter_builder = FilterBuilder::default()
            .topics(Some(vec![contract_event.signature()]), None, None, None)
            .from_block(BlockNumber::Number(from_block.into()))
            .address(vec![swap_contract_address]);
        if let Some(block) = to_block {
            filter_builder = filter_builder.to_block(BlockNumber::Number(block.into()));
        }
        let filter = filter_builder.build();
        let events_logs = self
            .logs(filter)
            .await
            .map_err(|e| FindPaymentSpendError::Transport(e.to_string()))?;
        Ok(events_logs)
    }

    fn validate_payment(&self, input: ValidatePaymentInput) -> ValidatePaymentFut<()> {
        let expected_swap_contract_address = try_f!(input
            .swap_contract_address
            .try_to_address()
            .map_to_mm(ValidatePaymentError::InvalidParameter));

        let unsigned: UnverifiedTransactionWrapper = try_f!(rlp::decode(&input.payment_tx));
        let tx =
            try_f!(SignedEthTx::new(unsigned)
                .map_to_mm(|err| ValidatePaymentError::TxDeserializationError(err.to_string())));
        let sender = try_f!(addr_from_raw_pubkey(&input.other_pub).map_to_mm(ValidatePaymentError::InvalidParameter));
        let time_lock = try_f!(input
            .time_lock
            .try_into()
            .map_to_mm(ValidatePaymentError::TimelockOverflow));

        let selfi = self.clone();
        let swap_id = selfi.etomic_swap_id(time_lock, &input.secret_hash);
        let decimals = self.decimals;
        let secret_hash = if input.secret_hash.len() == 32 {
            ripemd160(&input.secret_hash).to_vec()
        } else {
            input.secret_hash.to_vec()
        };
        let trade_amount = try_f!(wei_from_big_decimal(&(input.amount), decimals));
        let fut = async move {
            let status = selfi
                .payment_status(expected_swap_contract_address, Token::FixedBytes(swap_id.clone()))
                .compat()
                .await
                .map_to_mm(ValidatePaymentError::Transport)?;
            if status != U256::from(PaymentState::Sent as u8) {
                return MmError::err(ValidatePaymentError::UnexpectedPaymentState(format!(
                    "Payment state is not PAYMENT_STATE_SENT, got {}",
                    status
                )));
            }

            let tx_from_rpc = selfi.transaction(TransactionId::Hash(tx.tx_hash())).await?;
            let tx_from_rpc = tx_from_rpc.as_ref().ok_or_else(|| {
                ValidatePaymentError::TxDoesNotExist(format!("Didn't find provided tx {:?} on ETH node", tx.tx_hash()))
            })?;

            if tx_from_rpc.from != Some(sender) {
                return MmError::err(ValidatePaymentError::WrongPaymentTx(format!(
                    "Payment tx {:?} was sent from wrong address, expected {:?}",
                    tx_from_rpc, sender
                )));
            }

            let my_address = selfi.derivation_method.single_addr_or_err().await?;
            match &selfi.coin_type {
                EthCoinType::Eth => {
                    let mut expected_value = trade_amount;

                    if tx_from_rpc.to != Some(expected_swap_contract_address) {
                        return MmError::err(ValidatePaymentError::WrongPaymentTx(format!(
                            "Payment tx {:?} was sent to wrong address, expected {:?}",
                            tx_from_rpc, expected_swap_contract_address,
                        )));
                    }

                    let function_name = get_function_name("ethPayment", input.watcher_reward.is_some());
                    let function = SWAP_CONTRACT
                        .function(&function_name)
                        .map_to_mm(|err| ValidatePaymentError::InternalError(err.to_string()))?;

                    let decoded = decode_contract_call(function, &tx_from_rpc.input.0)
                        .map_to_mm(|err| ValidatePaymentError::TxDeserializationError(err.to_string()))?;

                    if decoded[0] != Token::FixedBytes(swap_id.clone()) {
                        return MmError::err(ValidatePaymentError::WrongPaymentTx(format!(
                            "Invalid 'swap_id' {:?}, expected {:?}",
                            decoded, swap_id
                        )));
                    }

                    if decoded[1] != Token::Address(my_address) {
                        return MmError::err(ValidatePaymentError::WrongPaymentTx(format!(
                            "Payment tx receiver arg {:?} is invalid, expected {:?}",
                            decoded[1],
                            Token::Address(my_address)
                        )));
                    }

                    if decoded[2] != Token::FixedBytes(secret_hash.to_vec()) {
                        return MmError::err(ValidatePaymentError::WrongPaymentTx(format!(
                            "Payment tx secret_hash arg {:?} is invalid, expected {:?}",
                            decoded[2],
                            Token::FixedBytes(secret_hash.to_vec()),
                        )));
                    }

                    if decoded[3] != Token::Uint(U256::from(input.time_lock)) {
                        return MmError::err(ValidatePaymentError::WrongPaymentTx(format!(
                            "Payment tx time_lock arg {:?} is invalid, expected {:?}",
                            decoded[3],
                            Token::Uint(U256::from(input.time_lock)),
                        )));
                    }

                    if let Some(watcher_reward) = input.watcher_reward {
                        if decoded[4] != Token::Uint(U256::from(watcher_reward.reward_target as u8)) {
                            return MmError::err(ValidatePaymentError::WrongPaymentTx(format!(
                                "Payment tx reward target arg {:?} is invalid, expected {:?}",
                                decoded[4], watcher_reward.reward_target as u8
                            )));
                        }

                        if decoded[5] != Token::Bool(watcher_reward.send_contract_reward_on_spend) {
                            return MmError::err(ValidatePaymentError::WrongPaymentTx(format!(
                                "Payment tx sends_contract_reward_on_spend arg {:?} is invalid, expected {:?}",
                                decoded[5], watcher_reward.send_contract_reward_on_spend
                            )));
                        }

                        let expected_reward_amount = wei_from_big_decimal(&watcher_reward.amount, decimals)?;
                        let actual_reward_amount = decoded[6].clone().into_uint().ok_or_else(|| {
                            ValidatePaymentError::WrongPaymentTx("Invalid type for watcher reward argument".to_string())
                        })?;

                        validate_watcher_reward(
                            expected_reward_amount.as_u64(),
                            actual_reward_amount.as_u64(),
                            watcher_reward.is_exact_amount,
                        )?;

                        match watcher_reward.reward_target {
                            RewardTarget::None | RewardTarget::PaymentReceiver => {
                                if watcher_reward.send_contract_reward_on_spend {
                                    expected_value += actual_reward_amount
                                }
                            },
                            RewardTarget::PaymentSender | RewardTarget::PaymentSpender | RewardTarget::Contract => {
                                expected_value += actual_reward_amount
                            },
                        };
                    }

                    if tx_from_rpc.value != expected_value {
                        return MmError::err(ValidatePaymentError::WrongPaymentTx(format!(
                            "Payment tx value arg {:?} is invalid, expected {:?}",
                            tx_from_rpc.value, trade_amount
                        )));
                    }
                },
                EthCoinType::Erc20 {
                    platform: _,
                    token_addr,
                } => {
                    let mut expected_value = U256::from(0);
                    let mut expected_amount = trade_amount;

                    if tx_from_rpc.to != Some(expected_swap_contract_address) {
                        return MmError::err(ValidatePaymentError::WrongPaymentTx(format!(
                            "Payment tx {:?} was sent to wrong address, expected {:?}",
                            tx_from_rpc, expected_swap_contract_address,
                        )));
                    }
                    let function_name = get_function_name("erc20Payment", input.watcher_reward.is_some());
                    let function = SWAP_CONTRACT
                        .function(&function_name)
                        .map_to_mm(|err| ValidatePaymentError::InternalError(err.to_string()))?;
                    let decoded = decode_contract_call(function, &tx_from_rpc.input.0)
                        .map_to_mm(|err| ValidatePaymentError::TxDeserializationError(err.to_string()))?;

                    if decoded[0] != Token::FixedBytes(swap_id.clone()) {
                        return MmError::err(ValidatePaymentError::WrongPaymentTx(format!(
                            "Invalid 'swap_id' {:?}, expected {:?}",
                            decoded, swap_id
                        )));
                    }

                    if decoded[2] != Token::Address(*token_addr) {
                        return MmError::err(ValidatePaymentError::WrongPaymentTx(format!(
                            "Payment tx token_addr arg {:?} is invalid, expected {:?}",
                            decoded[2],
                            Token::Address(*token_addr)
                        )));
                    }

                    if decoded[3] != Token::Address(my_address) {
                        return MmError::err(ValidatePaymentError::WrongPaymentTx(format!(
                            "Payment tx receiver arg {:?} is invalid, expected {:?}",
                            decoded[3],
                            Token::Address(my_address),
                        )));
                    }

                    if decoded[4] != Token::FixedBytes(secret_hash.to_vec()) {
                        return MmError::err(ValidatePaymentError::WrongPaymentTx(format!(
                            "Payment tx secret_hash arg {:?} is invalid, expected {:?}",
                            decoded[4],
                            Token::FixedBytes(secret_hash.to_vec()),
                        )));
                    }

                    if decoded[5] != Token::Uint(U256::from(input.time_lock)) {
                        return MmError::err(ValidatePaymentError::WrongPaymentTx(format!(
                            "Payment tx time_lock arg {:?} is invalid, expected {:?}",
                            decoded[5],
                            Token::Uint(U256::from(input.time_lock)),
                        )));
                    }

                    if let Some(watcher_reward) = input.watcher_reward {
                        if decoded[6] != Token::Uint(U256::from(watcher_reward.reward_target as u8)) {
                            return MmError::err(ValidatePaymentError::WrongPaymentTx(format!(
                                "Payment tx reward target arg {:?} is invalid, expected {:?}",
                                decoded[4], watcher_reward.reward_target as u8
                            )));
                        }

                        if decoded[7] != Token::Bool(watcher_reward.send_contract_reward_on_spend) {
                            return MmError::err(ValidatePaymentError::WrongPaymentTx(format!(
                                "Payment tx sends_contract_reward_on_spend arg {:?} is invalid, expected {:?}",
                                decoded[5], watcher_reward.send_contract_reward_on_spend
                            )));
                        }

                        let expected_reward_amount = match watcher_reward.reward_target {
                            RewardTarget::Contract | RewardTarget::PaymentSender => {
                                wei_from_big_decimal(&watcher_reward.amount, ETH_DECIMALS)?
                            },
                            RewardTarget::PaymentSpender => {
                                wei_from_big_decimal(&watcher_reward.amount, selfi.decimals)?
                            },
                            _ => {
                                // TODO tests passed without this change, need to research on how it worked
                                if watcher_reward.send_contract_reward_on_spend {
                                    wei_from_big_decimal(&watcher_reward.amount, ETH_DECIMALS)?
                                } else {
                                    0.into()
                                }
                            },
                        };

                        let actual_reward_amount = get_function_input_data(&decoded, function, 8)
                            .map_to_mm(ValidatePaymentError::TxDeserializationError)?
                            .into_uint()
                            .ok_or_else(|| {
                                ValidatePaymentError::WrongPaymentTx(
                                    "Invalid type for watcher reward argument".to_string(),
                                )
                            })?;

                        validate_watcher_reward(
                            expected_reward_amount.as_u64(),
                            actual_reward_amount.as_u64(),
                            watcher_reward.is_exact_amount,
                        )?;

                        match watcher_reward.reward_target {
                            RewardTarget::PaymentSender | RewardTarget::Contract => {
                                expected_value += actual_reward_amount
                            },
                            RewardTarget::PaymentSpender => expected_amount += actual_reward_amount,
                            _ => {
                                if watcher_reward.send_contract_reward_on_spend {
                                    expected_value += actual_reward_amount
                                }
                            },
                        };

                        if decoded[1] != Token::Uint(expected_amount) {
                            return MmError::err(ValidatePaymentError::WrongPaymentTx(format!(
                                "Payment tx amount arg {:?} is invalid, expected {:?}",
                                decoded[1], expected_amount,
                            )));
                        }
                    }

                    if tx_from_rpc.value != expected_value {
                        return MmError::err(ValidatePaymentError::WrongPaymentTx(format!(
                            "Payment tx value arg {:?} is invalid, expected {:?}",
                            tx_from_rpc.value, expected_value
                        )));
                    }
                },
                EthCoinType::Nft { .. } => {
                    return MmError::err(ValidatePaymentError::ProtocolNotSupported(
                        "Nft protocol is not supported by legacy swap".to_string(),
                    ))
                },
            }

            Ok(())
        };
        Box::new(fut.boxed().compat())
    }

    fn payment_status(
        &self,
        swap_contract_address: H160,
        token: Token,
    ) -> Box<dyn Future<Item = U256, Error = String> + Send + 'static> {
        let function = try_fus!(SWAP_CONTRACT.function("payments"));

        let data = try_fus!(function.encode_input(&[token]));

        let coin = self.clone();
        let fut = async move {
            let my_address = coin
                .derivation_method
                .single_addr_or_err()
                .await
                .map_err(|e| ERRL!("{}", e))?;
            coin.call_request(
                my_address,
                swap_contract_address,
                None,
                Some(data.into()),
                // TODO worth reviewing places where we could use BlockNumber::Pending
                BlockNumber::Latest,
            )
            .await
            .map_err(|e| ERRL!("{}", e))
        };

        Box::new(fut.boxed().compat().and_then(move |bytes| {
            let decoded_tokens = try_s!(function.decode_output(&bytes.0));
            let state = decoded_tokens
                .get(2)
                .ok_or_else(|| ERRL!("Payment status must contain 'state' as the 2nd token"))?;
            match state {
                Token::Uint(state) => Ok(*state),
                _ => ERR!("Payment status must be uint, got {:?}", state),
            }
        }))
    }

    async fn search_for_swap_tx_spend(
        &self,
        tx: &[u8],
        swap_contract_address: Address,
        _secret_hash: &[u8],
        search_from_block: u64,
        watcher_reward: bool,
    ) -> Result<Option<FoundSwapTxSpend>, String> {
        let unverified: UnverifiedTransactionWrapper = try_s!(rlp::decode(tx));
        let tx = try_s!(SignedEthTx::new(unverified));

        let func_name = match self.coin_type {
            EthCoinType::Eth => get_function_name("ethPayment", watcher_reward),
            EthCoinType::Erc20 { .. } => get_function_name("erc20Payment", watcher_reward),
            EthCoinType::Nft { .. } => return ERR!("Nft Protocol is not supported yet!"),
        };

        let payment_func = try_s!(SWAP_CONTRACT.function(&func_name));
        let decoded = try_s!(decode_contract_call(payment_func, tx.unsigned().data()));
        let id = match decoded.first() {
            Some(Token::FixedBytes(bytes)) => bytes.clone(),
            invalid_token => return ERR!("Expected Token::FixedBytes, got {:?}", invalid_token),
        };

        let mut current_block = try_s!(self.current_block().compat().await);
        if current_block < search_from_block {
            current_block = search_from_block;
        }

        let mut from_block = search_from_block;

        loop {
            let to_block = current_block.min(from_block + self.logs_block_range);

            let spend_events = try_s!(
                self.events_from_block(
                    swap_contract_address,
                    "ReceiverSpent",
                    from_block,
                    Some(to_block),
                    &SWAP_CONTRACT
                )
                .await
            );

            let found = spend_events.iter().find(|event| &event.data.0[..32] == id.as_slice());

            if let Some(event) = found {
                match event.transaction_hash {
                    Some(tx_hash) => {
                        let transaction = match try_s!(self.transaction(TransactionId::Hash(tx_hash)).await) {
                            Some(t) => t,
                            None => {
                                return ERR!("Found ReceiverSpent event, but transaction {:02x} is missing", tx_hash)
                            },
                        };

                        return Ok(Some(FoundSwapTxSpend::Spent(TransactionEnum::from(try_s!(
                            signed_tx_from_web3_tx(transaction)
                        )))));
                    },
                    None => return ERR!("Found ReceiverSpent event, but it doesn't have tx_hash"),
                }
            }

            let refund_events = try_s!(
                self.refund_events(swap_contract_address, from_block, to_block)
                    .compat()
                    .await
            );
            let found = refund_events.iter().find(|event| &event.data.0[..32] == id.as_slice());

            if let Some(event) = found {
                match event.transaction_hash {
                    Some(tx_hash) => {
                        let transaction = match try_s!(self.transaction(TransactionId::Hash(tx_hash)).await) {
                            Some(t) => t,
                            None => {
                                return ERR!("Found SenderRefunded event, but transaction {:02x} is missing", tx_hash)
                            },
                        };

                        return Ok(Some(FoundSwapTxSpend::Refunded(TransactionEnum::from(try_s!(
                            signed_tx_from_web3_tx(transaction)
                        )))));
                    },
                    None => return ERR!("Found SenderRefunded event, but it doesn't have tx_hash"),
                }
            }

            if to_block >= current_block {
                break;
            }
            from_block = to_block;
        }

        Ok(None)
    }

    pub async fn get_watcher_reward_amount(&self, wait_until: u64) -> Result<BigDecimal, MmError<WatcherRewardError>> {
        let pay_for_gas_option = repeatable!(async {
            self.get_swap_pay_for_gas_option(self.get_swap_transaction_fee_policy())
                .await
                .retry_on_err()
        })
        .until_s(wait_until)
        .repeat_every_secs(10.)
        .await
        .map_err(|_| WatcherRewardError::RPCError("Error getting the gas price".to_string()))?;

        let gas_cost_wei = calc_total_fee(U256::from(REWARD_GAS_AMOUNT), &pay_for_gas_option)
            .map_err(|e| WatcherRewardError::InternalError(e.to_string()))?;
        let gas_cost_eth = u256_to_big_decimal(gas_cost_wei, ETH_DECIMALS)
            .map_err(|e| WatcherRewardError::InternalError(e.to_string()))?;
        Ok(gas_cost_eth)
    }

    /// Get gas price
    pub async fn get_gas_price(&self) -> Web3RpcResult<U256> {
        let coin = self.clone();
        let eth_gas_price_fut = async {
            match coin.gas_price().await {
                Ok(eth_gas) => Some(eth_gas),
                Err(e) => {
                    error!("Error {} on eth_gasPrice request", e);
                    None
                },
            }
        }
        .boxed();

        let eth_fee_history_price_fut = async {
            match coin.eth_fee_history(U256::from(1u64), BlockNumber::Latest, &[]).await {
                Ok(res) => res
                    .base_fee_per_gas
                    .first()
                    .map(|val| increase_by_percent_one_gwei(*val, BASE_BLOCK_FEE_DIFF_PCT)),
                Err(e) => {
                    debug!("Error {} on eth_feeHistory request", e);
                    None
                },
            }
        }
        .boxed();

        let (eth_gas_price, eth_fee_history_price) = join(eth_gas_price_fut, eth_fee_history_price_fut).await;
        // on editions < 2021 the compiler will resolve array.into_iter() as (&array).into_iter()
        // https://doc.rust-lang.org/edition-guide/rust-2021/IntoIterator-for-arrays.html#details
        IntoIterator::into_iter([eth_gas_price, eth_fee_history_price])
            .flatten()
            .max()
            .or_mm_err(|| Web3RpcError::Internal("All requests failed".into()))
    }

    /// Get gas base fee and suggest priority tip fees for the next block (see EIP-1559)
    pub async fn get_eip1559_gas_fee(&self, use_simple: bool) -> Web3RpcResult<FeePerGasEstimated> {
        let coin = self.clone();
        let history_estimator_fut = FeePerGasSimpleEstimator::estimate_fee_by_history(&coin);
        let ctx =
            MmArc::from_weak(&coin.ctx).ok_or_else(|| MmError::new(Web3RpcError::Internal("ctx is null".into())))?;

        let gas_api_conf = ctx.conf["gas_api"].clone();
        if gas_api_conf.is_null() || use_simple {
            return history_estimator_fut
                .await
                .map_err(|e| MmError::new(Web3RpcError::Internal(e.to_string())));
        }
        let gas_api_conf: GasApiConfig = json::from_value(gas_api_conf)
            .map_err(|e| MmError::new(Web3RpcError::InvalidGasApiConfig(e.to_string())))?;
        let provider_estimator_fut = match gas_api_conf.provider {
            GasApiProvider::Infura => InfuraGasApiCaller::fetch_infura_fee_estimation(&gas_api_conf.url).boxed(),
            GasApiProvider::Blocknative => {
                BlocknativeGasApiCaller::fetch_blocknative_fee_estimation(&gas_api_conf.url).boxed()
            },
        };
        provider_estimator_fut
            .or_else(|provider_estimator_err| {
                debug!(
                    "Call to eth gas api provider failed {}, using internal fee estimator",
                    provider_estimator_err
                );
                history_estimator_fut.map_err(move |history_estimator_err| {
                    MmError::new(Web3RpcError::Internal(format!(
                        "All gas api requests failed, provider estimator error: {}, history estimator error: {}",
                        provider_estimator_err, history_estimator_err
                    )))
                })
            })
            .await
    }

    async fn get_swap_pay_for_gas_option(&self, swap_fee_policy: SwapTxFeePolicy) -> Web3RpcResult<PayForGasOption> {
        let coin = self.clone();
        match swap_fee_policy {
            SwapTxFeePolicy::Internal => {
                let gas_price = coin.get_gas_price().await?;
                Ok(PayForGasOption::Legacy(LegacyGasPrice { gas_price }))
            },
            SwapTxFeePolicy::Low | SwapTxFeePolicy::Medium | SwapTxFeePolicy::High => {
                let fee_per_gas = coin.get_eip1559_gas_fee(false).await?;
                let pay_result = match swap_fee_policy {
                    SwapTxFeePolicy::Low => PayForGasOption::Eip1559(Eip1559FeePerGas {
                        max_fee_per_gas: fee_per_gas.low.max_fee_per_gas,
                        max_priority_fee_per_gas: fee_per_gas.low.max_priority_fee_per_gas,
                    }),
                    SwapTxFeePolicy::Medium => PayForGasOption::Eip1559(Eip1559FeePerGas {
                        max_fee_per_gas: fee_per_gas.medium.max_fee_per_gas,
                        max_priority_fee_per_gas: fee_per_gas.medium.max_priority_fee_per_gas,
                    }),
                    _ => PayForGasOption::Eip1559(Eip1559FeePerGas {
                        max_fee_per_gas: fee_per_gas.high.max_fee_per_gas,
                        max_priority_fee_per_gas: fee_per_gas.high.max_priority_fee_per_gas,
                    }),
                };
                Ok(pay_result)
            },
            SwapTxFeePolicy::Unsupported => Err(MmError::new(Web3RpcError::Internal("swap fee policy not set".into()))),
        }
    }

    /// Checks every second till at least one ETH node recognizes that nonce is increased.
    /// Parity has reliable "nextNonce" method that always returns correct nonce for address.
    /// But we can't expect that all nodes will always be Parity.
    /// Some of ETH forks use Geth only so they don't have Parity nodes at all.
    ///
    /// Please note that we just keep looping in case of a transport error hoping it will go away.
    ///
    /// # Warning
    ///
    /// The function is endless, we just keep looping in case of a transport error hoping it will go away.
    async fn wait_for_addr_nonce_increase(&self, addr: Address, prev_nonce: U256) {
        repeatable!(async {
            match self.clone().get_addr_nonce(addr).compat().await {
                Ok((new_nonce, _)) if new_nonce > prev_nonce => Ready(()),
                Ok((_nonce, _)) => Retry(()),
                Err(e) => {
                    error!("Error getting {} {} nonce: {}", self.ticker(), addr, e);
                    Retry(())
                },
            }
        })
        .until_ready()
        .repeat_every_secs(1.)
        .await
        .ok();
    }

    /// Returns `None` if the transaction hasn't appeared on the RPC nodes at the specified time.
    async fn wait_for_tx_appears_on_rpc(
        &self,
        tx_hash: H256,
        wait_rpc_timeout_s: u64,
        check_every: f64,
    ) -> Web3RpcResult<Option<SignedEthTx>> {
        let wait_until = wait_until_sec(wait_rpc_timeout_s);
        while now_sec() < wait_until {
            let maybe_tx = self.transaction(TransactionId::Hash(tx_hash)).await?;
            if let Some(tx) = maybe_tx {
                let signed_tx = signed_tx_from_web3_tx(tx).map_to_mm(Web3RpcError::InvalidResponse)?;
                return Ok(Some(signed_tx));
            }

            Timer::sleep(check_every).await;
        }

        warn!(
            "Couldn't fetch the '{tx_hash:02x}' transaction hex as it hasn't appeared on the RPC node in {wait_rpc_timeout_s}s"
        );

        Ok(None)
    }

    fn transaction_confirmed_at(&self, payment_hash: H256, wait_until: u64, check_every: f64) -> Web3RpcFut<U64> {
        let selfi = self.clone();
        let fut = async move {
            loop {
                if now_sec() > wait_until {
                    return MmError::err(Web3RpcError::Timeout(ERRL!(
                        "Waited too long until {} for payment tx: {:02x}, for coin:{}, to be confirmed!",
                        wait_until,
                        payment_hash,
                        selfi.ticker()
                    )));
                }

                let web3_receipt = match selfi.transaction_receipt(payment_hash).await {
                    Ok(r) => r,
                    Err(e) => {
                        error!(
                            "Error {:?} getting the {} transaction {:?}, retrying in 15 seconds",
                            e,
                            selfi.ticker(),
                            payment_hash
                        );
                        Timer::sleep(check_every).await;
                        continue;
                    },
                };

                if let Some(receipt) = web3_receipt {
                    if receipt.status != Some(1.into()) {
                        return MmError::err(Web3RpcError::Internal(ERRL!(
                            "Tx receipt {:?} status of {} tx {:?} is failed",
                            receipt,
                            selfi.ticker(),
                            payment_hash
                        )));
                    }

                    if let Some(confirmed_at) = receipt.block_number {
                        break Ok(confirmed_at);
                    }
                }

                Timer::sleep(check_every).await;
            }
        };
        Box::new(fut.boxed().compat())
    }

    fn wait_for_block(&self, block_number: U64, wait_until: u64, check_every: f64) -> Web3RpcFut<()> {
        let selfi = self.clone();
        let fut = async move {
            loop {
                if now_sec() > wait_until {
                    return MmError::err(Web3RpcError::Timeout(ERRL!(
                        "Waited too long until {} for block number: {:02x} to appear on-chain, for coin:{}",
                        wait_until,
                        block_number,
                        selfi.ticker()
                    )));
                }

                match selfi.block_number().await {
                    Ok(current_block) => {
                        if current_block >= block_number {
                            break Ok(());
                        }
                    },
                    Err(e) => {
                        error!(
                            "Error {:?} getting the {} block number retrying in 15 seconds",
                            e,
                            selfi.ticker()
                        );
                    },
                };

                Timer::sleep(check_every).await;
            }
        };
        Box::new(fut.boxed().compat())
    }

    /// Requests the nonce from all available nodes and returns the highest nonce available with the list of nodes that returned the highest nonce.
    /// Transactions will be sent using the nodes that returned the highest nonce.
    pub fn get_addr_nonce(
        self,
        addr: Address,
    ) -> Box<dyn Future<Item = (U256, Vec<Web3Instance>), Error = String> + Send> {
        const TMP_SOCKET_DURATION: Duration = Duration::from_secs(300);

        let fut = async move {
            let mut errors: u32 = 0;
            let web3_instances = self.web3_instances.lock().await.to_vec();
            loop {
                let (futures, web3_instances): (Vec<_>, Vec<_>) = web3_instances
                    .iter()
                    .map(|instance| {
                        if let Web3Transport::Websocket(socket_transport) = instance.web3.transport() {
                            socket_transport.maybe_spawn_temporary_connection_loop(
                                self.clone(),
                                Instant::now() + TMP_SOCKET_DURATION,
                            );
                        };

                        if instance.is_parity {
                            let parity: ParityNonce<_> = instance.web3.api();
                            (Either::Left(parity.parity_next_nonce(addr)), instance.clone())
                        } else {
                            (
                                Either::Right(instance.web3.eth().transaction_count(addr, Some(BlockNumber::Pending))),
                                instance.clone(),
                            )
                        }
                    })
                    .unzip();

                let nonces: Vec<_> = join_all(futures)
                    .await
                    .into_iter()
                    .zip(web3_instances.into_iter())
                    .filter_map(|(nonce_res, instance)| match nonce_res {
                        Ok(n) => Some((n, instance)),
                        Err(e) => {
                            error!("Error getting nonce for addr {:?}: {}", addr, e);
                            None
                        },
                    })
                    .collect();
                if nonces.is_empty() {
                    // all requests errored
                    errors += 1;
                    if errors > 5 {
                        return ERR!("Couldn't get nonce after 5 errored attempts, aborting");
                    }
                } else {
                    let max = nonces
                        .iter()
                        .map(|(n, _)| *n)
                        .max()
                        .expect("nonces should not be empty!");
                    break Ok((
                        max,
                        nonces
                            .into_iter()
                            .filter_map(|(n, instance)| if n == max { Some(instance) } else { None })
                            .collect(),
                    ));
                }
                Timer::sleep(1.).await
            }
        };
        Box::new(Box::pin(fut).compat())
    }
}

#[derive(Clone, Debug, Deserialize, PartialEq, Serialize)]
pub struct EthTxFeeDetails {
    pub coin: String,
    pub gas: u64,
    /// Gas price in ETH per gas unit
    /// if 'max_fee_per_gas' and 'max_priority_fee_per_gas' are used we set 'gas_price' as 'max_fee_per_gas' for compatibility with GUI
    pub gas_price: BigDecimal,
    /// Max fee per gas in ETH per gas unit
    pub max_fee_per_gas: Option<BigDecimal>,
    /// Max priority fee per gas in ETH per gas unit
    pub max_priority_fee_per_gas: Option<BigDecimal>,
    pub total_fee: BigDecimal,
}

impl EthTxFeeDetails {
    pub(crate) fn new(gas: U256, pay_for_gas_option: PayForGasOption, coin: &str) -> NumConversResult<EthTxFeeDetails> {
        let total_fee = calc_total_fee(gas, &pay_for_gas_option)?;
        // Fees are always paid in ETH, can use 18 decimals by default
        let total_fee = u256_to_big_decimal(total_fee, ETH_DECIMALS)?;
        let (gas_price, max_fee_per_gas, max_priority_fee_per_gas) = match pay_for_gas_option {
            PayForGasOption::Legacy(LegacyGasPrice { gas_price }) => (gas_price, None, None),
            // Using max_fee_per_gas as estimated gas_price value for compatibility in caller not expecting eip1559 fee per gas values.
            // Normally the caller should pay attention to presence of max_fee_per_gas and max_priority_fee_per_gas in the result:
            PayForGasOption::Eip1559(Eip1559FeePerGas {
                max_fee_per_gas,
                max_priority_fee_per_gas,
            }) => (max_fee_per_gas, Some(max_fee_per_gas), Some(max_priority_fee_per_gas)),
        };
        let gas_price = u256_to_big_decimal(gas_price, ETH_DECIMALS)?;
        let (max_fee_per_gas, max_priority_fee_per_gas) = match (max_fee_per_gas, max_priority_fee_per_gas) {
            (Some(max_fee_per_gas), Some(max_priority_fee_per_gas)) => (
                Some(u256_to_big_decimal(max_fee_per_gas, ETH_DECIMALS)?),
                Some(u256_to_big_decimal(max_priority_fee_per_gas, ETH_DECIMALS)?),
            ),
            (_, _) => (None, None),
        };
        let gas_u64 = u64::try_from(gas).map_to_mm(|e| NumConversError::new(e.to_string()))?;

        Ok(EthTxFeeDetails {
            coin: coin.to_owned(),
            gas: gas_u64,
            gas_price,
            max_fee_per_gas,
            max_priority_fee_per_gas,
            total_fee,
        })
    }
}

#[async_trait]
impl MmCoin for EthCoin {
    fn is_asset_chain(&self) -> bool { false }

    fn spawner(&self) -> WeakSpawner { self.abortable_system.weak_spawner() }

    fn get_raw_transaction(&self, req: RawTransactionRequest) -> RawTransactionFut {
        Box::new(get_raw_transaction_impl(self.clone(), req).boxed().compat())
    }

    fn get_tx_hex_by_hash(&self, tx_hash: Vec<u8>) -> RawTransactionFut {
        if tx_hash.len() != H256::len_bytes() {
            let error = format!(
                "TX hash should have exactly {} bytes, got {}",
                H256::len_bytes(),
                tx_hash.len(),
            );
            return Box::new(futures01::future::err(MmError::new(
                RawTransactionError::InvalidHashError(error),
            )));
        }

        let tx_hash = H256::from_slice(tx_hash.as_slice());
        Box::new(get_tx_hex_by_hash_impl(self.clone(), tx_hash).boxed().compat())
    }

    fn withdraw(&self, req: WithdrawRequest) -> WithdrawFut {
        Box::new(Box::pin(withdraw_impl(self.clone(), req)).compat())
    }

    fn decimals(&self) -> u8 { self.decimals }

    fn convert_to_address(&self, from: &str, to_address_format: Json) -> Result<String, String> {
        let to_address_format: EthAddressFormat =
            json::from_value(to_address_format).map_err(|e| ERRL!("Error on parse ETH address format {:?}", e))?;
        match to_address_format {
            EthAddressFormat::SingleCase => ERR!("conversion is available only to mixed-case"),
            EthAddressFormat::MixedCase => {
                let _addr = try_s!(addr_from_str(from));
                Ok(checksum_address(from))
            },
        }
    }

    fn validate_address(&self, address: &str) -> ValidateAddressResult {
        let result = self.address_from_str(address);
        ValidateAddressResult {
            is_valid: result.is_ok(),
            reason: result.err(),
        }
    }

    fn process_history_loop(&self, ctx: MmArc) -> Box<dyn Future<Item = (), Error = ()> + Send> {
        cfg_wasm32! {
            ctx.log.log(
                "🤔",
                &[&"tx_history", &self.ticker],
                &ERRL!("Transaction history is not supported for ETH/ERC20 coins"),
            );
            Box::new(futures01::future::ok(()))
        }
        cfg_native! {
            let coin = self.clone();
            let fut = async move {
                match coin.coin_type {
                    EthCoinType::Eth => coin.process_eth_history(&ctx).await,
                    EthCoinType::Erc20 { ref token_addr, .. } => coin.process_erc20_history(*token_addr, &ctx).await,
                    EthCoinType::Nft {..} => return Err(())
                }
                Ok(())
            };
            Box::new(fut.boxed().compat())
        }
    }

    fn history_sync_status(&self) -> HistorySyncState { self.history_sync_state.lock().unwrap().clone() }

    fn get_trade_fee(&self) -> Box<dyn Future<Item = TradeFee, Error = String> + Send> {
        let coin = self.clone();
        Box::new(
            async move {
                let pay_for_gas_option = coin
                    .get_swap_pay_for_gas_option(coin.get_swap_transaction_fee_policy())
                    .await
                    .map_err(|e| e.to_string())?;

                let fee = calc_total_fee(U256::from(coin.gas_limit.eth_max_trade_gas), &pay_for_gas_option)
                    .map_err(|e| e.to_string())?;
                let fee_coin = match &coin.coin_type {
                    EthCoinType::Eth => &coin.ticker,
                    EthCoinType::Erc20 { platform, .. } => platform,
                    EthCoinType::Nft { .. } => return ERR!("Nft Protocol is not supported yet!"),
                };
                Ok(TradeFee {
                    coin: fee_coin.into(),
                    amount: try_s!(u256_to_big_decimal(fee, ETH_DECIMALS)).into(),
                    paid_from_trading_vol: false,
                })
            }
            .boxed()
            .compat(),
        )
    }

    async fn get_sender_trade_fee(
        &self,
        value: TradePreimageValue,
        stage: FeeApproxStage,
        include_refund_fee: bool,
    ) -> TradePreimageResult<TradeFee> {
        let pay_for_gas_option = self
            .get_swap_pay_for_gas_option(self.get_swap_transaction_fee_policy())
            .await?;
        let pay_for_gas_option = increase_gas_price_by_stage(pay_for_gas_option, &stage);
        let gas_limit = match self.coin_type {
            EthCoinType::Eth => {
                // this gas_limit includes gas for `ethPayment` and optionally `senderRefund` contract calls
                if include_refund_fee {
                    U256::from(self.gas_limit.eth_payment) + U256::from(self.gas_limit.eth_sender_refund)
                } else {
                    U256::from(self.gas_limit.eth_payment)
                }
            },
            EthCoinType::Erc20 { token_addr, .. } => {
                let mut gas = U256::from(self.gas_limit.erc20_payment);
                let value = match value {
                    TradePreimageValue::Exact(value) | TradePreimageValue::UpperBound(value) => {
                        wei_from_big_decimal(&value, self.decimals)?
                    },
                };
                let allowed = self.allowance(self.swap_contract_address).compat().await?;
                if allowed < value {
                    // estimate gas for the `approve` contract call

                    // Pass a dummy spender. Let's use `my_address`.
                    let spender = self.derivation_method.single_addr_or_err().await?;
                    let approve_function = ERC20_CONTRACT.function("approve")?;
                    let approve_data = approve_function.encode_input(&[Token::Address(spender), Token::Uint(value)])?;
                    let approve_gas_limit = self
                        .estimate_gas_for_contract_call(token_addr, Bytes::from(approve_data))
                        .await?;

                    // this gas_limit includes gas for `approve`, `erc20Payment` contract calls
                    gas += approve_gas_limit;
                }
                // add 'senderRefund' gas if requested
                if include_refund_fee {
                    gas += U256::from(self.gas_limit.erc20_sender_refund);
                }
                gas
            },
            EthCoinType::Nft { .. } => return MmError::err(TradePreimageError::NftProtocolNotSupported),
        };

        let total_fee = calc_total_fee(gas_limit, &pay_for_gas_option)?;
        let amount = u256_to_big_decimal(total_fee, ETH_DECIMALS)?;
        let fee_coin = match &self.coin_type {
            EthCoinType::Eth => &self.ticker,
            EthCoinType::Erc20 { platform, .. } => platform,
            EthCoinType::Nft { .. } => return MmError::err(TradePreimageError::NftProtocolNotSupported),
        };
        Ok(TradeFee {
            coin: fee_coin.into(),
            amount: amount.into(),
            paid_from_trading_vol: false,
        })
    }

    fn get_receiver_trade_fee(&self, stage: FeeApproxStage) -> TradePreimageFut<TradeFee> {
        let coin = self.clone();
        let fut = async move {
            let pay_for_gas_option = coin
                .get_swap_pay_for_gas_option(coin.get_swap_transaction_fee_policy())
                .await?;
            let pay_for_gas_option = increase_gas_price_by_stage(pay_for_gas_option, &stage);
            let (fee_coin, total_fee) = match &coin.coin_type {
                EthCoinType::Eth => (
                    &coin.ticker,
                    calc_total_fee(U256::from(coin.gas_limit.eth_receiver_spend), &pay_for_gas_option)?,
                ),
                EthCoinType::Erc20 { platform, .. } => (
                    platform,
                    calc_total_fee(U256::from(coin.gas_limit.erc20_receiver_spend), &pay_for_gas_option)?,
                ),
                EthCoinType::Nft { .. } => return MmError::err(TradePreimageError::NftProtocolNotSupported),
            };
            let amount = u256_to_big_decimal(total_fee, ETH_DECIMALS)?;
            Ok(TradeFee {
                coin: fee_coin.into(),
                amount: amount.into(),
                paid_from_trading_vol: false,
            })
        };
        Box::new(fut.boxed().compat())
    }

    async fn get_fee_to_send_taker_fee(
        &self,
        dex_fee_amount: DexFee,
        stage: FeeApproxStage,
    ) -> TradePreimageResult<TradeFee> {
        let dex_fee_amount = wei_from_big_decimal(&dex_fee_amount.fee_amount().into(), self.decimals)?;
        // pass the dummy params
        let to_addr = addr_from_raw_pubkey(&DEX_FEE_ADDR_RAW_PUBKEY)
            .expect("addr_from_raw_pubkey should never fail with DEX_FEE_ADDR_RAW_PUBKEY");
        let my_address = self.derivation_method.single_addr_or_err().await?;
        let (eth_value, data, call_addr, fee_coin) = match &self.coin_type {
            EthCoinType::Eth => (dex_fee_amount, Vec::new(), &to_addr, &self.ticker),
            EthCoinType::Erc20 { platform, token_addr } => {
                let function = ERC20_CONTRACT.function("transfer")?;
                let data = function.encode_input(&[Token::Address(to_addr), Token::Uint(dex_fee_amount)])?;
                (0.into(), data, token_addr, platform)
            },
            EthCoinType::Nft { .. } => return MmError::err(TradePreimageError::NftProtocolNotSupported),
        };
        let fee_policy_for_estimate = get_swap_fee_policy_for_estimate(self.get_swap_transaction_fee_policy());
        let pay_for_gas_option = self.get_swap_pay_for_gas_option(fee_policy_for_estimate).await?;
        let pay_for_gas_option = increase_gas_price_by_stage(pay_for_gas_option, &stage);
        let estimate_gas_req = CallRequest {
            value: Some(eth_value),
            data: Some(data.clone().into()),
            from: Some(my_address),
            to: Some(*call_addr),
            gas: None,
            ..CallRequest::default()
        };
        // gas price must be supplied because some smart contracts base their
        // logic on gas price, e.g. TUSD: https://github.com/KomodoPlatform/atomicDEX-API/issues/643
        let estimate_gas_req = call_request_with_pay_for_gas_option(estimate_gas_req, pay_for_gas_option.clone());
        // Please note if the wallet's balance is insufficient to withdraw, then `estimate_gas` may fail with the `Exception` error.
        // Ideally we should determine the case when we have the insufficient balance and return `TradePreimageError::NotSufficientBalance` error.
        let gas_limit = self.estimate_gas_wrapper(estimate_gas_req).compat().await?;
        let total_fee = calc_total_fee(gas_limit, &pay_for_gas_option)?;
        let amount = u256_to_big_decimal(total_fee, ETH_DECIMALS)?;
        Ok(TradeFee {
            coin: fee_coin.into(),
            amount: amount.into(),
            paid_from_trading_vol: false,
        })
    }

    fn required_confirmations(&self) -> u64 { self.required_confirmations.load(AtomicOrdering::Relaxed) }

    fn requires_notarization(&self) -> bool { false }

    fn set_required_confirmations(&self, confirmations: u64) {
        self.required_confirmations
            .store(confirmations, AtomicOrdering::Relaxed);
    }

    fn set_requires_notarization(&self, _requires_nota: bool) {
        warn!("set_requires_notarization doesn't take any effect on ETH/ERC20 coins");
    }

    fn swap_contract_address(&self) -> Option<BytesJson> {
        Some(BytesJson::from(self.swap_contract_address.0.as_ref()))
    }

    fn fallback_swap_contract(&self) -> Option<BytesJson> {
        self.fallback_swap_contract.map(|a| BytesJson::from(a.0.as_ref()))
    }

    fn mature_confirmations(&self) -> Option<u32> { None }

    fn coin_protocol_info(&self, _amount_to_receive: Option<MmNumber>) -> Vec<u8> { Vec::new() }

    fn is_coin_protocol_supported(
        &self,
        _info: &Option<Vec<u8>>,
        _amount_to_send: Option<MmNumber>,
        _locktime: u64,
        _is_maker: bool,
    ) -> bool {
        true
    }

    fn on_disabled(&self) -> Result<(), AbortedError> { AbortableSystem::abort_all(&self.abortable_system) }

    fn on_token_deactivated(&self, ticker: &str) {
        if let Ok(tokens) = self.erc20_tokens_infos.lock().as_deref_mut() {
            tokens.remove(ticker);
        };
    }
}

pub trait TryToAddress {
    fn try_to_address(&self) -> Result<Address, String>;
}

impl TryToAddress for BytesJson {
    fn try_to_address(&self) -> Result<Address, String> { self.0.try_to_address() }
}

impl TryToAddress for [u8] {
    fn try_to_address(&self) -> Result<Address, String> { (&self).try_to_address() }
}

impl<'a> TryToAddress for &'a [u8] {
    fn try_to_address(&self) -> Result<Address, String> {
        if self.len() != Address::len_bytes() {
            return ERR!(
                "Cannot construct an Ethereum address from {} bytes slice",
                Address::len_bytes()
            );
        }

        Ok(Address::from_slice(self))
    }
}

impl<T: TryToAddress> TryToAddress for Option<T> {
    fn try_to_address(&self) -> Result<Address, String> {
        match self {
            Some(ref inner) => inner.try_to_address(),
            None => ERR!("Cannot convert None to address"),
        }
    }
}

fn validate_fee_impl(coin: EthCoin, validate_fee_args: EthValidateFeeArgs<'_>) -> ValidatePaymentFut<()> {
    let fee_tx_hash = validate_fee_args.fee_tx_hash.to_owned();
    let sender_addr = try_f!(
        addr_from_raw_pubkey(validate_fee_args.expected_sender).map_to_mm(ValidatePaymentError::InvalidParameter)
    );
    let fee_addr = try_f!(addr_from_raw_pubkey(coin.dex_pubkey()).map_to_mm(ValidatePaymentError::InvalidParameter));
    let amount = validate_fee_args.amount.clone();
    let min_block_number = validate_fee_args.min_block_number;

    let fut = async move {
        let expected_value = wei_from_big_decimal(&amount, coin.decimals)?;
        let tx_from_rpc = coin.transaction(TransactionId::Hash(fee_tx_hash)).await?;

        let tx_from_rpc = tx_from_rpc.as_ref().ok_or_else(|| {
            ValidatePaymentError::TxDoesNotExist(format!("Didn't find provided tx {:?} on ETH node", fee_tx_hash))
        })?;

        if tx_from_rpc.from != Some(sender_addr) {
            return MmError::err(ValidatePaymentError::WrongPaymentTx(format!(
                "{}: Fee tx {:?} was sent from wrong address, expected {:?}",
                INVALID_SENDER_ERR_LOG, tx_from_rpc, sender_addr
            )));
        }

        if let Some(block_number) = tx_from_rpc.block_number {
            if block_number <= min_block_number.into() {
                return MmError::err(ValidatePaymentError::WrongPaymentTx(format!(
                    "{}: Fee tx {:?} confirmed before min_block {}",
                    EARLY_CONFIRMATION_ERR_LOG, tx_from_rpc, min_block_number
                )));
            }
        }
        match &coin.coin_type {
            EthCoinType::Eth => {
                if tx_from_rpc.to != Some(fee_addr) {
                    return MmError::err(ValidatePaymentError::WrongPaymentTx(format!(
                        "{}: Fee tx {:?} was sent to wrong address, expected {:?}",
                        INVALID_RECEIVER_ERR_LOG, tx_from_rpc, fee_addr
                    )));
                }

                if tx_from_rpc.value < expected_value {
                    return MmError::err(ValidatePaymentError::WrongPaymentTx(format!(
                        "Fee tx {:?} value is less than expected {:?}",
                        tx_from_rpc, expected_value
                    )));
                }
            },
            EthCoinType::Erc20 {
                platform: _,
                token_addr,
            } => {
                if tx_from_rpc.to != Some(*token_addr) {
                    return MmError::err(ValidatePaymentError::WrongPaymentTx(format!(
                        "{}: ERC20 Fee tx {:?} called wrong smart contract, expected {:?}",
                        INVALID_CONTRACT_ADDRESS_ERR_LOG, tx_from_rpc, token_addr
                    )));
                }

                let function = ERC20_CONTRACT
                    .function("transfer")
                    .map_to_mm(|e| ValidatePaymentError::InternalError(e.to_string()))?;
                let decoded_input = decode_contract_call(function, &tx_from_rpc.input.0)
                    .map_to_mm(|e| ValidatePaymentError::TxDeserializationError(e.to_string()))?;
                let address_input = get_function_input_data(&decoded_input, function, 0)
                    .map_to_mm(ValidatePaymentError::TxDeserializationError)?;

                if address_input != Token::Address(fee_addr) {
                    return MmError::err(ValidatePaymentError::WrongPaymentTx(format!(
                        "{}: ERC20 Fee tx was sent to wrong address {:?}, expected {:?}",
                        INVALID_RECEIVER_ERR_LOG, address_input, fee_addr
                    )));
                }

                let value_input = get_function_input_data(&decoded_input, function, 1)
                    .map_to_mm(ValidatePaymentError::TxDeserializationError)?;

                match value_input {
                    Token::Uint(value) => {
                        if value < expected_value {
                            return MmError::err(ValidatePaymentError::WrongPaymentTx(format!(
                                "ERC20 Fee tx value {} is less than expected {}",
                                value, expected_value
                            )));
                        }
                    },
                    _ => {
                        return MmError::err(ValidatePaymentError::WrongPaymentTx(format!(
                            "Should have got uint token but got {:?}",
                            value_input
                        )))
                    },
                }
            },
            EthCoinType::Nft { .. } => {
                return MmError::err(ValidatePaymentError::ProtocolNotSupported(
                    "Nft protocol is not supported".to_string(),
                ))
            },
        }

        Ok(())
    };
    Box::new(fut.boxed().compat())
}

<<<<<<< HEAD
fn get_function_input_data(decoded: &[Token], func: &Function, index: usize) -> Result<Token, String> {
    decoded.get(index).cloned().ok_or(format!(
        "Missing input in function {}: No input found at index {}",
        func.name.clone(),
        index
    ))
}

fn get_function_name(name: &str, watcher_reward: bool) -> String {
    if watcher_reward {
        format!("{}{}", name, "Reward")
    } else {
        name.to_owned()
    }
}

pub fn addr_from_raw_pubkey(pubkey: &[u8]) -> Result<Address, String> {
    let pubkey = try_s!(PublicKey::from_slice(pubkey).map_err(|e| ERRL!("{:?}", e)));
    let eth_public = Public::from_slice(&pubkey.serialize_uncompressed()[1..65]);
    Ok(public_to_address(&eth_public))
}

pub fn addr_from_pubkey_str(pubkey: &str) -> Result<String, String> {
    let pubkey_bytes = try_s!(hex::decode(pubkey));
    let addr = try_s!(addr_from_raw_pubkey(&pubkey_bytes));
    Ok(format!("{:#02x}", addr))
}

fn display_u256_with_decimal_point(number: U256, decimals: u8) -> String {
    let mut string = number.to_string();
    let decimals = decimals as usize;
    if string.len() <= decimals {
        string.insert_str(0, &"0".repeat(decimals - string.len() + 1));
    }

    string.insert(string.len() - decimals, '.');
    string.trim_end_matches('0').into()
}

/// Converts 'number' to value with decimal point and shifts it left by 'decimals' places
pub fn u256_to_big_decimal(number: U256, decimals: u8) -> NumConversResult<BigDecimal> {
    let string = display_u256_with_decimal_point(number, decimals);
    Ok(string.parse::<BigDecimal>()?)
}

/// Shifts 'number' with decimal point right by 'decimals' places and converts it to U256 value
/// TODO: suggestion: rename fn wei_... to u256_... as it could not be always 'wei' but also smallest token units
pub fn wei_from_big_decimal(amount: &BigDecimal, decimals: u8) -> NumConversResult<U256> {
    let mut amount = amount.to_string();
    let dot = amount.find(|c| c == '.');
    let decimals = decimals as usize;
    if let Some(index) = dot {
        let mut fractional = amount.split_off(index);
        // remove the dot from fractional part
        fractional.remove(0);
        if fractional.len() < decimals {
            fractional.insert_str(fractional.len(), &"0".repeat(decimals - fractional.len()));
        }
        fractional.truncate(decimals);
        amount.push_str(&fractional);
    } else {
        amount.insert_str(amount.len(), &"0".repeat(decimals));
    }
    U256::from_dec_str(&amount).map_to_mm(|e| NumConversError::new(format!("{:?}", e)))
}

/// Converts BigDecimal gwei value to wei value as U256
#[inline(always)]
pub fn wei_from_gwei_decimal(bigdec: &BigDecimal) -> NumConversResult<U256> {
    wei_from_big_decimal(bigdec, ETH_GWEI_DECIMALS)
}

/// Converts a U256 wei value to an gwei value as a BigDecimal
#[inline(always)]
pub fn wei_to_gwei_decimal(wei: U256) -> NumConversResult<BigDecimal> { u256_to_big_decimal(wei, ETH_GWEI_DECIMALS) }

/// Converts a U256 wei value to an ETH value as a BigDecimal
/// TODO: use wei_to_eth_decimal instead of u256_to_big_decimal(gas_cost_wei, ETH_DECIMALS)
#[inline(always)]
pub fn wei_to_eth_decimal(wei: U256) -> NumConversResult<BigDecimal> { u256_to_big_decimal(wei, ETH_DECIMALS) }

=======
>>>>>>> d7057416
impl Transaction for SignedEthTx {
    fn tx_hex(&self) -> Vec<u8> { rlp::encode(self).to_vec() }

    fn tx_hash_as_bytes(&self) -> BytesJson { self.tx_hash().as_bytes().into() }
}

fn signed_tx_from_web3_tx(transaction: Web3Transaction) -> Result<SignedEthTx, String> {
    // Local function to map the access list
    fn map_access_list(web3_access_list: &Option<Vec<web3::types::AccessListItem>>) -> ethcore_transaction::AccessList {
        match web3_access_list {
            Some(list) => ethcore_transaction::AccessList(
                list.iter()
                    .map(|item| ethcore_transaction::AccessListItem {
                        address: item.address,
                        storage_keys: item.storage_keys.clone(),
                    })
                    .collect(),
            ),
            None => ethcore_transaction::AccessList(vec![]),
        }
    }

    // Define transaction types
    let type_0: ethereum_types::U64 = 0.into();
    let type_1: ethereum_types::U64 = 1.into();
    let type_2: ethereum_types::U64 = 2.into();

    // Determine the transaction type
    let tx_type = match transaction.transaction_type {
        None => TxType::Legacy,
        Some(t) if t == type_0 => TxType::Legacy,
        Some(t) if t == type_1 => TxType::Type1,
        Some(t) if t == type_2 => TxType::Type2,
        _ => return Err(ERRL!("'Transaction::transaction_type' unsupported")),
    };

    // Determine the action based on the presence of 'to' field
    let action = match transaction.to {
        Some(addr) => Action::Call(addr),
        None => Action::Create,
    };

    // Initialize the transaction builder
    let tx_builder = UnSignedEthTxBuilder::new(
        tx_type.clone(),
        transaction.nonce,
        transaction.gas,
        action,
        transaction.value,
        transaction.input.0,
    );

    // Modify the builder based on the transaction type
    let tx_builder = match tx_type {
        TxType::Legacy => {
            let gas_price = transaction
                .gas_price
                .ok_or_else(|| ERRL!("'Transaction::gas_price' is not set"))?;
            tx_builder.with_gas_price(gas_price)
        },
        TxType::Type1 => {
            let gas_price = transaction
                .gas_price
                .ok_or_else(|| ERRL!("'Transaction::gas_price' is not set"))?;
            let chain_id = transaction
                .chain_id
                .ok_or_else(|| ERRL!("'Transaction::chain_id' is not set"))?
                .to_string()
                .parse()
                .map_err(|e: std::num::ParseIntError| e.to_string())?;
            tx_builder
                .with_gas_price(gas_price)
                .with_chain_id(chain_id)
                .with_access_list(map_access_list(&transaction.access_list))
        },
        TxType::Type2 => {
            let max_fee_per_gas = transaction
                .max_fee_per_gas
                .ok_or_else(|| ERRL!("'Transaction::max_fee_per_gas' is not set"))?;
            let max_priority_fee_per_gas = transaction
                .max_priority_fee_per_gas
                .ok_or_else(|| ERRL!("'Transaction::max_priority_fee_per_gas' is not set"))?;
            let chain_id = transaction
                .chain_id
                .ok_or_else(|| ERRL!("'Transaction::chain_id' is not set"))?
                .to_string()
                .parse()
                .map_err(|e: std::num::ParseIntError| e.to_string())?;
            tx_builder
                .with_priority_fee_per_gas(max_fee_per_gas, max_priority_fee_per_gas)
                .with_chain_id(chain_id)
                .with_access_list(map_access_list(&transaction.access_list))
        },
        TxType::Invalid => return Err(ERRL!("Internal error: 'tx_type' invalid")),
    };

    // Build the unsigned transaction
    let unsigned = tx_builder.build().map_err(|err| err.to_string())?;

    // Extract signature components
    let r = transaction.r.ok_or_else(|| ERRL!("'Transaction::r' is not set"))?;
    let s = transaction.s.ok_or_else(|| ERRL!("'Transaction::s' is not set"))?;
    let v = transaction
        .v
        .ok_or_else(|| ERRL!("'Transaction::v' is not set"))?
        .as_u64();

    // Create the signed transaction
    let unverified = match unsigned {
        TransactionWrapper::Legacy(unsigned) => UnverifiedTransactionWrapper::Legacy(
            UnverifiedLegacyTransaction::new_with_network_v(unsigned, r, s, v, transaction.hash)
                .map_err(|err| ERRL!("'Transaction::new' error {}", err.to_string()))?,
        ),
        TransactionWrapper::Eip2930(unsigned) => UnverifiedTransactionWrapper::Eip2930(
            UnverifiedEip2930Transaction::new(unsigned, r, s, v, transaction.hash)
                .map_err(|err| ERRL!("'Transaction::new' error {}", err.to_string()))?,
        ),
        TransactionWrapper::Eip1559(unsigned) => UnverifiedTransactionWrapper::Eip1559(
            UnverifiedEip1559Transaction::new(unsigned, r, s, v, transaction.hash)
                .map_err(|err| ERRL!("'Transaction::new' error {}", err.to_string()))?,
        ),
    };

    // Return the signed transaction
    Ok(try_s!(SignedEthTx::new(unverified)))
}

pub fn valid_addr_from_str(addr_str: &str) -> Result<Address, String> {
    let addr = try_s!(addr_from_str(addr_str));
    if !is_valid_checksum_addr(addr_str) {
        return ERR!("Invalid address checksum");
    }
    Ok(addr)
}

pub fn addr_from_str(addr_str: &str) -> Result<Address, String> {
    if !addr_str.starts_with("0x") {
        return ERR!("Address must be prefixed with 0x");
    };

    Ok(try_s!(Address::from_str(&addr_str[2..])))
}

/// This function fixes a bug appeared on `ethabi` update:
/// 1. `ethabi(6.1.0)::Function::decode_input` had
/// ```rust
/// decode(&self.input_param_types(), &data[4..])
/// ```
///
/// 2. `ethabi(17.2.0)::Function::decode_input` has
/// ```rust
/// decode(&self.input_param_types(), data)
/// ```
pub fn decode_contract_call(function: &Function, contract_call_bytes: &[u8]) -> Result<Vec<Token>, ethabi::Error> {
    if contract_call_bytes.len() < 4 {
        return Err(ethabi::Error::Other(
            "Contract call should contain at least 4 bytes known as a function signature".into(),
        ));
    }

    let actual_signature = &contract_call_bytes[..4];
    let expected_signature = &function.short_signature();
    if actual_signature != expected_signature {
        let error =
            format!("Unexpected contract call signature: expected {expected_signature:?}, found {actual_signature:?}");
        return Err(ethabi::Error::Other(error.into()));
    }

    function.decode_input(&contract_call_bytes[4..])
}

fn rpc_event_handlers_for_eth_transport(ctx: &MmArc, ticker: String) -> Vec<RpcTransportEventHandlerShared> {
    let metrics = ctx.metrics.weak();
    vec![CoinTransportMetrics::new(metrics, ticker, RpcClientType::Ethereum).into_shared()]
}

async fn get_max_eth_tx_type_conf(ctx: &MmArc, conf: &Json, coin_type: &EthCoinType) -> Result<Option<u64>, String> {
    fn check_max_eth_tx_type_conf(conf: &Json) -> Result<Option<u64>, String> {
        if !conf["max_eth_tx_type"].is_null() {
            let max_eth_tx_type = conf["max_eth_tx_type"]
                .as_u64()
                .ok_or_else(|| "max_eth_tx_type in coins is invalid".to_string())?;
            if max_eth_tx_type > ETH_MAX_TX_TYPE {
                return Err("max_eth_tx_type in coins is too big".to_string());
            }
            Ok(Some(max_eth_tx_type))
        } else {
            Ok(None)
        }
    }

    match &coin_type {
        EthCoinType::Eth => check_max_eth_tx_type_conf(conf),
        EthCoinType::Erc20 { platform, .. } | EthCoinType::Nft { platform } => {
            let coin_max_eth_tx_type = check_max_eth_tx_type_conf(conf)?;
            // Normally we suppose max_eth_tx_type is in platform coin but also try to get it from tokens for tests to work:
            if let Some(coin_max_eth_tx_type) = coin_max_eth_tx_type {
                Ok(Some(coin_max_eth_tx_type))
            } else {
                let platform_coin = lp_coinfind_or_err(ctx, platform).await;
                match platform_coin {
                    Ok(MmCoinEnum::EthCoin(eth_coin)) => Ok(eth_coin.max_eth_tx_type),
                    _ => Ok(None),
                }
            }
        },
    }
}

#[inline]
fn new_nonce_lock() -> HashMap<String, Arc<AsyncMutex<()>>> { HashMap::new() }

/// Activate eth coin or erc20 token from coin config and private key build policy
pub async fn eth_coin_from_conf_and_request(
    ctx: &MmArc,
    ticker: &str,
    conf: &Json,
    req: &Json,
    protocol: CoinProtocol,
    priv_key_policy: PrivKeyBuildPolicy,
) -> Result<EthCoin, String> {
    fn get_chain_id_from_platform(ctx: &MmArc, ticker: &str, platform: &str) -> Result<u64, String> {
        let platform_conf = coin_conf(ctx, platform);
        if platform_conf.is_null() {
            return ERR!(
                "Failed to activate ERC20 token '{}': the platform '{}' is not defined in the coins config.",
                ticker,
                platform
            );
        }
        let platform_protocol: CoinProtocol = json::from_value(platform_conf["protocol"].clone())
            .map_err(|e| ERRL!("Error parsing platform protocol for '{}': {}", platform, e))?;
        match platform_protocol {
            CoinProtocol::ETH { chain_id } => Ok(chain_id),
            protocol => ERR!(
                "Failed to activate ERC20 token '{}': the platform protocol '{:?}' must be ETH",
                ticker,
                protocol
            ),
        }
    }

    // Convert `PrivKeyBuildPolicy` to `EthPrivKeyBuildPolicy` if it's possible.
    let priv_key_policy = try_s!(EthPrivKeyBuildPolicy::try_from(priv_key_policy));

    let mut urls: Vec<String> = try_s!(json::from_value(req["urls"].clone()));
    if urls.is_empty() {
        return ERR!("Enable request for ETH coin must have at least 1 node URL");
    }
    let mut rng = small_rng();
    urls.as_mut_slice().shuffle(&mut rng);

    let swap_contract_address: Address = try_s!(json::from_value(req["swap_contract_address"].clone()));
    if swap_contract_address == Address::default() {
        return ERR!("swap_contract_address can't be zero address");
    }
    let fallback_swap_contract: Option<Address> = try_s!(json::from_value(req["fallback_swap_contract"].clone()));
    if let Some(fallback) = fallback_swap_contract {
        if fallback == Address::default() {
            return ERR!("fallback_swap_contract can't be zero address");
        }
    }
    let contract_supports_watchers = req["contract_supports_watchers"].as_bool().unwrap_or_default();

    let path_to_address = try_s!(json::from_value::<Option<HDPathAccountToAddressId>>(
        req["path_to_address"].clone()
    ))
    .unwrap_or_default();
    let (key_pair, derivation_method) =
        try_s!(build_address_and_priv_key_policy(ctx, ticker, conf, priv_key_policy, &path_to_address, None).await);

    let mut web3_instances = vec![];
    let event_handlers = rpc_event_handlers_for_eth_transport(ctx, ticker.to_string());
    for url in urls.iter() {
        let uri: Uri = try_s!(url.parse());

        let transport = match uri.scheme_str() {
            Some("ws") | Some("wss") => {
                const TMP_SOCKET_CONNECTION: Duration = Duration::from_secs(20);

                let node = WebsocketTransportNode { uri: uri.clone() };
                let websocket_transport = WebsocketTransport::with_event_handlers(node, event_handlers.clone());

                // Temporarily start the connection loop (we close the connection once we have the client version below).
                // Ideally, it would be much better to not do this workaround, which requires a lot of refactoring or
                // dropping websocket support on parity nodes.
                let fut = websocket_transport
                    .clone()
                    .start_connection_loop(Some(Instant::now() + TMP_SOCKET_CONNECTION));
                let settings = AbortSettings::info_on_abort(format!("connection loop stopped for {:?}", uri));
                ctx.spawner().spawn_with_settings(fut, settings);

                Web3Transport::Websocket(websocket_transport)
            },
            Some("http") | Some("https") => {
                let node = HttpTransportNode {
                    uri,
                    komodo_proxy: false,
                };

                Web3Transport::new_http_with_event_handlers(node, event_handlers.clone())
            },
            _ => {
                return ERR!(
                    "Invalid node address '{}'. Only http(s) and ws(s) nodes are supported",
                    uri
                );
            },
        };

        let web3 = Web3::new(transport);
        let version = match web3.web3().client_version().await {
            Ok(v) => v,
            Err(e) => {
                error!("Couldn't get client version for url {}: {}", url, e);

                continue;
            },
        };

        web3_instances.push(Web3Instance {
            web3,
            is_parity: version.contains("Parity") || version.contains("parity"),
        })
    }

    if web3_instances.is_empty() {
        return ERR!("Failed to get client version for all urls");
    }

    let (coin_type, decimals, chain_id) = match protocol {
        CoinProtocol::ETH { chain_id } => (EthCoinType::Eth, ETH_DECIMALS, chain_id),
        CoinProtocol::ERC20 {
            platform,
            contract_address,
        } => {
            let token_addr = try_s!(valid_addr_from_str(&contract_address));
            let decimals = match conf["decimals"].as_u64() {
                None | Some(0) => try_s!(
                    get_token_decimals(
                        &web3_instances
                            .first()
                            .expect("web3_instances can't be empty in ETH activation")
                            .web3,
                        token_addr
                    )
                    .await
                ),
                Some(d) => d as u8,
            };
            let chain_id = get_chain_id_from_platform(ctx, ticker, &platform)?;
            (EthCoinType::Erc20 { platform, token_addr }, decimals, chain_id)
        },
        CoinProtocol::NFT { platform } => {
            let chain_id = get_chain_id_from_platform(ctx, ticker, &platform)?;
            (EthCoinType::Nft { platform }, ETH_DECIMALS, chain_id)
        },
        _ => return ERR!("Expect ETH, ERC20 or NFT protocol"),
    };

    // param from request should override the config
    let required_confirmations = req["required_confirmations"]
        .as_u64()
        .unwrap_or_else(|| {
            conf["required_confirmations"]
                .as_u64()
                .unwrap_or(DEFAULT_REQUIRED_CONFIRMATIONS as u64)
        })
        .into();

    if req["requires_notarization"].as_bool().is_some() {
        warn!("requires_notarization doesn't take any effect on ETH/ERC20 coins");
    }

    let sign_message_prefix: Option<String> = json::from_value(conf["sign_message_prefix"].clone()).unwrap_or(None);

    let trezor_coin: Option<String> = json::from_value(conf["trezor_coin"].clone()).unwrap_or(None);

    let initial_history_state = if req["tx_history"].as_bool().unwrap_or(false) {
        HistorySyncState::NotStarted
    } else {
        HistorySyncState::NotEnabled
    };

    let key_lock = match &coin_type {
        EthCoinType::Eth => String::from(ticker),
        EthCoinType::Erc20 { platform, .. } | EthCoinType::Nft { platform } => String::from(platform),
    };

    let address_nonce_locks = {
        let mut map = NONCE_LOCK.lock().unwrap();
        Arc::new(AsyncMutex::new(
            map.entry(key_lock).or_insert_with(new_nonce_lock).clone(),
        ))
    };

    // Create an abortable system linked to the `MmCtx` so if the context is stopped via `MmArc::stop`,
    // all spawned futures related to `ETH` coin will be aborted as well.
    let abortable_system = try_s!(ctx.abortable_system.create_subsystem());

    let max_eth_tx_type = get_max_eth_tx_type_conf(ctx, conf, &coin_type).await?;
    let gas_limit: EthGasLimit = extract_gas_limit_from_conf(conf)?;
    let gas_limit_v2: EthGasLimitV2 = extract_gas_limit_from_conf(conf)?;

    let coin = EthCoinImpl {
        priv_key_policy: key_pair,
        derivation_method: Arc::new(derivation_method),
        coin_type,
        // Tron is not supported for v1 activation
        chain_spec: ChainSpec::Evm { chain_id },
        sign_message_prefix,
        swap_contract_address,
        swap_v2_contracts: None,
        fallback_swap_contract,
        contract_supports_watchers,
        decimals,
        ticker: ticker.into(),
        web3_instances: AsyncMutex::new(web3_instances),
        history_sync_state: Mutex::new(initial_history_state),
        swap_txfee_policy: Mutex::new(SwapTxFeePolicy::Internal),
        max_eth_tx_type,
        ctx: ctx.weak(),
        required_confirmations,
        trezor_coin,
        logs_block_range: conf["logs_block_range"].as_u64().unwrap_or(DEFAULT_LOGS_BLOCK_RANGE),
        address_nonce_locks,
        erc20_tokens_infos: Default::default(),
        nfts_infos: Default::default(),
        gas_limit,
        gas_limit_v2,
        abortable_system,
    };

    Ok(EthCoin(Arc::new(coin)))
}

/// Displays the address in mixed-case checksum form
/// https://github.com/ethereum/EIPs/blob/master/EIPS/eip-55.md
pub fn checksum_address(addr: &str) -> String {
    let mut addr = addr.to_lowercase();
    if addr.starts_with("0x") {
        addr.replace_range(..2, "");
    }

    let mut hasher = Keccak256::default();
    hasher.update(&addr);
    let hash = hasher.finalize();
    let mut result: String = "0x".into();
    for (i, c) in addr.chars().enumerate() {
        if c.is_ascii_digit() {
            result.push(c);
        } else {
            // https://github.com/ethereum/EIPs/blob/master/EIPS/eip-55.md#specification
            // Convert the address to hex, but if the ith digit is a letter (ie. it's one of abcdef)
            // print it in uppercase if the 4*ith bit of the hash of the lowercase hexadecimal
            // address is 1 otherwise print it in lowercase.
            if hash[i / 2] & (1 << (7 - 4 * (i % 2))) != 0 {
                result.push(c.to_ascii_uppercase());
            } else {
                result.push(c.to_ascii_lowercase());
            }
        }
    }

    result
}

/// `eth_addr_to_hex` converts Address to hex format.
/// Note: the result will be in lowercase.
fn eth_addr_to_hex(address: &Address) -> String { format!("{:#x}", address) }

/// Checks that input is valid mixed-case checksum form address
/// The input must be 0x prefixed hex string
fn is_valid_checksum_addr(addr: &str) -> bool { addr == checksum_address(addr) }

fn increase_by_percent_one_gwei(num: U256, percent: u64) -> U256 {
    let one_gwei = U256::from(10u64.pow(9));
    let percent = (num / U256::from(100)) * U256::from(percent);
    if percent < one_gwei {
        num + one_gwei
    } else {
        num + percent
    }
}

fn increase_gas_price_by_stage(pay_for_gas_option: PayForGasOption, level: &FeeApproxStage) -> PayForGasOption {
    if let PayForGasOption::Legacy(LegacyGasPrice { gas_price }) = pay_for_gas_option {
        let new_gas_price = match level {
            FeeApproxStage::WithoutApprox => gas_price,
            FeeApproxStage::StartSwap => {
                increase_by_percent_one_gwei(gas_price, GAS_PRICE_APPROXIMATION_PERCENT_ON_START_SWAP)
            },
            FeeApproxStage::OrderIssue => {
                increase_by_percent_one_gwei(gas_price, GAS_PRICE_APPROXIMATION_PERCENT_ON_ORDER_ISSUE)
            },
            FeeApproxStage::TradePreimage => {
                increase_by_percent_one_gwei(gas_price, GAS_PRICE_APPROXIMATION_PERCENT_ON_TRADE_PREIMAGE)
            },
            FeeApproxStage::WatcherPreimage => {
                increase_by_percent_one_gwei(gas_price, GAS_PRICE_APPROXIMATION_PERCENT_ON_WATCHER_PREIMAGE)
            },
        };
        PayForGasOption::Legacy(LegacyGasPrice {
            gas_price: new_gas_price,
        })
    } else {
        pay_for_gas_option
    }
}

/// Represents errors that can occur while retrieving an Ethereum address.
#[derive(Clone, Debug, Deserialize, Display, PartialEq, Serialize)]
pub enum GetEthAddressError {
    UnexpectedDerivationMethod(UnexpectedDerivationMethod),
    EthActivationV2Error(EthActivationV2Error),
    Internal(String),
}

impl From<UnexpectedDerivationMethod> for GetEthAddressError {
    fn from(e: UnexpectedDerivationMethod) -> Self { GetEthAddressError::UnexpectedDerivationMethod(e) }
}

impl From<EthActivationV2Error> for GetEthAddressError {
    fn from(e: EthActivationV2Error) -> Self { GetEthAddressError::EthActivationV2Error(e) }
}

impl From<CryptoCtxError> for GetEthAddressError {
    fn from(e: CryptoCtxError) -> Self { GetEthAddressError::Internal(e.to_string()) }
}

// Todo: `get_eth_address` should be removed since NFT is now part of the coins ctx.
/// `get_eth_address` returns wallet address for coin with `ETH` protocol type.
/// Note: result address has mixed-case checksum form.
pub async fn get_eth_address(
    ctx: &MmArc,
    conf: &Json,
    ticker: &str,
    path_to_address: &HDPathAccountToAddressId,
) -> MmResult<MyWalletAddress, GetEthAddressError> {
    let crypto_ctx = CryptoCtx::from_ctx(ctx)?;
    let priv_key_policy = if crypto_ctx.hw_ctx().is_some() {
        PrivKeyBuildPolicy::Trezor
    } else {
        PrivKeyBuildPolicy::detect_priv_key_policy(ctx)?
    }
    .into();

    let (_, derivation_method) =
        build_address_and_priv_key_policy(ctx, ticker, conf, priv_key_policy, path_to_address, None).await?;
    let my_address = derivation_method.single_addr_or_err().await?;

    Ok(MyWalletAddress {
        coin: ticker.to_owned(),
        wallet_address: my_address.display_address(),
    })
}

/// Errors encountered while validating Ethereum addresses for NFT withdrawal.
#[derive(Display)]
pub enum GetValidEthWithdrawAddError {
    /// The specified coin does not support NFT withdrawal.
    #[display(fmt = "{} coin doesn't support NFT withdrawing", coin)]
    CoinDoesntSupportNftWithdraw { coin: String },
    /// The provided address is invalid.
    InvalidAddress(String),
}

/// Validates Ethereum addresses for NFT withdrawal.
/// Returns a tuple of valid `to` address, `token` address, and `EthCoin` instance on success.
/// Errors if the coin doesn't support NFT withdrawal or if the addresses are invalid.
fn get_valid_nft_addr_to_withdraw(
    coin_enum: MmCoinEnum,
    to: &str,
    token_add: &str,
) -> MmResult<(Address, Address, EthCoin), GetValidEthWithdrawAddError> {
    let eth_coin = match coin_enum {
        MmCoinEnum::EthCoin(eth_coin) => eth_coin,
        _ => {
            return MmError::err(GetValidEthWithdrawAddError::CoinDoesntSupportNftWithdraw {
                coin: coin_enum.ticker().to_owned(),
            })
        },
    };
    let to_addr = valid_addr_from_str(to).map_err(GetValidEthWithdrawAddError::InvalidAddress)?;
    let token_addr = addr_from_str(token_add).map_err(GetValidEthWithdrawAddError::InvalidAddress)?;
    Ok((to_addr, token_addr, eth_coin))
}

#[derive(Clone, Debug, Deserialize, Display, EnumFromStringify, PartialEq, Serialize)]
pub enum EthGasDetailsErr {
    #[display(fmt = "Invalid fee policy: {}", _0)]
    InvalidFeePolicy(String),
    #[from_stringify("NumConversError")]
    #[display(fmt = "Internal error: {}", _0)]
    Internal(String),
    #[display(fmt = "Transport: {}", _0)]
    Transport(String),
    #[display(fmt = "Nft Protocol is not supported yet!")]
    NftProtocolNotSupported,
}

impl From<web3::Error> for EthGasDetailsErr {
    fn from(e: web3::Error) -> Self { EthGasDetailsErr::from(Web3RpcError::from(e)) }
}

impl From<Web3RpcError> for EthGasDetailsErr {
    fn from(e: Web3RpcError) -> Self {
        match e {
            Web3RpcError::Transport(tr) | Web3RpcError::InvalidResponse(tr) => EthGasDetailsErr::Transport(tr),
            Web3RpcError::Internal(internal)
            | Web3RpcError::Timeout(internal)
            | Web3RpcError::NumConversError(internal)
            | Web3RpcError::InvalidGasApiConfig(internal) => EthGasDetailsErr::Internal(internal),
            Web3RpcError::NftProtocolNotSupported => EthGasDetailsErr::NftProtocolNotSupported,
        }
    }
}

async fn get_eth_gas_details_from_withdraw_fee(
    eth_coin: &EthCoin,
    fee: Option<WithdrawFee>,
    eth_value: U256,
    data: Bytes,
    sender_address: Address,
    call_addr: Address,
    fungible_max: bool,
) -> MmResult<GasDetails, EthGasDetailsErr> {
    let pay_for_gas_option = match fee {
        Some(WithdrawFee::EthGas { gas_price, gas }) => {
            let gas_price = wei_from_big_decimal(&gas_price, ETH_GWEI_DECIMALS)?;
            return Ok((gas.into(), PayForGasOption::Legacy(LegacyGasPrice { gas_price })));
        },
        Some(WithdrawFee::EthGasEip1559 {
            max_fee_per_gas,
            max_priority_fee_per_gas,
            gas_option: gas_limit,
        }) => {
            let max_fee_per_gas = wei_from_big_decimal(&max_fee_per_gas, ETH_GWEI_DECIMALS)?;
            let max_priority_fee_per_gas = wei_from_big_decimal(&max_priority_fee_per_gas, ETH_GWEI_DECIMALS)?;
            match gas_limit {
                EthGasLimitOption::Set(gas) => {
                    return Ok((
                        gas.into(),
                        PayForGasOption::Eip1559(Eip1559FeePerGas {
                            max_fee_per_gas,
                            max_priority_fee_per_gas,
                        }),
                    ))
                },
                EthGasLimitOption::Calc =>
                // go to gas estimate code
                {
                    PayForGasOption::Eip1559(Eip1559FeePerGas {
                        max_fee_per_gas,
                        max_priority_fee_per_gas,
                    })
                },
            }
        },
        Some(fee_policy) => {
            let error = format!("Expected 'EthGas' fee type, found {:?}", fee_policy);
            return MmError::err(EthGasDetailsErr::InvalidFeePolicy(error));
        },
        None => {
            // If WithdrawFee not set use legacy gas price (?)
            let gas_price = eth_coin.get_gas_price().await?;
            // go to gas estimate code
            PayForGasOption::Legacy(LegacyGasPrice { gas_price })
        },
    };

    // covering edge case by deducting the standard transfer fee when we want to max withdraw ETH
    let eth_value_for_estimate = if fungible_max && eth_coin.coin_type == EthCoinType::Eth {
        eth_value - calc_total_fee(U256::from(eth_coin.gas_limit.eth_send_coins), &pay_for_gas_option)?
    } else {
        eth_value
    };

    let gas_price = pay_for_gas_option.get_gas_price();
    let (max_fee_per_gas, max_priority_fee_per_gas) = pay_for_gas_option.get_fee_per_gas();
    let estimate_gas_req = CallRequest {
        value: Some(eth_value_for_estimate),
        data: Some(data),
        from: Some(sender_address),
        to: Some(call_addr),
        gas: None,
        // gas price must be supplied because some smart contracts base their
        // logic on gas price, e.g. TUSD: https://github.com/KomodoPlatform/atomicDEX-API/issues/643
        gas_price,
        max_priority_fee_per_gas,
        max_fee_per_gas,
        ..CallRequest::default()
    };
    // TODO Note if the wallet's balance is insufficient to withdraw, then `estimate_gas` may fail with the `Exception` error.
    // TODO Ideally we should determine the case when we have the insufficient balance and return `WithdrawError::NotSufficientBalance`.
    let gas_limit = eth_coin.estimate_gas_wrapper(estimate_gas_req).compat().await?;
    Ok((gas_limit, pay_for_gas_option))
}

/// Calc estimated total gas fee or price
fn calc_total_fee(gas: U256, pay_for_gas_option: &PayForGasOption) -> NumConversResult<U256> {
    match *pay_for_gas_option {
        PayForGasOption::Legacy(LegacyGasPrice { gas_price }) => gas
            .checked_mul(gas_price)
            .or_mm_err(|| NumConversError("total fee overflow".into())),
        PayForGasOption::Eip1559(Eip1559FeePerGas { max_fee_per_gas, .. }) => gas
            .checked_mul(max_fee_per_gas)
            .or_mm_err(|| NumConversError("total fee overflow".into())),
    }
}

// Todo: Tron have a different concept from gas (Energy, Bandwidth and Free Transaction), it should be added as a different function
// and this should be part of a trait abstracted over both types
#[allow(clippy::result_large_err)]
fn tx_builder_with_pay_for_gas_option(
    eth_coin: &EthCoin,
    tx_builder: UnSignedEthTxBuilder,
    pay_for_gas_option: &PayForGasOption,
) -> MmResult<UnSignedEthTxBuilder, WithdrawError> {
    let tx_builder = match *pay_for_gas_option {
        PayForGasOption::Legacy(LegacyGasPrice { gas_price }) => tx_builder.with_gas_price(gas_price),
        PayForGasOption::Eip1559(Eip1559FeePerGas {
            max_priority_fee_per_gas,
            max_fee_per_gas,
        }) => {
            let chain_id = eth_coin
                .chain_id()
                .ok_or_else(|| WithdrawError::InternalError("chain_id should be set for an EVM coin".to_string()))?;
            tx_builder
                .with_priority_fee_per_gas(max_fee_per_gas, max_priority_fee_per_gas)
                .with_chain_id(chain_id)
        },
    };
    Ok(tx_builder)
}

/// convert fee policy for gas estimate requests
fn get_swap_fee_policy_for_estimate(swap_fee_policy: SwapTxFeePolicy) -> SwapTxFeePolicy {
    match swap_fee_policy {
        SwapTxFeePolicy::Internal => SwapTxFeePolicy::Internal,
        // always use 'high' for estimate to avoid max_fee_per_gas less than base_fee errors:
        SwapTxFeePolicy::Low | SwapTxFeePolicy::Medium | SwapTxFeePolicy::High => SwapTxFeePolicy::High,
        SwapTxFeePolicy::Unsupported => SwapTxFeePolicy::Unsupported,
    }
}

fn call_request_with_pay_for_gas_option(call_request: CallRequest, pay_for_gas_option: PayForGasOption) -> CallRequest {
    match pay_for_gas_option {
        PayForGasOption::Legacy(LegacyGasPrice { gas_price }) => CallRequest {
            gas_price: Some(gas_price),
            max_fee_per_gas: None,
            max_priority_fee_per_gas: None,
            ..call_request
        },
        PayForGasOption::Eip1559(Eip1559FeePerGas {
            max_fee_per_gas,
            max_priority_fee_per_gas,
        }) => CallRequest {
            gas_price: None,
            max_fee_per_gas: Some(max_fee_per_gas),
            max_priority_fee_per_gas: Some(max_priority_fee_per_gas),
            ..call_request
        },
    }
}

impl ToBytes for Signature {
    fn to_bytes(&self) -> Vec<u8> { self.to_vec() }
}

impl ToBytes for SignedEthTx {
    fn to_bytes(&self) -> Vec<u8> {
        let mut stream = RlpStream::new();
        self.rlp_append(&mut stream);
        // Handle potential panicking.
        if stream.is_finished() {
            Vec::from(stream.out())
        } else {
            // TODO: Consider returning Result<Vec<u8>, Error> in future refactoring for better error handling.
            warn!("RlpStream was not finished; returning an empty Vec as a fail-safe.");
            vec![]
        }
    }
}

#[derive(Debug, Display, EnumFromStringify)]
pub enum EthAssocTypesError {
    InvalidHexString(String),
    #[from_stringify("DecoderError")]
    TxParseError(String),
    ParseSignatureError(String),
}

#[derive(Debug, Display)]
pub enum EthNftAssocTypesError {
    Utf8Error(String),
    ParseContractTypeError(ParseContractTypeError),
    ParseTokenContractError(String),
}

impl From<ParseContractTypeError> for EthNftAssocTypesError {
    fn from(e: ParseContractTypeError) -> Self { EthNftAssocTypesError::ParseContractTypeError(e) }
}

#[async_trait]
impl ParseCoinAssocTypes for EthCoin {
    type Address = Address;
    type AddressParseError = MmError<EthAssocTypesError>;
    type Pubkey = Public;
    type PubkeyParseError = MmError<EthAssocTypesError>;
    type Tx = SignedEthTx;
    type TxParseError = MmError<EthAssocTypesError>;
    type Preimage = SignedEthTx;
    type PreimageParseError = MmError<EthAssocTypesError>;
    type Sig = Signature;
    type SigParseError = MmError<EthAssocTypesError>;

    async fn my_addr(&self) -> Self::Address {
        match self.derivation_method() {
            DerivationMethod::SingleAddress(addr) => *addr,
            // Todo: Expect should not fail but we need to handle it properly
            DerivationMethod::HDWallet(hd_wallet) => hd_wallet
                .get_enabled_address()
                .await
                .expect("Getting enabled address should not fail!")
                .address(),
        }
    }

    fn parse_address(&self, address: &str) -> Result<Self::Address, Self::AddressParseError> {
        // crate `Address::from_str` supports both address variants with and without `0x` prefix
        Address::from_str(address).map_to_mm(|e| EthAssocTypesError::InvalidHexString(e.to_string()))
    }

    /// As derive_htlc_pubkey_v2 returns coin specific pubkey we can use [Public::from_slice] directly
    fn parse_pubkey(&self, pubkey: &[u8]) -> Result<Self::Pubkey, Self::PubkeyParseError> {
        Ok(Public::from_slice(pubkey))
    }

    fn parse_tx(&self, tx: &[u8]) -> Result<Self::Tx, Self::TxParseError> {
        let unverified: UnverifiedTransactionWrapper = rlp::decode(tx).map_err(EthAssocTypesError::from)?;
        SignedEthTx::new(unverified).map_to_mm(|e| EthAssocTypesError::TxParseError(e.to_string()))
    }

    fn parse_preimage(&self, tx: &[u8]) -> Result<Self::Preimage, Self::PreimageParseError> { self.parse_tx(tx) }

    fn parse_signature(&self, sig: &[u8]) -> Result<Self::Sig, Self::SigParseError> {
        if sig.len() != 65 {
            return MmError::err(EthAssocTypesError::ParseSignatureError(
                "Signature slice is not 65 bytes long".to_string(),
            ));
        };

        let mut arr = [0; 65];
        arr.copy_from_slice(sig);
        Ok(Signature::from(arr)) // Assuming `Signature::from([u8; 65])` exists
    }
}

impl ToBytes for Address {
    fn to_bytes(&self) -> Vec<u8> { self.0.to_vec() }
}

impl AddrToString for Address {
    fn addr_to_string(&self) -> String { eth_addr_to_hex(self) }
}

impl ToBytes for BigUint {
    fn to_bytes(&self) -> Vec<u8> { self.to_bytes_be() }
}

impl ToBytes for ContractType {
    fn to_bytes(&self) -> Vec<u8> { self.to_string().into_bytes() }
}

impl ToBytes for Public {
    fn to_bytes(&self) -> Vec<u8> { self.0.to_vec() }
}

impl ParseNftAssocTypes for EthCoin {
    type ContractAddress = Address;
    type TokenId = BigUint;
    type ContractType = ContractType;
    type NftAssocTypesError = MmError<EthNftAssocTypesError>;

    fn parse_contract_address(
        &self,
        contract_address: &[u8],
    ) -> Result<Self::ContractAddress, Self::NftAssocTypesError> {
        contract_address
            .try_to_address()
            .map_to_mm(EthNftAssocTypesError::ParseTokenContractError)
    }

    fn parse_token_id(&self, token_id: &[u8]) -> Result<Self::TokenId, Self::NftAssocTypesError> {
        Ok(BigUint::from_bytes_be(token_id))
    }

    fn parse_contract_type(&self, contract_type: &[u8]) -> Result<Self::ContractType, Self::NftAssocTypesError> {
        let contract_str = from_utf8(contract_type).map_err(|e| EthNftAssocTypesError::Utf8Error(e.to_string()))?;
        ContractType::from_str(contract_str).map_to_mm(EthNftAssocTypesError::from)
    }
}

#[async_trait]
impl MakerNftSwapOpsV2 for EthCoin {
    async fn send_nft_maker_payment_v2(
        &self,
        args: SendNftMakerPaymentArgs<'_, Self>,
    ) -> Result<Self::Tx, TransactionErr> {
        self.send_nft_maker_payment_v2_impl(args).await
    }

    async fn validate_nft_maker_payment_v2(
        &self,
        args: ValidateNftMakerPaymentArgs<'_, Self>,
    ) -> ValidatePaymentResult<()> {
        self.validate_nft_maker_payment_v2_impl(args).await
    }

    async fn spend_nft_maker_payment_v2(
        &self,
        args: SpendNftMakerPaymentArgs<'_, Self>,
    ) -> Result<Self::Tx, TransactionErr> {
        self.spend_nft_maker_payment_v2_impl(args).await
    }

    async fn refund_nft_maker_payment_v2_timelock(
        &self,
        args: RefundNftMakerPaymentArgs<'_, Self>,
    ) -> Result<Self::Tx, TransactionErr> {
        self.refund_nft_maker_payment_v2_timelock_impl(args).await
    }

    async fn refund_nft_maker_payment_v2_secret(
        &self,
        args: RefundNftMakerPaymentArgs<'_, Self>,
    ) -> Result<Self::Tx, TransactionErr> {
        self.refund_nft_maker_payment_v2_secret_impl(args).await
    }
}

impl CoinWithPrivKeyPolicy for EthCoin {
    type KeyPair = KeyPair;

    fn priv_key_policy(&self) -> &PrivKeyPolicy<Self::KeyPair> { &self.priv_key_policy }
}

impl CoinWithDerivationMethod for EthCoin {
    fn derivation_method(&self) -> &DerivationMethod<HDCoinAddress<Self>, Self::HDWallet> { &self.derivation_method }
}

#[async_trait]
impl IguanaBalanceOps for EthCoin {
    type BalanceObject = CoinBalanceMap;

    async fn iguana_balances(&self) -> BalanceResult<Self::BalanceObject> {
        let platform_balance = self.my_balance().compat().await?;
        let token_balances = self.get_tokens_balance_list().await?;
        let mut balances = CoinBalanceMap::new();
        balances.insert(self.ticker().to_string(), platform_balance);
        balances.extend(token_balances.into_iter());
        Ok(balances)
    }
}

#[async_trait]
impl GetNewAddressRpcOps for EthCoin {
    type BalanceObject = CoinBalanceMap;
    async fn get_new_address_rpc_without_conf(
        &self,
        params: GetNewAddressParams,
    ) -> MmResult<GetNewAddressResponse<Self::BalanceObject>, GetNewAddressRpcError> {
        get_new_address::common_impl::get_new_address_rpc_without_conf(self, params).await
    }

    async fn get_new_address_rpc<ConfirmAddress>(
        &self,
        params: GetNewAddressParams,
        confirm_address: &ConfirmAddress,
    ) -> MmResult<GetNewAddressResponse<Self::BalanceObject>, GetNewAddressRpcError>
    where
        ConfirmAddress: HDConfirmAddress,
    {
        get_new_address::common_impl::get_new_address_rpc(self, params, confirm_address).await
    }
}

#[async_trait]
impl AccountBalanceRpcOps for EthCoin {
    type BalanceObject = CoinBalanceMap;

    async fn account_balance_rpc(
        &self,
        params: AccountBalanceParams,
    ) -> MmResult<HDAccountBalanceResponse<Self::BalanceObject>, HDAccountBalanceRpcError> {
        account_balance::common_impl::account_balance_rpc(self, params).await
    }
}

#[async_trait]
impl InitAccountBalanceRpcOps for EthCoin {
    type BalanceObject = CoinBalanceMap;

    async fn init_account_balance_rpc(
        &self,
        params: InitAccountBalanceParams,
    ) -> MmResult<HDAccountBalance<Self::BalanceObject>, HDAccountBalanceRpcError> {
        init_account_balance::common_impl::init_account_balance_rpc(self, params).await
    }
}

#[async_trait]
impl InitScanAddressesRpcOps for EthCoin {
    type BalanceObject = CoinBalanceMap;

    async fn init_scan_for_new_addresses_rpc(
        &self,
        params: ScanAddressesParams,
    ) -> MmResult<ScanAddressesResponse<Self::BalanceObject>, HDAccountBalanceRpcError> {
        init_scan_for_new_addresses::common_impl::scan_for_new_addresses_rpc(self, params).await
    }
}

#[async_trait]
impl InitCreateAccountRpcOps for EthCoin {
    type BalanceObject = CoinBalanceMap;

    async fn init_create_account_rpc<XPubExtractor>(
        &self,
        params: CreateNewAccountParams,
        state: CreateAccountState,
        xpub_extractor: Option<XPubExtractor>,
    ) -> MmResult<HDAccountBalance<Self::BalanceObject>, CreateAccountRpcError>
    where
        XPubExtractor: HDXPubExtractor + Send,
    {
        init_create_account::common_impl::init_create_new_account_rpc(self, params, state, xpub_extractor).await
    }

    async fn revert_creating_account(&self, account_id: u32) {
        init_create_account::common_impl::revert_creating_account(self, account_id).await
    }
}

/// Converts and extended public key derived using BIP32 to an Ethereum public key.
pub fn pubkey_from_extended(extended_pubkey: &Secp256k1ExtendedPublicKey) -> Public {
    let serialized = extended_pubkey.public_key().serialize_uncompressed();
    let mut pubkey_uncompressed = Public::default();
    pubkey_uncompressed.as_mut().copy_from_slice(&serialized[1..]);
    pubkey_uncompressed
}

fn extract_gas_limit_from_conf<T: ExtractGasLimit>(coin_conf: &Json) -> Result<T, String> {
    let key = T::key();
    if coin_conf[key].is_null() {
        Ok(Default::default())
    } else {
        json::from_value(coin_conf[key].clone()).map_err(|e| e.to_string())
    }
}

impl Eip1559Ops for EthCoin {
    fn get_swap_transaction_fee_policy(&self) -> SwapTxFeePolicy { self.swap_txfee_policy.lock().unwrap().clone() }

    fn set_swap_transaction_fee_policy(&self, swap_txfee_policy: SwapTxFeePolicy) {
        *self.swap_txfee_policy.lock().unwrap() = swap_txfee_policy
    }
}

#[async_trait]
impl TakerCoinSwapOpsV2 for EthCoin {
    /// Wrapper for [EthCoin::send_taker_funding_impl]
    async fn send_taker_funding(&self, args: SendTakerFundingArgs<'_>) -> Result<Self::Tx, TransactionErr> {
        self.send_taker_funding_impl(args).await
    }

    /// Wrapper for [EthCoin::validate_taker_funding_impl]
    async fn validate_taker_funding(&self, args: ValidateTakerFundingArgs<'_, Self>) -> ValidateSwapV2TxResult {
        self.validate_taker_funding_impl(args).await
    }

    async fn refund_taker_funding_timelock(
        &self,
        args: RefundTakerPaymentArgs<'_>,
    ) -> Result<Self::Tx, TransactionErr> {
        self.refund_taker_payment_with_timelock_impl(args).await
    }

    async fn refund_taker_funding_secret(
        &self,
        args: RefundFundingSecretArgs<'_, Self>,
    ) -> Result<Self::Tx, TransactionErr> {
        self.refund_taker_funding_secret_impl(args).await
    }

    /// Wrapper for [EthCoin::search_for_taker_funding_spend_impl]
    async fn search_for_taker_funding_spend(
        &self,
        tx: &Self::Tx,
        _from_block: u64,
        _secret_hash: &[u8],
    ) -> Result<Option<FundingTxSpend<Self>>, SearchForFundingSpendErr> {
        self.search_for_taker_funding_spend_impl(tx).await
    }

    /// Eth doesnt have preimages
    async fn gen_taker_funding_spend_preimage(
        &self,
        args: &GenTakerFundingSpendArgs<'_, Self>,
        _swap_unique_data: &[u8],
    ) -> GenPreimageResult<Self> {
        Ok(TxPreimageWithSig {
            preimage: args.funding_tx.clone(),
            signature: args.funding_tx.signature(),
        })
    }

    /// Eth doesnt have preimages
    async fn validate_taker_funding_spend_preimage(
        &self,
        _gen_args: &GenTakerFundingSpendArgs<'_, Self>,
        _preimage: &TxPreimageWithSig<Self>,
    ) -> ValidateTakerFundingSpendPreimageResult {
        Ok(())
    }

    /// Wrapper for [EthCoin::taker_payment_approve]
    async fn sign_and_send_taker_funding_spend(
        &self,
        _preimage: &TxPreimageWithSig<Self>,
        args: &GenTakerFundingSpendArgs<'_, Self>,
        _swap_unique_data: &[u8],
    ) -> Result<Self::Tx, TransactionErr> {
        self.taker_payment_approve(args).await
    }

    async fn refund_combined_taker_payment(
        &self,
        args: RefundTakerPaymentArgs<'_>,
    ) -> Result<Self::Tx, TransactionErr> {
        self.refund_taker_payment_with_timelock_impl(args).await
    }

    fn skip_taker_payment_spend_preimage(&self) -> bool { true }

    /// Eth skips taker_payment_spend_preimage, as it doesnt need it
    async fn gen_taker_payment_spend_preimage(
        &self,
        _args: &GenTakerPaymentSpendArgs<'_, Self>,
        _swap_unique_data: &[u8],
    ) -> GenPreimageResult<Self> {
        MmError::err(TxGenError::Other(
            "EVM-based coin doesn't have taker_payment_spend_preimage. Report the Bug!".to_string(),
        ))
    }

    /// Eth skips taker_payment_spend_preimage, as it doesnt need it
    async fn validate_taker_payment_spend_preimage(
        &self,
        _gen_args: &GenTakerPaymentSpendArgs<'_, Self>,
        _preimage: &TxPreimageWithSig<Self>,
    ) -> ValidateTakerPaymentSpendPreimageResult {
        MmError::err(ValidateTakerPaymentSpendPreimageError::InvalidPreimage(
            "EVM-based coin skips taker_payment_spend_preimage validation. Report the Bug!".to_string(),
        ))
    }

    /// Eth doesnt have preimages
    async fn sign_and_broadcast_taker_payment_spend(
        &self,
        _preimage: Option<&TxPreimageWithSig<Self>>,
        gen_args: &GenTakerPaymentSpendArgs<'_, Self>,
        secret: &[u8],
        _swap_unique_data: &[u8],
    ) -> Result<Self::Tx, TransactionErr> {
        self.sign_and_broadcast_taker_payment_spend_impl(gen_args, secret).await
    }

    /// Wrapper for [EthCoin::find_taker_payment_spend_tx_impl]
    async fn find_taker_payment_spend_tx(
        &self,
        taker_payment: &Self::Tx,
        from_block: u64,
        wait_until: u64,
    ) -> MmResult<Self::Tx, FindPaymentSpendError> {
        const CHECK_EVERY: f64 = 10.;
        self.find_taker_payment_spend_tx_impl(taker_payment, from_block, wait_until, CHECK_EVERY)
            .await
    }

    async fn extract_secret_v2(&self, _secret_hash: &[u8], spend_tx: &Self::Tx) -> Result<[u8; 32], String> {
        self.extract_secret_v2_impl(spend_tx).await
    }
}

impl CommonSwapOpsV2 for EthCoin {
    #[inline(always)]
    fn derive_htlc_pubkey_v2(&self, _swap_unique_data: &[u8]) -> Self::Pubkey {
        match self.priv_key_policy {
            EthPrivKeyPolicy::Iguana(ref key_pair)
            | EthPrivKeyPolicy::HDWallet {
                activated_key: ref key_pair,
                ..
            } => *key_pair.public(),
            EthPrivKeyPolicy::Trezor => todo!(),
            #[cfg(target_arch = "wasm32")]
            EthPrivKeyPolicy::Metamask(ref metamask_policy) => {
                // The metamask public key should be uncompressed
                // Remove the first byte (0x04) from the uncompressed public key
                let pubkey_bytes: [u8; 64] = metamask_policy.public_key_uncompressed[1..65]
                    .try_into()
                    .expect("slice with incorrect length");
                Public::from_slice(&pubkey_bytes)
            },
            EthPrivKeyPolicy::WalletConnect {
                public_key_uncompressed,
                ..
            } => {
                let pubkey_bytes: [u8; 64] = public_key_uncompressed[1..65]
                    .try_into()
                    .expect("slice with incorrect length");
                Public::from_slice(&pubkey_bytes)
            },
        }
    }

    #[inline(always)]
    fn derive_htlc_pubkey_v2_bytes(&self, swap_unique_data: &[u8]) -> Vec<u8> {
        self.derive_htlc_pubkey_v2(swap_unique_data).to_bytes()
    }

    #[inline(always)]
    fn taker_pubkey_bytes(&self) -> Option<Vec<u8>> {
        Some(self.derive_htlc_pubkey_v2(&[]).to_bytes()) // unique_data not used for non-private coins
    }
}

#[cfg(all(feature = "for-tests", not(target_arch = "wasm32")))]
impl EthCoin {
    pub async fn set_coin_type(&self, new_coin_type: EthCoinType) -> EthCoin {
        let coin = EthCoinImpl {
            ticker: self.ticker.clone(),
            coin_type: new_coin_type,
            chain_spec: self.chain_spec.clone(),
            priv_key_policy: self.priv_key_policy.clone(),
            derivation_method: Arc::clone(&self.derivation_method),
            sign_message_prefix: self.sign_message_prefix.clone(),
            swap_contract_address: self.swap_contract_address,
            swap_v2_contracts: self.swap_v2_contracts,
            fallback_swap_contract: self.fallback_swap_contract,
            contract_supports_watchers: self.contract_supports_watchers,
            web3_instances: AsyncMutex::new(self.web3_instances.lock().await.clone()),
            decimals: self.decimals,
            history_sync_state: Mutex::new(self.history_sync_state.lock().unwrap().clone()),
            required_confirmations: AtomicU64::new(
                self.required_confirmations.load(std::sync::atomic::Ordering::SeqCst),
            ),
            swap_txfee_policy: Mutex::new(self.swap_txfee_policy.lock().unwrap().clone()),
            max_eth_tx_type: self.max_eth_tx_type,
            ctx: self.ctx.clone(),
            trezor_coin: self.trezor_coin.clone(),
            logs_block_range: self.logs_block_range,
            address_nonce_locks: Arc::clone(&self.address_nonce_locks),
            erc20_tokens_infos: Arc::clone(&self.erc20_tokens_infos),
            nfts_infos: Arc::clone(&self.nfts_infos),
            gas_limit: EthGasLimit::default(),
            gas_limit_v2: EthGasLimitV2::default(),
            abortable_system: self.abortable_system.create_subsystem().unwrap(),
        };
        EthCoin(Arc::new(coin))
    }
}

#[async_trait]
impl MakerCoinSwapOpsV2 for EthCoin {
    async fn send_maker_payment_v2(&self, args: SendMakerPaymentArgs<'_, Self>) -> Result<Self::Tx, TransactionErr> {
        self.send_maker_payment_v2_impl(args).await
    }

    async fn validate_maker_payment_v2(&self, args: ValidateMakerPaymentArgs<'_, Self>) -> ValidatePaymentResult<()> {
        self.validate_maker_payment_v2_impl(args).await
    }

    async fn refund_maker_payment_v2_timelock(
        &self,
        args: RefundMakerPaymentTimelockArgs<'_>,
    ) -> Result<Self::Tx, TransactionErr> {
        self.refund_maker_payment_v2_timelock_impl(args).await
    }

    async fn refund_maker_payment_v2_secret(
        &self,
        args: RefundMakerPaymentSecretArgs<'_, Self>,
    ) -> Result<Self::Tx, TransactionErr> {
        self.refund_maker_payment_v2_secret_impl(args).await
    }

    async fn spend_maker_payment_v2(&self, args: SpendMakerPaymentArgs<'_, Self>) -> Result<Self::Tx, TransactionErr> {
        self.spend_maker_payment_v2_impl(args).await
    }
}<|MERGE_RESOLUTION|>--- conflicted
+++ resolved
@@ -131,8 +131,8 @@
 #[cfg(test)]
 pub(crate) use eth_utils::display_u256_with_decimal_point;
 pub use eth_utils::{addr_from_pubkey_str, addr_from_raw_pubkey, mm_number_from_u256, mm_number_to_u256,
-                    u256_to_big_decimal, wei_from_big_decimal, wei_from_coins_mm_number, wei_from_gwei_decimal,
-                    wei_to_coins_mm_number, wei_to_eth_decimal, wei_to_gwei_decimal};
+                    u256_from_big_decimal, u256_from_coins_mm_number, u256_to_big_decimal, u256_to_coins_mm_number,
+                    wei_from_gwei_decimal, wei_to_eth_decimal, wei_to_gwei_decimal};
 use eth_utils::{get_function_input_data, get_function_name};
 
 pub use rlp;
@@ -1351,7 +1351,7 @@
         let address = try_tx_s!(addr_from_raw_pubkey(self.dex_pubkey()));
         self.send_to_address(
             address,
-            try_tx_s!(wei_from_big_decimal(&dex_fee.fee_amount().into(), self.decimals)),
+            try_tx_s!(u256_from_big_decimal(&dex_fee.fee_amount().into(), self.decimals)),
         )
         .map(TransactionEnum::from)
         .compat()
@@ -1742,7 +1742,7 @@
             .watcher_reward
             .clone()
             .ok_or_else(|| ValidatePaymentError::WatcherRewardError("Watcher reward not found".to_string())));
-        let expected_reward_amount = try_f!(wei_from_big_decimal(&watcher_reward.amount, ETH_DECIMALS));
+        let expected_reward_amount = try_f!(u256_from_big_decimal(&watcher_reward.amount, ETH_DECIMALS));
 
         let expected_swap_contract_address = try_f!(input
             .swap_contract_address
@@ -1769,7 +1769,7 @@
         let maker_addr =
             try_f!(addr_from_raw_pubkey(&input.maker_pub).map_to_mm(ValidatePaymentError::InvalidParameter));
 
-        let trade_amount = try_f!(wei_from_big_decimal(&(input.amount), decimals));
+        let trade_amount = try_f!(u256_from_big_decimal(&(input.amount), decimals));
         let fut = async move {
             match tx.unsigned().action() {
                 Call(contract_address) => {
@@ -2049,7 +2049,7 @@
                 .get_taker_watcher_reward(&input.maker_coin, None, None, None, input.wait_until)
                 .await
                 .map_err(|err| ValidatePaymentError::WatcherRewardError(err.into_inner().to_string()))?;
-            let expected_reward_amount = wei_from_big_decimal(&watcher_reward.amount, ETH_DECIMALS)?;
+            let expected_reward_amount = u256_from_big_decimal(&watcher_reward.amount, ETH_DECIMALS)?;
 
             match &selfi.coin_type {
                 EthCoinType::Eth => {
@@ -2834,7 +2834,7 @@
 
 /// Sign eth transaction
 async fn sign_raw_eth_tx(coin: &EthCoin, args: &SignEthTransactionParams) -> RawTransactionResult {
-    let value = wei_from_big_decimal(args.value.as_ref().unwrap_or(&BigDecimal::from(0)), coin.decimals)?;
+    let value = u256_from_big_decimal(args.value.as_ref().unwrap_or(&BigDecimal::from(0)), coin.decimals)?;
     let action = if let Some(to) = &args.to {
         Call(Address::from_str(to).map_to_mm(|err| RawTransactionError::InvalidParam(err.to_string()))?)
     } else {
@@ -3944,7 +3944,7 @@
         let receiver_addr = try_tx_fus!(addr_from_raw_pubkey(args.other_pubkey));
         let swap_contract_address = try_tx_fus!(args.swap_contract_address.try_to_address());
         let id = self.etomic_swap_id(try_tx_fus!(args.time_lock.try_into()), args.secret_hash);
-        let trade_amount = try_tx_fus!(wei_from_big_decimal(&args.amount, self.decimals));
+        let trade_amount = try_tx_fus!(u256_from_big_decimal(&args.amount, self.decimals));
 
         let time_lock = U256::from(args.time_lock);
 
@@ -3962,7 +3962,7 @@
                 let mut value = trade_amount;
                 let data = match &args.watcher_reward {
                     Some(reward) => {
-                        let reward_amount = try_tx_fus!(wei_from_big_decimal(&reward.amount, self.decimals));
+                        let reward_amount = try_tx_fus!(u256_from_big_decimal(&reward.amount, self.decimals));
                         if !matches!(reward.reward_target, RewardTarget::None) || reward.send_contract_reward_on_spend {
                             value += reward_amount;
                         }
@@ -4007,13 +4007,14 @@
                     Some(reward) => {
                         let reward_amount = match reward.reward_target {
                             RewardTarget::Contract | RewardTarget::PaymentSender => {
-                                let eth_reward_amount = try_tx_fus!(wei_from_big_decimal(&reward.amount, ETH_DECIMALS));
+                                let eth_reward_amount =
+                                    try_tx_fus!(u256_from_big_decimal(&reward.amount, ETH_DECIMALS));
                                 value += eth_reward_amount;
                                 eth_reward_amount
                             },
                             RewardTarget::PaymentSpender => {
                                 let token_reward_amount =
-                                    try_tx_fus!(wei_from_big_decimal(&reward.amount, self.decimals));
+                                    try_tx_fus!(u256_from_big_decimal(&reward.amount, self.decimals));
                                 amount += token_reward_amount;
                                 token_reward_amount
                             },
@@ -4021,7 +4022,7 @@
                                 // TODO tests passed without this change, need to research on how it worked
                                 if reward.send_contract_reward_on_spend {
                                     let eth_reward_amount =
-                                        try_tx_fus!(wei_from_big_decimal(&reward.amount, ETH_DECIMALS));
+                                        try_tx_fus!(u256_from_big_decimal(&reward.amount, ETH_DECIMALS));
                                     value += eth_reward_amount;
                                     eth_reward_amount
                                 } else {
@@ -4980,7 +4981,7 @@
         } else {
             input.secret_hash.to_vec()
         };
-        let trade_amount = try_f!(wei_from_big_decimal(&(input.amount), decimals));
+        let trade_amount = try_f!(u256_from_big_decimal(&(input.amount), decimals));
         let fut = async move {
             let status = selfi
                 .payment_status(expected_swap_contract_address, Token::FixedBytes(swap_id.clone()))
@@ -5072,7 +5073,7 @@
                             )));
                         }
 
-                        let expected_reward_amount = wei_from_big_decimal(&watcher_reward.amount, decimals)?;
+                        let expected_reward_amount = u256_from_big_decimal(&watcher_reward.amount, decimals)?;
                         let actual_reward_amount = decoded[6].clone().into_uint().ok_or_else(|| {
                             ValidatePaymentError::WrongPaymentTx("Invalid type for watcher reward argument".to_string())
                         })?;
@@ -5178,15 +5179,15 @@
 
                         let expected_reward_amount = match watcher_reward.reward_target {
                             RewardTarget::Contract | RewardTarget::PaymentSender => {
-                                wei_from_big_decimal(&watcher_reward.amount, ETH_DECIMALS)?
+                                u256_from_big_decimal(&watcher_reward.amount, ETH_DECIMALS)?
                             },
                             RewardTarget::PaymentSpender => {
-                                wei_from_big_decimal(&watcher_reward.amount, selfi.decimals)?
+                                u256_from_big_decimal(&watcher_reward.amount, selfi.decimals)?
                             },
                             _ => {
                                 // TODO tests passed without this change, need to research on how it worked
                                 if watcher_reward.send_contract_reward_on_spend {
-                                    wei_from_big_decimal(&watcher_reward.amount, ETH_DECIMALS)?
+                                    u256_from_big_decimal(&watcher_reward.amount, ETH_DECIMALS)?
                                 } else {
                                     0.into()
                                 }
@@ -5890,7 +5891,7 @@
                 let mut gas = U256::from(self.gas_limit.erc20_payment);
                 let value = match value {
                     TradePreimageValue::Exact(value) | TradePreimageValue::UpperBound(value) => {
-                        wei_from_big_decimal(&value, self.decimals)?
+                        u256_from_big_decimal(&value, self.decimals)?
                     },
                 };
                 let allowed = self.allowance(self.swap_contract_address).compat().await?;
@@ -5964,7 +5965,7 @@
         dex_fee_amount: DexFee,
         stage: FeeApproxStage,
     ) -> TradePreimageResult<TradeFee> {
-        let dex_fee_amount = wei_from_big_decimal(&dex_fee_amount.fee_amount().into(), self.decimals)?;
+        let dex_fee_amount = u256_from_big_decimal(&dex_fee_amount.fee_amount().into(), self.decimals)?;
         // pass the dummy params
         let to_addr = addr_from_raw_pubkey(&DEX_FEE_ADDR_RAW_PUBKEY)
             .expect("addr_from_raw_pubkey should never fail with DEX_FEE_ADDR_RAW_PUBKEY");
@@ -6092,7 +6093,7 @@
     let min_block_number = validate_fee_args.min_block_number;
 
     let fut = async move {
-        let expected_value = wei_from_big_decimal(&amount, coin.decimals)?;
+        let expected_value = u256_from_big_decimal(&amount, coin.decimals)?;
         let tx_from_rpc = coin.transaction(TransactionId::Hash(fee_tx_hash)).await?;
 
         let tx_from_rpc = tx_from_rpc.as_ref().ok_or_else(|| {
@@ -6188,90 +6189,6 @@
     Box::new(fut.boxed().compat())
 }
 
-<<<<<<< HEAD
-fn get_function_input_data(decoded: &[Token], func: &Function, index: usize) -> Result<Token, String> {
-    decoded.get(index).cloned().ok_or(format!(
-        "Missing input in function {}: No input found at index {}",
-        func.name.clone(),
-        index
-    ))
-}
-
-fn get_function_name(name: &str, watcher_reward: bool) -> String {
-    if watcher_reward {
-        format!("{}{}", name, "Reward")
-    } else {
-        name.to_owned()
-    }
-}
-
-pub fn addr_from_raw_pubkey(pubkey: &[u8]) -> Result<Address, String> {
-    let pubkey = try_s!(PublicKey::from_slice(pubkey).map_err(|e| ERRL!("{:?}", e)));
-    let eth_public = Public::from_slice(&pubkey.serialize_uncompressed()[1..65]);
-    Ok(public_to_address(&eth_public))
-}
-
-pub fn addr_from_pubkey_str(pubkey: &str) -> Result<String, String> {
-    let pubkey_bytes = try_s!(hex::decode(pubkey));
-    let addr = try_s!(addr_from_raw_pubkey(&pubkey_bytes));
-    Ok(format!("{:#02x}", addr))
-}
-
-fn display_u256_with_decimal_point(number: U256, decimals: u8) -> String {
-    let mut string = number.to_string();
-    let decimals = decimals as usize;
-    if string.len() <= decimals {
-        string.insert_str(0, &"0".repeat(decimals - string.len() + 1));
-    }
-
-    string.insert(string.len() - decimals, '.');
-    string.trim_end_matches('0').into()
-}
-
-/// Converts 'number' to value with decimal point and shifts it left by 'decimals' places
-pub fn u256_to_big_decimal(number: U256, decimals: u8) -> NumConversResult<BigDecimal> {
-    let string = display_u256_with_decimal_point(number, decimals);
-    Ok(string.parse::<BigDecimal>()?)
-}
-
-/// Shifts 'number' with decimal point right by 'decimals' places and converts it to U256 value
-/// TODO: suggestion: rename fn wei_... to u256_... as it could not be always 'wei' but also smallest token units
-pub fn wei_from_big_decimal(amount: &BigDecimal, decimals: u8) -> NumConversResult<U256> {
-    let mut amount = amount.to_string();
-    let dot = amount.find(|c| c == '.');
-    let decimals = decimals as usize;
-    if let Some(index) = dot {
-        let mut fractional = amount.split_off(index);
-        // remove the dot from fractional part
-        fractional.remove(0);
-        if fractional.len() < decimals {
-            fractional.insert_str(fractional.len(), &"0".repeat(decimals - fractional.len()));
-        }
-        fractional.truncate(decimals);
-        amount.push_str(&fractional);
-    } else {
-        amount.insert_str(amount.len(), &"0".repeat(decimals));
-    }
-    U256::from_dec_str(&amount).map_to_mm(|e| NumConversError::new(format!("{:?}", e)))
-}
-
-/// Converts BigDecimal gwei value to wei value as U256
-#[inline(always)]
-pub fn wei_from_gwei_decimal(bigdec: &BigDecimal) -> NumConversResult<U256> {
-    wei_from_big_decimal(bigdec, ETH_GWEI_DECIMALS)
-}
-
-/// Converts a U256 wei value to an gwei value as a BigDecimal
-#[inline(always)]
-pub fn wei_to_gwei_decimal(wei: U256) -> NumConversResult<BigDecimal> { u256_to_big_decimal(wei, ETH_GWEI_DECIMALS) }
-
-/// Converts a U256 wei value to an ETH value as a BigDecimal
-/// TODO: use wei_to_eth_decimal instead of u256_to_big_decimal(gas_cost_wei, ETH_DECIMALS)
-#[inline(always)]
-pub fn wei_to_eth_decimal(wei: U256) -> NumConversResult<BigDecimal> { u256_to_big_decimal(wei, ETH_DECIMALS) }
-
-=======
->>>>>>> d7057416
 impl Transaction for SignedEthTx {
     fn tx_hex(&self) -> Vec<u8> { rlp::encode(self).to_vec() }
 
@@ -6901,7 +6818,7 @@
 ) -> MmResult<GasDetails, EthGasDetailsErr> {
     let pay_for_gas_option = match fee {
         Some(WithdrawFee::EthGas { gas_price, gas }) => {
-            let gas_price = wei_from_big_decimal(&gas_price, ETH_GWEI_DECIMALS)?;
+            let gas_price = u256_from_big_decimal(&gas_price, ETH_GWEI_DECIMALS)?;
             return Ok((gas.into(), PayForGasOption::Legacy(LegacyGasPrice { gas_price })));
         },
         Some(WithdrawFee::EthGasEip1559 {
@@ -6909,8 +6826,8 @@
             max_priority_fee_per_gas,
             gas_option: gas_limit,
         }) => {
-            let max_fee_per_gas = wei_from_big_decimal(&max_fee_per_gas, ETH_GWEI_DECIMALS)?;
-            let max_priority_fee_per_gas = wei_from_big_decimal(&max_priority_fee_per_gas, ETH_GWEI_DECIMALS)?;
+            let max_fee_per_gas = u256_from_big_decimal(&max_fee_per_gas, ETH_GWEI_DECIMALS)?;
+            let max_priority_fee_per_gas = u256_from_big_decimal(&max_priority_fee_per_gas, ETH_GWEI_DECIMALS)?;
             match gas_limit {
                 EthGasLimitOption::Set(gas) => {
                     return Ok((
