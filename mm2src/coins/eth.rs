--- conflicted
+++ resolved
@@ -24,15 +24,10 @@
 use super::eth::Action::{Call, Create};
 use super::watcher_common::{validate_watcher_reward, REWARD_GAS_AMOUNT};
 use super::*;
-<<<<<<< HEAD
-use crate::coin_balance::{EnableCoinBalanceError, EnabledCoinBalanceParams, HDAccountBalance, HDAddressBalance,
-                          HDWalletBalance, HDWalletBalanceOps};
-=======
 use crate::coin_balance::{
     EnableCoinBalanceError, EnabledCoinBalanceParams, HDAccountBalance, HDAddressBalance, HDWalletBalance,
     HDWalletBalanceOps,
 };
->>>>>>> 9a2f74ed
 use crate::eth::web3_transport::websocket_transport::{WebsocketTransport, WebsocketTransportNode};
 use crate::hd_wallet::{
     DisplayAddress, HDAccountOps, HDCoinAddress, HDCoinWithdrawOps, HDConfirmAddress, HDPathAccountToAddressId,
@@ -57,24 +52,15 @@
     InitScanAddressesRpcOps, ScanAddressesParams, ScanAddressesResponse,
 };
 use crate::rpc_command::init_withdraw::{InitWithdrawCoin, WithdrawTaskHandleShared};
-<<<<<<< HEAD
-use crate::rpc_command::{account_balance, get_new_address, init_account_balance, init_create_account,
-                         init_scan_for_new_addresses};
-use crate::{coin_balance, scan_for_new_addresses_impl, BalanceResult, CoinWithDerivationMethod, DerivationMethod,
-            DexFee, Eip1559Ops, GasPriceRpcParam, MakerNftSwapOpsV2, ParseCoinAssocTypes, ParseNftAssocTypes,
-            PrivKeyPolicy, RpcCommonOps, SendNftMakerPaymentArgs, SpendNftMakerPaymentArgs, ToBytes,
-            ValidateNftMakerPaymentArgs, ValidateWatcherSpendInput, WatcherSpendType};
-=======
 use crate::rpc_command::{
     account_balance, get_new_address, init_account_balance, init_create_account, init_scan_for_new_addresses,
 };
 use crate::{
     coin_balance, scan_for_new_addresses_impl, BalanceResult, CoinWithDerivationMethod, DerivationMethod, DexFee,
-    Eip1559Ops, MakerNftSwapOpsV2, ParseCoinAssocTypes, ParseNftAssocTypes, PayForGasParams, PrivKeyPolicy,
+    Eip1559Ops, GasPriceRpcParam, MakerNftSwapOpsV2, ParseCoinAssocTypes, ParseNftAssocTypes, PrivKeyPolicy,
     RpcCommonOps, SendNftMakerPaymentArgs, SpendNftMakerPaymentArgs, ToBytes, ValidateNftMakerPaymentArgs,
     ValidateWatcherSpendInput, WatcherSpendType,
 };
->>>>>>> 9a2f74ed
 use async_trait::async_trait;
 use bitcrypto::{dhash160, keccak256, ripemd160, sha256};
 use common::custom_futures::repeatable::{Ready, Retry, RetryOnError};
@@ -125,15 +111,10 @@
 use std::str::FromStr;
 use std::sync::atomic::{AtomicU64, Ordering as AtomicOrdering};
 use std::sync::{Arc, Mutex};
-<<<<<<< HEAD
-use web3::types::{Action as TraceAction, BlockId, BlockNumber, Bytes, CallRequest, FilterBuilder, Log, Trace,
-                  TraceFilterBuilder, Transaction as Web3Transaction, TransactionId, U64};
-=======
 use web3::types::{
     Action as TraceAction, BlockId, BlockNumber, Bytes, CallRequest, FilterBuilder, Log, Trace, TraceFilterBuilder,
     Transaction as Web3Transaction, TransactionId, U64,
 };
->>>>>>> 9a2f74ed
 use web3::{self, Web3};
 
 cfg_wasm32! {
@@ -142,34 +123,6 @@
     use web3::types::TransactionRequest;
 }
 
-<<<<<<< HEAD
-use super::{coin_conf, lp_coinfind_or_err, AsyncMutex, BalanceError, BalanceFut, CheckIfMyPaymentSentArgs,
-            CoinBalance, CoinProtocol, CoinTransportMetrics, CoinsContext, ConfirmPaymentInput, EthValidateFeeArgs,
-            FeeApproxStage, FoundSwapTxSpend, HistorySyncState, IguanaPrivKey, MarketCoinOps, MmCoin, MmCoinEnum,
-            MyAddressError, MyWalletAddress, NegotiateSwapContractAddrErr, NumConversError, NumConversResult,
-            PaymentInstructionArgs, PaymentInstructions, PaymentInstructionsErr, PrivKeyBuildPolicy,
-            PrivKeyPolicyNotAllowed, RawTransactionError, RawTransactionFut, RawTransactionRequest, RawTransactionRes,
-            RawTransactionResult, RefundPaymentArgs, RewardTarget, RpcClientType, RpcTransportEventHandler,
-            RpcTransportEventHandlerShared, SearchForSwapTxSpendInput, SendMakerPaymentSpendPreimageInput,
-            SendPaymentArgs, SignEthTransactionParams, SignRawTransactionEnum, SignRawTransactionRequest,
-            SignatureError, SignatureResult, SpendPaymentArgs, SwapGasFeePolicy, SwapOps, TradeFee,
-            TradePreimageError, TradePreimageFut, TradePreimageResult, TradePreimageValue, Transaction,
-            TransactionDetails, TransactionEnum, TransactionErr, TransactionFut, TransactionType, TxMarshalingErr,
-            UnexpectedDerivationMethod, ValidateAddressResult, ValidateFeeArgs, ValidateInstructionsErr,
-            ValidateOtherPubKeyErr, ValidatePaymentError, ValidatePaymentFut, ValidatePaymentInput, VerificationError,
-            VerificationResult, WaitForHTLCTxSpendArgs, WatcherOps, WatcherReward, WatcherRewardError,
-            WatcherSearchForSwapTxSpendInput, WatcherValidatePaymentInput, WatcherValidateTakerFeeInput, WeakSpawner,
-            WithdrawError, WithdrawFee, WithdrawFut, WithdrawRequest, WithdrawResult, EARLY_CONFIRMATION_ERR_LOG,
-            INVALID_CONTRACT_ADDRESS_ERR_LOG, INVALID_PAYMENT_STATE_ERR_LOG, INVALID_RECEIVER_ERR_LOG,
-            INVALID_SENDER_ERR_LOG, INVALID_SWAP_ID_ERR_LOG};
-#[cfg(test)]
-pub(crate) use eth_utils::display_u256_with_decimal_point;
-pub use eth_utils::{addr_from_pubkey_str, addr_from_raw_pubkey, mm_number_from_u256, mm_number_to_u256,
-                    u256_from_big_decimal, u256_from_coins_mm_number, u256_to_big_decimal, u256_to_coins_mm_number,
-                    wei_from_gwei_decimal, wei_to_eth_decimal, wei_to_gwei_decimal};
-use eth_utils::{get_function_input_data, get_function_name, get_gas_fee_base_adjust_conf,
-                get_gas_fee_priority_adjust_conf, get_gas_price_mult_conf, get_max_eth_tx_type_conf};
-=======
 use super::{
     coin_conf, lp_coinfind_or_err, AsyncMutex, BalanceError, BalanceFut, CheckIfMyPaymentSentArgs, CoinBalance,
     CoinProtocol, CoinTransportMetrics, CoinsContext, ConfirmPaymentInput, EthValidateFeeArgs, FeeApproxStage,
@@ -179,7 +132,7 @@
     RawTransactionFut, RawTransactionRequest, RawTransactionRes, RawTransactionResult, RefundPaymentArgs, RewardTarget,
     RpcClientType, RpcTransportEventHandler, RpcTransportEventHandlerShared, SearchForSwapTxSpendInput,
     SendMakerPaymentSpendPreimageInput, SendPaymentArgs, SignEthTransactionParams, SignRawTransactionEnum,
-    SignRawTransactionRequest, SignatureError, SignatureResult, SpendPaymentArgs, SwapOps, SwapTxFeePolicy, TradeFee,
+    SignRawTransactionRequest, SignatureError, SignatureResult, SpendPaymentArgs, SwapGasFeePolicy, SwapOps, TradeFee,
     TradePreimageError, TradePreimageFut, TradePreimageResult, TradePreimageValue, Transaction, TransactionDetails,
     TransactionEnum, TransactionErr, TransactionFut, TransactionType, TxMarshalingErr, UnexpectedDerivationMethod,
     ValidateAddressResult, ValidateFeeArgs, ValidateInstructionsErr, ValidateOtherPubKeyErr, ValidatePaymentError,
@@ -192,12 +145,14 @@
 #[cfg(test)]
 pub(crate) use eth_utils::display_u256_with_decimal_point;
 pub use eth_utils::{
-    addr_from_pubkey_str, addr_from_raw_pubkey, mm_number_from_u256, mm_number_to_u256, u256_to_big_decimal,
-    wei_from_big_decimal, wei_from_coins_mm_number, wei_from_gwei_decimal, wei_to_coins_mm_number, wei_to_eth_decimal,
+    addr_from_pubkey_str, addr_from_raw_pubkey, mm_number_from_u256, mm_number_to_u256, u256_from_big_decimal,
+    u256_from_coins_mm_number, u256_to_big_decimal, u256_to_coins_mm_number, wei_from_gwei_decimal, wei_to_eth_decimal,
     wei_to_gwei_decimal,
 };
-use eth_utils::{get_function_input_data, get_function_name};
->>>>>>> 9a2f74ed
+use eth_utils::{
+    get_function_input_data, get_function_name, get_gas_fee_base_adjust_conf, get_gas_fee_priority_adjust_conf,
+    get_gas_price_mult_conf, get_max_eth_tx_type_conf,
+};
 
 pub use rlp;
 cfg_native! {
@@ -241,13 +196,9 @@
 pub mod eth_utils;
 pub mod tron;
 
-<<<<<<< HEAD
-pub(crate) const ETH_RPC_REQUEST_TIMEOUT_S: Duration = Duration::from_secs(30);
-=======
 /// Default timeout to wait for eth rpc request to complete
 pub(crate) const ETH_RPC_REQUEST_TIMEOUT_S: Duration = Duration::from_secs(30);
 /// Default timeout to wait for web3 request to complete
->>>>>>> 9a2f74ed
 pub(crate) const WEB3_REQUEST_TIMEOUT_S: Duration = Duration::from_secs(30);
 
 pub const ETH_PROTOCOL_TYPE: &str = "ETH";
@@ -853,7 +804,9 @@
 }
 
 impl From<crate::CoinFindError> for TransactionErr {
-    fn from(e: crate::CoinFindError) -> Self { TransactionErr::Plain(e.to_string()) }
+    fn from(e: crate::CoinFindError) -> Self {
+        TransactionErr::Plain(e.to_string())
+    }
 }
 
 #[derive(Debug, Deserialize, Serialize)]
@@ -7098,10 +7051,13 @@
                 u256_from_big_decimal(&max_priority_fee_per_gas, ETH_GWEI_DECIMALS).map_mm_err()?;
             match gas_limit {
                 EthGasLimitOption::Set(gas) => {
-                    return Ok((gas.into(), PayForGasOption::Eip1559 {
-                        max_fee_per_gas,
-                        max_priority_fee_per_gas,
-                    }))
+                    return Ok((
+                        gas.into(),
+                        PayForGasOption::Eip1559 {
+                            max_fee_per_gas,
+                            max_priority_fee_per_gas,
+                        },
+                    ))
                 },
                 EthGasLimitOption::Calc =>
                 // go to gas estimate code
@@ -7571,7 +7527,6 @@
 
 #[async_trait]
 impl Eip1559Ops for EthCoin {
-<<<<<<< HEAD
     /// Gets gas fee policy for swaps from the platform_coin, for any token
     #[cfg(not(any(test, feature = "run-docker-tests")))]
     async fn get_swap_gas_fee_policy(&self) -> CoinFindResult<SwapGasFeePolicy> {
@@ -7581,7 +7536,9 @@
     }
 
     #[cfg(any(test, feature = "run-docker-tests"))]
-    async fn get_swap_gas_fee_policy(&self) -> CoinFindResult<SwapGasFeePolicy> { Ok(SwapGasFeePolicy::default()) }
+    async fn get_swap_gas_fee_policy(&self) -> CoinFindResult<SwapGasFeePolicy> {
+        Ok(SwapGasFeePolicy::default())
+    }
 
     /// Store gas fee policy for swaps in the platform_coin, for any token
     #[cfg(not(any(test, feature = "run-docker-tests")))]
@@ -7589,18 +7546,12 @@
         let platform_coin = self.platform_coin().await?;
         *platform_coin.swap_gas_fee_policy.lock().unwrap() = swap_txfee_policy;
         Ok(())
-=======
-    fn get_swap_transaction_fee_policy(&self) -> SwapTxFeePolicy {
-        self.swap_txfee_policy.lock().unwrap().clone()
-    }
-
-    fn set_swap_transaction_fee_policy(&self, swap_txfee_policy: SwapTxFeePolicy) {
-        *self.swap_txfee_policy.lock().unwrap() = swap_txfee_policy
->>>>>>> 9a2f74ed
     }
 
     #[cfg(any(test, feature = "run-docker-tests"))]
-    async fn set_swap_gas_fee_policy(&self, _swap_txfee_policy: SwapGasFeePolicy) -> CoinFindResult<()> { Ok(()) }
+    async fn set_swap_gas_fee_policy(&self, _swap_txfee_policy: SwapGasFeePolicy) -> CoinFindResult<()> {
+        Ok(())
+    }
 }
 
 #[async_trait]
