--- conflicted
+++ resolved
@@ -2491,14 +2491,12 @@
     data: Vec<u8>,
     gas: U256,
 ) -> Result<SignedEthTx, TransactionErr> {
-<<<<<<< HEAD
-    let my_address = try_tx_s!(coin.derivation_method.single_addr_or_err().await);
     info!(target: "sign-and-send", "get_gas_price…");
     let pay_for_gas_option = try_tx_s!(
         coin.get_swap_pay_for_gas_option(coin.get_swap_transaction_fee_policy())
             .await
     );
-    let address_lock = coin.get_address_lock(my_address.to_string()).await;
+    let address_lock = coin.get_address_lock(address.to_string()).await;
     let _nonce_lock = address_lock.lock().await;
     let (signed, web3_instances_with_latest_nonce) = sign_transaction_with_keypair(
         coin,
@@ -2511,12 +2509,6 @@
         my_address,
     )
     .await?;
-=======
-    let address_lock = coin.get_address_lock(address.to_string()).await;
-    let _nonce_lock = address_lock.lock().await;
-    let (signed, web3_instances_with_latest_nonce) =
-        sign_transaction_with_keypair(coin, key_pair, value, action, data, gas, address).await?;
->>>>>>> f4b2403b
     let bytes = Bytes(rlp::encode(&signed).to_vec());
     info!(target: "sign-and-send", "send_raw_transaction…");
 
