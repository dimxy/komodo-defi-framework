use crate::mm2::lp_init;
use common::executor::{spawn, Timer};
use common::log::wasm_log::register_wasm_log;
use mm2_core::mm_ctx::MmArc;
use mm2_rpc::data::legacy::OrderbookResponse;
use mm2_test_helpers::electrums::{doc_electrums, marty_electrums};
use mm2_test_helpers::for_tests::{check_recent_swaps, enable_electrum_json, enable_utxo_v2_electrum, morty_conf,
                                  rick_conf, start_swaps, test_qrc20_history_impl,
                                  wait_for_swaps_finish_and_check_status, MarketMakerIt, Mm2InitPrivKeyPolicy,
                                  Mm2TestConf, Mm2TestConfForSwap, MORTY, RICK};
use mm2_test_helpers::get_passphrase;
use mm2_test_helpers::structs::HDAccountAddressId;
use serde_json::json;
use wasm_bindgen_test::wasm_bindgen_test;

/// Starts the WASM version of MM.
fn wasm_start(ctx: MmArc) {
    spawn(async move {
        lp_init(ctx, "TEST".into(), "TEST".into()).await.unwrap();
    })
}

/// This function runs Alice and Bob nodes, activates coins, starts swaps,
/// and then immediately stops the nodes to check if `MmArc` is dropped in a short period.
async fn test_mm2_stops_impl(
    pairs: &[(&'static str, &'static str)],
    maker_price: f64,
    taker_price: f64,
    volume: f64,
    stop_timeout_ms: u64,
) {
    let coins = json!([rick_conf(), morty_conf()]);

    let bob_passphrase = get_passphrase!(".env.seed", "BOB_PASSPHRASE").unwrap();
    let alice_passphrase = get_passphrase!(".env.client", "ALICE_PASSPHRASE").unwrap();

    let bob_conf = Mm2TestConf::seednode(&bob_passphrase, &coins);
    let mut mm_bob = MarketMakerIt::start_async(bob_conf.conf, bob_conf.rpc_password, Some(wasm_start))
        .await
        .unwrap();
    let (_bob_dump_log, _bob_dump_dashboard) = mm_bob.mm_dump();
    Timer::sleep(2.).await;

    let alice_conf = Mm2TestConf::light_node(&alice_passphrase, &coins, &[&mm_bob.my_seed_addr()]);
    let mut mm_alice = MarketMakerIt::start_async(alice_conf.conf, alice_conf.rpc_password, Some(wasm_start))
        .await
        .unwrap();
    let (_alice_dump_log, _alice_dump_dashboard) = mm_alice.mm_dump();
    Timer::sleep(2.).await;

    // Enable coins on Bob side. Print the replies in case we need the address.
    let rc = enable_electrum_json(&mm_bob, RICK, true, doc_electrums()).await;
    log!("enable RICK (bob): {:?}", rc);

    let rc = enable_electrum_json(&mm_bob, MORTY, true, marty_electrums()).await;
    log!("enable MORTY (bob): {:?}", rc);

    // Enable coins on Alice side. Print the replies in case we need the address.
    let rc = enable_electrum_json(&mm_alice, RICK, true, doc_electrums()).await;
    log!("enable RICK (bob): {:?}", rc);

    let rc = enable_electrum_json(&mm_alice, MORTY, true, marty_electrums()).await;
    log!("enable MORTY (bob): {:?}", rc);

    start_swaps(&mut mm_bob, &mut mm_alice, pairs, maker_price, taker_price, volume).await;

    mm_alice
        .stop_and_wait_for_ctx_is_dropped(stop_timeout_ms)
        .await
        .unwrap();
    mm_bob.stop_and_wait_for_ctx_is_dropped(stop_timeout_ms).await.unwrap();
}

#[wasm_bindgen_test]
async fn test_mm2_stops_immediately() {
    const STOP_TIMEOUT_MS: u64 = 1000;

    register_wasm_log();

    let pairs: &[_] = &[("RICK", "MORTY")];
    test_mm2_stops_impl(pairs, 1., 1., 0.0001, STOP_TIMEOUT_MS).await;
}

#[wasm_bindgen_test]
async fn test_qrc20_tx_history() { test_qrc20_history_impl(Some(wasm_start)).await }

async fn trade_base_rel_electrum(
<<<<<<< HEAD
    bob_priv_key_policy: Mm2InitPrivKeyPolicy,
    alice_priv_key_policy: Mm2InitPrivKeyPolicy,
    bob_path_to_address: Option<HDAccountAddressId>,
    alice_path_to_address: Option<HDAccountAddressId>,
=======
    mut mm_bob: MarketMakerIt,
    mut mm_alice: MarketMakerIt,
    bob_path_to_address: Option<StandardHDCoinAddress>,
    alice_path_to_address: Option<StandardHDCoinAddress>,
>>>>>>> 8635ed94
    pairs: &[(&'static str, &'static str)],
    maker_price: f64,
    taker_price: f64,
    volume: f64,
) {
    // Enable coins on Bob side. Print the replies in case we need the address.
    match bob_priv_key_policy {
        Mm2InitPrivKeyPolicy::Iguana => {
            let rc = enable_electrum_json(&mm_bob, RICK, true, doc_electrums()).await;
            log!("enable RICK (bob): {:?}", rc);

            let rc = enable_electrum_json(&mm_bob, MORTY, true, marty_electrums()).await;
            log!("enable MORTY (bob): {:?}", rc);
        },
        Mm2InitPrivKeyPolicy::GlobalHDAccount => {
            let rc = enable_utxo_v2_electrum(&mm_bob, "RICK", doc_electrums(), bob_path_to_address.clone(), 60).await;
            log!("enable RICK (bob): {:?}", rc);
            let rc = enable_utxo_v2_electrum(&mm_bob, "MORTY", marty_electrums(), bob_path_to_address, 60).await;
            log!("enable MORTY (bob): {:?}", rc);
        },
    }

    // Enable coins on Alice side. Print the replies in case we need the address.
<<<<<<< HEAD
    match alice_priv_key_policy {
        Mm2InitPrivKeyPolicy::Iguana => {
            let rc = enable_electrum_json(&mm_alice, RICK, true, doc_electrums()).await;
            log!("enable RICK (alice): {:?}", rc);

            let rc = enable_electrum_json(&mm_alice, MORTY, true, marty_electrums()).await;
            log!("enable MORTY (alice): {:?}", rc);
        },
        Mm2InitPrivKeyPolicy::GlobalHDAccount => {
            let rc =
                enable_utxo_v2_electrum(&mm_alice, "RICK", doc_electrums(), alice_path_to_address.clone(), 60).await;
            log!("enable RICK (alice): {:?}", rc);
            let rc = enable_utxo_v2_electrum(&mm_alice, "MORTY", marty_electrums(), alice_path_to_address, 60).await;
            log!("enable MORTY (alice): {:?}", rc);
        },
    }
=======
    let rc = enable_electrum_json(&mm_alice, RICK, true, doc_electrums(), alice_path_to_address.clone()).await;
    log!("enable RICK (alice): {:?}", rc);

    let rc = enable_electrum_json(&mm_alice, MORTY, true, marty_electrums(), alice_path_to_address).await;
    log!("enable MORTY (alice): {:?}", rc);
>>>>>>> 8635ed94

    let uuids = start_swaps(&mut mm_bob, &mut mm_alice, pairs, maker_price, taker_price, volume).await;

    wait_for_swaps_finish_and_check_status(&mut mm_bob, &mut mm_alice, &uuids, volume, maker_price).await;

    log!("Checking alice recent swaps..");
    check_recent_swaps(&mm_alice, uuids.len()).await;
    log!("Checking bob recent swaps..");
    check_recent_swaps(&mm_bob, uuids.len()).await;

    for (base, rel) in pairs.iter() {
        log!("Get {}/{} orderbook", base, rel);
        let rc = mm_bob
            .rpc(&json! ({
                "userpass": mm_bob.userpass,
                "method": "orderbook",
                "base": base,
                "rel": rel,
            }))
            .await
            .unwrap();
        assert!(rc.0.is_success(), "!orderbook: {}", rc.1);

        let bob_orderbook: OrderbookResponse = serde_json::from_str(&rc.1).unwrap();
        log!("{}/{} orderbook {:?}", base, rel, bob_orderbook);

        assert_eq!(0, bob_orderbook.bids.len(), "{} {} bids must be empty", base, rel);
        assert_eq!(0, bob_orderbook.asks.len(), "{} {} asks must be empty", base, rel);
    }

    const STOP_TIMEOUT_MS: u64 = 1000;

    mm_bob.stop_and_wait_for_ctx_is_dropped(STOP_TIMEOUT_MS).await.unwrap();
    mm_alice
        .stop_and_wait_for_ctx_is_dropped(STOP_TIMEOUT_MS)
        .await
        .unwrap();
}

#[wasm_bindgen_test]
async fn trade_test_rick_and_morty() {
    let coins = json!([rick_conf(), morty_conf()]);

    let bob_policy = Mm2InitPrivKeyPolicy::Iguana;

    let bob_conf = Mm2TestConfForSwap::bob_conf_with_policy(&bob_policy, &coins);
    let mm_bob = MarketMakerIt::start_async(bob_conf.conf, bob_conf.rpc_password, Some(wasm_start))
        .await
        .unwrap();

    let (_bob_dump_log, _bob_dump_dashboard) = mm_bob.mm_dump();
    Timer::sleep(1.).await;

    let alice_policy = Mm2InitPrivKeyPolicy::GlobalHDAccount;
<<<<<<< HEAD
    let alice_path_to_address = HDAccountAddressId::default();
=======
    let alice_conf = Mm2TestConfForSwap::alice_conf_with_policy(&alice_policy, &coins, &mm_bob.my_seed_addr());
    let mm_alice = MarketMakerIt::start_async(alice_conf.conf, alice_conf.rpc_password, Some(wasm_start))
        .await
        .unwrap();
    Timer::sleep(2.).await;

    let (_alice_dump_log, _alice_dump_dashboard) = mm_alice.mm_dump();

    let alice_path_to_address = StandardHDCoinAddress {
        account: 0,
        is_change: false,
        address_index: 0,
    };

>>>>>>> 8635ed94
    let pairs: &[_] = &[("RICK", "MORTY")];
    trade_base_rel_electrum(
        mm_bob,
        mm_alice,
        None,
        Some(alice_path_to_address),
        pairs,
        1.,
        1.,
        0.0001,
    )
    .await;
}

#[wasm_bindgen_test]
async fn trade_v2_test_rick_and_morty() {
    register_wasm_log();

    let coins = json!([rick_conf(), morty_conf()]);

    let bob_conf = Mm2TestConf::seednode_with_hd_account_trade_v2(Mm2TestConfForSwap::BOB_HD_PASSPHRASE, &coins);
    let mm_bob = MarketMakerIt::start_async(bob_conf.conf, bob_conf.rpc_password, Some(wasm_start))
        .await
        .unwrap();

    let (_bob_dump_log, _bob_dump_dashboard) = mm_bob.mm_dump();
    Timer::sleep(1.).await;

    let alice_conf =
        Mm2TestConf::light_node_with_hd_account_trade_v2(Mm2TestConfForSwap::ALICE_HD_PASSPHRASE, &coins, &[
            &mm_bob.my_seed_addr()
        ]);
    let mm_alice = MarketMakerIt::start_async(alice_conf.conf, alice_conf.rpc_password, Some(wasm_start))
        .await
        .unwrap();
    Timer::sleep(2.).await;

    let (_alice_dump_log, _alice_dump_dashboard) = mm_alice.mm_dump();

    // use account: 1 to avoid possible UTXO re-usage between trade_v2_test_rick_and_morty and trade_test_rick_and_morty
    let bob_path_to_address = StandardHDCoinAddress {
        account: 1,
        is_change: false,
        address_index: 0,
    };

    // use account: 1 to avoid possible UTXO re-usage between trade_v2_test_rick_and_morty and trade_test_rick_and_morty
    let alice_path_to_address = StandardHDCoinAddress {
        account: 1,
        is_change: false,
        address_index: 0,
    };

    let pairs: &[_] = &[("RICK", "MORTY")];
    trade_base_rel_electrum(
        mm_bob,
        mm_alice,
        Some(bob_path_to_address),
        Some(alice_path_to_address),
        pairs,
        1.,
        1.,
        0.0001,
    )
    .await;
}<|MERGE_RESOLUTION|>--- conflicted
+++ resolved
@@ -9,7 +9,7 @@
                                   wait_for_swaps_finish_and_check_status, MarketMakerIt, Mm2InitPrivKeyPolicy,
                                   Mm2TestConf, Mm2TestConfForSwap, MORTY, RICK};
 use mm2_test_helpers::get_passphrase;
-use mm2_test_helpers::structs::HDAccountAddressId;
+use mm2_test_helpers::structs::{Bip44Chain, HDAccountAddressId};
 use serde_json::json;
 use wasm_bindgen_test::wasm_bindgen_test;
 
@@ -85,64 +85,34 @@
 async fn test_qrc20_tx_history() { test_qrc20_history_impl(Some(wasm_start)).await }
 
 async fn trade_base_rel_electrum(
-<<<<<<< HEAD
-    bob_priv_key_policy: Mm2InitPrivKeyPolicy,
-    alice_priv_key_policy: Mm2InitPrivKeyPolicy,
+    mut mm_bob: MarketMakerIt,
+    mut mm_alice: MarketMakerIt,
     bob_path_to_address: Option<HDAccountAddressId>,
     alice_path_to_address: Option<HDAccountAddressId>,
-=======
-    mut mm_bob: MarketMakerIt,
-    mut mm_alice: MarketMakerIt,
-    bob_path_to_address: Option<StandardHDCoinAddress>,
-    alice_path_to_address: Option<StandardHDCoinAddress>,
->>>>>>> 8635ed94
     pairs: &[(&'static str, &'static str)],
     maker_price: f64,
     taker_price: f64,
     volume: f64,
 ) {
     // Enable coins on Bob side. Print the replies in case we need the address.
-    match bob_priv_key_policy {
-        Mm2InitPrivKeyPolicy::Iguana => {
-            let rc = enable_electrum_json(&mm_bob, RICK, true, doc_electrums()).await;
-            log!("enable RICK (bob): {:?}", rc);
-
-            let rc = enable_electrum_json(&mm_bob, MORTY, true, marty_electrums()).await;
-            log!("enable MORTY (bob): {:?}", rc);
-        },
-        Mm2InitPrivKeyPolicy::GlobalHDAccount => {
-            let rc = enable_utxo_v2_electrum(&mm_bob, "RICK", doc_electrums(), bob_path_to_address.clone(), 60).await;
-            log!("enable RICK (bob): {:?}", rc);
-            let rc = enable_utxo_v2_electrum(&mm_bob, "MORTY", marty_electrums(), bob_path_to_address, 60).await;
-            log!("enable MORTY (bob): {:?}", rc);
-        },
-    }
+    let rc = enable_utxo_v2_electrum(&mm_bob, "RICK", doc_electrums(), None, bob_path_to_address.clone(), 60).await;
+    log!("enable RICK (bob): {:?}", rc);
+    let rc = enable_utxo_v2_electrum(&mm_bob, "MORTY", marty_electrums(), None, bob_path_to_address, 60).await;
+    log!("enable MORTY (bob): {:?}", rc);
 
     // Enable coins on Alice side. Print the replies in case we need the address.
-<<<<<<< HEAD
-    match alice_priv_key_policy {
-        Mm2InitPrivKeyPolicy::Iguana => {
-            let rc = enable_electrum_json(&mm_alice, RICK, true, doc_electrums()).await;
-            log!("enable RICK (alice): {:?}", rc);
-
-            let rc = enable_electrum_json(&mm_alice, MORTY, true, marty_electrums()).await;
-            log!("enable MORTY (alice): {:?}", rc);
-        },
-        Mm2InitPrivKeyPolicy::GlobalHDAccount => {
-            let rc =
-                enable_utxo_v2_electrum(&mm_alice, "RICK", doc_electrums(), alice_path_to_address.clone(), 60).await;
-            log!("enable RICK (alice): {:?}", rc);
-            let rc = enable_utxo_v2_electrum(&mm_alice, "MORTY", marty_electrums(), alice_path_to_address, 60).await;
-            log!("enable MORTY (alice): {:?}", rc);
-        },
-    }
-=======
-    let rc = enable_electrum_json(&mm_alice, RICK, true, doc_electrums(), alice_path_to_address.clone()).await;
+    let rc = enable_utxo_v2_electrum(
+        &mm_alice,
+        "RICK",
+        doc_electrums(),
+        None,
+        alice_path_to_address.clone(),
+        60,
+    )
+    .await;
     log!("enable RICK (alice): {:?}", rc);
-
-    let rc = enable_electrum_json(&mm_alice, MORTY, true, marty_electrums(), alice_path_to_address).await;
+    let rc = enable_utxo_v2_electrum(&mm_alice, "MORTY", marty_electrums(), None, alice_path_to_address, 60).await;
     log!("enable MORTY (alice): {:?}", rc);
->>>>>>> 8635ed94
 
     let uuids = start_swaps(&mut mm_bob, &mut mm_alice, pairs, maker_price, taker_price, volume).await;
 
@@ -197,9 +167,6 @@
     Timer::sleep(1.).await;
 
     let alice_policy = Mm2InitPrivKeyPolicy::GlobalHDAccount;
-<<<<<<< HEAD
-    let alice_path_to_address = HDAccountAddressId::default();
-=======
     let alice_conf = Mm2TestConfForSwap::alice_conf_with_policy(&alice_policy, &coins, &mm_bob.my_seed_addr());
     let mm_alice = MarketMakerIt::start_async(alice_conf.conf, alice_conf.rpc_password, Some(wasm_start))
         .await
@@ -208,13 +175,8 @@
 
     let (_alice_dump_log, _alice_dump_dashboard) = mm_alice.mm_dump();
 
-    let alice_path_to_address = StandardHDCoinAddress {
-        account: 0,
-        is_change: false,
-        address_index: 0,
-    };
-
->>>>>>> 8635ed94
+    let alice_path_to_address = HDAccountAddressId::default();
+
     let pairs: &[_] = &[("RICK", "MORTY")];
     trade_base_rel_electrum(
         mm_bob,
@@ -255,17 +217,17 @@
     let (_alice_dump_log, _alice_dump_dashboard) = mm_alice.mm_dump();
 
     // use account: 1 to avoid possible UTXO re-usage between trade_v2_test_rick_and_morty and trade_test_rick_and_morty
-    let bob_path_to_address = StandardHDCoinAddress {
-        account: 1,
-        is_change: false,
-        address_index: 0,
+    let bob_path_to_address = HDAccountAddressId {
+        account_id: 1,
+        chain: Bip44Chain::External,
+        address_id: 0,
     };
 
     // use account: 1 to avoid possible UTXO re-usage between trade_v2_test_rick_and_morty and trade_test_rick_and_morty
-    let alice_path_to_address = StandardHDCoinAddress {
-        account: 1,
-        is_change: false,
-        address_index: 0,
+    let alice_path_to_address = HDAccountAddressId {
+        account_id: 1,
+        chain: Bip44Chain::External,
+        address_id: 0,
     };
 
     let pairs: &[_] = &[("RICK", "MORTY")];
