use super::swap_v2_common::*;
use super::{swap_v2_topic, LockedAmount, LockedAmountInfo, SavedTradeFee, SwapsContext, NEGOTIATE_SEND_INTERVAL,
            NEGOTIATION_TIMEOUT_SEC};
use crate::lp_swap::maker_swap::MakerSwapPreparedParams;
use crate::lp_swap::swap_lock::SwapLock;
use crate::lp_swap::{broadcast_swap_v2_msg_every, check_balance_for_maker_swap, dex_fee_from_taker_coin,
                     recv_swap_v2_msg, SecretHashAlgo, SwapConfirmationsSettings, TransactionIdentifier,
                     MAKER_SWAP_V2_TYPE, MAX_STARTED_AT_DIFF, PRE_BURN_ACCOUNT_ACTIVE};
use crate::lp_swap::{swap_v2_pb::*, NO_REFUND_FEE};
use async_trait::async_trait;
use bitcrypto::{dhash160, sha256};
#[cfg(feature = "run-docker-tests")]
use coins::TEST_DEX_FEE_ADDR_RAW_PUBKEY;
use coins::{CanRefundHtlc, ConfirmPaymentInput, DexFee, FeeApproxStage, FundingTxSpend, GenTakerFundingSpendArgs,
            GenTakerPaymentSpendArgs, MakerCoinSwapOpsV2, MmCoin, ParseCoinAssocTypes, RefundMakerPaymentSecretArgs,
            RefundMakerPaymentTimelockArgs, SearchForFundingSpendErr, SendMakerPaymentArgs, SwapTxTypeWithSecretHash,
            TakerCoinSwapOpsV2, ToBytes, TradePreimageValue, Transaction, TxPreimageWithSig, ValidateTakerFundingArgs};
use common::executor::abortable_queue::AbortableQueue;
use common::executor::{AbortableSystem, Timer};
use common::log::{debug, error, info, warn};
use common::{now_sec, Future01CompatExt};
use crypto::privkey::SerializableSecp256k1Keypair;
use keys::KeyPair;
use mm2_core::mm_ctx::MmArc;
use mm2_err_handle::prelude::*;
use mm2_libp2p::Secp256k1PubkeySerialize;
use mm2_number::MmNumber;
use mm2_state_machine::prelude::*;
use mm2_state_machine::storable_state_machine::*;
use primitives::hash::H256;
use rpc::v1::types::{Bytes as BytesJson, H256 as H256Json};
use secp256k1::PublicKey;
use std::convert::TryInto;
use std::marker::PhantomData;
use uuid::Uuid;

cfg_native!(
    use crate::database::my_swaps::{insert_new_swap_v2, SELECT_MY_SWAP_V2_BY_UUID};
    use common::async_blocking;
    use db_common::sqlite::rusqlite::{named_params, Error as SqlError, Result as SqlResult, Row};
    use db_common::sqlite::rusqlite::types::Type as SqlType;
);

cfg_wasm32!(
    use crate::lp_swap::swap_wasm_db::{MySwapsFiltersTable, SavedSwapTable};
);

// This is needed to have Debug on messages
#[allow(unused_imports)] use prost::Message;

/// Negotiation data representation to be stored in DB.
#[derive(Debug, Deserialize, Serialize)]
pub struct StoredNegotiationData {
    taker_payment_locktime: u64,
    taker_funding_locktime: u64,
    maker_coin_htlc_pub_from_taker: BytesJson,
    taker_coin_htlc_pub_from_taker: BytesJson,
    maker_coin_swap_contract: Option<BytesJson>,
    taker_coin_swap_contract: Option<BytesJson>,
    taker_secret_hash: BytesJson,
}

/// Represents events produced by maker swap states.
#[derive(Debug, Deserialize, Serialize)]
#[serde(tag = "event_type", content = "event_data")]
pub enum MakerSwapEvent {
    /// Swap has been successfully initialized.
    Initialized {
        maker_coin_start_block: u64,
        taker_coin_start_block: u64,
        maker_payment_trade_fee: SavedTradeFee,
        taker_payment_spend_trade_fee: SavedTradeFee,
    },
    /// Started waiting for taker funding tx.
    WaitingForTakerFunding {
        maker_coin_start_block: u64,
        taker_coin_start_block: u64,
        negotiation_data: StoredNegotiationData,
        maker_payment_trade_fee: SavedTradeFee,
    },
    /// Received taker funding info.
    TakerFundingReceived {
        maker_coin_start_block: u64,
        taker_coin_start_block: u64,
        negotiation_data: StoredNegotiationData,
        taker_funding: TransactionIdentifier,
        maker_payment_trade_fee: SavedTradeFee,
    },
    /// Sent maker payment and generated funding spend preimage.
    MakerPaymentSentFundingSpendGenerated {
        maker_coin_start_block: u64,
        taker_coin_start_block: u64,
        negotiation_data: StoredNegotiationData,
        maker_payment: TransactionIdentifier,
        taker_funding: TransactionIdentifier,
        funding_spend_preimage: StoredTxPreimage,
    },
    /// Something went wrong, so maker payment refund is required.
    MakerPaymentRefundRequired {
        maker_coin_start_block: u64,
        taker_coin_start_block: u64,
        negotiation_data: StoredNegotiationData,
        maker_payment: TransactionIdentifier,
        reason: MakerPaymentRefundReason,
    },
    /// Maker payment has been refunded
    MakerPaymentRefunded {
        maker_payment: TransactionIdentifier,
        maker_payment_refund: TransactionIdentifier,
        reason: MakerPaymentRefundReason,
    },
    /// Taker payment has been received.
    TakerPaymentReceived {
        maker_coin_start_block: u64,
        taker_coin_start_block: u64,
        negotiation_data: StoredNegotiationData,
        maker_payment: TransactionIdentifier,
        taker_payment: TransactionIdentifier,
    },
    /// Maker successfully spent taker's payment.
    TakerPaymentSpent {
        maker_coin_start_block: u64,
        taker_coin_start_block: u64,
        maker_payment: TransactionIdentifier,
        taker_payment: TransactionIdentifier,
        taker_payment_spend: TransactionIdentifier,
    },
    /// Swap has been aborted before maker payment was sent.
    Aborted { reason: AbortReason },
    /// Swap completed successfully.
    Completed,
}

/// Storage for maker swaps.
#[derive(Clone)]
pub struct MakerSwapStorage {
    ctx: MmArc,
}

impl MakerSwapStorage {
    pub fn new(ctx: MmArc) -> Self { MakerSwapStorage { ctx } }
}

#[async_trait]
impl StateMachineStorage for MakerSwapStorage {
    type MachineId = Uuid;
    type DbRepr = MakerSwapDbRepr;
    type Error = MmError<SwapStateMachineError>;

    #[cfg(not(target_arch = "wasm32"))]
    async fn store_repr(&mut self, _id: Self::MachineId, repr: Self::DbRepr) -> Result<(), Self::Error> {
        let ctx = self.ctx.clone();

        async_blocking(move || {
            let sql_params = named_params! {
                ":my_coin": &repr.maker_coin,
                ":other_coin": &repr.taker_coin,
                ":uuid": repr.uuid.to_string(),
                ":started_at": repr.started_at,
                ":swap_type": MAKER_SWAP_V2_TYPE,
                ":maker_volume": repr.maker_volume.to_fraction_string(),
                ":taker_volume": repr.taker_volume.to_fraction_string(),
                ":premium": repr.taker_premium.to_fraction_string(),
                ":dex_fee": repr.dex_fee_amount.to_fraction_string(),
                ":dex_fee_burn": repr.dex_fee_burn.to_fraction_string(),
                ":secret": repr.maker_secret.0,
                ":secret_hash": repr.maker_secret_hash.0,
                ":secret_hash_algo": repr.secret_hash_algo as u8,
                ":p2p_privkey": repr.p2p_keypair.map(|k| k.priv_key()).unwrap_or_default(),
                ":lock_duration": repr.lock_duration,
                ":maker_coin_confs": repr.conf_settings.maker_coin_confs,
                ":maker_coin_nota": repr.conf_settings.maker_coin_nota,
                ":taker_coin_confs": repr.conf_settings.taker_coin_confs,
                ":taker_coin_nota": repr.conf_settings.taker_coin_nota,
                ":other_p2p_pub": repr.taker_p2p_pub.to_bytes(),
            };
            insert_new_swap_v2(&ctx, sql_params)?;
            Ok(())
        })
        .await
    }

    #[cfg(target_arch = "wasm32")]
    async fn store_repr(&mut self, uuid: Self::MachineId, repr: Self::DbRepr) -> Result<(), Self::Error> {
        let swaps_ctx = SwapsContext::from_ctx(&self.ctx).expect("SwapsContext::from_ctx should not fail");
        let db = swaps_ctx.swap_db().await?;
        let transaction = db.transaction().await?;

        let filters_table = transaction.table::<MySwapsFiltersTable>().await?;

        let item = MySwapsFiltersTable {
            uuid,
            my_coin: repr.maker_coin.clone(),
            other_coin: repr.taker_coin.clone(),
            started_at: repr.started_at as u32,
            is_finished: false.into(),
            swap_type: MAKER_SWAP_V2_TYPE,
        };
        filters_table.add_item(&item).await?;

        let table = transaction.table::<SavedSwapTable>().await?;
        let item = SavedSwapTable {
            uuid,
            saved_swap: serde_json::to_value(repr)?,
        };
        table.add_item(&item).await?;
        Ok(())
    }

    #[cfg(not(target_arch = "wasm32"))]
    async fn get_repr(&self, id: Self::MachineId) -> Result<Self::DbRepr, Self::Error> {
        let ctx = self.ctx.clone();
        let id_str = id.to_string();

        async_blocking(move || {
            Ok(ctx.sqlite_connection().query_row(
                SELECT_MY_SWAP_V2_BY_UUID,
                &[(":uuid", &id_str)],
                MakerSwapDbRepr::from_sql_row,
            )?)
        })
        .await
    }

    #[cfg(target_arch = "wasm32")]
    async fn get_repr(&self, id: Self::MachineId) -> Result<Self::DbRepr, Self::Error> {
        get_swap_repr(&self.ctx, id).await
    }

    async fn has_record_for(&mut self, id: &Self::MachineId) -> Result<bool, Self::Error> {
        has_db_record_for(self.ctx.clone(), id).await
    }

    async fn store_event(&mut self, id: Self::MachineId, event: MakerSwapEvent) -> Result<(), Self::Error> {
        store_swap_event::<MakerSwapDbRepr>(self.ctx.clone(), id, event).await
    }

    async fn get_unfinished(&self) -> Result<Vec<Self::MachineId>, Self::Error> {
        get_unfinished_swaps_uuids(self.ctx.clone(), MAKER_SWAP_V2_TYPE).await
    }

    async fn mark_finished(&mut self, id: Self::MachineId) -> Result<(), Self::Error> {
        mark_swap_as_finished(self.ctx.clone(), id).await
    }
}

#[derive(Debug, Deserialize, Serialize)]
pub struct MakerSwapDbRepr {
    /// Maker coin
    pub maker_coin: String,
    /// The amount swapped by maker.
    pub maker_volume: MmNumber,
    /// The secret used in HTLC hashlock.
    pub maker_secret: H256Json,
    /// The secret's hash in HTLC hashlock.
    pub maker_secret_hash: BytesJson,
    /// Algorithm used to hash the swap secret.
    pub secret_hash_algo: SecretHashAlgo,
    /// The timestamp when the swap was started.
    pub started_at: u64,
    /// The duration of HTLC timelock in seconds.
    pub lock_duration: u64,
    /// Taker coin
    pub taker_coin: String,
    /// The amount swapped by taker.
    pub taker_volume: MmNumber,
    /// Premium amount, which might be paid to maker as additional reward.
    pub taker_premium: MmNumber,
    /// DEX fee amount
    pub dex_fee_amount: MmNumber,
    /// DEX fee burn
    pub dex_fee_burn: MmNumber,
    /// Swap transactions' confirmations settings
    pub conf_settings: SwapConfirmationsSettings,
    /// UUID of the swap
    pub uuid: Uuid,
    /// If Some, used to sign P2P messages of this swap.
    pub p2p_keypair: Option<SerializableSecp256k1Keypair>,
    /// Swap events
    pub events: Vec<MakerSwapEvent>,
    /// Taker's P2P pubkey
    pub taker_p2p_pub: Secp256k1PubkeySerialize,
}

impl StateMachineDbRepr for MakerSwapDbRepr {
    type Event = MakerSwapEvent;

    fn add_event(&mut self, event: Self::Event) { self.events.push(event) }
}

impl GetSwapCoins for MakerSwapDbRepr {
    fn maker_coin(&self) -> &str { &self.maker_coin }

    fn taker_coin(&self) -> &str { &self.taker_coin }
}

#[cfg(not(target_arch = "wasm32"))]
impl MakerSwapDbRepr {
    fn from_sql_row(row: &Row) -> SqlResult<Self> {
        Ok(MakerSwapDbRepr {
            maker_coin: row.get(0)?,
            taker_coin: row.get(1)?,
            uuid: row
                .get::<_, String>(2)?
                .parse()
                .map_err(|e| SqlError::FromSqlConversionFailure(2, SqlType::Text, Box::new(e)))?,
            started_at: row.get(3)?,
            maker_secret: row.get::<_, [u8; 32]>(4)?.into(),
            maker_secret_hash: row.get::<_, Vec<u8>>(5)?.into(),
            secret_hash_algo: row
                .get::<_, u8>(6)?
                .try_into()
                .map_err(|e| SqlError::FromSqlConversionFailure(6, SqlType::Integer, Box::new(e)))?,
            events: serde_json::from_str(&row.get::<_, String>(7)?)
                .map_err(|e| SqlError::FromSqlConversionFailure(7, SqlType::Text, Box::new(e)))?,
            maker_volume: MmNumber::from_fraction_string(&row.get::<_, String>(8)?)
                .map_err(|e| SqlError::FromSqlConversionFailure(8, SqlType::Text, Box::new(e)))?,
            taker_volume: MmNumber::from_fraction_string(&row.get::<_, String>(9)?)
                .map_err(|e| SqlError::FromSqlConversionFailure(9, SqlType::Text, Box::new(e)))?,
            taker_premium: MmNumber::from_fraction_string(&row.get::<_, String>(10)?)
                .map_err(|e| SqlError::FromSqlConversionFailure(10, SqlType::Text, Box::new(e)))?,
            dex_fee_amount: MmNumber::from_fraction_string(&row.get::<_, String>(11)?)
                .map_err(|e| SqlError::FromSqlConversionFailure(11, SqlType::Text, Box::new(e)))?,
            dex_fee_burn: MmNumber::from_fraction_string(&row.get::<_, String>(12)?)
                .map_err(|e| SqlError::FromSqlConversionFailure(12, SqlType::Text, Box::new(e)))?,
            lock_duration: row.get(13)?,
            conf_settings: SwapConfirmationsSettings {
                maker_coin_confs: row.get(14)?,
                maker_coin_nota: row.get(15)?,
                taker_coin_confs: row.get(16)?,
                taker_coin_nota: row.get(17)?,
            },
            p2p_keypair: row.get::<_, [u8; 32]>(18).and_then(|maybe_key| {
                if maybe_key == [0; 32] {
                    Ok(None)
                } else {
                    Ok(Some(SerializableSecp256k1Keypair::new(maybe_key).map_err(|e| {
                        SqlError::FromSqlConversionFailure(18, SqlType::Blob, Box::new(e))
                    })?))
                }
            })?,
            taker_p2p_pub: row
                .get::<_, Vec<u8>>(19)
                .and_then(|maybe_public| {
                    PublicKey::from_slice(&maybe_public)
                        .map_err(|e| SqlError::FromSqlConversionFailure(19, SqlType::Blob, Box::new(e)))
                })?
                .into(),
        })
    }
}

/// Represents the state machine for maker's side of the Trading Protocol Upgrade swap (v2).
pub struct MakerSwapStateMachine<MakerCoin: MmCoin + MakerCoinSwapOpsV2, TakerCoin: MmCoin + TakerCoinSwapOpsV2> {
    /// MM2 context
    pub ctx: MmArc,
    /// Storage
    pub storage: MakerSwapStorage,
    /// The coin type the Maker uses in the trade.
    /// This is the coin the Maker offers and manages in the state machine.
    pub maker_coin: MakerCoin,
    /// The amount swapped by maker.
    pub maker_volume: MmNumber,
    /// The secret used in HTLC hashlock.
    pub secret: H256,
    /// Algorithm used to hash the swap secret.
    pub secret_hash_algo: SecretHashAlgo,
    /// The timestamp when the swap was started.
    pub started_at: u64,
    /// The duration of HTLC timelock in seconds.
    pub lock_duration: u64,
    /// The coin type the Taker uses, but owned by the Maker in the trade.
    /// This coin is required by the Maker to complete the swap.
    pub taker_coin: TakerCoin,
    /// The amount swapped by taker.
    pub taker_volume: MmNumber,
    /// Premium amount, which might be paid to maker as additional reward.
    pub taker_premium: MmNumber,
    /// Swap transactions' confirmations settings
    pub conf_settings: SwapConfirmationsSettings,
    /// UUID of the swap
    pub uuid: Uuid,
    /// The gossipsub topic used for peer-to-peer communication in swap process.
    pub p2p_topic: String,
    /// If Some, used to sign P2P messages of this swap.
    pub p2p_keypair: Option<KeyPair>,
    /// Abortable queue used to spawn related activities
    pub abortable_system: AbortableQueue,
    /// Taker's P2P pubkey
    pub taker_p2p_pubkey: PublicKey,
}

impl<MakerCoin: MmCoin + MakerCoinSwapOpsV2, TakerCoin: MmCoin + TakerCoinSwapOpsV2>
    MakerSwapStateMachine<MakerCoin, TakerCoin>
{
    /// Timeout for taker payment's on-chain confirmation.
    #[inline]
    fn taker_payment_conf_timeout(&self) -> u64 { self.started_at + self.lock_duration * 2 / 3 }

    /// Returns timestamp of maker payment's locktime.
    #[inline]
    fn maker_payment_locktime(&self) -> u64 { self.started_at + 2 * self.lock_duration }

    /// Returns secret hash generated using selected [SecretHashAlgo].
    fn secret_hash(&self) -> Vec<u8> {
        match self.secret_hash_algo {
            SecretHashAlgo::DHASH160 => dhash160(self.secret.as_slice()).take().into(),
            SecretHashAlgo::SHA256 => sha256(self.secret.as_slice()).take().into(),
        }
    }

    /// Returns data that is unique for this swap.
    #[inline]
    fn unique_data(&self) -> Vec<u8> { self.secret_hash() }

    fn dex_fee(&self, taker_pub: &[u8]) -> DexFee {
        dex_fee_from_taker_coin(
            &self.taker_coin,
            self.maker_coin.ticker(),
            &self.taker_volume,
            Some(taker_pub),
            PRE_BURN_ACCOUNT_ACTIVE,
        )
    }
}

#[async_trait]
impl<MakerCoin: MmCoin + MakerCoinSwapOpsV2, TakerCoin: MmCoin + TakerCoinSwapOpsV2> StorableStateMachine
    for MakerSwapStateMachine<MakerCoin, TakerCoin>
{
    type Storage = MakerSwapStorage;
    type Result = ();
    type Error = MmError<SwapStateMachineError>;
    type ReentrancyLock = SwapLock;
    type RecreateCtx = SwapRecreateCtx<MakerCoin, TakerCoin>;
    type RecreateError = MmError<SwapRecreateError>;

    fn to_db_repr(&self) -> MakerSwapDbRepr {
        let dummy_taker_pub = vec![]; // we dont know the actual taker pubkey yet so use a dummy taker pub to get common dex fee
        MakerSwapDbRepr {
            maker_coin: self.maker_coin.ticker().into(),
            maker_volume: self.maker_volume.clone(),
            maker_secret: self.secret.into(),
            maker_secret_hash: self.secret_hash().into(),
            secret_hash_algo: self.secret_hash_algo,
            started_at: self.started_at,
            lock_duration: self.lock_duration,
            taker_coin: self.taker_coin.ticker().into(),
            taker_volume: self.taker_volume.clone(),
            taker_premium: self.taker_premium.clone(),
            dex_fee_amount: self.dex_fee(&dummy_taker_pub).fee_amount(),
            dex_fee_burn: self.dex_fee(&dummy_taker_pub).burn_amount().unwrap_or_default(),
            conf_settings: self.conf_settings,
            uuid: self.uuid,
            p2p_keypair: self.p2p_keypair.map(Into::into),
            events: Vec::new(),
            taker_p2p_pub: self.taker_p2p_pubkey.into(),
        }
    }

    fn storage(&mut self) -> &mut Self::Storage { &mut self.storage }

    fn id(&self) -> <Self::Storage as StateMachineStorage>::MachineId { self.uuid }

    async fn recreate_machine(
        uuid: Uuid,
        storage: MakerSwapStorage,
        mut repr: MakerSwapDbRepr,
        recreate_ctx: Self::RecreateCtx,
    ) -> Result<(RestoredMachine<Self>, Box<dyn RestoredState<StateMachine = Self>>), Self::RecreateError> {
        #[cfg(feature = "run-docker-tests")]
        if let Ok(env_pubkey) = std::env::var("TEST_DEX_FEE_ADDR_RAW_PUBKEY") {
            unsafe {
                TEST_DEX_FEE_ADDR_RAW_PUBKEY = Some(hex::decode(env_pubkey).expect("valid hex"));
            }
        }

        if repr.events.is_empty() {
            return MmError::err(SwapRecreateError::ReprEventsEmpty);
        }

        let current_state: Box<dyn RestoredState<StateMachine = Self>> = match repr.events.remove(repr.events.len() - 1)
        {
            MakerSwapEvent::Initialized {
                maker_coin_start_block,
                taker_coin_start_block,
                maker_payment_trade_fee,
                taker_payment_spend_trade_fee,
            } => Box::new(Initialized {
                maker_coin: Default::default(),
                taker_coin: Default::default(),
                maker_coin_start_block,
                taker_coin_start_block,
                maker_payment_trade_fee,
                taker_payment_spend_trade_fee,
            }),
            MakerSwapEvent::WaitingForTakerFunding {
                maker_coin_start_block,
                taker_coin_start_block,
                negotiation_data,
                maker_payment_trade_fee,
            } => Box::new(WaitingForTakerFunding {
                maker_coin_start_block,
                taker_coin_start_block,
                negotiation_data: NegotiationData::from_stored_data(
                    negotiation_data,
                    &recreate_ctx.maker_coin,
                    &recreate_ctx.taker_coin,
                )?,
                maker_payment_trade_fee,
            }),
            MakerSwapEvent::TakerFundingReceived {
                maker_coin_start_block,
                taker_coin_start_block,
                negotiation_data,
                taker_funding,
                maker_payment_trade_fee,
            } => Box::new(TakerFundingReceived {
                maker_coin_start_block,
                taker_coin_start_block,
                negotiation_data: NegotiationData::from_stored_data(
                    negotiation_data,
                    &recreate_ctx.maker_coin,
                    &recreate_ctx.taker_coin,
                )?,
                taker_funding: recreate_ctx
                    .taker_coin
                    .parse_tx(&taker_funding.tx_hex.0)
                    .map_err(|e| SwapRecreateError::FailedToParseData(e.to_string()))?,
                maker_payment_trade_fee,
            }),
            MakerSwapEvent::MakerPaymentSentFundingSpendGenerated {
                maker_coin_start_block,
                taker_coin_start_block,
                negotiation_data,
                maker_payment,
                taker_funding,
                funding_spend_preimage,
            } => Box::new(MakerPaymentSentFundingSpendGenerated {
                maker_coin_start_block,
                taker_coin_start_block,
                negotiation_data: NegotiationData::from_stored_data(
                    negotiation_data,
                    &recreate_ctx.maker_coin,
                    &recreate_ctx.taker_coin,
                )?,
                taker_funding: recreate_ctx
                    .taker_coin
                    .parse_tx(&taker_funding.tx_hex.0)
                    .map_err(|e| SwapRecreateError::FailedToParseData(e.to_string()))?,
                funding_spend_preimage: TxPreimageWithSig {
                    preimage: recreate_ctx
                        .taker_coin
                        .parse_preimage(&funding_spend_preimage.preimage.0)
                        .map_err(|e| SwapRecreateError::FailedToParseData(e.to_string()))?,
                    signature: recreate_ctx
                        .taker_coin
                        .parse_signature(&funding_spend_preimage.signature.0)
                        .map_err(|e| SwapRecreateError::FailedToParseData(e.to_string()))?,
                },
                maker_payment: recreate_ctx
                    .maker_coin
                    .parse_tx(&maker_payment.tx_hex.0)
                    .map_err(|e| SwapRecreateError::FailedToParseData(e.to_string()))?,
            }),
            MakerSwapEvent::MakerPaymentRefundRequired {
                maker_coin_start_block,
                taker_coin_start_block,
                negotiation_data,
                maker_payment,
                reason,
            } => Box::new(MakerPaymentRefundRequired {
                maker_coin_start_block,
                taker_coin_start_block,
                negotiation_data: NegotiationData::from_stored_data(
                    negotiation_data,
                    &recreate_ctx.maker_coin,
                    &recreate_ctx.taker_coin,
                )?,
                maker_payment: recreate_ctx
                    .maker_coin
                    .parse_tx(&maker_payment.tx_hex.0)
                    .map_err(|e| SwapRecreateError::FailedToParseData(e.to_string()))?,
                reason,
            }),
            MakerSwapEvent::TakerPaymentReceived {
                maker_coin_start_block,
                taker_coin_start_block,
                negotiation_data,
                maker_payment,
                taker_payment,
            } => Box::new(TakerPaymentReceived {
                maker_coin_start_block,
                taker_coin_start_block,
                maker_payment: recreate_ctx
                    .maker_coin
                    .parse_tx(&maker_payment.tx_hex.0)
                    .map_err(|e| SwapRecreateError::FailedToParseData(e.to_string()))?,
                taker_payment: recreate_ctx
                    .taker_coin
                    .parse_tx(&taker_payment.tx_hex.0)
                    .map_err(|e| SwapRecreateError::FailedToParseData(e.to_string()))?,
                negotiation_data: NegotiationData::from_stored_data(
                    negotiation_data,
                    &recreate_ctx.maker_coin,
                    &recreate_ctx.taker_coin,
                )?,
            }),
            MakerSwapEvent::TakerPaymentSpent {
                maker_coin_start_block,
                taker_coin_start_block,
                maker_payment,
                taker_payment,
                taker_payment_spend,
            } => Box::new(TakerPaymentSpent {
                maker_coin_start_block,
                taker_coin_start_block,
                maker_payment: recreate_ctx
                    .maker_coin
                    .parse_tx(&maker_payment.tx_hex.0)
                    .map_err(|e| SwapRecreateError::FailedToParseData(e.to_string()))?,
                taker_payment: recreate_ctx
                    .taker_coin
                    .parse_tx(&taker_payment.tx_hex.0)
                    .map_err(|e| SwapRecreateError::FailedToParseData(e.to_string()))?,
                taker_payment_spend: recreate_ctx
                    .taker_coin
                    .parse_tx(&taker_payment_spend.tx_hex.0)
                    .map_err(|e| SwapRecreateError::FailedToParseData(e.to_string()))?,
            }),
            MakerSwapEvent::Aborted { .. } => return MmError::err(SwapRecreateError::SwapAborted),
            MakerSwapEvent::Completed => return MmError::err(SwapRecreateError::SwapCompleted),
            MakerSwapEvent::MakerPaymentRefunded { .. } => {
                return MmError::err(SwapRecreateError::SwapFinishedWithRefund)
            },
        };

        let machine = MakerSwapStateMachine {
            ctx: storage.ctx.clone(),
            abortable_system: storage
                .ctx
                .abortable_system
                .create_subsystem()
                .expect("create_subsystem should not fail"),
            storage,
            maker_coin: recreate_ctx.maker_coin,
            maker_volume: repr.maker_volume,
            secret: repr.maker_secret.into(),
            secret_hash_algo: repr.secret_hash_algo,
            started_at: repr.started_at,
            lock_duration: repr.lock_duration,
            taker_coin: recreate_ctx.taker_coin,
            taker_volume: repr.taker_volume,
            taker_premium: repr.taker_premium,
            conf_settings: repr.conf_settings,
            p2p_topic: swap_v2_topic(&uuid),
            uuid,
            p2p_keypair: repr.p2p_keypair.map(|k| k.into_inner()),
            taker_p2p_pubkey: repr.taker_p2p_pub.into(),
        };

        Ok((RestoredMachine::new(machine), current_state))
    }

    async fn acquire_reentrancy_lock(&self) -> Result<Self::ReentrancyLock, Self::Error> {
        acquire_reentrancy_lock_impl(&self.ctx, self.uuid).await
    }

    fn spawn_reentrancy_lock_renew(&mut self, guard: Self::ReentrancyLock) {
        spawn_reentrancy_lock_renew_impl(&self.abortable_system, self.uuid, guard)
    }

    fn init_additional_context(&mut self) {
        let swap_info = ActiveSwapV2Info {
            uuid: self.uuid,
            maker_coin: self.maker_coin.ticker().into(),
            taker_coin: self.taker_coin.ticker().into(),
            swap_type: MAKER_SWAP_V2_TYPE,
        };
        init_additional_context_impl(&self.ctx, swap_info, self.taker_p2p_pubkey);
    }

    fn clean_up_context(&mut self) {
        clean_up_context_impl(
            &self.ctx,
            &self.uuid,
            self.maker_coin.ticker(),
            self.taker_coin.ticker(),
        )
    }

    fn on_event(&mut self, event: &MakerSwapEvent) {
        match event {
            MakerSwapEvent::Initialized {
                maker_payment_trade_fee,
                taker_payment_spend_trade_fee: _,
                ..
            } => {
                let swaps_ctx = SwapsContext::from_ctx(&self.ctx).expect("from_ctx should not fail at this point");
                let maker_coin_ticker: String = self.maker_coin.ticker().into();
                let new_locked = LockedAmountInfo {
                    swap_uuid: self.uuid,
                    locked_amount: LockedAmount {
                        coin: maker_coin_ticker.clone(),
                        amount: self.maker_volume.clone(),
                        trade_fee: Some(maker_payment_trade_fee.clone().into()),
                    },
                };
                swaps_ctx
                    .locked_amounts
                    .lock()
                    .unwrap()
                    .entry(maker_coin_ticker)
                    .or_insert_with(Vec::new)
                    .push(new_locked);
            },
            MakerSwapEvent::MakerPaymentSentFundingSpendGenerated { .. } => {
                let swaps_ctx = SwapsContext::from_ctx(&self.ctx).expect("from_ctx should not fail at this point");
                let ticker = self.maker_coin.ticker();
                if let Some(maker_coin_locked) = swaps_ctx.locked_amounts.lock().unwrap().get_mut(ticker) {
                    maker_coin_locked.retain(|locked| locked.swap_uuid != self.uuid);
                };
            },
            MakerSwapEvent::WaitingForTakerFunding { .. }
            | MakerSwapEvent::TakerFundingReceived { .. }
            | MakerSwapEvent::MakerPaymentRefundRequired { .. }
            | MakerSwapEvent::MakerPaymentRefunded { .. }
            | MakerSwapEvent::TakerPaymentReceived { .. }
            | MakerSwapEvent::TakerPaymentSpent { .. }
            | MakerSwapEvent::Aborted { .. }
            | MakerSwapEvent::Completed => (),
        }
    }

    fn on_kickstart_event(
        &mut self,
        event: <<Self::Storage as StateMachineStorage>::DbRepr as StateMachineDbRepr>::Event,
    ) {
        match event {
            MakerSwapEvent::Initialized {
                maker_payment_trade_fee,
                ..
            }
            | MakerSwapEvent::WaitingForTakerFunding {
                maker_payment_trade_fee,
                ..
            }
            | MakerSwapEvent::TakerFundingReceived {
                maker_payment_trade_fee,
                ..
            } => {
                let swaps_ctx = SwapsContext::from_ctx(&self.ctx).expect("from_ctx should not fail at this point");
                let maker_coin_ticker: String = self.maker_coin.ticker().into();
                let new_locked = LockedAmountInfo {
                    swap_uuid: self.uuid,
                    locked_amount: LockedAmount {
                        coin: maker_coin_ticker.clone(),
                        amount: self.maker_volume.clone(),
                        trade_fee: Some(maker_payment_trade_fee.into()),
                    },
                };
                swaps_ctx
                    .locked_amounts
                    .lock()
                    .unwrap()
                    .entry(maker_coin_ticker)
                    .or_insert_with(Vec::new)
                    .push(new_locked);
            },
            MakerSwapEvent::MakerPaymentSentFundingSpendGenerated { .. }
            | MakerSwapEvent::MakerPaymentRefundRequired { .. }
            | MakerSwapEvent::MakerPaymentRefunded { .. }
            | MakerSwapEvent::TakerPaymentReceived { .. }
            | MakerSwapEvent::TakerPaymentSpent { .. }
            | MakerSwapEvent::Aborted { .. }
            | MakerSwapEvent::Completed => (),
        }
    }
}

/// Represents a state used to start a new maker swap.
pub struct Initialize<MakerCoin, TakerCoin> {
    maker_coin: PhantomData<MakerCoin>,
    taker_coin: PhantomData<TakerCoin>,
}

impl<MakerCoin, TakerCoin> Default for Initialize<MakerCoin, TakerCoin> {
    fn default() -> Self {
        Initialize {
            maker_coin: Default::default(),
            taker_coin: Default::default(),
        }
    }
}

impl<MakerCoin: MmCoin + MakerCoinSwapOpsV2, TakerCoin: MmCoin + TakerCoinSwapOpsV2> InitialState
    for Initialize<MakerCoin, TakerCoin>
{
    type StateMachine = MakerSwapStateMachine<MakerCoin, TakerCoin>;
}

#[async_trait]
impl<MakerCoin: MmCoin + MakerCoinSwapOpsV2, TakerCoin: MmCoin + TakerCoinSwapOpsV2> State
    for Initialize<MakerCoin, TakerCoin>
{
    type StateMachine = MakerSwapStateMachine<MakerCoin, TakerCoin>;

    async fn on_changed(self: Box<Self>, state_machine: &mut Self::StateMachine) -> StateResult<Self::StateMachine> {
        #[cfg(feature = "run-docker-tests")]
        if let Ok(env_pubkey) = std::env::var("TEST_DEX_FEE_ADDR_RAW_PUBKEY") {
            unsafe {
                TEST_DEX_FEE_ADDR_RAW_PUBKEY = Some(hex::decode(env_pubkey).expect("valid hex"));
            }
        }

        let maker_coin_start_block = match state_machine.maker_coin.current_block().compat().await {
            Ok(b) => b,
            Err(e) => {
                let reason = AbortReason::FailedToGetMakerCoinBlock(e);
                return Self::change_state(Aborted::new(reason), state_machine).await;
            },
        };

        let taker_coin_start_block = match state_machine.taker_coin.current_block().compat().await {
            Ok(b) => b,
            Err(e) => {
                let reason = AbortReason::FailedToGetTakerCoinBlock(e);
                return Self::change_state(Aborted::new(reason), state_machine).await;
            },
        };

        let preimage_value = TradePreimageValue::Exact(state_machine.maker_volume.to_decimal());
        let stage = FeeApproxStage::StartSwap;
        let maker_payment_trade_fee = match state_machine
            .maker_coin
            .get_sender_trade_fee(preimage_value, stage, NO_REFUND_FEE)
            .await
        {
            Ok(fee) => fee,
            Err(e) => {
                let reason = AbortReason::FailedToGetMakerPaymentFee(e.to_string());
                return Self::change_state(Aborted::new(reason), state_machine).await;
            },
        };

        let taker_payment_spend_trade_fee = match state_machine.taker_coin.get_receiver_trade_fee(stage).compat().await
        {
            Ok(fee) => fee,
            Err(e) => {
                let reason = AbortReason::FailedToGetTakerPaymentSpendFee(e.to_string());
                return Self::change_state(Aborted::new(reason), state_machine).await;
            },
        };

        let prepared_params = MakerSwapPreparedParams {
            maker_payment_trade_fee: maker_payment_trade_fee.clone(),
            taker_payment_spend_trade_fee: taker_payment_spend_trade_fee.clone(),
        };

        if let Err(e) = check_balance_for_maker_swap(
            &state_machine.ctx,
            &state_machine.maker_coin,
            &state_machine.taker_coin,
            state_machine.maker_volume.clone(),
            Some(&state_machine.uuid),
            Some(prepared_params),
            FeeApproxStage::StartSwap,
        )
        .await
        {
            let reason = AbortReason::BalanceCheckFailure(e.to_string());
            return Self::change_state(Aborted::new(reason), state_machine).await;
        }

        info!("Maker swap {} has successfully started", state_machine.uuid);
        let negotiate = Initialized {
            maker_coin: Default::default(),
            taker_coin: Default::default(),
            maker_coin_start_block,
            taker_coin_start_block,
            maker_payment_trade_fee: maker_payment_trade_fee.into(),
            taker_payment_spend_trade_fee: taker_payment_spend_trade_fee.into(),
        };
        Self::change_state(negotiate, state_machine).await
    }
}

struct Initialized<MakerCoin, TakerCoin> {
    maker_coin: PhantomData<MakerCoin>,
    taker_coin: PhantomData<TakerCoin>,
    maker_coin_start_block: u64,
    taker_coin_start_block: u64,
    maker_payment_trade_fee: SavedTradeFee,
    taker_payment_spend_trade_fee: SavedTradeFee,
}

impl<MakerCoin, TakerCoin> TransitionFrom<Initialize<MakerCoin, TakerCoin>> for Initialized<MakerCoin, TakerCoin> {}

impl<MakerCoin: MmCoin + MakerCoinSwapOpsV2, TakerCoin: MmCoin + TakerCoinSwapOpsV2> StorableState
    for Initialized<MakerCoin, TakerCoin>
{
    type StateMachine = MakerSwapStateMachine<MakerCoin, TakerCoin>;

    fn get_event(&self) -> MakerSwapEvent {
        MakerSwapEvent::Initialized {
            maker_coin_start_block: self.maker_coin_start_block,
            taker_coin_start_block: self.taker_coin_start_block,
            maker_payment_trade_fee: self.maker_payment_trade_fee.clone(),
            taker_payment_spend_trade_fee: self.taker_payment_spend_trade_fee.clone(),
        }
    }
}

#[async_trait]
impl<MakerCoin: MmCoin + MakerCoinSwapOpsV2, TakerCoin: MmCoin + TakerCoinSwapOpsV2> State
    for Initialized<MakerCoin, TakerCoin>
{
    type StateMachine = MakerSwapStateMachine<MakerCoin, TakerCoin>;

    async fn on_changed(self: Box<Self>, state_machine: &mut Self::StateMachine) -> StateResult<Self::StateMachine> {
        let unique_data = state_machine.unique_data();

        let maker_negotiation_msg = MakerNegotiation {
            started_at: state_machine.started_at,
            payment_locktime: state_machine.maker_payment_locktime(),
            secret_hash: state_machine.secret_hash(),
            maker_coin_htlc_pub: state_machine.maker_coin.derive_htlc_pubkey_v2_bytes(&unique_data),
            taker_coin_htlc_pub: state_machine.taker_coin.derive_htlc_pubkey_v2_bytes(&unique_data),
            maker_coin_swap_contract: state_machine.maker_coin.swap_contract_address().map(|bytes| bytes.0),
            taker_coin_swap_contract: state_machine.taker_coin.swap_contract_address().map(|bytes| bytes.0),
            taker_coin_address: state_machine.taker_coin.my_addr().await.to_string(),
        };
        debug!("Sending maker negotiation message {:?}", maker_negotiation_msg);
        let swap_msg = SwapMessage {
            inner: Some(swap_message::Inner::MakerNegotiation(maker_negotiation_msg)),
            swap_uuid: state_machine.uuid.as_bytes().to_vec(),
        };
        let abort_handle = broadcast_swap_v2_msg_every(
            state_machine.ctx.clone(),
            state_machine.p2p_topic.clone(),
            swap_msg,
            NEGOTIATE_SEND_INTERVAL,
            state_machine.p2p_keypair,
        );

        let recv_fut = recv_swap_v2_msg(
            state_machine.ctx.clone(),
            |store| store.taker_negotiation.take(),
            &state_machine.uuid,
            NEGOTIATION_TIMEOUT_SEC,
        );
        let taker_negotiation = match recv_fut.await {
            Ok(d) => d,
            Err(e) => {
                let reason = AbortReason::DidNotReceiveTakerNegotiation(e);
                return Self::change_state(Aborted::new(reason), state_machine).await;
            },
        };
        drop(abort_handle);

        debug!("Received taker negotiation message {:?}", taker_negotiation);
        let taker_data = match taker_negotiation.action {
            Some(taker_negotiation::Action::Continue(data)) => data,
            Some(taker_negotiation::Action::Abort(abort)) => {
                let reason = AbortReason::TakerAbortedNegotiation(abort.reason);
                return Self::change_state(Aborted::new(reason), state_machine).await;
            },
            None => {
                let reason = AbortReason::ReceivedInvalidTakerNegotiation;
                return Self::change_state(Aborted::new(reason), state_machine).await;
            },
        };

        let started_at_diff = state_machine.started_at.abs_diff(taker_data.started_at);
        if started_at_diff > MAX_STARTED_AT_DIFF {
            let reason = AbortReason::TooLargeStartedAtDiff(started_at_diff);
            return Self::change_state(Aborted::new(reason), state_machine).await;
        }

        let expected_taker_funding_locktime = taker_data.started_at + 3 * state_machine.lock_duration;
        if taker_data.funding_locktime != expected_taker_funding_locktime {
            let reason = AbortReason::TakerProvidedInvalidFundingLocktime(taker_data.funding_locktime);
            return Self::change_state(Aborted::new(reason), state_machine).await;
        }

        let expected_taker_payment_locktime = taker_data.started_at + state_machine.lock_duration;
        if taker_data.payment_locktime != expected_taker_payment_locktime {
            let reason = AbortReason::TakerProvidedInvalidPaymentLocktime(taker_data.payment_locktime);
            return Self::change_state(Aborted::new(reason), state_machine).await;
        }

        let taker_coin_htlc_pub_from_taker =
            match state_machine.taker_coin.parse_pubkey(&taker_data.taker_coin_htlc_pub) {
                Ok(p) => p,
                Err(e) => {
                    let reason = AbortReason::FailedToParsePubkey(e.to_string());
                    return Self::change_state(Aborted::new(reason), state_machine).await;
                },
            };

        let maker_coin_htlc_pub_from_taker =
            match state_machine.maker_coin.parse_pubkey(&taker_data.maker_coin_htlc_pub) {
                Ok(p) => p,
                Err(e) => {
                    let reason = AbortReason::FailedToParsePubkey(e.to_string());
                    return Self::change_state(Aborted::new(reason), state_machine).await;
                },
            };

        let next_state = WaitingForTakerFunding {
            maker_coin_start_block: self.maker_coin_start_block,
            taker_coin_start_block: self.taker_coin_start_block,
            negotiation_data: NegotiationData {
                taker_payment_locktime: expected_taker_payment_locktime,
                taker_funding_locktime: expected_taker_funding_locktime,
                maker_coin_htlc_pub_from_taker,
                taker_coin_htlc_pub_from_taker,
                maker_coin_swap_contract: taker_data.maker_coin_swap_contract,
                taker_coin_swap_contract: taker_data.taker_coin_swap_contract,
                taker_secret_hash: taker_data.taker_secret_hash,
            },
            maker_payment_trade_fee: self.maker_payment_trade_fee,
        };
        Self::change_state(next_state, state_machine).await
    }
}

struct NegotiationData<MakerCoin: ParseCoinAssocTypes, TakerCoin: ParseCoinAssocTypes> {
    taker_payment_locktime: u64,
    taker_funding_locktime: u64,
    maker_coin_htlc_pub_from_taker: MakerCoin::Pubkey,
    taker_coin_htlc_pub_from_taker: TakerCoin::Pubkey,
    maker_coin_swap_contract: Option<Vec<u8>>,
    taker_coin_swap_contract: Option<Vec<u8>>,
    taker_secret_hash: Vec<u8>,
}

impl<MakerCoin: ParseCoinAssocTypes, TakerCoin: ParseCoinAssocTypes> NegotiationData<MakerCoin, TakerCoin> {
    fn to_stored_data(&self) -> StoredNegotiationData {
        StoredNegotiationData {
            taker_payment_locktime: self.taker_payment_locktime,
            taker_funding_locktime: self.taker_funding_locktime,
            maker_coin_htlc_pub_from_taker: self.maker_coin_htlc_pub_from_taker.to_bytes().into(),
            taker_coin_htlc_pub_from_taker: self.taker_coin_htlc_pub_from_taker.to_bytes().into(),
            maker_coin_swap_contract: self.maker_coin_swap_contract.clone().map(|b| b.into()),
            taker_coin_swap_contract: self.taker_coin_swap_contract.clone().map(|b| b.into()),
            taker_secret_hash: self.taker_secret_hash.clone().into(),
        }
    }

    fn from_stored_data(
        stored: StoredNegotiationData,
        maker_coin: &MakerCoin,
        taker_coin: &TakerCoin,
    ) -> Result<Self, MmError<SwapRecreateError>> {
        Ok(NegotiationData {
            taker_payment_locktime: stored.taker_payment_locktime,
            taker_funding_locktime: stored.taker_funding_locktime,
            maker_coin_htlc_pub_from_taker: maker_coin
                .parse_pubkey(&stored.maker_coin_htlc_pub_from_taker.0)
                .map_err(|e| SwapRecreateError::FailedToParseData(e.to_string()))?,
            taker_coin_htlc_pub_from_taker: taker_coin
                .parse_pubkey(&stored.taker_coin_htlc_pub_from_taker.0)
                .map_err(|e| SwapRecreateError::FailedToParseData(e.to_string()))?,
            maker_coin_swap_contract: None,
            taker_coin_swap_contract: None,
            taker_secret_hash: stored.taker_secret_hash.into(),
        })
    }
}

struct WaitingForTakerFunding<MakerCoin: ParseCoinAssocTypes, TakerCoin: ParseCoinAssocTypes> {
    maker_coin_start_block: u64,
    taker_coin_start_block: u64,
    negotiation_data: NegotiationData<MakerCoin, TakerCoin>,
    maker_payment_trade_fee: SavedTradeFee,
}

impl<MakerCoin: ParseCoinAssocTypes, TakerCoin: ParseCoinAssocTypes> TransitionFrom<Initialized<MakerCoin, TakerCoin>>
    for WaitingForTakerFunding<MakerCoin, TakerCoin>
{
}

#[async_trait]
impl<MakerCoin: MmCoin + MakerCoinSwapOpsV2, TakerCoin: MmCoin + TakerCoinSwapOpsV2> State
    for WaitingForTakerFunding<MakerCoin, TakerCoin>
{
    type StateMachine = MakerSwapStateMachine<MakerCoin, TakerCoin>;

    async fn on_changed(self: Box<Self>, state_machine: &mut Self::StateMachine) -> StateResult<Self::StateMachine> {
        let maker_negotiated_msg = MakerNegotiated {
            negotiated: true,
            reason: None,
        };
        debug!("Sending maker negotiated message {:?}", maker_negotiated_msg);
        let swap_msg = SwapMessage {
            inner: Some(swap_message::Inner::MakerNegotiated(maker_negotiated_msg)),
            swap_uuid: state_machine.uuid.as_bytes().to_vec(),
        };
        let abort_handle = broadcast_swap_v2_msg_every(
            state_machine.ctx.clone(),
            state_machine.p2p_topic.clone(),
            swap_msg,
            NEGOTIATE_SEND_INTERVAL,
            state_machine.p2p_keypair,
        );

        let recv_fut = recv_swap_v2_msg(
            state_machine.ctx.clone(),
            |store| store.taker_funding.take(),
            &state_machine.uuid,
            NEGOTIATION_TIMEOUT_SEC,
        );
        let taker_funding_info = match recv_fut.await {
            Ok(p) => p,
            Err(e) => {
                let reason = AbortReason::DidNotReceiveTakerFundingInfo(e);
                return Self::change_state(Aborted::new(reason), state_machine).await;
            },
        };
        drop(abort_handle);

        debug!("Received taker funding info message {:?}", taker_funding_info);
        let taker_funding = match state_machine.taker_coin.parse_tx(&taker_funding_info.tx_bytes) {
            Ok(tx) => tx,
            Err(e) => {
                let reason = AbortReason::FailedToParseTakerFunding(e.to_string());
                return Self::change_state(Aborted::new(reason), state_machine).await;
            },
        };
        let next_state = TakerFundingReceived {
            maker_coin_start_block: self.maker_coin_start_block,
            taker_coin_start_block: self.taker_coin_start_block,
            negotiation_data: self.negotiation_data,
            taker_funding,
            maker_payment_trade_fee: self.maker_payment_trade_fee,
        };
        Self::change_state(next_state, state_machine).await
    }
}

impl<MakerCoin: MmCoin + MakerCoinSwapOpsV2, TakerCoin: MmCoin + TakerCoinSwapOpsV2> StorableState
    for WaitingForTakerFunding<MakerCoin, TakerCoin>
{
    type StateMachine = MakerSwapStateMachine<MakerCoin, TakerCoin>;

    fn get_event(&self) -> MakerSwapEvent {
        MakerSwapEvent::WaitingForTakerFunding {
            maker_coin_start_block: self.maker_coin_start_block,
            taker_coin_start_block: self.taker_coin_start_block,
            negotiation_data: self.negotiation_data.to_stored_data(),
            maker_payment_trade_fee: self.maker_payment_trade_fee.clone(),
        }
    }
}

struct TakerFundingReceived<MakerCoin: ParseCoinAssocTypes, TakerCoin: ParseCoinAssocTypes> {
    maker_coin_start_block: u64,
    taker_coin_start_block: u64,
    negotiation_data: NegotiationData<MakerCoin, TakerCoin>,
    taker_funding: TakerCoin::Tx,
    maker_payment_trade_fee: SavedTradeFee,
}

impl<MakerCoin: ParseCoinAssocTypes, TakerCoin: ParseCoinAssocTypes>
    TransitionFrom<WaitingForTakerFunding<MakerCoin, TakerCoin>> for TakerFundingReceived<MakerCoin, TakerCoin>
{
}

#[async_trait]
impl<MakerCoin: MmCoin + MakerCoinSwapOpsV2, TakerCoin: MmCoin + TakerCoinSwapOpsV2> State
    for TakerFundingReceived<MakerCoin, TakerCoin>
{
    type StateMachine = MakerSwapStateMachine<MakerCoin, TakerCoin>;

    async fn on_changed(self: Box<Self>, state_machine: &mut Self::StateMachine) -> StateResult<Self::StateMachine> {
        let unique_data = state_machine.unique_data();
        let validation_args = ValidateTakerFundingArgs {
            funding_tx: &self.taker_funding,
            payment_time_lock: self.negotiation_data.taker_payment_locktime,
            funding_time_lock: self.negotiation_data.taker_funding_locktime,
            taker_secret_hash: &self.negotiation_data.taker_secret_hash,
<<<<<<< HEAD
            other_pub: &self.negotiation_data.taker_coin_htlc_pub_from_taker,
            dex_fee: &state_machine.dex_fee(&self.negotiation_data.taker_coin_htlc_pub_from_taker.to_bytes()),
=======
            maker_secret_hash: &state_machine.secret_hash(),
            taker_pub: &self.negotiation_data.taker_coin_htlc_pub_from_taker,
            dex_fee: &state_machine.dex_fee,
>>>>>>> d1a8ea7a
            premium_amount: state_machine.taker_premium.to_decimal(),
            trading_amount: state_machine.taker_volume.to_decimal(),
            swap_unique_data: &unique_data,
        };

        if let Err(e) = state_machine.taker_coin.validate_taker_funding(validation_args).await {
            let reason = AbortReason::TakerFundingValidationFailed(e.to_string());
            return Self::change_state(Aborted::new(reason), state_machine).await;
        }

        let args = GenTakerFundingSpendArgs {
            funding_tx: &self.taker_funding,
            maker_pub: &state_machine.taker_coin.derive_htlc_pubkey_v2(&unique_data),
            taker_pub: &self.negotiation_data.taker_coin_htlc_pub_from_taker,
            funding_time_lock: self.negotiation_data.taker_funding_locktime,
            taker_secret_hash: &self.negotiation_data.taker_secret_hash,
            taker_payment_time_lock: self.negotiation_data.taker_payment_locktime,
            maker_secret_hash: &state_machine.secret_hash(),
        };
        let funding_spend_preimage = match state_machine
            .taker_coin
            .gen_taker_funding_spend_preimage(&args, &unique_data)
            .await
        {
            Ok(p) => p,
            Err(e) => {
                let reason = AbortReason::FailedToGenerateFundingSpend(e.to_string());
                return Self::change_state(Aborted::new(reason), state_machine).await;
            },
        };

        let args = SendMakerPaymentArgs {
            time_lock: state_machine.maker_payment_locktime(),
            maker_secret_hash: &state_machine.secret_hash(),
            taker_secret_hash: &self.negotiation_data.taker_secret_hash,
            taker_pub: &self.negotiation_data.maker_coin_htlc_pub_from_taker,
            amount: state_machine.maker_volume.to_decimal(),
            swap_unique_data: &unique_data,
        };
        let maker_payment = match state_machine.maker_coin.send_maker_payment_v2(args).await {
            Ok(tx) => tx,
            Err(e) => {
                let reason = AbortReason::FailedToSendMakerPayment(format!("{:?}", e));
                return Self::change_state(Aborted::new(reason), state_machine).await;
            },
        };
        info!(
            "Sent maker payment {} tx {:02x} during swap {}",
            state_machine.maker_coin.ticker(),
            maker_payment.tx_hash_as_bytes(),
            state_machine.uuid
        );
        let next_state = MakerPaymentSentFundingSpendGenerated {
            maker_coin_start_block: self.maker_coin_start_block,
            taker_coin_start_block: self.taker_coin_start_block,
            negotiation_data: self.negotiation_data,
            taker_funding: self.taker_funding,
            funding_spend_preimage,
            maker_payment,
        };

        Self::change_state(next_state, state_machine).await
    }
}

impl<MakerCoin: MmCoin + MakerCoinSwapOpsV2, TakerCoin: MmCoin + TakerCoinSwapOpsV2> StorableState
    for TakerFundingReceived<MakerCoin, TakerCoin>
{
    type StateMachine = MakerSwapStateMachine<MakerCoin, TakerCoin>;

    fn get_event(&self) -> MakerSwapEvent {
        MakerSwapEvent::TakerFundingReceived {
            maker_coin_start_block: self.maker_coin_start_block,
            taker_coin_start_block: self.taker_coin_start_block,
            negotiation_data: self.negotiation_data.to_stored_data(),
            taker_funding: TransactionIdentifier {
                tx_hex: self.taker_funding.tx_hex().into(),
                tx_hash: self.taker_funding.tx_hash_as_bytes(),
            },
            maker_payment_trade_fee: self.maker_payment_trade_fee.clone(),
        }
    }
}

struct MakerPaymentSentFundingSpendGenerated<MakerCoin: ParseCoinAssocTypes, TakerCoin: ParseCoinAssocTypes> {
    maker_coin_start_block: u64,
    taker_coin_start_block: u64,
    negotiation_data: NegotiationData<MakerCoin, TakerCoin>,
    taker_funding: TakerCoin::Tx,
    funding_spend_preimage: TxPreimageWithSig<TakerCoin>,
    maker_payment: MakerCoin::Tx,
}

impl<MakerCoin: ParseCoinAssocTypes, TakerCoin: ParseCoinAssocTypes>
    TransitionFrom<TakerFundingReceived<MakerCoin, TakerCoin>>
    for MakerPaymentSentFundingSpendGenerated<MakerCoin, TakerCoin>
{
}

#[async_trait]
impl<MakerCoin: MmCoin + MakerCoinSwapOpsV2, TakerCoin: MmCoin + TakerCoinSwapOpsV2> State
    for MakerPaymentSentFundingSpendGenerated<MakerCoin, TakerCoin>
{
    type StateMachine = MakerSwapStateMachine<MakerCoin, TakerCoin>;

    async fn on_changed(self: Box<Self>, state_machine: &mut Self::StateMachine) -> StateResult<Self::StateMachine> {
        let maker_payment_info = MakerPaymentInfo {
            tx_bytes: self.maker_payment.tx_hex(),
            next_step_instructions: None,
            funding_preimage_sig: self.funding_spend_preimage.signature.to_bytes(),
            funding_preimage_tx: self.funding_spend_preimage.preimage.to_bytes(),
        };
        let swap_msg = SwapMessage {
            inner: Some(swap_message::Inner::MakerPaymentInfo(maker_payment_info)),
            swap_uuid: state_machine.uuid.as_bytes().to_vec(),
        };

        debug!("Sending maker payment info message {:?}", swap_msg);
        let _abort_handle = broadcast_swap_v2_msg_every(
            state_machine.ctx.clone(),
            state_machine.p2p_topic.clone(),
            swap_msg,
            600.,
            state_machine.p2p_keypair,
        );

        let wait_until = state_machine.started_at + state_machine.lock_duration * 2 / 3;
        loop {
            if now_sec() > wait_until {
                let next_state = MakerPaymentRefundRequired {
                    maker_coin_start_block: self.maker_coin_start_block,
                    taker_coin_start_block: self.taker_coin_start_block,
                    negotiation_data: self.negotiation_data,
                    maker_payment: self.maker_payment,
                    reason: MakerPaymentRefundReason::TakerFundingNotSpentInTime,
                };

                break Self::change_state(next_state, state_machine).await;
            }

            let search_result = state_machine
                .taker_coin
                .search_for_taker_funding_spend(
                    &self.taker_funding,
                    self.taker_coin_start_block,
                    &self.negotiation_data.taker_secret_hash,
                )
                .await;
            match search_result {
                Ok(Some(FundingTxSpend::TransferredToTakerPayment(taker_payment))) => {
                    let next_state = TakerPaymentReceived {
                        maker_coin_start_block: self.maker_coin_start_block,
                        taker_coin_start_block: self.taker_coin_start_block,
                        maker_payment: self.maker_payment,
                        taker_payment,
                        negotiation_data: self.negotiation_data,
                    };
                    break Self::change_state(next_state, state_machine).await;
                },
                // it's not really possible as taker's funding time lock is 3 * lock_duration, though we have to
                // handle this case anyway
                Ok(Some(FundingTxSpend::RefundedTimelock(_))) => {
                    let next_state = MakerPaymentRefundRequired {
                        maker_coin_start_block: self.maker_coin_start_block,
                        taker_coin_start_block: self.taker_coin_start_block,
                        negotiation_data: self.negotiation_data,
                        maker_payment: self.maker_payment,
                        reason: MakerPaymentRefundReason::TakerFundingReclaimedTimelock,
                    };

                    break Self::change_state(next_state, state_machine).await;
                },
                Ok(Some(FundingTxSpend::RefundedSecret { secret, tx: _ })) => {
                    let next_state = MakerPaymentRefundRequired {
                        maker_coin_start_block: self.maker_coin_start_block,
                        taker_coin_start_block: self.taker_coin_start_block,
                        negotiation_data: self.negotiation_data,
                        maker_payment: self.maker_payment,
                        reason: MakerPaymentRefundReason::TakerFundingReclaimedSecret(secret.into()),
                    };

                    break Self::change_state(next_state, state_machine).await;
                },
                Ok(None) => {
                    Timer::sleep(30.).await;
                },
                Err(e) => match e {
                    SearchForFundingSpendErr::Rpc(e) => {
                        error!("Rpc error {} on search_for_taker_funding_spend", e);
                        Timer::sleep(30.).await;
                    },
                    // Other error cases are considered irrecoverable, so we should proceed to refund stage
                    // handling using @ binding to trigger a compiler error when new variant is added
                    e @ SearchForFundingSpendErr::InvalidInputTx(_)
                    | e @ SearchForFundingSpendErr::FailedToProcessSpendTx(_)
                    | e @ SearchForFundingSpendErr::FromBlockConversionErr(_)
                    | e @ SearchForFundingSpendErr::Internal(_) => {
                        let next_state = MakerPaymentRefundRequired {
                            maker_coin_start_block: self.maker_coin_start_block,
                            taker_coin_start_block: self.taker_coin_start_block,
                            negotiation_data: self.negotiation_data,
                            maker_payment: self.maker_payment,
                            reason: MakerPaymentRefundReason::ErrorOnTakerFundingSpendSearch(format!("{:?}", e)),
                        };

                        break Self::change_state(next_state, state_machine).await;
                    },
                },
            }
        }
    }
}

impl<MakerCoin: MmCoin + MakerCoinSwapOpsV2, TakerCoin: MmCoin + TakerCoinSwapOpsV2> StorableState
    for MakerPaymentSentFundingSpendGenerated<MakerCoin, TakerCoin>
{
    type StateMachine = MakerSwapStateMachine<MakerCoin, TakerCoin>;

    fn get_event(&self) -> MakerSwapEvent {
        MakerSwapEvent::MakerPaymentSentFundingSpendGenerated {
            maker_coin_start_block: self.maker_coin_start_block,
            taker_coin_start_block: self.taker_coin_start_block,
            negotiation_data: self.negotiation_data.to_stored_data(),
            maker_payment: TransactionIdentifier {
                tx_hex: self.maker_payment.tx_hex().into(),
                tx_hash: self.maker_payment.tx_hash_as_bytes(),
            },
            taker_funding: TransactionIdentifier {
                tx_hex: self.taker_funding.tx_hex().into(),
                tx_hash: self.taker_funding.tx_hash_as_bytes(),
            },
            funding_spend_preimage: StoredTxPreimage {
                preimage: self.funding_spend_preimage.preimage.to_bytes().into(),
                signature: self.funding_spend_preimage.signature.to_bytes().into(),
            },
        }
    }
}

#[derive(Clone, Debug, Deserialize, Serialize)]
pub enum MakerPaymentRefundReason {
    DidNotGetTakerPayment(String),
    FailedToParseTakerPayment(String),
    TakerPaymentNotConfirmedInTime(String),
    DidNotGetTakerPaymentSpendPreimage(String),
    TakerPaymentSpendPreimageIsNotValid(String),
    FailedToParseTakerPreimage(String),
    FailedToParseTakerSignature(String),
    TakerPaymentSpendBroadcastFailed(String),
    TakerFundingNotSpentInTime,
    TakerFundingReclaimedTimelock,
    TakerFundingReclaimedSecret(H256Json),
    ErrorOnTakerFundingSpendSearch(String),
}

struct MakerPaymentRefundRequired<MakerCoin: ParseCoinAssocTypes, TakerCoin: ParseCoinAssocTypes> {
    maker_coin_start_block: u64,
    taker_coin_start_block: u64,
    negotiation_data: NegotiationData<MakerCoin, TakerCoin>,
    maker_payment: MakerCoin::Tx,
    reason: MakerPaymentRefundReason,
}

impl<MakerCoin: ParseCoinAssocTypes, TakerCoin: TakerCoinSwapOpsV2>
    TransitionFrom<MakerPaymentSentFundingSpendGenerated<MakerCoin, TakerCoin>>
    for MakerPaymentRefundRequired<MakerCoin, TakerCoin>
{
}
impl<MakerCoin: ParseCoinAssocTypes, TakerCoin: TakerCoinSwapOpsV2>
    TransitionFrom<TakerPaymentReceived<MakerCoin, TakerCoin>> for MakerPaymentRefundRequired<MakerCoin, TakerCoin>
{
}

#[async_trait]
impl<MakerCoin: MmCoin + MakerCoinSwapOpsV2, TakerCoin: MmCoin + TakerCoinSwapOpsV2> State
    for MakerPaymentRefundRequired<MakerCoin, TakerCoin>
{
    type StateMachine = MakerSwapStateMachine<MakerCoin, TakerCoin>;

    async fn on_changed(self: Box<Self>, state_machine: &mut Self::StateMachine) -> StateResult<Self::StateMachine> {
        warn!(
            "Entered MakerPaymentRefundRequired state for swap {} with reason {:?}",
            state_machine.uuid, self.reason
        );

        if let MakerPaymentRefundReason::TakerFundingReclaimedSecret(secret) = &self.reason {
            let args = RefundMakerPaymentSecretArgs {
                maker_payment_tx: &self.maker_payment,
                time_lock: state_machine.maker_payment_locktime(),
                taker_secret_hash: &self.negotiation_data.taker_secret_hash,
                maker_secret_hash: &state_machine.secret_hash(),
                taker_secret: &secret.0,
                taker_pub: &self.negotiation_data.maker_coin_htlc_pub_from_taker,
                swap_unique_data: &state_machine.unique_data(),
            };

            let maker_payment_refund = match state_machine.maker_coin.refund_maker_payment_v2_secret(args).await {
                Ok(tx) => tx,
                Err(e) => {
                    let reason = AbortReason::MakerPaymentRefundFailed(e.get_plain_text_format());
                    return Self::change_state(Aborted::new(reason), state_machine).await;
                },
            };

            let next_state = MakerPaymentRefunded {
                taker_coin: Default::default(),
                maker_payment: self.maker_payment,
                maker_payment_refund,
                reason: self.reason,
            };

            return Self::change_state(next_state, state_machine).await;
        }

        loop {
            match state_machine
                .maker_coin
                .can_refund_htlc(state_machine.maker_payment_locktime())
                .compat()
                .await
            {
                Ok(CanRefundHtlc::CanRefundNow) => break,
                Ok(CanRefundHtlc::HaveToWait(to_sleep)) => Timer::sleep(to_sleep as f64).await,
                Err(e) => {
                    error!("Error {} on can_refund_htlc, retrying in 30 seconds", e);
                    Timer::sleep(30.).await;
                },
            }
        }

        let taker_pub = self.negotiation_data.maker_coin_htlc_pub_from_taker.to_bytes();
        let unique_data = state_machine.unique_data();
        let secret_hash = state_machine.secret_hash();

        let refund_args = RefundMakerPaymentTimelockArgs {
            payment_tx: &self.maker_payment.tx_hex(),
            time_lock: state_machine.maker_payment_locktime(),
            taker_pub: &taker_pub,
            tx_type_with_secret_hash: SwapTxTypeWithSecretHash::MakerPaymentV2 {
                maker_secret_hash: &secret_hash,
                taker_secret_hash: &self.negotiation_data.taker_secret_hash,
            },
            swap_unique_data: &unique_data,
            swap_contract_address: &None,
            watcher_reward: false,
        };

        let maker_payment_refund = match state_machine
            .maker_coin
            .refund_maker_payment_v2_timelock(refund_args)
            .await
        {
            Ok(tx) => tx,
            Err(e) => {
                let reason = AbortReason::MakerPaymentRefundFailed(e.get_plain_text_format());
                return Self::change_state(Aborted::new(reason), state_machine).await;
            },
        };

        let next_state = MakerPaymentRefunded {
            taker_coin: Default::default(),
            maker_payment: self.maker_payment,
            maker_payment_refund,
            reason: self.reason,
        };

        Self::change_state(next_state, state_machine).await
    }
}

impl<MakerCoin: MmCoin + MakerCoinSwapOpsV2, TakerCoin: MmCoin + TakerCoinSwapOpsV2> StorableState
    for MakerPaymentRefundRequired<MakerCoin, TakerCoin>
{
    type StateMachine = MakerSwapStateMachine<MakerCoin, TakerCoin>;

    fn get_event(&self) -> MakerSwapEvent {
        MakerSwapEvent::MakerPaymentRefundRequired {
            maker_coin_start_block: self.maker_coin_start_block,
            taker_coin_start_block: self.taker_coin_start_block,
            negotiation_data: self.negotiation_data.to_stored_data(),
            maker_payment: TransactionIdentifier {
                tx_hex: self.maker_payment.tx_hex().into(),
                tx_hash: self.maker_payment.tx_hash_as_bytes(),
            },
            reason: self.reason.clone(),
        }
    }
}

struct TakerPaymentReceived<MakerCoin: ParseCoinAssocTypes, TakerCoin: ParseCoinAssocTypes> {
    maker_coin_start_block: u64,
    taker_coin_start_block: u64,
    maker_payment: MakerCoin::Tx,
    taker_payment: TakerCoin::Tx,
    negotiation_data: NegotiationData<MakerCoin, TakerCoin>,
}

impl<MakerCoin: ParseCoinAssocTypes, TakerCoin: ParseCoinAssocTypes>
    TransitionFrom<MakerPaymentSentFundingSpendGenerated<MakerCoin, TakerCoin>>
    for TakerPaymentReceived<MakerCoin, TakerCoin>
{
}

#[async_trait]
impl<MakerCoin: MmCoin + MakerCoinSwapOpsV2, TakerCoin: MmCoin + TakerCoinSwapOpsV2> State
    for TakerPaymentReceived<MakerCoin, TakerCoin>
{
    type StateMachine = MakerSwapStateMachine<MakerCoin, TakerCoin>;

    async fn on_changed(self: Box<Self>, state_machine: &mut Self::StateMachine) -> StateResult<Self::StateMachine> {
        let input = ConfirmPaymentInput {
            payment_tx: self.taker_payment.tx_hex(),
            confirmations: state_machine.conf_settings.taker_coin_confs,
            requires_nota: state_machine.conf_settings.taker_coin_nota,
            wait_until: state_machine.taker_payment_conf_timeout(),
            check_every: 10,
        };

        if let Err(e) = state_machine.taker_coin.wait_for_confirmations(input).compat().await {
            let next_state = MakerPaymentRefundRequired {
                maker_coin_start_block: self.maker_coin_start_block,
                taker_coin_start_block: self.taker_coin_start_block,
                negotiation_data: self.negotiation_data,
                maker_payment: self.maker_payment,
                reason: MakerPaymentRefundReason::TakerPaymentNotConfirmedInTime(e),
            };
            return Self::change_state(next_state, state_machine).await;
        }

        let recv_fut = recv_swap_v2_msg(
            state_machine.ctx.clone(),
            |store| store.taker_payment_spend_preimage.take(),
            &state_machine.uuid,
            state_machine.taker_payment_conf_timeout(),
        );
        let preimage_data = match recv_fut.await {
            Ok(preimage) => preimage,
            Err(e) => {
                let next_state = MakerPaymentRefundRequired {
                    maker_coin_start_block: self.maker_coin_start_block,
                    taker_coin_start_block: self.taker_coin_start_block,
                    negotiation_data: self.negotiation_data,
                    maker_payment: self.maker_payment,
                    reason: MakerPaymentRefundReason::DidNotGetTakerPaymentSpendPreimage(e),
                };
                return Self::change_state(next_state, state_machine).await;
            },
        };
        debug!("Received taker payment spend preimage message {:?}", preimage_data);

        let unique_data = state_machine.unique_data();
        let gen_args = GenTakerPaymentSpendArgs {
            taker_tx: &self.taker_payment,
            time_lock: self.negotiation_data.taker_payment_locktime,
            maker_secret_hash: &state_machine.secret_hash(),
            maker_pub: &state_machine.taker_coin.derive_htlc_pubkey_v2(&unique_data),
            maker_address: &state_machine.taker_coin.my_addr().await,
            taker_pub: &self.negotiation_data.taker_coin_htlc_pub_from_taker,
            dex_fee: &state_machine.dex_fee(&self.negotiation_data.taker_coin_htlc_pub_from_taker.to_bytes()),
            premium_amount: Default::default(),
            trading_amount: state_machine.taker_volume.to_decimal(),
        };

        let preimage = match state_machine.taker_coin.parse_preimage(&preimage_data.tx_preimage) {
            Ok(p) => p,
            Err(e) => {
                let next_state = MakerPaymentRefundRequired {
                    maker_coin_start_block: self.maker_coin_start_block,
                    taker_coin_start_block: self.taker_coin_start_block,
                    negotiation_data: self.negotiation_data,
                    maker_payment: self.maker_payment,
                    reason: MakerPaymentRefundReason::FailedToParseTakerPreimage(e.to_string()),
                };
                return Self::change_state(next_state, state_machine).await;
            },
        };
        let signature = match state_machine.taker_coin.parse_signature(&preimage_data.signature) {
            Ok(s) => s,
            Err(e) => {
                let next_state = MakerPaymentRefundRequired {
                    maker_coin_start_block: self.maker_coin_start_block,
                    taker_coin_start_block: self.taker_coin_start_block,
                    negotiation_data: self.negotiation_data,
                    maker_payment: self.maker_payment,
                    reason: MakerPaymentRefundReason::FailedToParseTakerSignature(e.to_string()),
                };
                return Self::change_state(next_state, state_machine).await;
            },
        };

        let tx_preimage = TxPreimageWithSig { preimage, signature };
        if let Err(e) = state_machine
            .taker_coin
            .validate_taker_payment_spend_preimage(&gen_args, &tx_preimage)
            .await
        {
            let next_state = MakerPaymentRefundRequired {
                maker_coin_start_block: self.maker_coin_start_block,
                taker_coin_start_block: self.taker_coin_start_block,
                negotiation_data: self.negotiation_data,
                maker_payment: self.maker_payment,
                reason: MakerPaymentRefundReason::TakerPaymentSpendPreimageIsNotValid(e.to_string()),
            };
            return Self::change_state(next_state, state_machine).await;
        }

        let taker_payment_spend = match state_machine
            .taker_coin
            .sign_and_broadcast_taker_payment_spend(
                &tx_preimage,
                &gen_args,
                state_machine.secret.as_slice(),
                &unique_data,
            )
            .await
        {
            Ok(tx) => tx,
            Err(e) => {
                let next_state = MakerPaymentRefundRequired {
                    maker_coin_start_block: self.maker_coin_start_block,
                    taker_coin_start_block: self.taker_coin_start_block,
                    negotiation_data: self.negotiation_data,
                    maker_payment: self.maker_payment,
                    reason: MakerPaymentRefundReason::TakerPaymentSpendBroadcastFailed(format!("{:?}", e)),
                };
                return Self::change_state(next_state, state_machine).await;
            },
        };
        info!(
            "Spent taker payment {} tx {:02x} during swap {}",
            state_machine.taker_coin.ticker(),
            taker_payment_spend.tx_hash_as_bytes(),
            state_machine.uuid
        );
        let next_state = TakerPaymentSpent {
            maker_coin_start_block: self.maker_coin_start_block,
            taker_coin_start_block: self.taker_coin_start_block,
            maker_payment: self.maker_payment,
            taker_payment: self.taker_payment,
            taker_payment_spend,
        };
        Self::change_state(next_state, state_machine).await
    }
}

impl<MakerCoin: MmCoin + MakerCoinSwapOpsV2, TakerCoin: MmCoin + TakerCoinSwapOpsV2> StorableState
    for TakerPaymentReceived<MakerCoin, TakerCoin>
{
    type StateMachine = MakerSwapStateMachine<MakerCoin, TakerCoin>;

    fn get_event(&self) -> MakerSwapEvent {
        MakerSwapEvent::TakerPaymentReceived {
            maker_coin_start_block: self.maker_coin_start_block,
            taker_coin_start_block: self.taker_coin_start_block,
            negotiation_data: self.negotiation_data.to_stored_data(),
            maker_payment: TransactionIdentifier {
                tx_hex: self.maker_payment.tx_hex().into(),
                tx_hash: self.maker_payment.tx_hash_as_bytes(),
            },
            taker_payment: TransactionIdentifier {
                tx_hex: self.taker_payment.tx_hex().into(),
                tx_hash: self.taker_payment.tx_hash_as_bytes(),
            },
        }
    }
}

struct TakerPaymentSpent<MakerCoin: ParseCoinAssocTypes, TakerCoin: ParseCoinAssocTypes> {
    maker_coin_start_block: u64,
    taker_coin_start_block: u64,
    maker_payment: MakerCoin::Tx,
    taker_payment: TakerCoin::Tx,
    taker_payment_spend: TakerCoin::Tx,
}

impl<MakerCoin: ParseCoinAssocTypes, TakerCoin: ParseCoinAssocTypes>
    TransitionFrom<TakerPaymentReceived<MakerCoin, TakerCoin>> for TakerPaymentSpent<MakerCoin, TakerCoin>
{
}

#[async_trait]
impl<MakerCoin: MmCoin + MakerCoinSwapOpsV2, TakerCoin: MmCoin + TakerCoinSwapOpsV2> State
    for TakerPaymentSpent<MakerCoin, TakerCoin>
{
    type StateMachine = MakerSwapStateMachine<MakerCoin, TakerCoin>;

    async fn on_changed(self: Box<Self>, state_machine: &mut Self::StateMachine) -> StateResult<Self::StateMachine> {
        Self::change_state(Completed::new(), state_machine).await
    }
}

impl<MakerCoin: MmCoin + MakerCoinSwapOpsV2, TakerCoin: MmCoin + TakerCoinSwapOpsV2> StorableState
    for TakerPaymentSpent<MakerCoin, TakerCoin>
{
    type StateMachine = MakerSwapStateMachine<MakerCoin, TakerCoin>;

    fn get_event(&self) -> MakerSwapEvent {
        MakerSwapEvent::TakerPaymentSpent {
            maker_coin_start_block: self.maker_coin_start_block,
            taker_coin_start_block: self.taker_coin_start_block,
            maker_payment: TransactionIdentifier {
                tx_hex: self.maker_payment.tx_hex().into(),
                tx_hash: self.maker_payment.tx_hash_as_bytes(),
            },
            taker_payment: TransactionIdentifier {
                tx_hex: self.taker_payment.tx_hex().into(),
                tx_hash: self.taker_payment.tx_hash_as_bytes(),
            },
            taker_payment_spend: TransactionIdentifier {
                tx_hex: self.taker_payment_spend.tx_hex().into(),
                tx_hash: self.taker_payment_spend.tx_hash_as_bytes(),
            },
        }
    }
}

/// Represents possible reasons of maker swap being aborted
#[derive(Clone, Debug, Deserialize, Display, Serialize)]
pub enum AbortReason {
    FailedToGetMakerCoinBlock(String),
    FailedToGetTakerCoinBlock(String),
    BalanceCheckFailure(String),
    DidNotReceiveTakerNegotiation(String),
    TakerAbortedNegotiation(String),
    ReceivedInvalidTakerNegotiation,
    DidNotReceiveTakerFundingInfo(String),
    FailedToParseTakerFunding(String),
    TakerFundingValidationFailed(String),
    FailedToGenerateFundingSpend(String),
    FailedToSendMakerPayment(String),
    TooLargeStartedAtDiff(u64),
    TakerProvidedInvalidFundingLocktime(u64),
    TakerProvidedInvalidPaymentLocktime(u64),
    FailedToParsePubkey(String),
    MakerPaymentRefundFailed(String),
    FailedToGetMakerPaymentFee(String),
    FailedToGetTakerPaymentSpendFee(String),
}

struct Aborted<MakerCoin, TakerCoin> {
    maker_coin: PhantomData<MakerCoin>,
    taker_coin: PhantomData<TakerCoin>,
    reason: AbortReason,
}

impl<MakerCoin, TakerCoin> Aborted<MakerCoin, TakerCoin> {
    fn new(reason: AbortReason) -> Aborted<MakerCoin, TakerCoin> {
        Aborted {
            maker_coin: Default::default(),
            taker_coin: Default::default(),
            reason,
        }
    }
}

#[async_trait]
impl<MakerCoin: MmCoin + MakerCoinSwapOpsV2, TakerCoin: MmCoin + TakerCoinSwapOpsV2> LastState
    for Aborted<MakerCoin, TakerCoin>
{
    type StateMachine = MakerSwapStateMachine<MakerCoin, TakerCoin>;

    async fn on_changed(
        self: Box<Self>,
        state_machine: &mut Self::StateMachine,
    ) -> <Self::StateMachine as StateMachineTrait>::Result {
        warn!("Swap {} was aborted with reason {}", state_machine.uuid, self.reason);
    }
}

impl<MakerCoin: MmCoin + MakerCoinSwapOpsV2, TakerCoin: MmCoin + TakerCoinSwapOpsV2> StorableState
    for Aborted<MakerCoin, TakerCoin>
{
    type StateMachine = MakerSwapStateMachine<MakerCoin, TakerCoin>;

    fn get_event(&self) -> MakerSwapEvent {
        MakerSwapEvent::Aborted {
            reason: self.reason.clone(),
        }
    }
}

impl<MakerCoin, TakerCoin> TransitionFrom<Initialize<MakerCoin, TakerCoin>> for Aborted<MakerCoin, TakerCoin> {}
impl<MakerCoin, TakerCoin> TransitionFrom<Initialized<MakerCoin, TakerCoin>> for Aborted<MakerCoin, TakerCoin> {}
impl<MakerCoin: ParseCoinAssocTypes, TakerCoin: ParseCoinAssocTypes>
    TransitionFrom<WaitingForTakerFunding<MakerCoin, TakerCoin>> for Aborted<MakerCoin, TakerCoin>
{
}
impl<MakerCoin: ParseCoinAssocTypes, TakerCoin: ParseCoinAssocTypes>
    TransitionFrom<TakerFundingReceived<MakerCoin, TakerCoin>> for Aborted<MakerCoin, TakerCoin>
{
}
impl<MakerCoin: ParseCoinAssocTypes, TakerCoin: ParseCoinAssocTypes>
    TransitionFrom<MakerPaymentRefundRequired<MakerCoin, TakerCoin>> for Aborted<MakerCoin, TakerCoin>
{
}

struct Completed<MakerCoin, TakerCoin> {
    maker_coin: PhantomData<MakerCoin>,
    taker_coin: PhantomData<TakerCoin>,
}

impl<MakerCoin, TakerCoin> Completed<MakerCoin, TakerCoin> {
    fn new() -> Completed<MakerCoin, TakerCoin> {
        Completed {
            maker_coin: Default::default(),
            taker_coin: Default::default(),
        }
    }
}

impl<MakerCoin: MmCoin + MakerCoinSwapOpsV2, TakerCoin: MmCoin + TakerCoinSwapOpsV2> StorableState
    for Completed<MakerCoin, TakerCoin>
{
    type StateMachine = MakerSwapStateMachine<MakerCoin, TakerCoin>;

    fn get_event(&self) -> MakerSwapEvent { MakerSwapEvent::Completed }
}

#[async_trait]
impl<MakerCoin: MmCoin + MakerCoinSwapOpsV2, TakerCoin: MmCoin + TakerCoinSwapOpsV2> LastState
    for Completed<MakerCoin, TakerCoin>
{
    type StateMachine = MakerSwapStateMachine<MakerCoin, TakerCoin>;

    async fn on_changed(
        self: Box<Self>,
        state_machine: &mut Self::StateMachine,
    ) -> <Self::StateMachine as StateMachineTrait>::Result {
        info!("Swap {} has been completed", state_machine.uuid);
    }
}

impl<MakerCoin: ParseCoinAssocTypes, TakerCoin: ParseCoinAssocTypes>
    TransitionFrom<TakerPaymentSpent<MakerCoin, TakerCoin>> for Completed<MakerCoin, TakerCoin>
{
}

struct MakerPaymentRefunded<MakerCoin: ParseCoinAssocTypes, TakerCoin> {
    taker_coin: PhantomData<TakerCoin>,
    maker_payment: MakerCoin::Tx,
    maker_payment_refund: MakerCoin::Tx,
    reason: MakerPaymentRefundReason,
}

impl<MakerCoin: MmCoin + MakerCoinSwapOpsV2, TakerCoin: MmCoin + TakerCoinSwapOpsV2> StorableState
    for MakerPaymentRefunded<MakerCoin, TakerCoin>
{
    type StateMachine = MakerSwapStateMachine<MakerCoin, TakerCoin>;

    fn get_event(&self) -> MakerSwapEvent {
        MakerSwapEvent::MakerPaymentRefunded {
            maker_payment: TransactionIdentifier {
                tx_hex: self.maker_payment.tx_hex().into(),
                tx_hash: self.maker_payment.tx_hash_as_bytes(),
            },
            maker_payment_refund: TransactionIdentifier {
                tx_hex: self.maker_payment_refund.tx_hex().into(),
                tx_hash: self.maker_payment_refund.tx_hash_as_bytes(),
            },
            reason: self.reason.clone(),
        }
    }
}

#[async_trait]
impl<MakerCoin: MmCoin + MakerCoinSwapOpsV2, TakerCoin: MmCoin + TakerCoinSwapOpsV2> LastState
    for MakerPaymentRefunded<MakerCoin, TakerCoin>
{
    type StateMachine = MakerSwapStateMachine<MakerCoin, TakerCoin>;

    async fn on_changed(
        self: Box<Self>,
        state_machine: &mut Self::StateMachine,
    ) -> <Self::StateMachine as StateMachineTrait>::Result {
        info!(
            "Swap {} has been finished with maker payment refund",
            state_machine.uuid
        );
    }
}

impl<MakerCoin: ParseCoinAssocTypes, TakerCoin: ParseCoinAssocTypes>
    TransitionFrom<MakerPaymentRefundRequired<MakerCoin, TakerCoin>> for MakerPaymentRefunded<MakerCoin, TakerCoin>
{
}<|MERGE_RESOLUTION|>--- conflicted
+++ resolved
@@ -1180,14 +1180,9 @@
             payment_time_lock: self.negotiation_data.taker_payment_locktime,
             funding_time_lock: self.negotiation_data.taker_funding_locktime,
             taker_secret_hash: &self.negotiation_data.taker_secret_hash,
-<<<<<<< HEAD
-            other_pub: &self.negotiation_data.taker_coin_htlc_pub_from_taker,
-            dex_fee: &state_machine.dex_fee(&self.negotiation_data.taker_coin_htlc_pub_from_taker.to_bytes()),
-=======
             maker_secret_hash: &state_machine.secret_hash(),
             taker_pub: &self.negotiation_data.taker_coin_htlc_pub_from_taker,
-            dex_fee: &state_machine.dex_fee,
->>>>>>> d1a8ea7a
+            dex_fee: &state_machine.dex_fee(&self.negotiation_data.taker_coin_htlc_pub_from_taker.to_bytes()),
             premium_amount: state_machine.taker_premium.to_decimal(),
             trading_amount: state_machine.taker_volume.to_decimal(),
             swap_unique_data: &unique_data,
