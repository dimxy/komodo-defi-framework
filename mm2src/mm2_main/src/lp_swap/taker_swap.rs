--- conflicted
+++ resolved
@@ -2964,11 +2964,7 @@
         .mm_err(|e| CheckBalanceError::from_trade_preimage_error(e, my_coin.ticker()))?;
     let preimage_value = TradePreimageValue::Exact(volume.to_decimal());
     let taker_payment_trade_fee = my_coin
-<<<<<<< HEAD
-        .get_sender_trade_fee(preimage_value, stage, INCLUDE_REFUND_FEE)
-=======
         .get_sender_trade_fee(preimage_value, stage)
->>>>>>> 9a2f74ed
         .await
         .mm_err(|e| CheckBalanceError::from_trade_preimage_error(e, my_coin.ticker()))?;
     let maker_payment_spend_trade_fee = other_coin
@@ -2977,11 +2973,7 @@
         .await
         .mm_err(|e| CheckBalanceError::from_trade_preimage_error(e, other_coin.ticker()))?;
     Ok(TakerSwapPreparedParams {
-<<<<<<< HEAD
         dex_fee: dex_fee.total_amount(),
-=======
-        dex_fee: dex_fee.total_spend_amount(),
->>>>>>> 9a2f74ed
         fee_to_send_dex_fee,
         taker_payment_trade_fee,
         maker_payment_spend_trade_fee,
