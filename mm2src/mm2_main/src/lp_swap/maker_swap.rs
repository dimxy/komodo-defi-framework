use super::check_balance::{check_my_coin_balance_for_swap, check_platform_coin_balance_for_swap, CheckBalanceError,
                           CheckBalanceResult};
use super::pubkey_banning::ban_pubkey_on_failed_swap;
use super::swap_lock::{SwapLock, SwapLockOps};
use super::trade_preimage::{TradePreimageRequest, TradePreimageRpcError, TradePreimageRpcResult};
use super::{broadcast_my_swap_status, broadcast_p2p_tx_msg, broadcast_swap_msg_every,
            check_other_coin_balance_for_swap, detect_secret_hash_algo, get_locked_amount, recv_swap_msg, swap_topic,
            taker_payment_spend_deadline, tx_helper_topic, wait_for_maker_payment_conf_until, AtomicSwap,
            LockedAmount, MySwapInfo, NegotiationDataMsg, NegotiationDataV2, NegotiationDataV3, RecoveredSwap,
            RecoveredSwapAction, SavedSwap, SavedSwapIo, SavedTradeFee, SwapConfirmationsSettings, SwapError, SwapMsg,
            SwapPubkeys, SwapTxDataMsg, SwapsContext, TransactionIdentifier, INCLUDE_REFUND_FEE, NO_REFUND_FEE,
            TAKER_FEE_VALIDATION_ATTEMPTS, TAKER_FEE_VALIDATION_RETRY_DELAY_SECS, WAIT_CONFIRM_INTERVAL_SEC};
use crate::lp_dispatcher::{DispatcherContext, LpEvents};
use crate::lp_network::subscribe_to_topic;
use crate::lp_ordermatch::MakerOrderBuilder;
use crate::lp_swap::swap_events::{SwapStatusEvent, SwapStatusStreamer};
use crate::lp_swap::swap_v2_common::mark_swap_as_finished;
use crate::lp_swap::{broadcast_swap_message, taker_payment_spend_duration, MAX_STARTED_AT_DIFF};
use coins::lp_price::fetch_swap_coins_price;
use coins::{CanRefundHtlc, CheckIfMyPaymentSentArgs, ConfirmPaymentInput, DexFee, FeeApproxStage, FoundSwapTxSpend,
            MmCoin, MmCoinEnum, PaymentInstructionArgs, PaymentInstructions, PaymentInstructionsErr,
            RefundPaymentArgs, SearchForSwapTxSpendInput, SendPaymentArgs, SpendPaymentArgs, SwapTxTypeWithSecretHash,
            TradeFee, TradePreimageValue, TransactionEnum, ValidateFeeArgs, ValidatePaymentInput, WatcherReward};
use common::log::{debug, error, info, warn};
use common::{bits256, executor::Timer, now_ms};
use common::{now_sec, wait_until_sec};
use crypto::privkey::SerializableSecp256k1Keypair;
use crypto::secret_hash_algo::SecretHashAlgo;
use crypto::CryptoCtx;
use futures::{compat::Future01CompatExt, select, FutureExt};
use keys::KeyPair;
use mm2_core::mm_ctx::MmArc;
use mm2_err_handle::prelude::*;
use mm2_number::{BigDecimal, MmNumber};
use mm2_rpc::data::legacy::OrderConfirmationsSettings;
use parking_lot::Mutex as PaMutex;
use primitives::hash::{H256, H264};
use rpc::v1::types::{Bytes as BytesJson, H256 as H256Json, H264 as H264Json};
use std::any::TypeId;
use std::convert::TryInto;
use std::ops::Deref;
use std::path::PathBuf;
use std::sync::atomic::{AtomicBool, AtomicU64, Ordering};
use std::sync::{Arc, RwLock, RwLockReadGuard, RwLockWriteGuard};
use uuid::Uuid;

pub const MAKER_SUCCESS_EVENTS: [&str; 12] = [
    "Started",
    "Negotiated",
    "MakerPaymentInstructionsReceived",
    "TakerFeeValidated",
    "MakerPaymentSent",
    "TakerPaymentReceived",
    "TakerPaymentWaitConfirmStarted",
    "TakerPaymentValidatedAndConfirmed",
    "TakerPaymentSpent",
    "TakerPaymentSpendConfirmStarted",
    "TakerPaymentSpendConfirmed",
    "Finished",
];

pub const MAKER_ERROR_EVENTS: [&str; 15] = [
    "StartFailed",
    "NegotiateFailed",
    "TakerFeeValidateFailed",
    "MakerPaymentTransactionFailed",
    "MakerPaymentDataSendFailed",
    "MakerPaymentWaitConfirmFailed",
    "TakerPaymentValidateFailed",
    "TakerPaymentWaitConfirmFailed",
    "TakerPaymentSpendFailed",
    "TakerPaymentSpendConfirmFailed",
    "MakerPaymentWaitRefundStarted",
    "MakerPaymentRefundStarted",
    "MakerPaymentRefunded",
    "MakerPaymentRefundFailed",
    "MakerPaymentRefundFinished",
];

pub const MAKER_PAYMENT_SENT_LOG: &str = "Maker payment sent";

#[cfg(not(target_arch = "wasm32"))]
pub fn stats_maker_swap_dir(ctx: &MmArc) -> PathBuf { ctx.global_dir().join("SWAPS").join("STATS").join("MAKER") }

#[cfg(not(target_arch = "wasm32"))]
pub fn stats_maker_swap_file_path(ctx: &MmArc, uuid: &Uuid) -> PathBuf {
    stats_maker_swap_dir(ctx).join(format!("{}.json", uuid))
}

async fn save_my_maker_swap_event(ctx: &MmArc, swap: &MakerSwap, event: MakerSavedEvent) -> Result<(), String> {
    let maker_coin_pub = swap.my_maker_coin_htlc_pub();
    let maker_coin_address = try_s!(swap.maker_coin.address_from_pubkey(&maker_coin_pub));
    let swap = match SavedSwap::load_my_swap_from_db(ctx, Some(&maker_coin_address), swap.uuid).await {
        Ok(Some(swap)) => swap,
        Ok(None) => SavedSwap::Maker(MakerSavedSwap {
            uuid: swap.uuid,
            #[cfg(all(not(target_arch = "wasm32"), feature = "new-db-arch"))]
            maker_address: maker_coin_address,
            my_order_uuid: swap.my_order_uuid,
            maker_amount: Some(swap.maker_amount.clone()),
            maker_coin: Some(swap.maker_coin.ticker().to_owned()),
            maker_coin_usd_price: None,
            taker_amount: Some(swap.taker_amount.clone()),
            taker_coin: Some(swap.taker_coin.ticker().to_owned()),
            taker_coin_usd_price: None,
            gui: ctx.gui().map(|g| g.to_owned()),
            mm_version: Some(ctx.mm_version().to_owned()),
            events: vec![],
            success_events: MAKER_SUCCESS_EVENTS.iter().map(|event| event.to_string()).collect(),
            error_events: MAKER_ERROR_EVENTS.iter().map(|event| event.to_string()).collect(),
        }),
        Err(e) => return ERR!("{}", e),
    };

    if let SavedSwap::Maker(mut maker_swap) = swap {
        maker_swap.events.push(event);
        if maker_swap.is_success().unwrap_or(false) {
            maker_swap.fetch_and_set_usd_prices().await;
        }
        let new_swap = SavedSwap::Maker(maker_swap);
        try_s!(new_swap.save_to_db(ctx).await);
        Ok(())
    } else {
        ERR!("Expected SavedSwap::Maker, got {:?}", swap)
    }
}

#[derive(Clone, Debug, Deserialize, Eq, PartialEq, Serialize)]
pub struct TakerNegotiationData {
    pub taker_payment_locktime: u64,
    pub taker_pubkey: H264Json,
    pub maker_coin_swap_contract_addr: Option<BytesJson>,
    pub taker_coin_swap_contract_addr: Option<BytesJson>,
    pub maker_coin_htlc_pubkey: Option<H264Json>,
    pub taker_coin_htlc_pubkey: Option<H264Json>,
}

impl TakerNegotiationData {
    #[inline]
    fn other_maker_coin_htlc_pub(&self) -> H264 { self.maker_coin_htlc_pubkey.unwrap_or(self.taker_pubkey).into() }

    #[inline]
    fn other_taker_coin_htlc_pub(&self) -> H264 { self.taker_coin_htlc_pubkey.unwrap_or(self.taker_pubkey).into() }
}

#[derive(Clone, Debug, Default, Deserialize, PartialEq, Eq, Serialize)]
pub struct MakerSwapData {
    pub taker_coin: String,
    pub maker_coin: String,
    #[serde(rename = "taker")]
    pub taker_pubkey: H256Json,
    pub secret: H256Json,
    pub secret_hash: Option<BytesJson>,
    pub my_persistent_pub: H264Json,
    pub lock_duration: u64,
    pub maker_amount: BigDecimal,
    pub taker_amount: BigDecimal,
    pub maker_payment_confirmations: u64,
    pub maker_payment_requires_nota: Option<bool>,
    pub taker_payment_confirmations: u64,
    pub taker_payment_requires_nota: Option<bool>,
    pub maker_payment_lock: u64,
    /// Allows to recognize one SWAP from the other in the logs. #274.
    pub uuid: Uuid,
    pub started_at: u64,
    pub maker_coin_start_block: u64,
    pub taker_coin_start_block: u64,
    /// A `MakerPayment` transaction fee.
    /// Note this value is used to calculate locked amount only.
    pub maker_payment_trade_fee: Option<SavedTradeFee>,
    /// A transaction fee that should be paid to spend a `TakerPayment`.
    /// Note this value is used to calculate locked amount only.
    pub taker_payment_spend_trade_fee: Option<SavedTradeFee>,
    #[serde(skip_serializing_if = "Option::is_none")]
    pub maker_coin_swap_contract_address: Option<BytesJson>,
    #[serde(skip_serializing_if = "Option::is_none")]
    pub taker_coin_swap_contract_address: Option<BytesJson>,
    /// Temporary pubkey used in HTLC redeem script when applicable for maker coin
    /// Note: it's temporary for zcoin. For other coins it's currently obtained from iguana key or HD wallet activated key
    pub maker_coin_htlc_pubkey: Option<H264Json>,
    /// Temporary pubkey used in HTLC redeem script when applicable for taker coin
    /// Note: it's temporary for zcoin. For other coins it's currently obtained from iguana key or HD wallet activated key
    pub taker_coin_htlc_pubkey: Option<H264Json>,
    /// Temporary privkey used to sign P2P messages when applicable
    pub p2p_privkey: Option<SerializableSecp256k1Keypair>,
}

pub struct MakerSwapMut {
    data: MakerSwapData,
    other_maker_coin_htlc_pub: H264,
    other_taker_coin_htlc_pub: H264,
    #[allow(dead_code)]
    taker_fee: Option<TransactionIdentifier>,
    maker_payment: Option<TransactionIdentifier>,
    taker_payment: Option<TransactionIdentifier>,
    taker_payment_spend: Option<TransactionIdentifier>,
    taker_payment_spend_confirmed: bool,
    maker_payment_refund: Option<TransactionIdentifier>,
    payment_instructions: Option<PaymentInstructions>,
    watcher_reward: bool,
}

#[cfg(test)]
#[derive(Eq, PartialEq)]
pub(super) enum FailAt {
    TakerPaymentSpend,
    MakerPaymentRefund,
}

#[cfg(test)]
impl From<String> for FailAt {
    fn from(str: String) -> Self {
        match str.as_str() {
            "taker_payment_spend" => FailAt::TakerPaymentSpend,
            "maker_payment_refund" => FailAt::MakerPaymentRefund,
            _ => panic!("Invalid MAKER_FAIL_AT value"),
        }
    }
}

pub struct MakerSwap {
    ctx: MmArc,
    maker_coin: MmCoinEnum,
    taker_coin: MmCoinEnum,
    maker_amount: BigDecimal,
    taker_amount: BigDecimal,
    my_persistent_pub: H264,
    taker_pubkey: bits256,
    uuid: Uuid,
    my_order_uuid: Option<Uuid>,
    taker_payment_lock: AtomicU64,
    taker_payment_confirmed: AtomicBool,
    errors: PaMutex<Vec<SwapError>>,
    finished_at: AtomicU64,
    mutable: RwLock<MakerSwapMut>,
    conf_settings: SwapConfirmationsSettings,
    payment_locktime: u64,
    /// Temporary privkey used to sign P2P messages when applicable
    p2p_privkey: Option<KeyPair>,
    secret: H256,
    secret_hash_algo: SecretHashAlgo,
    #[cfg(test)]
    pub(super) fail_at: Option<FailAt>,
}

impl MakerSwap {
    #[inline]
    fn w(&self) -> RwLockWriteGuard<MakerSwapMut> { self.mutable.write().unwrap() }

    #[inline]
    fn r(&self) -> RwLockReadGuard<MakerSwapMut> { self.mutable.read().unwrap() }

    #[inline]
    fn secret_hash(&self) -> Vec<u8> {
        self.r()
            .data
            .secret_hash
            .as_ref()
            .map(|bytes| bytes.0.clone())
            .unwrap_or_else(|| self.secret_hash_algo.hash_secret(self.secret.as_slice()))
    }

    #[inline]
    fn my_maker_coin_htlc_pub(&self) -> H264Json {
        self.r()
            .data
            .maker_coin_htlc_pubkey
            .unwrap_or_else(|| self.my_persistent_pub.into())
    }

    #[inline]
    fn my_taker_coin_htlc_pub(&self) -> H264Json {
        self.r()
            .data
            .taker_coin_htlc_pubkey
            .unwrap_or_else(|| self.my_persistent_pub.into())
    }

    fn wait_refund_until(&self) -> u64 { self.r().data.maker_payment_lock + 3700 }

    #[inline]
    fn watcher_reward_amount(&self) -> Option<BigDecimal> {
        match &self.r().payment_instructions {
            Some(PaymentInstructions::WatcherReward(reward)) => Some(reward.clone()),
            _ => None,
        }
    }

    fn apply_event(&self, event: MakerSwapEvent) {
        match event {
            MakerSwapEvent::Started(data) => {
                self.w().data = data;
                log_tag!(
                    self.ctx,
                    "";
                    fmt = "Maker swap {} has successfully started",
                    self.uuid
                );
            },
            MakerSwapEvent::StartFailed(err) => self.errors.lock().push(err),
            MakerSwapEvent::Negotiated(data) => {
                self.taker_payment_lock
                    .store(data.taker_payment_locktime, Ordering::Relaxed);
                self.w().other_maker_coin_htlc_pub = data.other_maker_coin_htlc_pub();
                self.w().other_taker_coin_htlc_pub = data.other_taker_coin_htlc_pub();
                if data.maker_coin_swap_contract_addr.is_some() {
                    self.w().data.maker_coin_swap_contract_address = data.maker_coin_swap_contract_addr;
                }

                if data.taker_coin_swap_contract_addr.is_some() {
                    self.w().data.taker_coin_swap_contract_address = data.taker_coin_swap_contract_addr;
                }
            },
            MakerSwapEvent::NegotiateFailed(err) => self.errors.lock().push(err),
            MakerSwapEvent::MakerPaymentInstructionsReceived(instructions) => {
                self.w().payment_instructions = instructions
            },
            MakerSwapEvent::TakerFeeValidated(tx) => self.w().taker_fee = Some(tx),
            MakerSwapEvent::TakerFeeValidateFailed(err) => self.errors.lock().push(err),
            MakerSwapEvent::MakerPaymentSent(tx) => self.w().maker_payment = Some(tx),
            MakerSwapEvent::MakerPaymentTransactionFailed(err) => self.errors.lock().push(err),
            MakerSwapEvent::MakerPaymentDataSendFailed(err) => self.errors.lock().push(err),
            MakerSwapEvent::MakerPaymentWaitConfirmFailed(err) => self.errors.lock().push(err),
            MakerSwapEvent::TakerPaymentReceived(tx) => self.w().taker_payment = Some(tx),
            MakerSwapEvent::TakerPaymentWaitConfirmStarted => (),
            MakerSwapEvent::TakerPaymentValidatedAndConfirmed => {
                self.taker_payment_confirmed.store(true, Ordering::Relaxed)
            },
            MakerSwapEvent::TakerPaymentValidateFailed(err) => self.errors.lock().push(err),
            MakerSwapEvent::TakerPaymentWaitConfirmFailed(err) => self.errors.lock().push(err),
            MakerSwapEvent::TakerPaymentSpent(tx) => self.w().taker_payment_spend = Some(tx),
            MakerSwapEvent::TakerPaymentSpendFailed(err) => self.errors.lock().push(err),
            MakerSwapEvent::TakerPaymentSpendConfirmStarted => (),
            MakerSwapEvent::TakerPaymentSpendConfirmed => self.w().taker_payment_spend_confirmed = true,
            MakerSwapEvent::TakerPaymentSpendConfirmFailed(err) => self.errors.lock().push(err),
            MakerSwapEvent::MakerPaymentWaitRefundStarted { .. } => (),
            MakerSwapEvent::MakerPaymentRefundStarted => (),
            MakerSwapEvent::MakerPaymentRefunded(tx) => self.w().maker_payment_refund = tx,
            MakerSwapEvent::MakerPaymentRefundFailed(err) => self.errors.lock().push(err),
            MakerSwapEvent::MakerPaymentRefundFinished => (),
            MakerSwapEvent::Finished => self.finished_at.store(now_sec(), Ordering::Relaxed),
        }
    }

    async fn handle_command(
        &self,
        command: MakerSwapCommand,
    ) -> Result<(Option<MakerSwapCommand>, Vec<MakerSwapEvent>), String> {
        match command {
            MakerSwapCommand::Start => self.start().await,
            MakerSwapCommand::Negotiate => self.negotiate().await,
            MakerSwapCommand::WaitForTakerFee => self.wait_taker_fee().await,
            MakerSwapCommand::SendPayment => self.maker_payment().await,
            MakerSwapCommand::WaitForTakerPayment => self.wait_for_taker_payment().await,
            MakerSwapCommand::ValidateTakerPayment => self.validate_taker_payment().await,
            MakerSwapCommand::SpendTakerPayment => self.spend_taker_payment().await,
            MakerSwapCommand::ConfirmTakerPaymentSpend => self.confirm_taker_payment_spend().await,
            MakerSwapCommand::PrepareForMakerPaymentRefund => self.prepare_for_maker_payment_refund().await,
            MakerSwapCommand::RefundMakerPayment => self.refund_maker_payment().await,
            MakerSwapCommand::FinalizeMakerPaymentRefund => self.finalize_maker_payment_refund().await,
            MakerSwapCommand::Finish => Ok((None, vec![MakerSwapEvent::Finished])),
        }
    }

    #[allow(clippy::too_many_arguments)]
    pub fn new(
        ctx: MmArc,
        taker_pubkey: bits256,
        maker_amount: BigDecimal,
        taker_amount: BigDecimal,
        my_persistent_pub: H264,
        uuid: Uuid,
        my_order_uuid: Option<Uuid>,
        conf_settings: SwapConfirmationsSettings,
        maker_coin: MmCoinEnum,
        taker_coin: MmCoinEnum,
        payment_locktime: u64,
        p2p_privkey: Option<KeyPair>,
        secret: H256,
    ) -> Self {
        let secret_hash_algo = detect_secret_hash_algo(&maker_coin, &taker_coin);
        MakerSwap {
            maker_coin,
            taker_coin,
            maker_amount,
            taker_amount,
            my_persistent_pub,
            taker_pubkey,
            uuid,
            my_order_uuid,
            taker_payment_lock: AtomicU64::new(0),
            errors: PaMutex::new(Vec::new()),
            finished_at: AtomicU64::new(0),
            taker_payment_confirmed: AtomicBool::new(false),
            conf_settings,
            payment_locktime,
            p2p_privkey,
            mutable: RwLock::new(MakerSwapMut {
                data: MakerSwapData::default(),
                other_maker_coin_htlc_pub: H264::default(),
                other_taker_coin_htlc_pub: H264::default(),
                taker_fee: None,
                maker_payment: None,
                taker_payment: None,
                taker_payment_spend: None,
                maker_payment_refund: None,
                taker_payment_spend_confirmed: false,
                payment_instructions: None,
                watcher_reward: false,
            }),
            ctx,
            secret,
            secret_hash_algo,
            #[cfg(test)]
            fail_at: None,
        }
    }

    fn get_my_negotiation_data(&self) -> NegotiationDataMsg {
        let r = self.r();
        let secret_hash = self.secret_hash();
        let maker_coin_swap_contract = self
            .maker_coin
            .swap_contract_address()
            .map_or_else(Vec::new, |addr| addr.0);
        let taker_coin_swap_contract = self
            .taker_coin
            .swap_contract_address()
            .map_or_else(Vec::new, |addr| addr.0);

        let equal = r.data.maker_coin_htlc_pubkey == r.data.taker_coin_htlc_pubkey;
        let same_as_persistent = r.data.maker_coin_htlc_pubkey == Some(r.data.my_persistent_pub);

        if equal && same_as_persistent {
            NegotiationDataMsg::V2(NegotiationDataV2 {
                started_at: r.data.started_at,
                payment_locktime: r.data.maker_payment_lock,
                persistent_pubkey: r.data.my_persistent_pub,
                secret_hash,
                maker_coin_swap_contract,
                taker_coin_swap_contract,
            })
        } else {
            NegotiationDataMsg::V3(NegotiationDataV3 {
                started_at: r.data.started_at,
                payment_locktime: r.data.maker_payment_lock,
                secret_hash,
                maker_coin_swap_contract,
                taker_coin_swap_contract,
                maker_coin_htlc_pub: self.my_maker_coin_htlc_pub(),
                taker_coin_htlc_pub: self.my_taker_coin_htlc_pub(),
            })
        }
    }

    async fn get_my_payment_data(&self) -> Result<SwapTxDataMsg, MmError<PaymentInstructionsErr>> {
        // If maker payment is a lightning payment the payment hash will be sent in the message
        // It's not really needed here unlike in TakerFee msg since the hash is included in the invoice/payment_instructions but it's kept for symmetry
        let payment_data = self.r().maker_payment.as_ref().unwrap().tx_hex.0.clone();
        let expires_in = taker_payment_spend_duration(self.r().data.lock_duration);
        let instructions = self
            .taker_coin
            .taker_payment_instructions(PaymentInstructionArgs {
                secret_hash: &SecretHashAlgo::SHA256.hash_secret(self.secret.as_slice()),
                amount: self.taker_amount.clone(),
                expires_in,
                ..Default::default()
            })
            .await?;
        Ok(SwapTxDataMsg::new(payment_data, instructions))
    }

    #[inline]
    fn broadcast_negotiated_false(&self) {
        broadcast_swap_message(
            &self.ctx,
            swap_topic(&self.uuid),
            SwapMsg::Negotiated(false),
            &self.p2p_privkey,
        )
    }

    async fn start(&self) -> Result<(Option<MakerSwapCommand>, Vec<MakerSwapEvent>), String> {
        // do not use self.r().data here as it is not initialized at this step yet
        let preimage_value = TradePreimageValue::Exact(self.maker_amount.clone());
        let stage = FeeApproxStage::StartSwap;
        let get_sender_trade_fee_fut = self
            .maker_coin
            .get_sender_trade_fee(preimage_value, stage, NO_REFUND_FEE);
        let maker_payment_trade_fee = match get_sender_trade_fee_fut.await {
            Ok(fee) => fee,
            Err(e) => {
                return Ok((Some(MakerSwapCommand::Finish), vec![MakerSwapEvent::StartFailed(
                    ERRL!("!maker_coin.get_sender_trade_fee {}", e).into(),
                )]))
            },
        };
        let taker_payment_spend_trade_fee_fut = self.taker_coin.get_receiver_trade_fee(stage);
        let taker_payment_spend_trade_fee = match taker_payment_spend_trade_fee_fut.compat().await {
            Ok(fee) => fee,
            Err(e) => {
                return Ok((Some(MakerSwapCommand::Finish), vec![MakerSwapEvent::StartFailed(
                    ERRL!("!taker_coin.get_receiver_trade_fee {}", e).into(),
                )]))
            },
        };

        let params = MakerSwapPreparedParams {
            maker_payment_trade_fee: maker_payment_trade_fee.clone(),
            taker_payment_spend_trade_fee: taker_payment_spend_trade_fee.clone(),
        };
        match check_balance_for_maker_swap(
            &self.ctx,
            self.maker_coin.deref(),
            self.taker_coin.deref(),
            self.maker_amount.clone().into(),
            Some(&self.uuid),
            Some(params),
            stage,
        )
        .await
        {
            Ok(_) => (),
            Err(e) => {
                return Ok((Some(MakerSwapCommand::Finish), vec![MakerSwapEvent::StartFailed(
                    ERRL!("!check_balance_for_maker_swap {}", e).into(),
                )]))
            },
        };

        let started_at = now_sec();
        let maker_coin_start_block = match self.maker_coin.current_block().compat().await {
            Ok(b) => b,
            Err(e) => {
                return Ok((Some(MakerSwapCommand::Finish), vec![MakerSwapEvent::StartFailed(
                    ERRL!("!maker_coin.current_block {}", e).into(),
                )]))
            },
        };

        let taker_coin_start_block = match self.taker_coin.current_block().compat().await {
            Ok(b) => b,
            Err(e) => {
                return Ok((Some(MakerSwapCommand::Finish), vec![MakerSwapEvent::StartFailed(
                    ERRL!("!taker_coin.current_block {}", e).into(),
                )]))
            },
        };

        let maker_coin_swap_contract_address = self.maker_coin.swap_contract_address();
        let taker_coin_swap_contract_address = self.taker_coin.swap_contract_address();

        let unique_data = self.unique_swap_data();
        let maker_coin_htlc_pubkey = self.maker_coin.derive_htlc_pubkey(&unique_data);
        let taker_coin_htlc_pubkey = self.taker_coin.derive_htlc_pubkey(&unique_data);

        let data = MakerSwapData {
            taker_coin: self.taker_coin.ticker().to_owned(),
            maker_coin: self.maker_coin.ticker().to_owned(),
            taker_pubkey: self.taker_pubkey.bytes.into(),
            secret: self.secret.into(),
            secret_hash: Some(self.secret_hash().into()),
            started_at,
            lock_duration: self.payment_locktime,
            maker_amount: self.maker_amount.clone(),
            taker_amount: self.taker_amount.clone(),
            maker_payment_confirmations: self.conf_settings.maker_coin_confs,
            maker_payment_requires_nota: Some(self.conf_settings.maker_coin_nota),
            taker_payment_confirmations: self.conf_settings.taker_coin_confs,
            taker_payment_requires_nota: Some(self.conf_settings.taker_coin_nota),
            maker_payment_lock: started_at
                + (self.payment_locktime as f64 * self.taker_coin.maker_locktime_multiplier()).ceil() as u64,
            my_persistent_pub: self.my_persistent_pub.into(),
            uuid: self.uuid,
            maker_coin_start_block,
            taker_coin_start_block,
            maker_payment_trade_fee: Some(SavedTradeFee::from(maker_payment_trade_fee)),
            taker_payment_spend_trade_fee: Some(SavedTradeFee::from(taker_payment_spend_trade_fee)),
            maker_coin_swap_contract_address,
            taker_coin_swap_contract_address,
            maker_coin_htlc_pubkey: Some(maker_coin_htlc_pubkey.into()),
            taker_coin_htlc_pubkey: Some(taker_coin_htlc_pubkey.into()),
            p2p_privkey: self.p2p_privkey.map(SerializableSecp256k1Keypair::from),
        };

        // This will be done during order match
        self.w().watcher_reward = std::env::var("USE_WATCHER_REWARD").is_ok();

        Ok((Some(MakerSwapCommand::Negotiate), vec![MakerSwapEvent::Started(data)]))
    }

    async fn negotiate(&self) -> Result<(Option<MakerSwapCommand>, Vec<MakerSwapEvent>), String> {
        let negotiation_data = self.get_my_negotiation_data();

        let maker_negotiation_msg = SwapMsg::Negotiation(negotiation_data);

        const NEGOTIATION_TIMEOUT_SEC: u64 = 90;

        debug!("Sending maker negotiation data: {:?}", maker_negotiation_msg);
        let send_abort_handle = broadcast_swap_msg_every(
            self.ctx.clone(),
            swap_topic(&self.uuid),
            maker_negotiation_msg,
            NEGOTIATION_TIMEOUT_SEC as f64 / 6.,
            self.p2p_privkey,
        );
        let recv_fut = recv_swap_msg(
            self.ctx.clone(),
            |store| store.negotiation_reply.take(),
            &self.uuid,
            NEGOTIATION_TIMEOUT_SEC,
        );
        let taker_data = match recv_fut.await {
            Ok(d) => d,
            Err(e) => {
                self.broadcast_negotiated_false();
                return Ok((Some(MakerSwapCommand::Finish), vec![MakerSwapEvent::NegotiateFailed(
                    ERRL!("{:?}", e).into(),
                )]));
            },
        };
        drop(send_abort_handle);

        let time_dif = self.r().data.started_at.abs_diff(taker_data.started_at());
        if time_dif > MAX_STARTED_AT_DIFF {
            self.broadcast_negotiated_false();
            return Ok((Some(MakerSwapCommand::Finish), vec![MakerSwapEvent::NegotiateFailed(
                ERRL!("The time difference between you and the taker cannot be longer than 60 seconds. Current difference: {}. Please make sure that your system clock is synced to the correct time before starting another swap!", time_dif).into(),
            )]));
        }

        let expected_lock_time = taker_data.started_at().checked_add(self.r().data.lock_duration);
        if Some(taker_data.payment_locktime()) != expected_lock_time {
            self.broadcast_negotiated_false();
            return Ok((Some(MakerSwapCommand::Finish), vec![MakerSwapEvent::NegotiateFailed(
                ERRL!(
                    "taker_data.payment_locktime {:?} not equal to expected {:?}",
                    taker_data.payment_locktime(),
                    expected_lock_time
                )
                .into(),
            )]));
        }

        let maker_coin_swap_contract_addr = match self
            .maker_coin
            .negotiate_swap_contract_addr(taker_data.maker_coin_swap_contract())
        {
            Ok(addr) => addr,
            Err(e) => {
                self.broadcast_negotiated_false();
                return Ok((Some(MakerSwapCommand::Finish), vec![MakerSwapEvent::NegotiateFailed(
                    ERRL!("!maker_coin.negotiate_swap_contract_addr {}", e).into(),
                )]));
            },
        };

        let taker_coin_swap_contract_addr = match self
            .taker_coin
            .negotiate_swap_contract_addr(taker_data.taker_coin_swap_contract())
        {
            Ok(addr) => addr,
            Err(e) => {
                self.broadcast_negotiated_false();
                return Ok((Some(MakerSwapCommand::Finish), vec![MakerSwapEvent::NegotiateFailed(
                    ERRL!("!taker_coin.negotiate_swap_contract_addr {}", e).into(),
                )]));
            },
        };

        // Validate maker_coin_htlc_pubkey realness
        if let Err(err) = self
            .maker_coin
            .validate_other_pubkey(&taker_data.maker_coin_htlc_pub().0)
        {
            self.broadcast_negotiated_false();
            return Ok((Some(MakerSwapCommand::Finish), vec![MakerSwapEvent::NegotiateFailed(
                ERRL!("!taker_data.maker_coin_htlc_pub {}", err).into(),
            )]));
        };

        // Validate taker_coin_htlc_pubkey realness
        if let Err(err) = self
            .taker_coin
            .validate_other_pubkey(&taker_data.taker_coin_htlc_pub().0)
        {
            self.broadcast_negotiated_false();
            return Ok((Some(MakerSwapCommand::Finish), vec![MakerSwapEvent::NegotiateFailed(
                ERRL!("!taker_data.taker_coin_htlc_pub {}", err).into(),
            )]));
        };

        Ok((Some(MakerSwapCommand::WaitForTakerFee), vec![
            MakerSwapEvent::Negotiated(TakerNegotiationData {
                taker_payment_locktime: taker_data.payment_locktime(),
                // using default to avoid misuse of this field
                // maker_coin_htlc_pubkey and taker_coin_htlc_pubkey must be used instead
                taker_pubkey: H264Json::default(),
                maker_coin_swap_contract_addr,
                taker_coin_swap_contract_addr,
                maker_coin_htlc_pubkey: Some(*taker_data.maker_coin_htlc_pub()),
                taker_coin_htlc_pubkey: Some(*taker_data.taker_coin_htlc_pub()),
            }),
        ]))
    }

    async fn wait_taker_fee(&self) -> Result<(Option<MakerSwapCommand>, Vec<MakerSwapEvent>), String> {
        const TAKER_FEE_RECV_TIMEOUT_SEC: u64 = 600;
        let negotiated = SwapMsg::Negotiated(true);
        let send_abort_handle = broadcast_swap_msg_every(
            self.ctx.clone(),
            swap_topic(&self.uuid),
            negotiated,
            TAKER_FEE_RECV_TIMEOUT_SEC as f64 / 6.,
            self.p2p_privkey,
        );

        let recv_fut = recv_swap_msg(
            self.ctx.clone(),
            |store| store.taker_fee.take(),
            &self.uuid,
            TAKER_FEE_RECV_TIMEOUT_SEC,
        );
        let payload = match recv_fut.await {
            Ok(d) => d,
            Err(e) => {
                return Ok((Some(MakerSwapCommand::Finish), vec![
                    MakerSwapEvent::TakerFeeValidateFailed(ERRL!("{}", e).into()),
                ]))
            },
        };
        drop(send_abort_handle);

        let mut swap_events = Vec::with_capacity(2);
        let instructions = match payload.instructions() {
            Some(instructions) => {
                let maker_lock_duration =
                    (self.r().data.lock_duration as f64 * self.taker_coin.maker_locktime_multiplier()).ceil() as u64;
                match self
                    .maker_coin
                    .validate_maker_payment_instructions(instructions, PaymentInstructionArgs {
                        secret_hash: &self.secret_hash(),
                        amount: self.maker_amount.clone(),
                        maker_lock_duration,
                        ..Default::default()
                    }) {
                    Ok(instructions) => Some(instructions),
                    Err(e) => {
                        return Ok((Some(MakerSwapCommand::Finish), vec![
                            MakerSwapEvent::TakerFeeValidateFailed(e.to_string().into()),
                        ]));
                    },
                }
            },
            None => None,
        };
        swap_events.push(MakerSwapEvent::MakerPaymentInstructionsReceived(instructions));

        let taker_amount = MmNumber::from(self.taker_amount.clone());
        let dex_fee = DexFee::new_with_taker_pubkey(
            self.taker_coin.deref(),
            &self.r().data.maker_coin,
            &taker_amount,
            self.r().other_taker_coin_htlc_pub.to_vec().as_ref(),
        );
        debug!(
            "MakerSwap::wait_taker_fee dex_fee={:?} my_taker_coin_htlc_pub={}",
            dex_fee,
            hex::encode(self.my_taker_coin_htlc_pub().0)
        );

        if matches!(dex_fee, DexFee::NoFee) {
            info!("Taker fee is not expected for dex taker");
            let fee_ident = TransactionIdentifier {
                tx_hex: BytesJson::from(vec![]),
                tx_hash: BytesJson::from(vec![]),
            };
            swap_events.push(MakerSwapEvent::TakerFeeValidated(fee_ident));
            return Ok((Some(MakerSwapCommand::SendPayment), swap_events));
        }

        let taker_fee = match self.taker_coin.tx_enum_from_bytes(payload.data()) {
            Ok(tx) => tx,
            Err(e) => {
                return Ok((Some(MakerSwapCommand::Finish), vec![
                    MakerSwapEvent::TakerFeeValidateFailed(ERRL!("{:?}", e).into()),
                ]))
            },
        };

        let hash = taker_fee.tx_hash_as_bytes();
        info!("Taker fee tx {:02x}", hash);

        let other_taker_coin_htlc_pub = self.r().other_taker_coin_htlc_pub;
        let taker_coin_start_block = self.r().data.taker_coin_start_block;

        let mut attempts = 0;
        loop {
            match self
                .taker_coin
                .validate_fee(ValidateFeeArgs {
                    fee_tx: &taker_fee,
                    expected_sender: &*other_taker_coin_htlc_pub,
                    dex_fee: &dex_fee,
                    min_block_number: taker_coin_start_block,
                    uuid: self.uuid.as_bytes(),
                })
                .await
            {
                Ok(_) => break,
                Err(err) => {
                    if attempts >= TAKER_FEE_VALIDATION_ATTEMPTS {
                        return Ok((Some(MakerSwapCommand::Finish), vec![
                            MakerSwapEvent::TakerFeeValidateFailed(ERRL!("{}", err).into()),
                        ]));
                    } else {
                        attempts += 1;
                        Timer::sleep(TAKER_FEE_VALIDATION_RETRY_DELAY_SECS).await;
                    }
                },
            };
        }

        let fee_ident = TransactionIdentifier {
            tx_hex: BytesJson::from(taker_fee.tx_hex()),
            tx_hash: hash,
        };
        swap_events.push(MakerSwapEvent::TakerFeeValidated(fee_ident));

        Ok((Some(MakerSwapCommand::SendPayment), swap_events))
    }

    /// Sets up the watcher reward for the maker's payment in the swap.
    ///
    /// The reward mainly serves as compensation to watchers for the mining fees
    /// paid to execute the transactions.
    ///
    /// The reward configuration depends on the specific requirements of the coins
    /// involved in the swap.
    /// Some coins may not support watcher rewards at all.
    async fn setup_watcher_reward(&self, wait_maker_payment_until: u64) -> Result<Option<WatcherReward>, String> {
        if !self.r().watcher_reward {
            return Ok(None);
        }

        self.maker_coin
            .get_maker_watcher_reward(&self.taker_coin, self.watcher_reward_amount(), wait_maker_payment_until)
            .await
            .map_err(|err| err.into_inner().to_string())
    }

    async fn maker_payment(&self) -> Result<(Option<MakerSwapCommand>, Vec<MakerSwapEvent>), String> {
        // Extract values from lock before async operations
        let lock_duration = self.r().data.lock_duration;
        let maker_payment_lock = self.r().data.maker_payment_lock;
        let other_maker_coin_htlc_pub = self.r().other_maker_coin_htlc_pub;
        let secret_hash = self.secret_hash();
        let maker_coin_swap_contract_address = self.r().data.maker_coin_swap_contract_address.clone();
        let unique_data = self.unique_swap_data();
        let payment_instructions = self.r().payment_instructions.clone();
        let maker_coin_start_block = self.r().data.maker_coin_start_block;
        let wait_maker_payment_until = wait_for_maker_payment_conf_until(self.r().data.started_at, lock_duration);

        // Look for previously sent maker payment in case of restart
        let maybe_existing_payment = match self
            .maker_coin
            .check_if_my_payment_sent(CheckIfMyPaymentSentArgs {
                time_lock: maker_payment_lock,
                other_pub: &*other_maker_coin_htlc_pub,
                secret_hash: secret_hash.as_slice(),
                search_from_block: maker_coin_start_block,
                swap_contract_address: &maker_coin_swap_contract_address,
                swap_unique_data: &unique_data,
                amount: &self.maker_amount,
                payment_instructions: &payment_instructions,
            })
            .await
        {
            Ok(Some(tx)) => Some(tx),
            Ok(None) => None,
            Err(e) => {
                return Ok((Some(MakerSwapCommand::Finish), vec![
                    MakerSwapEvent::MakerPaymentTransactionFailed(ERRL!("{}", e).into()),
                ]))
            },
        };

        // If the payment is not yet sent, make sure we didn't miss the deadline for sending it.
        if maybe_existing_payment.is_none() {
            let timeout = self.r().data.started_at + lock_duration / 3;
            let now = now_sec();
            if now > timeout {
                return Ok((Some(MakerSwapCommand::Finish), vec![
                    MakerSwapEvent::MakerPaymentTransactionFailed(ERRL!("Timeout {} > {}", now, timeout).into()),
                ]));
            }
        }

        // Set up watcher reward if enabled
        let watcher_reward = match self.setup_watcher_reward(wait_maker_payment_until).await {
            Ok(reward) => reward,
            Err(err) => {
                return Ok((Some(MakerSwapCommand::Finish), vec![
                    MakerSwapEvent::MakerPaymentTransactionFailed(err.into()),
                ]))
            },
        };

        // Use existing payment or create new one
        let transaction = match maybe_existing_payment {
            Some(tx) => tx,
            None => {
                match self
                    .maker_coin
                    .send_maker_payment(SendPaymentArgs {
                        time_lock_duration: lock_duration,
                        time_lock: maker_payment_lock,
                        other_pubkey: &*other_maker_coin_htlc_pub,
                        secret_hash: secret_hash.as_slice(),
                        amount: self.maker_amount.clone(),
                        swap_contract_address: &maker_coin_swap_contract_address,
                        swap_unique_data: &unique_data,
                        payment_instructions: &payment_instructions,
                        watcher_reward,
                        wait_for_confirmation_until: wait_maker_payment_until,
                    })
                    .await
                {
                    Ok(t) => t,
                    Err(err) => {
                        return Ok((Some(MakerSwapCommand::Finish), vec![
                            MakerSwapEvent::MakerPaymentTransactionFailed(
                                ERRL!("{}", err.get_plain_text_format()).into(),
                            ),
                        ]));
                    },
                }
            },
        };

        // Build transaction identifier and prepare events
        let tx_hash = transaction.tx_hash_as_bytes();
        info!("{}: Maker payment tx {:02x}", MAKER_PAYMENT_SENT_LOG, tx_hash);

        let tx_ident = TransactionIdentifier {
            tx_hex: BytesJson::from(transaction.tx_hex()),
            tx_hash,
        };

        Ok((Some(MakerSwapCommand::WaitForTakerPayment), vec![
            MakerSwapEvent::MakerPaymentSent(tx_ident),
        ]))
    }

    async fn wait_for_taker_payment(&self) -> Result<(Option<MakerSwapCommand>, Vec<MakerSwapEvent>), String> {
        const PAYMENT_MSG_INTERVAL_SEC: f64 = 600.;
        let payment_data_msg = match self.get_my_payment_data().await {
            Ok(data) => data,
            Err(e) => {
                return Ok((Some(MakerSwapCommand::PrepareForMakerPaymentRefund), vec![
                    MakerSwapEvent::MakerPaymentDataSendFailed(e.to_string().into()),
                    MakerSwapEvent::MakerPaymentWaitRefundStarted {
                        wait_until: self.wait_refund_until(),
                    },
                ]));
            },
        };
        let msg = SwapMsg::MakerPayment(payment_data_msg);
        let abort_send_handle = broadcast_swap_msg_every(
            self.ctx.clone(),
            swap_topic(&self.uuid),
            msg,
            PAYMENT_MSG_INTERVAL_SEC,
            self.p2p_privkey,
        );

        let maker_payment_wait_confirm =
            wait_for_maker_payment_conf_until(self.r().data.started_at, self.r().data.lock_duration);
        let confirm_maker_payment_input = ConfirmPaymentInput {
            payment_tx: self.r().maker_payment.clone().unwrap().tx_hex.0,
            confirmations: self.r().data.maker_payment_confirmations,
            requires_nota: self.r().data.maker_payment_requires_nota.unwrap_or(false),
            wait_until: maker_payment_wait_confirm,
            check_every: WAIT_CONFIRM_INTERVAL_SEC,
        };

        let f = self.maker_coin.wait_for_confirmations(confirm_maker_payment_input);
        if let Err(err) = f.compat().await {
            return Ok((Some(MakerSwapCommand::PrepareForMakerPaymentRefund), vec![
                MakerSwapEvent::MakerPaymentWaitConfirmFailed(
                    ERRL!("!wait for maker payment confirmations: {}", err).into(),
                ),
                MakerSwapEvent::MakerPaymentWaitRefundStarted {
                    wait_until: self.wait_refund_until(),
                },
            ]));
        }

        // wait for 3/5, we need to leave some time space for transaction to be confirmed
        let wait_duration = (self.r().data.lock_duration * 3) / 5;
        let recv_fut = recv_swap_msg(
            self.ctx.clone(),
            |store| store.taker_payment.take(),
            &self.uuid,
            wait_duration,
        );
        // Todo: taker_payment should be a message on lightning network not a swap message
        let payload = match recv_fut.await {
            Ok(p) => p,
            Err(e) => {
                return Ok((Some(MakerSwapCommand::PrepareForMakerPaymentRefund), vec![
                    MakerSwapEvent::TakerPaymentValidateFailed(e.into()),
                    MakerSwapEvent::MakerPaymentWaitRefundStarted {
                        wait_until: self.wait_refund_until(),
                    },
                ]))
            },
        };
        drop(abort_send_handle);

        let taker_payment = match self.taker_coin.tx_enum_from_bytes(&payload) {
            Ok(tx) => tx,
            Err(err) => {
                return Ok((Some(MakerSwapCommand::PrepareForMakerPaymentRefund), vec![
                    MakerSwapEvent::TakerPaymentValidateFailed(
                        ERRL!("!taker_coin.tx_enum_from_bytes: {:?}", err).into(),
                    ),
                    MakerSwapEvent::MakerPaymentWaitRefundStarted {
                        wait_until: self.wait_refund_until(),
                    },
                ]))
            },
        };

        let tx_hash = taker_payment.tx_hash_as_bytes();
        info!("Taker payment tx {:02x}", tx_hash);
        let tx_ident = TransactionIdentifier {
            tx_hex: BytesJson::from(taker_payment.tx_hex()),
            tx_hash,
        };

        Ok((Some(MakerSwapCommand::ValidateTakerPayment), vec![
            MakerSwapEvent::TakerPaymentReceived(tx_ident),
            MakerSwapEvent::TakerPaymentWaitConfirmStarted,
        ]))
    }

    async fn validate_taker_payment(&self) -> Result<(Option<MakerSwapCommand>, Vec<MakerSwapEvent>), String> {
        let wait_taker_payment = taker_payment_spend_deadline(self.r().data.started_at, self.r().data.lock_duration);
        let confirmations = self.r().data.taker_payment_confirmations;
        let taker_coin_swap_contract_address = self.r().data.taker_coin_swap_contract_address.clone();

        let confirm_taker_payment_input = ConfirmPaymentInput {
            payment_tx: self.r().taker_payment.clone().unwrap().tx_hex.0,
            confirmations,
            requires_nota: self.r().data.taker_payment_requires_nota.unwrap_or(false),
            wait_until: wait_taker_payment,
            check_every: WAIT_CONFIRM_INTERVAL_SEC,
        };
        let wait_f = self
            .taker_coin
            .wait_for_confirmations(confirm_taker_payment_input)
            .compat();
        if let Err(err) = wait_f.await {
            return Ok((Some(MakerSwapCommand::PrepareForMakerPaymentRefund), vec![
                MakerSwapEvent::TakerPaymentWaitConfirmFailed(
                    ERRL!("!taker_coin.wait_for_confirmations: {}", err).into(),
                ),
                MakerSwapEvent::MakerPaymentWaitRefundStarted {
                    wait_until: self.wait_refund_until(),
                },
            ]));
        }

        let watcher_reward = if self.r().watcher_reward {
            match self
                .taker_coin
                .get_taker_watcher_reward(
                    &self.maker_coin,
                    Some(self.taker_amount.clone()),
                    Some(self.maker_amount.clone()),
                    self.watcher_reward_amount(),
                    wait_taker_payment,
                )
                .await
            {
                Ok(reward) => Some(reward),
                Err(err) => {
                    return Ok((Some(MakerSwapCommand::Finish), vec![
                        MakerSwapEvent::MakerPaymentTransactionFailed(err.into_inner().to_string().into()),
                    ]))
                },
            }
        } else {
            None
        };

        let validate_input = ValidatePaymentInput {
            payment_tx: self.r().taker_payment.clone().unwrap().tx_hex.0,
            time_lock: self.taker_payment_lock.load(Ordering::Relaxed),
            time_lock_duration: self.r().data.lock_duration,
            other_pub: self.r().other_taker_coin_htlc_pub.to_vec(),
            unique_swap_data: self.unique_swap_data(),
            secret_hash: self.secret_hash(),
            amount: self.taker_amount.clone(),
            swap_contract_address: taker_coin_swap_contract_address,
            try_spv_proof_until: wait_taker_payment,
            confirmations,
            watcher_reward,
        };

        if let Err(e) = self.taker_coin.validate_taker_payment(validate_input).await {
            return Ok((Some(MakerSwapCommand::PrepareForMakerPaymentRefund), vec![
                MakerSwapEvent::TakerPaymentValidateFailed(ERRL!("!taker_coin.validate_taker_payment: {}", e).into()),
                MakerSwapEvent::MakerPaymentWaitRefundStarted {
                    wait_until: self.wait_refund_until(),
                },
            ]));
        }

        Ok((Some(MakerSwapCommand::SpendTakerPayment), vec![
            MakerSwapEvent::TakerPaymentValidatedAndConfirmed,
        ]))
    }

    async fn spend_taker_payment(&self) -> Result<(Option<MakerSwapCommand>, Vec<MakerSwapEvent>), String> {
        #[cfg(test)]
        if self.fail_at == Some(FailAt::TakerPaymentSpend) {
            return Ok((Some(MakerSwapCommand::Finish), vec![
                MakerSwapEvent::TakerPaymentSpendFailed("explicit failure".into()),
            ]));
        }

        let timeout = taker_payment_spend_deadline(self.r().data.started_at, self.r().data.lock_duration);
        let now = now_sec();
        if now > timeout {
            return Ok((Some(MakerSwapCommand::PrepareForMakerPaymentRefund), vec![
                MakerSwapEvent::TakerPaymentSpendFailed(ERRL!("Timeout {} > {}", now, timeout).into()),
                MakerSwapEvent::MakerPaymentWaitRefundStarted {
                    wait_until: self.wait_refund_until(),
                },
            ]));
        }

        let other_taker_coin_htlc_pub = self.r().other_taker_coin_htlc_pub;
        let secret = self.r().data.secret;
        let maker_spends_payment_args = SpendPaymentArgs {
            other_payment_tx: &self.r().taker_payment.clone().unwrap().tx_hex.clone(),
            time_lock: self.taker_payment_lock.load(Ordering::Relaxed),
            other_pubkey: &*other_taker_coin_htlc_pub,
            secret: &secret.0,
            secret_hash: &self.secret_hash(),
            swap_contract_address: &self.r().data.taker_coin_swap_contract_address.clone(),
            swap_unique_data: &self.unique_swap_data(),
            watcher_reward: self.r().watcher_reward,
        };
        let maybe_spend_tx = self
            .taker_coin
            .send_maker_spends_taker_payment(maker_spends_payment_args)
            .await;

        let transaction = match maybe_spend_tx {
            Ok(t) => t,
            Err(err) => {
                if let Some(tx) = err.get_tx() {
                    broadcast_p2p_tx_msg(
                        &self.ctx,
                        tx_helper_topic(self.taker_coin.ticker()),
                        &tx,
                        &self.p2p_privkey,
                    );
                }

                return Ok((Some(MakerSwapCommand::PrepareForMakerPaymentRefund), vec![
                    MakerSwapEvent::TakerPaymentSpendFailed(
                        ERRL!(
                            "!taker_coin.send_maker_spends_taker_payment: {}",
                            err.get_plain_text_format()
                        )
                        .into(),
                    ),
                    MakerSwapEvent::MakerPaymentWaitRefundStarted {
                        wait_until: self.wait_refund_until(),
                    },
                ]));
            },
        };

        broadcast_p2p_tx_msg(
            &self.ctx,
            tx_helper_topic(self.taker_coin.ticker()),
            &transaction,
            &self.p2p_privkey,
        );

        let tx_hash = transaction.tx_hash_as_bytes();
        info!("Taker payment spend tx {:02x}", tx_hash);
        let tx_ident = TransactionIdentifier {
            tx_hex: BytesJson::from(transaction.tx_hex()),
            tx_hash,
        };

        Ok((Some(MakerSwapCommand::ConfirmTakerPaymentSpend), vec![
            MakerSwapEvent::TakerPaymentSpent(tx_ident),
            MakerSwapEvent::TakerPaymentSpendConfirmStarted,
        ]))
    }

    async fn confirm_taker_payment_spend(&self) -> Result<(Option<MakerSwapCommand>, Vec<MakerSwapEvent>), String> {
        let requires_nota = false;
        let confirm_taker_payment_spend_input = ConfirmPaymentInput {
            payment_tx: self.r().taker_payment_spend.clone().unwrap().tx_hex.0,
            confirmations: self.r().data.taker_payment_confirmations,
            requires_nota,
            wait_until: self.wait_refund_until(),
            check_every: WAIT_CONFIRM_INTERVAL_SEC,
        };
        let wait_fut = self
            .taker_coin
            .wait_for_confirmations(confirm_taker_payment_spend_input);
        if let Err(err) = wait_fut.compat().await {
            return Ok((Some(MakerSwapCommand::PrepareForMakerPaymentRefund), vec![
                MakerSwapEvent::TakerPaymentSpendConfirmFailed(
                    ERRL!("!wait for taker payment spend confirmations: {}", err).into(),
                ),
                MakerSwapEvent::MakerPaymentWaitRefundStarted {
                    wait_until: self.wait_refund_until(),
                },
            ]));
        }

        info!("Taker payment spend confirmed");
        Ok((Some(MakerSwapCommand::Finish), vec![
            MakerSwapEvent::TakerPaymentSpendConfirmed,
        ]))
    }

    async fn prepare_for_maker_payment_refund(
        &self,
    ) -> Result<(Option<MakerSwapCommand>, Vec<MakerSwapEvent>), String> {
        let taker_payment = self.r().taker_payment.clone();
        if let Some(payment) = taker_payment {
            if let Err(e) = self.taker_coin.on_maker_payment_refund_start(&payment.tx_hex).await {
                error!("Error {} on calling on_maker_payment_refund_start!", e)
            }
        }

        Ok((Some(MakerSwapCommand::RefundMakerPayment), vec![
            MakerSwapEvent::MakerPaymentRefundStarted,
        ]))
    }

    async fn refund_maker_payment(&self) -> Result<(Option<MakerSwapCommand>, Vec<MakerSwapEvent>), String> {
        #[cfg(test)]
        if self.fail_at == Some(FailAt::MakerPaymentRefund) {
            return Ok((Some(MakerSwapCommand::Finish), vec![
                MakerSwapEvent::MakerPaymentRefundFailed("explicit failure".into()),
            ]));
        }

        let maker_payment = self.r().maker_payment.clone().unwrap().tx_hex;
        let locktime = self.r().data.maker_payment_lock;
        if self.maker_coin.is_auto_refundable() {
            return match self.maker_coin.wait_for_htlc_refund(&maker_payment, locktime).await {
                Ok(()) => Ok((Some(MakerSwapCommand::FinalizeMakerPaymentRefund), vec![
                    MakerSwapEvent::MakerPaymentRefunded(None),
                ])),
                Err(err) => Ok((Some(MakerSwapCommand::Finish), vec![
                    MakerSwapEvent::MakerPaymentRefundFailed(
                        ERRL!("!maker_coin.wait_for_htlc_refund: {}", err.to_string()).into(),
                    ),
                ])),
            };
        }

        loop {
            match self.maker_coin.can_refund_htlc(locktime).await {
                Ok(CanRefundHtlc::CanRefundNow) => break,
                Ok(CanRefundHtlc::HaveToWait(to_sleep)) => Timer::sleep(to_sleep as f64).await,
                Err(e) => {
                    error!("Error {} on can_refund_htlc, retrying in 30 seconds", e);
                    Timer::sleep(30.).await;
                },
            }
        }

        let other_maker_coin_htlc_pub = self.r().other_maker_coin_htlc_pub;
        let maker_coin_swap_contract_address = self.r().data.maker_coin_swap_contract_address.clone();
        let watcher_reward = self.r().watcher_reward;
        let spend_result = self
            .maker_coin
            .send_maker_refunds_payment(RefundPaymentArgs {
                payment_tx: &maker_payment,
                time_lock: locktime,
                other_pubkey: other_maker_coin_htlc_pub.as_slice(),
                tx_type_with_secret_hash: SwapTxTypeWithSecretHash::TakerOrMakerPayment {
                    maker_secret_hash: self.secret_hash().as_slice(),
                },
                swap_contract_address: &maker_coin_swap_contract_address,
                swap_unique_data: &self.unique_swap_data(),
                watcher_reward,
            })
            .await;

        let transaction = match spend_result {
            Ok(t) => t,
            Err(err) => {
                if let Some(tx) = err.get_tx() {
                    broadcast_p2p_tx_msg(
                        &self.ctx,
                        tx_helper_topic(self.maker_coin.ticker()),
                        &tx,
                        &self.p2p_privkey,
                    );
                }

                return Ok((Some(MakerSwapCommand::Finish), vec![
                    MakerSwapEvent::MakerPaymentRefundFailed(
                        ERRL!(
                            "!maker_coin.send_maker_refunds_payment: {}",
                            err.get_plain_text_format()
                        )
                        .into(),
                    ),
                ]));
            },
        };

        broadcast_p2p_tx_msg(
            &self.ctx,
            tx_helper_topic(self.maker_coin.ticker()),
            &transaction,
            &self.p2p_privkey,
        );

        let tx_hash = transaction.tx_hash_as_bytes();
        info!("Maker payment refund tx {:02x}", tx_hash);
        let tx_ident = TransactionIdentifier {
            tx_hex: BytesJson::from(transaction.tx_hex()),
            tx_hash,
        };

        Ok((Some(MakerSwapCommand::FinalizeMakerPaymentRefund), vec![
            MakerSwapEvent::MakerPaymentRefunded(Some(tx_ident)),
        ]))
    }

    async fn finalize_maker_payment_refund(&self) -> Result<(Option<MakerSwapCommand>, Vec<MakerSwapEvent>), String> {
        let taker_payment = self.r().taker_payment.clone();
        if let Some(payment) = taker_payment {
            if let Err(e) = self.taker_coin.on_maker_payment_refund_success(&payment.tx_hex).await {
                error!("Error {} on calling on_maker_payment_refund_success!", e)
            }
        }

        Ok((Some(MakerSwapCommand::Finish), vec![
            MakerSwapEvent::MakerPaymentRefundFinished,
        ]))
    }

    pub async fn load_from_db_by_uuid(
        ctx: MmArc,
        maker_coin: MmCoinEnum,
        taker_coin: MmCoinEnum,
        swap_uuid: &Uuid,
    ) -> Result<(Self, Option<MakerSwapCommand>), String> {
        let saved = match SavedSwap::load_my_swap_from_db(&ctx, None, *swap_uuid).await {
            Ok(Some(saved)) => saved,
            Ok(None) => return ERR!("Couldn't find a swap with the uuid '{}'", swap_uuid),
            Err(e) => return ERR!("{}", e),
        };
        let saved = match saved {
            SavedSwap::Maker(swap) => swap,
            SavedSwap::Taker(_) => return ERR!("Can not load MakerSwap from SavedSwap::Taker uuid: {}", swap_uuid),
        };
        Self::load_from_saved(ctx, maker_coin, taker_coin, saved)
    }

    pub fn load_from_saved(
        ctx: MmArc,
        maker_coin: MmCoinEnum,
        taker_coin: MmCoinEnum,
        mut saved: MakerSavedSwap,
    ) -> Result<(Self, Option<MakerSwapCommand>), String> {
        if saved.events.is_empty() {
            return ERR!("Can't restore swap from empty events set");
        }

        let data = match saved.events[0].event {
            MakerSwapEvent::Started(ref mut data) => data,
            _ => return ERR!("First swap event must be Started"),
        };

        // refresh swap contract addresses if the swap file is out-dated (doesn't contain the fields yet)
        if data.maker_coin_swap_contract_address.is_none() {
            data.maker_coin_swap_contract_address = maker_coin.swap_contract_address();
        }
        if data.taker_coin_swap_contract_address.is_none() {
            data.taker_coin_swap_contract_address = taker_coin.swap_contract_address();
        }

        let mut taker = bits256::from([0; 32]);
        taker.bytes = data.taker_pubkey.0;

        let crypto_ctx = try_s!(CryptoCtx::from_ctx(&ctx));
        let my_persistent_pub = H264::from(try_s!(TryInto::<[u8; 33]>::try_into(
            crypto_ctx.mm2_internal_key_pair().public_slice()
        )));

        let conf_settings = SwapConfirmationsSettings {
            maker_coin_confs: data.maker_payment_confirmations,
            maker_coin_nota: data
                .maker_payment_requires_nota
                .unwrap_or_else(|| maker_coin.requires_notarization()),
            taker_coin_confs: data.taker_payment_confirmations,
            taker_coin_nota: data
                .taker_payment_requires_nota
                .unwrap_or_else(|| taker_coin.requires_notarization()),
        };
        let swap = MakerSwap::new(
            ctx,
            taker,
            data.maker_amount.clone(),
            data.taker_amount.clone(),
            my_persistent_pub,
            saved.uuid,
            saved.my_order_uuid,
            conf_settings,
            maker_coin,
            taker_coin,
            data.lock_duration,
            data.p2p_privkey.map(SerializableSecp256k1Keypair::into_inner),
            data.secret.into(),
        );
        let command = saved.events.last().unwrap().get_command();
        for saved_event in saved.events {
            swap.apply_event(saved_event.event);
        }
        Ok((swap, command))
    }

    pub async fn recover_funds(&self) -> Result<RecoveredSwap, String> {
        async fn try_spend_taker_payment(selfi: &MakerSwap, secret_hash: &[u8]) -> Result<TransactionEnum, String> {
            let taker_payment_hex = &selfi
                .r()
                .taker_payment
                .clone()
                .ok_or(ERRL!("No info about taker payment, swap is not recoverable"))?
                .tx_hex;

            // have to do this because std::sync::RwLockReadGuard returned by r() is not Send,
            // so it can't be used across await
            let timelock = selfi.taker_payment_lock.load(Ordering::Relaxed);
            let other_taker_coin_htlc_pub = selfi.r().other_taker_coin_htlc_pub;

            let taker_coin_start_block = selfi.r().data.taker_coin_start_block;
            let taker_coin_swap_contract_address = selfi.r().data.taker_coin_swap_contract_address.clone();

            let secret = selfi.r().data.secret.0;
            let unique_data = selfi.unique_swap_data();
            let watcher_reward = selfi.r().watcher_reward;

            let search_input = SearchForSwapTxSpendInput {
                time_lock: timelock,
                other_pub: other_taker_coin_htlc_pub.as_slice(),
                secret_hash,
                tx: taker_payment_hex,
                search_from_block: taker_coin_start_block,
                swap_contract_address: &taker_coin_swap_contract_address,
                swap_unique_data: &unique_data,
                watcher_reward,
            };
            // check if the taker payment is not spent yet
            match selfi.taker_coin.search_for_swap_tx_spend_other(search_input).await {
                Ok(Some(FoundSwapTxSpend::Spent(tx))) => {
                    return ERR!(
                        "Taker payment was already spent by {} tx {:02x}",
                        selfi.taker_coin.ticker(),
                        tx.tx_hash_as_bytes()
                    )
                },
                Ok(Some(FoundSwapTxSpend::Refunded(tx))) => {
                    return ERR!(
                        "Taker payment was already refunded by {} tx {:02x}",
                        selfi.taker_coin.ticker(),
                        tx.tx_hash_as_bytes()
                    )
                },
                Err(e) => return ERR!("Error {} when trying to find taker payment spend", e),
                Ok(None) => (), // payment is not spent, continue
            }

            selfi
                .taker_coin
                .send_maker_spends_taker_payment(SpendPaymentArgs {
                    other_payment_tx: taker_payment_hex,
                    time_lock: timelock,
                    other_pubkey: other_taker_coin_htlc_pub.as_slice(),
                    secret: &secret,
                    secret_hash: &selfi.secret_hash(),
                    swap_contract_address: &taker_coin_swap_contract_address,
                    swap_unique_data: &selfi.unique_swap_data(),
                    watcher_reward,
                })
                .await
                .map_err(|e| ERRL!("{:?}", e))
        }

        if self.finished_at.load(Ordering::Relaxed) == 0 {
            return ERR!("Swap must be finished before recover funds attempt");
        }

        if self.r().maker_payment_refund.is_some() {
            return ERR!("Maker payment is refunded, swap is not recoverable");
        }

        if self.r().taker_payment_spend.is_some() && self.r().taker_payment_spend_confirmed {
            return ERR!("Taker payment spend transaction has been sent and confirmed");
        }

        let secret_hash = self.secret_hash();
        let unique_data = self.unique_swap_data();

        // have to do this because std::sync::RwLockReadGuard returned by r() is not Send,
        // so it can't be used across await
        let maker_payment_lock = self.r().data.maker_payment_lock;
        let other_maker_coin_htlc_pub = self.r().other_maker_coin_htlc_pub;
        let maker_coin_start_block = self.r().data.maker_coin_start_block;
        let maker_coin_swap_contract_address = self.r().data.maker_coin_swap_contract_address.clone();
        let payment_instructions = self.r().payment_instructions.clone();

        let maybe_maker_payment = self.r().maker_payment.clone();
        let watcher_reward = self.r().watcher_reward;
        let maker_payment = match maybe_maker_payment {
            Some(tx) => tx.tx_hex.0,
            None => {
                let maybe_maker_payment = try_s!(
                    self.maker_coin
                        .check_if_my_payment_sent(CheckIfMyPaymentSentArgs {
                            time_lock: maker_payment_lock,
                            other_pub: other_maker_coin_htlc_pub.as_slice(),
                            secret_hash: secret_hash.as_slice(),
                            search_from_block: maker_coin_start_block,
                            swap_contract_address: &maker_coin_swap_contract_address,
                            swap_unique_data: &unique_data,
                            amount: &self.maker_amount,
                            payment_instructions: &payment_instructions,
                        })
                        .await
                );
                match maybe_maker_payment {
                    Some(tx) => tx.tx_hex(),
                    None => return ERR!("Maker payment transaction was not found"),
                }
            },
        };

        let search_input = SearchForSwapTxSpendInput {
            time_lock: maker_payment_lock,
            other_pub: other_maker_coin_htlc_pub.as_slice(),
            secret_hash: secret_hash.as_slice(),
            tx: &maker_payment,
            search_from_block: maker_coin_start_block,
            swap_contract_address: &maker_coin_swap_contract_address,
            swap_unique_data: &unique_data,
            watcher_reward,
        };
        // validate that maker payment is not spent
        match self.maker_coin.search_for_swap_tx_spend_my(search_input).await {
            Ok(Some(FoundSwapTxSpend::Spent(_))) => {
                warn!("MakerPayment spent, but TakerPayment is not yet. Trying to spend TakerPayment");
                let transaction = try_s!(try_spend_taker_payment(self, secret_hash.as_slice()).await);

                Ok(RecoveredSwap {
                    action: RecoveredSwapAction::SpentOtherPayment,
                    coin: self.taker_coin.ticker().to_string(),
                    transaction,
                })
            },
            Ok(Some(FoundSwapTxSpend::Refunded(tx))) => ERR!(
                "Maker payment was already refunded by {} tx {:02x}",
                self.maker_coin.ticker(),
                tx.tx_hash_as_bytes()
            ),
            Err(e) => ERR!("Error {} when trying to find maker payment spend", e),
            Ok(None) => {
                if self.maker_coin.is_auto_refundable() {
                    return ERR!("Maker payment will be refunded automatically!");
                }

                let can_refund_htlc = try_s!(self.maker_coin.can_refund_htlc(maker_payment_lock).await);
                if let CanRefundHtlc::HaveToWait(seconds_to_wait) = can_refund_htlc {
                    return ERR!("Too early to refund, wait until {}", wait_until_sec(seconds_to_wait));
                }
                let fut = self.maker_coin.send_maker_refunds_payment(RefundPaymentArgs {
                    payment_tx: &maker_payment,
                    time_lock: maker_payment_lock,
                    other_pubkey: other_maker_coin_htlc_pub.as_slice(),
                    tx_type_with_secret_hash: SwapTxTypeWithSecretHash::TakerOrMakerPayment {
                        maker_secret_hash: secret_hash.as_slice(),
                    },
                    swap_contract_address: &maker_coin_swap_contract_address,
                    swap_unique_data: &unique_data,
                    watcher_reward,
                });

                let transaction = match fut.await {
                    Ok(t) => t,
                    Err(err) => {
                        if let Some(tx) = err.get_tx() {
                            broadcast_p2p_tx_msg(
                                &self.ctx,
                                tx_helper_topic(self.maker_coin.ticker()),
                                &tx,
                                &self.p2p_privkey,
                            );
                        }

                        return ERR!("{}", err.get_plain_text_format());
                    },
                };

                Ok(RecoveredSwap {
                    action: RecoveredSwapAction::RefundedMyPayment,
                    coin: self.maker_coin.ticker().to_string(),
                    transaction,
                })
            },
        }
    }
}

impl AtomicSwap for MakerSwap {
    fn locked_amount(&self) -> Vec<LockedAmount> {
        let mut result = Vec::new();

        // if maker payment is not sent yet it must be virtually locked
        if self.r().maker_payment.is_none() {
            let trade_fee = self.r().data.maker_payment_trade_fee.clone().map(TradeFee::from);
            result.push(LockedAmount {
                coin: self.maker_coin.ticker().to_owned(),
                amount: self.maker_amount.clone().into(),
                trade_fee,
            });
        }

        // if taker payment is not spent yet the `TakerPaymentSpend` tx fee must be virtually locked
        if self.r().taker_payment_spend.is_none() {
            let trade_fee = self.r().data.taker_payment_spend_trade_fee.clone().map(TradeFee::from);
            result.push(LockedAmount {
                coin: self.taker_coin.ticker().to_owned(),
                amount: 0.into(),
                trade_fee,
            });
        }

        result
    }

    #[inline]
    fn uuid(&self) -> &Uuid { &self.uuid }

    #[inline]
    fn maker_coin(&self) -> &str { self.maker_coin.ticker() }

    #[inline]
    fn taker_coin(&self) -> &str { self.taker_coin.ticker() }

    #[inline]
    fn unique_swap_data(&self) -> Vec<u8> { self.secret_hash() }
}

#[derive(Debug)]
pub enum MakerSwapCommand {
    Start,
    Negotiate,
    WaitForTakerFee,
    SendPayment,
    WaitForTakerPayment,
    ValidateTakerPayment,
    SpendTakerPayment,
    ConfirmTakerPaymentSpend,
    PrepareForMakerPaymentRefund,
    RefundMakerPayment,
    FinalizeMakerPaymentRefund,
    Finish,
}

#[derive(Clone, Debug, Deserialize, PartialEq, Serialize)]
#[serde(tag = "type", content = "data")]
#[allow(clippy::large_enum_variant)]
pub enum MakerSwapEvent {
    Started(MakerSwapData),
    StartFailed(SwapError),
    Negotiated(TakerNegotiationData),
    NegotiateFailed(SwapError),
    MakerPaymentInstructionsReceived(Option<PaymentInstructions>),
    TakerFeeValidated(TransactionIdentifier),
    TakerFeeValidateFailed(SwapError),
    MakerPaymentSent(TransactionIdentifier),
    MakerPaymentTransactionFailed(SwapError),
    MakerPaymentDataSendFailed(SwapError),
    MakerPaymentWaitConfirmFailed(SwapError),
    TakerPaymentReceived(TransactionIdentifier),
    TakerPaymentWaitConfirmStarted,
    TakerPaymentValidatedAndConfirmed,
    TakerPaymentValidateFailed(SwapError),
    TakerPaymentWaitConfirmFailed(SwapError),
    TakerPaymentSpent(TransactionIdentifier),
    TakerPaymentSpendFailed(SwapError),
    TakerPaymentSpendConfirmStarted,
    TakerPaymentSpendConfirmed,
    TakerPaymentSpendConfirmFailed(SwapError),
    MakerPaymentWaitRefundStarted { wait_until: u64 },
    MakerPaymentRefundStarted,
    MakerPaymentRefunded(Option<TransactionIdentifier>),
    MakerPaymentRefundFailed(SwapError),
    MakerPaymentRefundFinished,
    Finished,
}

impl MakerSwapEvent {
    pub fn status_str(&self) -> String {
        match self {
            MakerSwapEvent::Started(_) => "Started...".to_owned(),
            MakerSwapEvent::StartFailed(_) => "Start failed...".to_owned(),
            MakerSwapEvent::Negotiated(_) => "Negotiated...".to_owned(),
            MakerSwapEvent::NegotiateFailed(_) => "Negotiate failed...".to_owned(),
            MakerSwapEvent::MakerPaymentInstructionsReceived(_) => "Maker payment instructions received...".to_owned(),
            MakerSwapEvent::TakerFeeValidated(_) => "Taker fee validated...".to_owned(),
            MakerSwapEvent::TakerFeeValidateFailed(_) => "Taker fee validate failed...".to_owned(),
            MakerSwapEvent::MakerPaymentSent(_) => "Maker payment sent...".to_owned(),
            MakerSwapEvent::MakerPaymentTransactionFailed(_) => "Maker payment failed...".to_owned(),
            MakerSwapEvent::MakerPaymentDataSendFailed(_) => "Maker payment failed...".to_owned(),
            MakerSwapEvent::MakerPaymentWaitConfirmFailed(_) => {
                "Maker payment wait for confirmation failed...".to_owned()
            },
            MakerSwapEvent::TakerPaymentReceived(_) => "Taker payment received...".to_owned(),
            MakerSwapEvent::TakerPaymentWaitConfirmStarted => "Taker payment wait confirm started...".to_owned(),
            MakerSwapEvent::TakerPaymentValidatedAndConfirmed => "Taker payment validated and confirmed...".to_owned(),
            MakerSwapEvent::TakerPaymentValidateFailed(_) => "Taker payment validate failed...".to_owned(),
            MakerSwapEvent::TakerPaymentWaitConfirmFailed(_) => {
                "Taker payment wait for confirmation failed...".to_owned()
            },
            MakerSwapEvent::TakerPaymentSpent(_) => "Taker payment spent...".to_owned(),
            MakerSwapEvent::TakerPaymentSpendFailed(_) => "Taker payment spend failed...".to_owned(),
            MakerSwapEvent::TakerPaymentSpendConfirmStarted => "Taker payment spend confirm started...".to_owned(),
            MakerSwapEvent::TakerPaymentSpendConfirmed => "Taker payment spend confirmed...".to_owned(),
            MakerSwapEvent::TakerPaymentSpendConfirmFailed(_) => "Taker payment spend confirm failed...".to_owned(),
            MakerSwapEvent::MakerPaymentWaitRefundStarted { wait_until } => {
                format!("Maker payment wait refund till {} started...", wait_until)
            },
            MakerSwapEvent::MakerPaymentRefundStarted => "Maker payment refund started...".to_owned(),
            MakerSwapEvent::MakerPaymentRefunded(_) => "Maker payment refunded...".to_owned(),
            MakerSwapEvent::MakerPaymentRefundFailed(_) => "Maker payment refund failed...".to_owned(),
            MakerSwapEvent::MakerPaymentRefundFinished => "Maker payment refund finished...".to_owned(),
            MakerSwapEvent::Finished => "Finished".to_owned(),
        }
    }

    fn should_ban_taker(&self) -> bool {
        matches!(
            self,
            MakerSwapEvent::TakerFeeValidateFailed(_) | MakerSwapEvent::TakerPaymentValidateFailed(_)
        )
    }

    fn is_success(&self) -> bool {
        matches!(
            self,
            MakerSwapEvent::Started(_)
                | MakerSwapEvent::Negotiated(_)
                | MakerSwapEvent::MakerPaymentInstructionsReceived(_)
                | MakerSwapEvent::TakerFeeValidated(_)
                | MakerSwapEvent::MakerPaymentSent(_)
                | MakerSwapEvent::TakerPaymentReceived(_)
                | MakerSwapEvent::TakerPaymentWaitConfirmStarted
                | MakerSwapEvent::TakerPaymentValidatedAndConfirmed
                | MakerSwapEvent::TakerPaymentSpent(_)
                | MakerSwapEvent::TakerPaymentSpendConfirmStarted
                | MakerSwapEvent::TakerPaymentSpendConfirmed
                | MakerSwapEvent::Finished
        )
    }

    fn is_error(&self) -> bool { !self.is_success() }
}

#[derive(Clone, Debug, Deserialize, PartialEq, Serialize)]
pub struct MakerSavedEvent {
    pub timestamp: u64,
    pub event: MakerSwapEvent,
}

impl MakerSavedEvent {
    /// next command that must be executed after swap is restored
    fn get_command(&self) -> Option<MakerSwapCommand> {
        match self.event {
            MakerSwapEvent::Started(_) => Some(MakerSwapCommand::Negotiate),
            MakerSwapEvent::StartFailed(_) => Some(MakerSwapCommand::Finish),
            MakerSwapEvent::Negotiated(_) => Some(MakerSwapCommand::WaitForTakerFee),
            MakerSwapEvent::MakerPaymentInstructionsReceived(_) => Some(MakerSwapCommand::WaitForTakerFee),
            MakerSwapEvent::NegotiateFailed(_) => Some(MakerSwapCommand::Finish),
            MakerSwapEvent::TakerFeeValidated(_) => Some(MakerSwapCommand::SendPayment),
            MakerSwapEvent::TakerFeeValidateFailed(_) => Some(MakerSwapCommand::Finish),
            MakerSwapEvent::MakerPaymentSent(_) => Some(MakerSwapCommand::WaitForTakerPayment),
            MakerSwapEvent::MakerPaymentTransactionFailed(_) => Some(MakerSwapCommand::Finish),
            MakerSwapEvent::MakerPaymentDataSendFailed(_) => Some(MakerSwapCommand::PrepareForMakerPaymentRefund),
            MakerSwapEvent::MakerPaymentWaitConfirmFailed(_) => Some(MakerSwapCommand::PrepareForMakerPaymentRefund),
            MakerSwapEvent::TakerPaymentReceived(_) => Some(MakerSwapCommand::ValidateTakerPayment),
            MakerSwapEvent::TakerPaymentWaitConfirmStarted => Some(MakerSwapCommand::ValidateTakerPayment),
            MakerSwapEvent::TakerPaymentValidatedAndConfirmed => Some(MakerSwapCommand::SpendTakerPayment),
            MakerSwapEvent::TakerPaymentValidateFailed(_) => Some(MakerSwapCommand::PrepareForMakerPaymentRefund),
            MakerSwapEvent::TakerPaymentWaitConfirmFailed(_) => Some(MakerSwapCommand::PrepareForMakerPaymentRefund),
            MakerSwapEvent::TakerPaymentSpent(_) => Some(MakerSwapCommand::ConfirmTakerPaymentSpend),
            MakerSwapEvent::TakerPaymentSpendFailed(_) => Some(MakerSwapCommand::PrepareForMakerPaymentRefund),
            MakerSwapEvent::TakerPaymentSpendConfirmStarted => Some(MakerSwapCommand::ConfirmTakerPaymentSpend),
            MakerSwapEvent::TakerPaymentSpendConfirmed => Some(MakerSwapCommand::Finish),
            MakerSwapEvent::TakerPaymentSpendConfirmFailed(_) => Some(MakerSwapCommand::PrepareForMakerPaymentRefund),
            MakerSwapEvent::MakerPaymentWaitRefundStarted { .. } => {
                Some(MakerSwapCommand::PrepareForMakerPaymentRefund)
            },
            MakerSwapEvent::MakerPaymentRefundStarted => Some(MakerSwapCommand::RefundMakerPayment),
            MakerSwapEvent::MakerPaymentRefunded(_) => Some(MakerSwapCommand::FinalizeMakerPaymentRefund),
            MakerSwapEvent::MakerPaymentRefundFailed(_) => Some(MakerSwapCommand::Finish),
            MakerSwapEvent::MakerPaymentRefundFinished => Some(MakerSwapCommand::Finish),
            MakerSwapEvent::Finished => None,
        }
    }
}

#[derive(Clone)]
pub struct MakerSwapStatusChanged {
    pub uuid: Uuid,
    pub taker_coin: String,
    pub maker_coin: String,
    pub taker_amount: BigDecimal,
    pub maker_amount: BigDecimal,
    pub event_status: String,
}

impl MakerSwapStatusChanged {
    pub fn event_id() -> TypeId { TypeId::of::<MakerSwapStatusChanged>() }
}

impl MakerSwapStatusChanged {
    fn from_maker_swap(maker_swap: &MakerSwap, saved_swap: &MakerSavedEvent) -> Self {
        MakerSwapStatusChanged {
            uuid: maker_swap.uuid,
            taker_coin: maker_swap.taker_coin.ticker().to_string(),
            maker_coin: maker_swap.maker_coin.ticker().to_string(),
            taker_amount: maker_swap.taker_amount.clone(),
            maker_amount: maker_swap.maker_amount.clone(),
            event_status: saved_swap.event.status_str(),
        }
    }
}

#[derive(Debug, Default, PartialEq, Serialize, Deserialize)]
pub struct MakerSavedSwap {
    pub uuid: Uuid,
    #[cfg(all(not(target_arch = "wasm32"), feature = "new-db-arch"))]
    pub maker_address: String,
    pub my_order_uuid: Option<Uuid>,
    pub events: Vec<MakerSavedEvent>,
    pub maker_amount: Option<BigDecimal>,
    pub maker_coin: Option<String>,
    pub maker_coin_usd_price: Option<BigDecimal>,
    pub taker_amount: Option<BigDecimal>,
    pub taker_coin: Option<String>,
    pub taker_coin_usd_price: Option<BigDecimal>,
    pub gui: Option<String>,
    pub mm_version: Option<String>,
    pub success_events: Vec<String>,
    pub error_events: Vec<String>,
}

#[cfg(test)]
impl MakerSavedSwap {
    pub fn new(maker_amount: &MmNumber, taker_amount: &MmNumber) -> MakerSavedSwap {
        let events = vec![
            MakerSavedEvent {
                timestamp: 0,
                event: MakerSwapEvent::Started(MakerSwapData {
                    taker_coin: "".to_string(),
                    maker_coin: "".to_string(),
                    taker_pubkey: Default::default(),
                    secret: Default::default(),
                    secret_hash: None,
                    my_persistent_pub: Default::default(),
                    lock_duration: 0,
                    maker_amount: maker_amount.to_decimal(),
                    taker_amount: taker_amount.to_decimal(),
                    maker_payment_confirmations: 0,
                    maker_payment_requires_nota: None,
                    taker_payment_confirmations: 0,
                    taker_payment_requires_nota: None,
                    maker_payment_lock: 0,
                    uuid: Default::default(),
                    started_at: 0,
                    maker_coin_start_block: 0,
                    taker_coin_start_block: 0,
                    maker_payment_trade_fee: None,
                    taker_payment_spend_trade_fee: None,
                    maker_coin_swap_contract_address: None,
                    taker_coin_swap_contract_address: None,
                    maker_coin_htlc_pubkey: None,
                    taker_coin_htlc_pubkey: None,
                    p2p_privkey: None,
                }),
            },
            MakerSavedEvent {
                timestamp: 0,
                event: MakerSwapEvent::Finished,
            },
        ];

        MakerSavedSwap {
            uuid: Default::default(),
            #[cfg(all(not(target_arch = "wasm32"), feature = "new-db-arch"))]
            maker_address: "".to_string(),
            my_order_uuid: None,
            events,
            maker_amount: Some(maker_amount.to_decimal()),
            maker_coin: None,
            maker_coin_usd_price: None,
            taker_amount: Some(taker_amount.to_decimal()),
            taker_coin: None,
            taker_coin_usd_price: None,
            gui: None,
            mm_version: None,
            success_events: vec![],
            error_events: vec![],
        }
    }
}

impl MakerSavedSwap {
    pub fn maker_coin(&self) -> Result<String, String> {
        match self.events.first() {
            Some(event) => match &event.event {
                MakerSwapEvent::Started(data) => Ok(data.maker_coin.clone()),
                _ => ERR!("First swap event must be Started"),
            },
            None => ERR!("Can't get maker coin, events are empty"),
        }
    }

    pub fn taker_coin(&self) -> Result<String, String> {
        match self.events.first() {
            Some(event) => match &event.event {
                MakerSwapEvent::Started(data) => Ok(data.taker_coin.clone()),
                _ => ERR!("First swap event must be Started"),
            },
            None => ERR!("Can't get maker coin, events are empty"),
        }
    }

    pub fn is_finished(&self) -> bool {
        match self.events.last() {
            Some(event) => event.event == MakerSwapEvent::Finished,
            None => false,
        }
    }

    pub fn get_my_info(&self) -> Option<MySwapInfo> {
        match self.events.first() {
            Some(event) => match &event.event {
                MakerSwapEvent::Started(data) => Some(MySwapInfo {
                    my_coin: data.maker_coin.clone(),
                    other_coin: data.taker_coin.clone(),
                    my_amount: data.maker_amount.clone(),
                    other_amount: data.taker_amount.clone(),
                    started_at: data.started_at,
                }),
                _ => None,
            },
            None => None,
        }
    }

    pub fn is_recoverable(&self) -> bool {
        if !self.is_finished() {
            return false;
        };
        for event in self.events.iter() {
            match event.event {
                MakerSwapEvent::StartFailed(_)
                | MakerSwapEvent::NegotiateFailed(_)
                | MakerSwapEvent::TakerFeeValidateFailed(_)
                | MakerSwapEvent::TakerPaymentSpendConfirmed
                | MakerSwapEvent::MakerPaymentRefunded(_) => {
                    return false;
                },
                _ => (),
            }
        }
        true
    }

    pub fn swap_data(&self) -> Result<&MakerSwapData, String> {
        match self.events.first() {
            Some(event) => match &event.event {
                MakerSwapEvent::Started(data) => Ok(data),
                _ => ERR!("First swap event must be Started"),
            },
            None => ERR!("Can't get swap_data, events are empty"),
        }
    }

    pub fn finished_at(&self) -> Result<u64, String> {
        match self.events.last() {
            Some(event) => match &event.event {
                MakerSwapEvent::Finished => Ok(event.timestamp / 1000),
                _ => ERR!("Last swap event must be Finished"),
            },
            None => ERR!("Can't get finished_at, events are empty"),
        }
    }

    pub fn is_success(&self) -> Result<bool, String> {
        if !self.is_finished() {
            return ERR!("Can not determine is_success state for not finished swap");
        }

        for event in self.events.iter() {
            if event.event.is_error() {
                return Ok(false);
            }
        }

        Ok(true)
    }

    pub async fn fetch_and_set_usd_prices(&mut self) {
        if let Some(rates) = fetch_swap_coins_price(self.maker_coin.clone(), self.taker_coin.clone()).await {
            self.maker_coin_usd_price = Some(rates.base);
            self.taker_coin_usd_price = Some(rates.rel);
        }
    }

    // TODO: Adjust for private coins when/if they are braodcasted
    // TODO: Adjust for HD wallet when completed
    pub fn swap_pubkeys(&self) -> Result<SwapPubkeys, String> {
        let maker = match &self.events.first() {
            Some(event) => match &event.event {
                MakerSwapEvent::Started(started) => started.my_persistent_pub.to_string(),
                _ => return ERR!("First swap event must be Started"),
            },
            None => return ERR!("Can't get maker's pubkey while events are empty"),
        };

        let taker = match self.events.get(1) {
            Some(event) => match &event.event {
                MakerSwapEvent::Negotiated(neg) => {
                    let Some(key) = neg.taker_coin_htlc_pubkey else {
                        return ERR!("taker's pubkey is empty");
                    };
                    key.to_string()
                },
                _ => return ERR!("Swap must be negotiated to get taker's pubkey"),
            },
            None => return ERR!("Can't get taker's pubkey while there's no Negotiated event"),
        };

        Ok(SwapPubkeys { maker, taker })
    }
}

#[allow(clippy::large_enum_variant)]
pub enum RunMakerSwapInput {
    StartNew(MakerSwap),
    KickStart {
        maker_coin: MmCoinEnum,
        taker_coin: MmCoinEnum,
        swap_uuid: Uuid,
    },
}

impl RunMakerSwapInput {
    fn uuid(&self) -> &Uuid {
        match self {
            RunMakerSwapInput::StartNew(swap) => &swap.uuid,
            RunMakerSwapInput::KickStart { swap_uuid, .. } => swap_uuid,
        }
    }
}

/// Starts the maker swap and drives it to completion (until None next command received).
/// Panics in case of command or event apply fails, not sure yet how to handle such situations
/// because it's usually means that swap is in invalid state which is possible only if there's developer error.
/// Every produced event is saved to local DB. Swap status is broadcasted to P2P network after completion.
pub async fn run_maker_swap(swap: RunMakerSwapInput, ctx: MmArc) {
    let uuid = swap.uuid().to_owned();
    let mut attempts = 0;
    let swap_lock = loop {
        match SwapLock::lock(&ctx, uuid, 40.).await {
            Ok(Some(l)) => break l,
            Ok(None) => {
                if attempts >= 1 {
                    warn!(
                        "Swap {} file lock is acquired by another process/thread, aborting",
                        uuid
                    );
                    return;
                } else {
                    attempts += 1;
                    Timer::sleep(40.).await;
                }
            },
            Err(e) => {
                error!("Swap {} file lock error: {}", uuid, e);
                return;
            },
        };
    };

    let (swap, mut command) = match swap {
        RunMakerSwapInput::StartNew(swap) => (swap, MakerSwapCommand::Start),
        RunMakerSwapInput::KickStart {
            maker_coin,
            taker_coin,
            swap_uuid,
        } => match MakerSwap::load_from_db_by_uuid(ctx, maker_coin, taker_coin, &swap_uuid).await {
            Ok((swap, command)) => match command {
                Some(c) => {
                    info!("Swap {} kick started.", uuid);
                    (swap, c)
                },
                None => {
                    warn!("Swap {} has been finished already, aborting.", uuid);
                    return;
                },
            },
            Err(e) => {
                error!("Error loading swap {}: {}", uuid, e);
                return;
            },
        },
    };

    let mut touch_loop = Box::pin(
        async move {
            loop {
                match swap_lock.touch().await {
                    Ok(_) => (),
                    Err(e) => warn!("Swap {} file lock error: {}", uuid, e),
                };
                Timer::sleep(30.).await;
            }
        }
        .fuse(),
    );

    let ctx = swap.ctx.clone();
    subscribe_to_topic(&ctx, swap_topic(&swap.uuid));
    let uuid_str = swap.uuid.to_string();
    let to_broadcast = !(swap.maker_coin.is_privacy() || swap.taker_coin.is_privacy());
    let running_swap = Arc::new(swap);
    let swap_ctx = SwapsContext::from_ctx(&ctx).unwrap();
    swap_ctx.init_msg_store(running_swap.uuid, running_swap.taker_pubkey);
    // Register the swap in the running swaps map.
    swap_ctx
        .running_swaps
        .lock()
        .unwrap()
        .insert(uuid, running_swap.clone());
    let mut swap_fut = Box::pin(
        async move {
            loop {
                let res = running_swap.handle_command(command).await.expect("!handle_command");
                for event in res.1 {
                    let to_save = MakerSavedEvent {
                        timestamp: now_ms(),
                        event: event.clone(),
                    };

                    let dispatcher_ctx = DispatcherContext::from_ctx(&ctx).unwrap();
                    let dispatcher = dispatcher_ctx.dispatcher.read().await;
                    let event_to_send = MakerSwapStatusChanged::from_maker_swap(&running_swap, &to_save);
                    dispatcher
                        .dispatch_async(ctx.clone(), LpEvents::MakerSwapStatusChanged(event_to_send))
                        .await;
                    drop(dispatcher);
                    // Send a notification to the swap status streamer about a new event.
                    ctx.event_stream_manager
                        .send_fn(&SwapStatusStreamer::derive_streamer_id(), || SwapStatusEvent::MakerV1 {
                            uuid: running_swap.uuid,
                            event: to_save.clone(),
                        })
                        .ok();
                    save_my_maker_swap_event(&ctx, &running_swap, to_save)
                        .await
                        .expect("!save_my_maker_swap_event");
                    if event.should_ban_taker() {
                        ban_pubkey_on_failed_swap(
                            &ctx,
                            running_swap.taker_pubkey.bytes.into(),
                            &running_swap.uuid,
                            event.clone().into(),
                        )
                    }

                    info!("[swap uuid={uuid_str}] {event:?}"); // let's use normal logging instead of delayed dashboard status logging
                    running_swap.apply_event(event);
                }
                match res.0 {
                    Some(c) => {
                        command = c;
                    },
                    None => {
                        if let Err(e) = mark_swap_as_finished(ctx.clone(), running_swap.uuid).await {
                            error!("!mark_swap_finished({}): {}", uuid, e);
                        }

                        if to_broadcast {
                            if let Err(e) = broadcast_my_swap_status(&ctx, uuid).await {
                                error!("!broadcast_my_swap_status({}): {}", uuid, e);
                            }
                        }
                        break;
                    },
                }
            }
        }
        .fuse(),
    );
    select! {
        _swap = swap_fut => (), // swap finished normally
        _touch = touch_loop => unreachable!("Touch loop can not stop!"),
    };
    // Remove the swap from the running swaps map.
    swap_ctx.running_swaps.lock().unwrap().remove(&uuid);
}

pub struct MakerSwapPreparedParams {
    pub(super) maker_payment_trade_fee: TradeFee,
    pub(super) taker_payment_spend_trade_fee: TradeFee,
}

pub async fn check_balance_for_maker_swap(
    ctx: &MmArc,
    my_coin: &dyn MmCoin,
    other_coin: &dyn MmCoin,
    volume: MmNumber,
    swap_uuid: Option<&Uuid>,
    prepared_params: Option<MakerSwapPreparedParams>,
    stage: FeeApproxStage,
) -> CheckBalanceResult<BigDecimal> {
    let (maker_payment_trade_fee, taker_payment_spend_trade_fee) = match prepared_params {
        Some(MakerSwapPreparedParams {
            maker_payment_trade_fee,
            taker_payment_spend_trade_fee,
        }) => (maker_payment_trade_fee, taker_payment_spend_trade_fee),
        None => {
            let preimage_value = TradePreimageValue::Exact(volume.to_decimal());
            let maker_payment_trade_fee = my_coin
                .get_sender_trade_fee(preimage_value, stage, INCLUDE_REFUND_FEE)
                .await
                .mm_err(|e| CheckBalanceError::from_trade_preimage_error(e, my_coin.ticker()))?;
            let taker_payment_spend_trade_fee = other_coin
                .get_receiver_trade_fee(stage)
                .compat()
                .await
                .mm_err(|e| CheckBalanceError::from_trade_preimage_error(e, other_coin.ticker()))?;
            (maker_payment_trade_fee, taker_payment_spend_trade_fee)
        },
    };

    let balance =
        check_my_coin_balance_for_swap(ctx, my_coin, swap_uuid, volume, maker_payment_trade_fee, None).await?;
    check_other_coin_balance_for_swap(ctx, other_coin, swap_uuid, taker_payment_spend_trade_fee).await?;
    Ok(balance)
}

pub struct MakerTradePreimage {
    /// The fee is paid per swap concerning the `base` coin.
    pub base_coin_fee: TradeFee,
    /// The fee is paid per swap concerning the `rel` coin.
    pub rel_coin_fee: TradeFee,
    /// The max available volume that can be traded (in decimal representation). Empty if the `max` argument is missing or false.
    pub volume: Option<MmNumber>,
}

pub async fn maker_swap_trade_preimage(
    ctx: &MmArc,
    req: TradePreimageRequest,
    base_coin: MmCoinEnum,
    rel_coin: MmCoinEnum,
) -> TradePreimageRpcResult<MakerTradePreimage> {
    let base_coin_ticker = base_coin.ticker();
    let rel_coin_ticker = rel_coin.ticker();
    let volume = if req.max {
        let balance = base_coin.my_spendable_balance().compat().await.map_mm_err()?;
        calc_max_maker_vol(ctx, &base_coin, &balance, FeeApproxStage::TradePreimage)
            .await
            .map_mm_err()?
            .volume
    } else {
        let threshold = base_coin.min_trading_vol().to_decimal();
        if req.volume.is_zero() {
            return MmError::err(TradePreimageRpcError::VolumeTooLow {
                coin: base_coin_ticker.to_owned(),
                volume: req.volume.to_decimal(),
                threshold,
            });
        }
        req.volume
    };

    let preimage_value = TradePreimageValue::Exact(volume.to_decimal());
    let base_coin_fee = base_coin
        .get_sender_trade_fee(preimage_value, FeeApproxStage::TradePreimage, NO_REFUND_FEE)
        .await
        .mm_err(|e| TradePreimageRpcError::from_trade_preimage_error(e, base_coin_ticker))?;
    let rel_coin_fee = rel_coin
        .get_receiver_trade_fee(FeeApproxStage::TradePreimage)
        .compat()
        .await
        .mm_err(|e| TradePreimageRpcError::from_trade_preimage_error(e, rel_coin_ticker))?;

    if req.max {
        // Note the `calc_max_maker_vol` returns [`CheckBalanceError::NotSufficientBalance`] error if the balance of `base_coin` is not sufficient.
        // So we have to check the balance of the other coin only.
        check_other_coin_balance_for_swap(ctx, rel_coin.deref(), None, rel_coin_fee.clone())
            .await
            .map_mm_err()?
    } else {
        let prepared_params = MakerSwapPreparedParams {
            maker_payment_trade_fee: base_coin_fee.clone(),
            taker_payment_spend_trade_fee: rel_coin_fee.clone(),
        };
        check_balance_for_maker_swap(
            ctx,
            base_coin.deref(),
            rel_coin.deref(),
            volume.clone(),
            None,
            Some(prepared_params),
            FeeApproxStage::TradePreimage,
        )
        .await
        .map_mm_err()?;
    }

    let conf_settings = OrderConfirmationsSettings {
        base_confs: base_coin.required_confirmations(),
        base_nota: base_coin.requires_notarization(),
        rel_confs: rel_coin.required_confirmations(),
        rel_nota: rel_coin.requires_notarization(),
    };

    let builder = MakerOrderBuilder::new(&base_coin, &rel_coin)
        .with_max_base_vol(volume.clone())
        .with_price(req.price)
        .with_conf_settings(conf_settings);
    // perform an additional validation
    let _order = builder
        .build()
        .map_to_mm(|e| TradePreimageRpcError::from_maker_order_build_error(e, base_coin_ticker, rel_coin_ticker))?;

    let volume = if req.max { Some(volume) } else { None };
    Ok(MakerTradePreimage {
        base_coin_fee,
        rel_coin_fee,
        volume,
    })
}

pub struct CoinVolumeInfo {
    pub volume: MmNumber,
    pub balance: MmNumber,
    pub locked_by_swaps: MmNumber,
}

/// Requests the `coin` balance and calculates max Maker volume.
/// Returns [`CheckBalanceError::NotSufficientBalance`] if the balance is insufficient.
pub async fn get_max_maker_vol(ctx: &MmArc, my_coin: &MmCoinEnum) -> CheckBalanceResult<CoinVolumeInfo> {
    let my_balance = my_coin.my_spendable_balance().compat().await.map_mm_err()?;
    calc_max_maker_vol(ctx, my_coin, &my_balance, FeeApproxStage::OrderIssue).await
}

/// Calculates max Maker volume.
/// Returns [`CheckBalanceError::NotSufficientBalance`] if the balance is not sufficient.
/// Note the function checks base coin balance if the trade fee should be paid in base coin.
pub async fn calc_max_maker_vol(
    ctx: &MmArc,
    coin: &MmCoinEnum,
    balance: &BigDecimal,
    stage: FeeApproxStage,
) -> CheckBalanceResult<CoinVolumeInfo> {
    let ticker = coin.ticker();
    let locked_by_swaps = get_locked_amount(ctx, ticker);
    let available = &MmNumber::from(balance) - &locked_by_swaps;
    let mut volume = available.clone();

    let preimage_value = TradePreimageValue::UpperBound(volume.to_decimal());
    let trade_fee = coin
        .get_sender_trade_fee(preimage_value, stage, INCLUDE_REFUND_FEE)
        .await
        .mm_err(|e| CheckBalanceError::from_trade_preimage_error(e, ticker))?;

    debug!("{} trade fee {}", trade_fee.coin, trade_fee.amount.to_decimal());
    let mut required_to_pay_fee = MmNumber::from(0);
    if trade_fee.coin == ticker {
        volume = &volume - &trade_fee.amount;
        required_to_pay_fee = trade_fee.amount;
    } else {
<<<<<<< HEAD
        let platform_coin_balance = coin.platform_coin_balance().compat().await?;
        check_platform_coin_balance_for_swap(ctx, &MmNumber::from(platform_coin_balance), trade_fee.clone(), None)
            .await?;
=======
        let base_coin_balance = coin.base_coin_balance().compat().await.map_mm_err()?;
        check_base_coin_balance_for_swap(ctx, &MmNumber::from(base_coin_balance), trade_fee.clone(), None).await?;
>>>>>>> 3af3863c
    }
    let min_tx_amount = MmNumber::from(coin.min_tx_amount());
    if volume < min_tx_amount {
        let required = min_tx_amount + required_to_pay_fee;
        return MmError::err(CheckBalanceError::NotSufficientBalance {
            coin: ticker.to_owned(),
            available: available.to_decimal(),
            required: required.to_decimal(),
            locked_by_swaps: Some(locked_by_swaps.to_decimal()),
        });
    }
    Ok(CoinVolumeInfo {
        volume,
        balance: MmNumber::from(balance),
        locked_by_swaps,
    })
}

#[cfg(all(test, not(target_arch = "wasm32")))]
mod maker_swap_tests {
    use super::*;
    use coins::eth::{addr_from_str, signed_eth_tx_from_bytes, SignedEthTx};
    use coins::{MarketCoinOps, MmCoin, SwapOps, TestCoin};
    use common::block_on;
    use mm2_test_helpers::for_tests::{mm_ctx_with_iguana, ETH_SEPOLIA_SWAP_CONTRACT};
    use mocktopus::mocking::*;
    use serde_json as json;

    const PASSPHRASE: Option<&str> =
        Some("spice describe gravity federal blast come thank unfair canal monkey style afraid");

    fn eth_tx_for_test() -> SignedEthTx {
        // raw transaction bytes of https://etherscan.io/tx/0x0869be3e5d4456a29d488a533ad6c118620fef450f36778aecf31d356ff8b41f
        let tx_bytes = [
            248, 240, 3, 133, 1, 42, 5, 242, 0, 131, 2, 73, 240, 148, 133, 0, 175, 192, 188, 82, 20, 114, 128, 130, 22,
            51, 38, 194, 255, 12, 115, 244, 168, 113, 135, 110, 205, 245, 24, 127, 34, 254, 184, 132, 21, 44, 243, 175,
            73, 33, 143, 82, 117, 16, 110, 27, 133, 82, 200, 114, 233, 42, 140, 198, 35, 21, 201, 249, 187, 180, 20,
            46, 148, 40, 9, 228, 193, 130, 71, 199, 0, 0, 0, 0, 0, 0, 0, 0, 0, 0, 0, 0, 152, 41, 132, 9, 201, 73, 19,
            94, 237, 137, 35, 61, 4, 194, 207, 239, 152, 75, 175, 245, 157, 174, 10, 214, 161, 207, 67, 70, 87, 246,
            231, 212, 47, 216, 119, 68, 237, 197, 125, 141, 0, 0, 0, 0, 0, 0, 0, 0, 0, 0, 0, 0, 0, 0, 0, 0, 0, 0, 0, 0,
            0, 0, 0, 0, 0, 0, 0, 0, 0, 0, 0, 0, 0, 0, 0, 0, 0, 0, 0, 0, 93, 72, 125, 102, 28, 159, 180, 237, 198, 97,
            87, 80, 82, 200, 104, 40, 245, 221, 7, 28, 122, 104, 91, 99, 1, 159, 140, 25, 131, 101, 74, 87, 50, 168,
            146, 187, 90, 160, 51, 1, 123, 247, 6, 108, 165, 181, 188, 40, 56, 47, 211, 229, 221, 73, 5, 15, 89, 81,
            117, 225, 216, 108, 98, 226, 119, 232, 94, 184, 42, 106,
        ];
        signed_eth_tx_from_bytes(&tx_bytes).unwrap()
    }

    #[test]
    fn test_recover_funds_maker_swap_payment_errored_but_sent() {
        let ctx = mm_ctx_with_iguana(PASSPHRASE);

        // the swap ends up with MakerPaymentTransactionFailed error but the transaction is actually
        // sent, need to find it and refund
        // TODO remove TransactionDetails from json
        let maker_saved_json = r#"{"error_events":["StartFailed","NegotiateFailed","TakerFeeValidateFailed","MakerPaymentTransactionFailed","MakerPaymentDataSendFailed","TakerPaymentValidateFailed","TakerPaymentSpendFailed","TakerPaymentSpendConfirmFailed","MakerPaymentRefunded","MakerPaymentRefundFailed"],"events":[{"event":{"data":{"lock_duration":7800,"maker_amount":"3.54932734","maker_coin":"KMD","maker_coin_start_block":1452970,"maker_payment_confirmations":1,"maker_payment_lock":1563759539,"my_persistent_pub":"031bb83b58ec130e28e0a6d5d2acf2eb01b0d3f1670e021d47d31db8a858219da8","secret":"0000000000000000000000000000000000000000000000000000000000000000","started_at":1563743939,"taker":"101ace6b08605b9424b0582b5cce044b70a3c8d8d10cb2965e039b0967ae92b9","taker_amount":"0.02004833998671660000000000","taker_coin":"ETH","taker_coin_start_block":8196380,"taker_payment_confirmations":1,"uuid":"3447b727-fe93-4357-8e5a-8cf2699b7e86"},"type":"Started"},"timestamp":1563743939211},{"event":{"data":{"taker_payment_locktime":1563751737,"taker_pubkey":"03101ace6b08605b9424b0582b5cce044b70a3c8d8d10cb2965e039b0967ae92b9"},"type":"Negotiated"},"timestamp":1563743979835},{"event":{"data":{"tx_hash":"a59203eb2328827de00bed699a29389792906e4f39fdea145eb40dc6b3821bd6","tx_hex":"f8690284ee6b280082520894d8997941dd1346e9231118d5685d866294f59e5b865af3107a4000801ca0743d2b7c9fad65805d882179062012261be328d7628ae12ee08eff8d7657d993a07eecbd051f49d35279416778faa4664962726d516ce65e18755c9b9406a9c2fd"},"type":"TakerFeeValidated"},"timestamp":1563744052878},{"event":{"data":{"error":"lp_swap:1888] eth:654] RPC error: Error { code: ServerError(-32010), message: \"Transaction with the same hash was already imported.\", data: None }"},"type":"MakerPaymentTransactionFailed"},"timestamp":1563744118577},{"event":{"type":"Finished"},"timestamp":1563763243350}],"success_events":["Started","Negotiated","TakerFeeValidated","MakerPaymentSent","TakerPaymentReceived","TakerPaymentWaitConfirmStarted","TakerPaymentValidatedAndConfirmed","TakerPaymentSpent","TakerPaymentSpendConfirmStarted","TakerPaymentSpendConfirmed","TakerPaymentSpendConfirmStarted","TakerPaymentSpendConfirmed","Finished"],"uuid":"3447b727-fe93-4357-8e5a-8cf2699b7e86"}"#;
        let maker_saved_swap: MakerSavedSwap = json::from_str(maker_saved_json).unwrap();

        TestCoin::ticker.mock_safe(|_| MockResult::Return("ticker"));
        TestCoin::swap_contract_address.mock_safe(|_| MockResult::Return(None));
        TestCoin::can_refund_htlc
            .mock_safe(|_, _| MockResult::Return(Box::pin(futures::future::ok(CanRefundHtlc::CanRefundNow))));

        static mut MY_PAYMENT_SENT_CALLED: bool = false;
        TestCoin::check_if_my_payment_sent.mock_safe(|_, _| {
            unsafe { MY_PAYMENT_SENT_CALLED = true };
            MockResult::Return(Box::pin(futures::future::ok(Some(eth_tx_for_test().into()))))
        });

        static mut MAKER_REFUND_CALLED: bool = false;
        TestCoin::send_maker_refunds_payment.mock_safe(|_, _| {
            unsafe { MAKER_REFUND_CALLED = true };
            MockResult::Return(Box::pin(futures::future::ok(eth_tx_for_test().into())))
        });
        TestCoin::search_for_swap_tx_spend_my
            .mock_safe(|_, _| MockResult::Return(Box::pin(futures::future::ready(Ok(None)))));
        let maker_coin = MmCoinEnum::Test(TestCoin::default());
        let taker_coin = MmCoinEnum::Test(TestCoin::default());
        let (maker_swap, _) = MakerSwap::load_from_saved(ctx, maker_coin, taker_coin, maker_saved_swap).unwrap();
        let actual = block_on(maker_swap.recover_funds()).unwrap();
        let expected = RecoveredSwap {
            action: RecoveredSwapAction::RefundedMyPayment,
            coin: "ticker".to_string(),
            transaction: eth_tx_for_test().into(),
        };
        assert_eq!(expected, actual);
        assert!(unsafe { MY_PAYMENT_SENT_CALLED });
        assert!(unsafe { MAKER_REFUND_CALLED });
    }

    #[test]
    fn test_recover_funds_maker_payment_refund_errored() {
        let ctx = mm_ctx_with_iguana(PASSPHRASE);

        // the swap ends up with MakerPaymentRefundFailed error
        let maker_saved_json = r#"{"error_events":["StartFailed","NegotiateFailed","TakerFeeValidateFailed","MakerPaymentTransactionFailed","MakerPaymentDataSendFailed","TakerPaymentValidateFailed","TakerPaymentSpendFailed","TakerPaymentSpendConfirmFailed","MakerPaymentRefunded","MakerPaymentRefundFailed"],"events":[{"event":{"data":{"lock_duration":7800,"maker_amount":"0.58610590","maker_coin":"KMD","maker_coin_start_block":1450923,"maker_payment_confirmations":1,"maker_payment_lock":1563636475,"my_persistent_pub":"031bb83b58ec130e28e0a6d5d2acf2eb01b0d3f1670e021d47d31db8a858219da8","secret":"0000000000000000000000000000000000000000000000000000000000000000","started_at":1563620875,"taker":"14a96292bfcd7762ece8eb08ead915da927c2619277363853572f30880d5155e","taker_amount":"0.0077700000552410000000000","taker_coin":"LTC","taker_coin_start_block":1670837,"taker_payment_confirmations":1,"uuid":"9db641f5-4300-4527-9fa6-f1c391d42c35"},"type":"Started"},"timestamp":1563620875062},{"event":{"data":{"taker_payment_locktime":1563628675,"taker_pubkey":"02713015d3fa4d30259e90be5f131beb593bf0131f3af2dcdb304e3322d8d52b91"},"type":"Negotiated"},"timestamp":1563620915497},{"event":{"data":{"tx_hash":"6740136eaaa615d9d231969e3a9599d0fc59e53989237a8d31cd6fc86c160013","tx_hex":"0100000001a2586ea8294cedc55741bef625ba72c646399903391a7f6c604a58c6263135f2000000006b4830450221009c78c8ba4a7accab6b09f9a95da5bc59c81f4fc1e60b288ec3c5462b4d02ef01022056b63be1629cf17751d3cc5ffec51bcb1d7f9396e9ce9ca254d0f34104f7263a012102713015d3fa4d30259e90be5f131beb593bf0131f3af2dcdb304e3322d8d52b91ffffffff0210270000000000001976a914ca1e04745e8ca0c60d8c5881531d51bec470743f88ac78aa1900000000001976a91406ccabfd5f9075ecd5e8d0d31c0e973a54d51e8288ac5bf6325d"},"type":"TakerFeeValidated"},"timestamp":1563620976060},{"event":{"data":{"tx_hash":"d0f6e664cea9d89fe7b5cf8005fdca070d1ab1d05a482aaef95c08cdaecddf0a","tx_hex":"0400008085202f89019f1cbda354342cdf982046b331bbd3791f53b692efc6e4becc36be495b2977d9000000006b483045022100fa9d4557394141f6a8b9bfb8cd594a521fd8bcd1965dbf8bc4e04abc849ac66e0220589f521814c10a7561abfd5e432f7a2ee60d4875fe4604618af3207dae531ac00121031bb83b58ec130e28e0a6d5d2acf2eb01b0d3f1670e021d47d31db8a858219da8ffffffff029e537e030000000017a9145534898009f1467191065f6890b96914b39a1c018791857702000000001976a914c3f710deb7320b0efa6edb14e3ebeeb9155fa90d88ac72ee325d000000000000000000000000000000"},"type":"MakerPaymentSent"},"timestamp":1563620976189},{"event":{"data":{"tx_hash":"1e883eb2f3991e84ba27f53651f89b7dda708678a5b9813d043577f222b9ca30","tx_hex":"01000000011300166cc86fcd318d7a238939e559fcd099953a9e9631d2d915a6aa6e134067010000006a47304402206781d5f2db2ff13d2ec7e266f774ea5630cc2dba4019e18e9716131b8b026051022006ebb33857b6d180f13aa6be2fc532f9734abde9d00ae14757e7d7ba3741c08c012102713015d3fa4d30259e90be5f131beb593bf0131f3af2dcdb304e3322d8d52b91ffffffff0228db0b000000000017a91483818667161bf94adda3964a81a231cbf6f5338187b0480c00000000001976a91406ccabfd5f9075ecd5e8d0d31c0e973a54d51e8288ac7cf7325d"},"type":"TakerPaymentReceived"},"timestamp":1563621268320},{"event":{"type":"TakerPaymentWaitConfirmStarted"},"timestamp":1563621268321},{"event":{"type":"TakerPaymentValidatedAndConfirmed"},"timestamp":1563621778471},{"event":{"data":{"error":"lp_swap:2025] utxo:938] rpc_clients:719] JsonRpcError { request: JsonRpcRequest { jsonrpc: \"2.0\", id: \"9\", method: \"blockchain.transaction.broadcast\", params: [String(\"010000000130cab922f27735043d81b9a5788670da7d9bf85136f527ba841e99f3b23e881e00000000b6473044022058a0c1da6bcf8c1418899ff8475f3ab6dddbff918528451c1fe71c2f7dad176302204c2e0bcf8f9b5f09e02ccfeb9256e9b34fb355ea655a5704a8a3fa920079b91501514c6b63048314335db1752102713015d3fa4d30259e90be5f131beb593bf0131f3af2dcdb304e3322d8d52b91ac6782012088a9147ed38daab6085c1a1e4426e61dc87a3c2c081a958821031bb83b58ec130e28e0a6d5d2acf2eb01b0d3f1670e021d47d31db8a858219da8ac68feffffff0188540a00000000001976a91406ccabfd5f9075ecd5e8d0d31c0e973a54d51e8288ac1c2b335d\")] }, error: Response(Object({\"code\": Number(1), \"message\": String(\"the transaction was rejected by network rules.\\n\\nMissing inputs\\n[010000000130cab922f27735043d81b9a5788670da7d9bf85136f527ba841e99f3b23e881e00000000b6473044022058a0c1da6bcf8c1418899ff8475f3ab6dddbff918528451c1fe71c2f7dad176302204c2e0bcf8f9b5f09e02ccfeb9256e9b34fb355ea655a5704a8a3fa920079b91501514c6b63048314335db1752102713015d3fa4d30259e90be5f131beb593bf0131f3af2dcdb304e3322d8d52b91ac6782012088a9147ed38daab6085c1a1e4426e61dc87a3c2c081a958821031bb83b58ec130e28e0a6d5d2acf2eb01b0d3f1670e021d47d31db8a858219da8ac68feffffff0188540a00000000001976a91406ccabfd5f9075ecd5e8d0d31c0e973a54d51e8288ac1c2b335d]\")})) }"},"type":"TakerPaymentSpendFailed"},"timestamp":1563638060583},{"event":{"data":{"error":"lp_swap:2025] utxo:938] rpc_clients:719] JsonRpcError { request: JsonRpcRequest { jsonrpc: \"2.0\", id: \"9\", method: \"blockchain.transaction.broadcast\", params: [String(\"010000000130cab922f27735043d81b9a5788670da7d9bf85136f527ba841e99f3b23e881e00000000b6473044022058a0c1da6bcf8c1418899ff8475f3ab6dddbff918528451c1fe71c2f7dad176302204c2e0bcf8f9b5f09e02ccfeb9256e9b34fb355ea655a5704a8a3fa920079b91501514c6b63048314335db1752102713015d3fa4d30259e90be5f131beb593bf0131f3af2dcdb304e3322d8d52b91ac6782012088a9147ed38daab6085c1a1e4426e61dc87a3c2c081a958821031bb83b58ec130e28e0a6d5d2acf2eb01b0d3f1670e021d47d31db8a858219da8ac68feffffff0188540a00000000001976a91406ccabfd5f9075ecd5e8d0d31c0e973a54d51e8288ac1c2b335d\")] }, error: Response(Object({\"code\": Number(1), \"message\": String(\"the transaction was rejected by network rules.\\n\\nMissing inputs\\n[010000000130cab922f27735043d81b9a5788670da7d9bf85136f527ba841e99f3b23e881e00000000b6473044022058a0c1da6bcf8c1418899ff8475f3ab6dddbff918528451c1fe71c2f7dad176302204c2e0bcf8f9b5f09e02ccfeb9256e9b34fb355ea655a5704a8a3fa920079b91501514c6b63048314335db1752102713015d3fa4d30259e90be5f131beb593bf0131f3af2dcdb304e3322d8d52b91ac6782012088a9147ed38daab6085c1a1e4426e61dc87a3c2c081a958821031bb83b58ec130e28e0a6d5d2acf2eb01b0d3f1670e021d47d31db8a858219da8ac68feffffff0188540a00000000001976a91406ccabfd5f9075ecd5e8d0d31c0e973a54d51e8288ac1c2b335d]\")})) }"},"type":"MakerPaymentRefundFailed"},"timestamp":1563638060583},{"event":{"type":"Finished"},"timestamp":1563621778483}],"success_events":["Started","Negotiated","TakerFeeValidated","MakerPaymentSent","TakerPaymentReceived","TakerPaymentWaitConfirmStarted","TakerPaymentValidatedAndConfirmed","TakerPaymentSpent","TakerPaymentSpendConfirmStarted","TakerPaymentSpendConfirmed","Finished"],"uuid":"9db641f5-4300-4527-9fa6-f1c391d42c35"}"#;
        let maker_saved_swap: MakerSavedSwap = json::from_str(maker_saved_json).unwrap();

        TestCoin::ticker.mock_safe(|_| MockResult::Return("ticker"));
        TestCoin::swap_contract_address.mock_safe(|_| MockResult::Return(None));
        TestCoin::can_refund_htlc
            .mock_safe(|_, _| MockResult::Return(Box::pin(futures::future::ok(CanRefundHtlc::CanRefundNow))));

        static mut MAKER_REFUND_CALLED: bool = false;
        TestCoin::send_maker_refunds_payment.mock_safe(|_, _| {
            unsafe { MAKER_REFUND_CALLED = true };
            MockResult::Return(Box::pin(futures::future::ok(eth_tx_for_test().into())))
        });

        TestCoin::search_for_swap_tx_spend_my
            .mock_safe(|_, _| MockResult::Return(Box::pin(futures::future::ready(Ok(None)))));
        let maker_coin = MmCoinEnum::Test(TestCoin::default());
        let taker_coin = MmCoinEnum::Test(TestCoin::default());
        let (maker_swap, _) = MakerSwap::load_from_saved(ctx, maker_coin, taker_coin, maker_saved_swap).unwrap();
        let actual = block_on(maker_swap.recover_funds()).unwrap();
        let expected = RecoveredSwap {
            action: RecoveredSwapAction::RefundedMyPayment,
            coin: "ticker".to_string(),
            transaction: eth_tx_for_test().into(),
        };
        assert_eq!(expected, actual);
        assert!(unsafe { MAKER_REFUND_CALLED });
    }

    #[test]
    fn test_recover_funds_maker_payment_refund_errored_already_refunded() {
        let ctx = mm_ctx_with_iguana(PASSPHRASE);

        // the swap ends up with MakerPaymentRefundFailed error
        let maker_saved_json = r#"{"error_events":["StartFailed","NegotiateFailed","TakerFeeValidateFailed","MakerPaymentTransactionFailed","MakerPaymentDataSendFailed","TakerPaymentValidateFailed","TakerPaymentSpendFailed","TakerPaymentSpendConfirmFailed","MakerPaymentRefunded","MakerPaymentRefundFailed"],"events":[{"event":{"data":{"lock_duration":7800,"maker_amount":"0.58610590","maker_coin":"KMD","maker_coin_start_block":1450923,"maker_payment_confirmations":1,"maker_payment_lock":1563636475,"my_persistent_pub":"031bb83b58ec130e28e0a6d5d2acf2eb01b0d3f1670e021d47d31db8a858219da8","secret":"0000000000000000000000000000000000000000000000000000000000000000","started_at":1563620875,"taker":"14a96292bfcd7762ece8eb08ead915da927c2619277363853572f30880d5155e","taker_amount":"0.0077700000552410000000000","taker_coin":"LTC","taker_coin_start_block":1670837,"taker_payment_confirmations":1,"uuid":"9db641f5-4300-4527-9fa6-f1c391d42c35"},"type":"Started"},"timestamp":1563620875062},{"event":{"data":{"taker_payment_locktime":1563628675,"taker_pubkey":"02713015d3fa4d30259e90be5f131beb593bf0131f3af2dcdb304e3322d8d52b91"},"type":"Negotiated"},"timestamp":1563620915497},{"event":{"data":{"tx_hash":"6740136eaaa615d9d231969e3a9599d0fc59e53989237a8d31cd6fc86c160013","tx_hex":"0100000001a2586ea8294cedc55741bef625ba72c646399903391a7f6c604a58c6263135f2000000006b4830450221009c78c8ba4a7accab6b09f9a95da5bc59c81f4fc1e60b288ec3c5462b4d02ef01022056b63be1629cf17751d3cc5ffec51bcb1d7f9396e9ce9ca254d0f34104f7263a012102713015d3fa4d30259e90be5f131beb593bf0131f3af2dcdb304e3322d8d52b91ffffffff0210270000000000001976a914ca1e04745e8ca0c60d8c5881531d51bec470743f88ac78aa1900000000001976a91406ccabfd5f9075ecd5e8d0d31c0e973a54d51e8288ac5bf6325d"},"type":"TakerFeeValidated"},"timestamp":1563620976060},{"event":{"data":{"tx_hash":"d0f6e664cea9d89fe7b5cf8005fdca070d1ab1d05a482aaef95c08cdaecddf0a","tx_hex":"0400008085202f89019f1cbda354342cdf982046b331bbd3791f53b692efc6e4becc36be495b2977d9000000006b483045022100fa9d4557394141f6a8b9bfb8cd594a521fd8bcd1965dbf8bc4e04abc849ac66e0220589f521814c10a7561abfd5e432f7a2ee60d4875fe4604618af3207dae531ac00121031bb83b58ec130e28e0a6d5d2acf2eb01b0d3f1670e021d47d31db8a858219da8ffffffff029e537e030000000017a9145534898009f1467191065f6890b96914b39a1c018791857702000000001976a914c3f710deb7320b0efa6edb14e3ebeeb9155fa90d88ac72ee325d000000000000000000000000000000"},"type":"MakerPaymentSent"},"timestamp":1563620976189},{"event":{"data":{"tx_hash":"1e883eb2f3991e84ba27f53651f89b7dda708678a5b9813d043577f222b9ca30","tx_hex":"01000000011300166cc86fcd318d7a238939e559fcd099953a9e9631d2d915a6aa6e134067010000006a47304402206781d5f2db2ff13d2ec7e266f774ea5630cc2dba4019e18e9716131b8b026051022006ebb33857b6d180f13aa6be2fc532f9734abde9d00ae14757e7d7ba3741c08c012102713015d3fa4d30259e90be5f131beb593bf0131f3af2dcdb304e3322d8d52b91ffffffff0228db0b000000000017a91483818667161bf94adda3964a81a231cbf6f5338187b0480c00000000001976a91406ccabfd5f9075ecd5e8d0d31c0e973a54d51e8288ac7cf7325d"},"type":"TakerPaymentReceived"},"timestamp":1563621268320},{"event":{"type":"TakerPaymentWaitConfirmStarted"},"timestamp":1563621268321},{"event":{"type":"TakerPaymentValidatedAndConfirmed"},"timestamp":1563621778471},{"event":{"data":{"error":"lp_swap:2025] utxo:938] rpc_clients:719] JsonRpcError { request: JsonRpcRequest { jsonrpc: \"2.0\", id: \"9\", method: \"blockchain.transaction.broadcast\", params: [String(\"010000000130cab922f27735043d81b9a5788670da7d9bf85136f527ba841e99f3b23e881e00000000b6473044022058a0c1da6bcf8c1418899ff8475f3ab6dddbff918528451c1fe71c2f7dad176302204c2e0bcf8f9b5f09e02ccfeb9256e9b34fb355ea655a5704a8a3fa920079b91501514c6b63048314335db1752102713015d3fa4d30259e90be5f131beb593bf0131f3af2dcdb304e3322d8d52b91ac6782012088a9147ed38daab6085c1a1e4426e61dc87a3c2c081a958821031bb83b58ec130e28e0a6d5d2acf2eb01b0d3f1670e021d47d31db8a858219da8ac68feffffff0188540a00000000001976a91406ccabfd5f9075ecd5e8d0d31c0e973a54d51e8288ac1c2b335d\")] }, error: Response(Object({\"code\": Number(1), \"message\": String(\"the transaction was rejected by network rules.\\n\\nMissing inputs\\n[010000000130cab922f27735043d81b9a5788670da7d9bf85136f527ba841e99f3b23e881e00000000b6473044022058a0c1da6bcf8c1418899ff8475f3ab6dddbff918528451c1fe71c2f7dad176302204c2e0bcf8f9b5f09e02ccfeb9256e9b34fb355ea655a5704a8a3fa920079b91501514c6b63048314335db1752102713015d3fa4d30259e90be5f131beb593bf0131f3af2dcdb304e3322d8d52b91ac6782012088a9147ed38daab6085c1a1e4426e61dc87a3c2c081a958821031bb83b58ec130e28e0a6d5d2acf2eb01b0d3f1670e021d47d31db8a858219da8ac68feffffff0188540a00000000001976a91406ccabfd5f9075ecd5e8d0d31c0e973a54d51e8288ac1c2b335d]\")})) }"},"type":"TakerPaymentSpendFailed"},"timestamp":1563638060583},{"event":{"data":{"error":"lp_swap:2025] utxo:938] rpc_clients:719] JsonRpcError { request: JsonRpcRequest { jsonrpc: \"2.0\", id: \"9\", method: \"blockchain.transaction.broadcast\", params: [String(\"010000000130cab922f27735043d81b9a5788670da7d9bf85136f527ba841e99f3b23e881e00000000b6473044022058a0c1da6bcf8c1418899ff8475f3ab6dddbff918528451c1fe71c2f7dad176302204c2e0bcf8f9b5f09e02ccfeb9256e9b34fb355ea655a5704a8a3fa920079b91501514c6b63048314335db1752102713015d3fa4d30259e90be5f131beb593bf0131f3af2dcdb304e3322d8d52b91ac6782012088a9147ed38daab6085c1a1e4426e61dc87a3c2c081a958821031bb83b58ec130e28e0a6d5d2acf2eb01b0d3f1670e021d47d31db8a858219da8ac68feffffff0188540a00000000001976a91406ccabfd5f9075ecd5e8d0d31c0e973a54d51e8288ac1c2b335d\")] }, error: Response(Object({\"code\": Number(1), \"message\": String(\"the transaction was rejected by network rules.\\n\\nMissing inputs\\n[010000000130cab922f27735043d81b9a5788670da7d9bf85136f527ba841e99f3b23e881e00000000b6473044022058a0c1da6bcf8c1418899ff8475f3ab6dddbff918528451c1fe71c2f7dad176302204c2e0bcf8f9b5f09e02ccfeb9256e9b34fb355ea655a5704a8a3fa920079b91501514c6b63048314335db1752102713015d3fa4d30259e90be5f131beb593bf0131f3af2dcdb304e3322d8d52b91ac6782012088a9147ed38daab6085c1a1e4426e61dc87a3c2c081a958821031bb83b58ec130e28e0a6d5d2acf2eb01b0d3f1670e021d47d31db8a858219da8ac68feffffff0188540a00000000001976a91406ccabfd5f9075ecd5e8d0d31c0e973a54d51e8288ac1c2b335d]\")})) }"},"type":"MakerPaymentRefundFailed"},"timestamp":1563638060583},{"event":{"type":"Finished"},"timestamp":1563621778483}],"success_events":["Started","Negotiated","TakerFeeValidated","MakerPaymentSent","TakerPaymentReceived","TakerPaymentWaitConfirmStarted","TakerPaymentValidatedAndConfirmed","TakerPaymentSpent","TakerPaymentSpendConfirmStarted","TakerPaymentSpendConfirmed","Finished"],"uuid":"9db641f5-4300-4527-9fa6-f1c391d42c35"}"#;
        let maker_saved_swap: MakerSavedSwap = json::from_str(maker_saved_json).unwrap();

        TestCoin::ticker.mock_safe(|_| MockResult::Return("ticker"));
        TestCoin::swap_contract_address.mock_safe(|_| MockResult::Return(None));

        TestCoin::search_for_swap_tx_spend_my.mock_safe(|_, _| {
            MockResult::Return(Box::pin(futures::future::ready(Ok(Some(FoundSwapTxSpend::Refunded(
                eth_tx_for_test().into(),
            ))))))
        });
        let maker_coin = MmCoinEnum::Test(TestCoin::default());
        let taker_coin = MmCoinEnum::Test(TestCoin::default());
        let (maker_swap, _) = MakerSwap::load_from_saved(ctx, maker_coin, taker_coin, maker_saved_swap).unwrap();
        assert!(block_on(maker_swap.recover_funds()).is_err());
    }

    #[test]
    fn test_recover_funds_maker_payment_refund_errored_already_spent() {
        let ctx = mm_ctx_with_iguana(PASSPHRASE);

        // the swap ends up with MakerPaymentRefundFailed error
        let maker_saved_json = r#"{"error_events":["StartFailed","NegotiateFailed","TakerFeeValidateFailed","MakerPaymentTransactionFailed","MakerPaymentDataSendFailed","TakerPaymentValidateFailed","TakerPaymentSpendFailed","TakerPaymentSpendConfirmFailed","MakerPaymentRefunded","MakerPaymentRefundFailed"],"events":[{"event":{"data":{"lock_duration":7800,"maker_amount":"0.58610590","maker_coin":"KMD","maker_coin_start_block":1450923,"maker_payment_confirmations":1,"maker_payment_lock":1563636475,"my_persistent_pub":"031bb83b58ec130e28e0a6d5d2acf2eb01b0d3f1670e021d47d31db8a858219da8","secret":"0000000000000000000000000000000000000000000000000000000000000000","started_at":1563620875,"taker":"14a96292bfcd7762ece8eb08ead915da927c2619277363853572f30880d5155e","taker_amount":"0.0077700000552410000000000","taker_coin":"LTC","taker_coin_start_block":1670837,"taker_payment_confirmations":1,"uuid":"9db641f5-4300-4527-9fa6-f1c391d42c35"},"type":"Started"},"timestamp":1563620875062},{"event":{"data":{"taker_payment_locktime":1563628675,"taker_pubkey":"02713015d3fa4d30259e90be5f131beb593bf0131f3af2dcdb304e3322d8d52b91"},"type":"Negotiated"},"timestamp":1563620915497},{"event":{"data":{"tx_hash":"6740136eaaa615d9d231969e3a9599d0fc59e53989237a8d31cd6fc86c160013","tx_hex":"0100000001a2586ea8294cedc55741bef625ba72c646399903391a7f6c604a58c6263135f2000000006b4830450221009c78c8ba4a7accab6b09f9a95da5bc59c81f4fc1e60b288ec3c5462b4d02ef01022056b63be1629cf17751d3cc5ffec51bcb1d7f9396e9ce9ca254d0f34104f7263a012102713015d3fa4d30259e90be5f131beb593bf0131f3af2dcdb304e3322d8d52b91ffffffff0210270000000000001976a914ca1e04745e8ca0c60d8c5881531d51bec470743f88ac78aa1900000000001976a91406ccabfd5f9075ecd5e8d0d31c0e973a54d51e8288ac5bf6325d"},"type":"TakerFeeValidated"},"timestamp":1563620976060},{"event":{"data":{"tx_hash":"d0f6e664cea9d89fe7b5cf8005fdca070d1ab1d05a482aaef95c08cdaecddf0a","tx_hex":"0400008085202f89019f1cbda354342cdf982046b331bbd3791f53b692efc6e4becc36be495b2977d9000000006b483045022100fa9d4557394141f6a8b9bfb8cd594a521fd8bcd1965dbf8bc4e04abc849ac66e0220589f521814c10a7561abfd5e432f7a2ee60d4875fe4604618af3207dae531ac00121031bb83b58ec130e28e0a6d5d2acf2eb01b0d3f1670e021d47d31db8a858219da8ffffffff029e537e030000000017a9145534898009f1467191065f6890b96914b39a1c018791857702000000001976a914c3f710deb7320b0efa6edb14e3ebeeb9155fa90d88ac72ee325d000000000000000000000000000000"},"type":"MakerPaymentSent"},"timestamp":1563620976189},{"event":{"data":{"tx_hash":"1e883eb2f3991e84ba27f53651f89b7dda708678a5b9813d043577f222b9ca30","tx_hex":"01000000011300166cc86fcd318d7a238939e559fcd099953a9e9631d2d915a6aa6e134067010000006a47304402206781d5f2db2ff13d2ec7e266f774ea5630cc2dba4019e18e9716131b8b026051022006ebb33857b6d180f13aa6be2fc532f9734abde9d00ae14757e7d7ba3741c08c012102713015d3fa4d30259e90be5f131beb593bf0131f3af2dcdb304e3322d8d52b91ffffffff0228db0b000000000017a91483818667161bf94adda3964a81a231cbf6f5338187b0480c00000000001976a91406ccabfd5f9075ecd5e8d0d31c0e973a54d51e8288ac7cf7325d"},"type":"TakerPaymentReceived"},"timestamp":1563621268320},{"event":{"type":"TakerPaymentWaitConfirmStarted"},"timestamp":1563621268321},{"event":{"type":"TakerPaymentValidatedAndConfirmed"},"timestamp":1563621778471},{"event":{"data":{"error":"lp_swap:2025] utxo:938] rpc_clients:719] JsonRpcError { request: JsonRpcRequest { jsonrpc: \"2.0\", id: \"9\", method: \"blockchain.transaction.broadcast\", params: [String(\"010000000130cab922f27735043d81b9a5788670da7d9bf85136f527ba841e99f3b23e881e00000000b6473044022058a0c1da6bcf8c1418899ff8475f3ab6dddbff918528451c1fe71c2f7dad176302204c2e0bcf8f9b5f09e02ccfeb9256e9b34fb355ea655a5704a8a3fa920079b91501514c6b63048314335db1752102713015d3fa4d30259e90be5f131beb593bf0131f3af2dcdb304e3322d8d52b91ac6782012088a9147ed38daab6085c1a1e4426e61dc87a3c2c081a958821031bb83b58ec130e28e0a6d5d2acf2eb01b0d3f1670e021d47d31db8a858219da8ac68feffffff0188540a00000000001976a91406ccabfd5f9075ecd5e8d0d31c0e973a54d51e8288ac1c2b335d\")] }, error: Response(Object({\"code\": Number(1), \"message\": String(\"the transaction was rejected by network rules.\\n\\nMissing inputs\\n[010000000130cab922f27735043d81b9a5788670da7d9bf85136f527ba841e99f3b23e881e00000000b6473044022058a0c1da6bcf8c1418899ff8475f3ab6dddbff918528451c1fe71c2f7dad176302204c2e0bcf8f9b5f09e02ccfeb9256e9b34fb355ea655a5704a8a3fa920079b91501514c6b63048314335db1752102713015d3fa4d30259e90be5f131beb593bf0131f3af2dcdb304e3322d8d52b91ac6782012088a9147ed38daab6085c1a1e4426e61dc87a3c2c081a958821031bb83b58ec130e28e0a6d5d2acf2eb01b0d3f1670e021d47d31db8a858219da8ac68feffffff0188540a00000000001976a91406ccabfd5f9075ecd5e8d0d31c0e973a54d51e8288ac1c2b335d]\")})) }"},"type":"TakerPaymentSpendFailed"},"timestamp":1563638060583},{"event":{"data":{"error":"lp_swap:2025] utxo:938] rpc_clients:719] JsonRpcError { request: JsonRpcRequest { jsonrpc: \"2.0\", id: \"9\", method: \"blockchain.transaction.broadcast\", params: [String(\"010000000130cab922f27735043d81b9a5788670da7d9bf85136f527ba841e99f3b23e881e00000000b6473044022058a0c1da6bcf8c1418899ff8475f3ab6dddbff918528451c1fe71c2f7dad176302204c2e0bcf8f9b5f09e02ccfeb9256e9b34fb355ea655a5704a8a3fa920079b91501514c6b63048314335db1752102713015d3fa4d30259e90be5f131beb593bf0131f3af2dcdb304e3322d8d52b91ac6782012088a9147ed38daab6085c1a1e4426e61dc87a3c2c081a958821031bb83b58ec130e28e0a6d5d2acf2eb01b0d3f1670e021d47d31db8a858219da8ac68feffffff0188540a00000000001976a91406ccabfd5f9075ecd5e8d0d31c0e973a54d51e8288ac1c2b335d\")] }, error: Response(Object({\"code\": Number(1), \"message\": String(\"the transaction was rejected by network rules.\\n\\nMissing inputs\\n[010000000130cab922f27735043d81b9a5788670da7d9bf85136f527ba841e99f3b23e881e00000000b6473044022058a0c1da6bcf8c1418899ff8475f3ab6dddbff918528451c1fe71c2f7dad176302204c2e0bcf8f9b5f09e02ccfeb9256e9b34fb355ea655a5704a8a3fa920079b91501514c6b63048314335db1752102713015d3fa4d30259e90be5f131beb593bf0131f3af2dcdb304e3322d8d52b91ac6782012088a9147ed38daab6085c1a1e4426e61dc87a3c2c081a958821031bb83b58ec130e28e0a6d5d2acf2eb01b0d3f1670e021d47d31db8a858219da8ac68feffffff0188540a00000000001976a91406ccabfd5f9075ecd5e8d0d31c0e973a54d51e8288ac1c2b335d]\")})) }"},"type":"MakerPaymentRefundFailed"},"timestamp":1563638060583},{"event":{"type":"Finished"},"timestamp":1563621778483}],"success_events":["Started","Negotiated","TakerFeeValidated","MakerPaymentSent","TakerPaymentReceived","TakerPaymentWaitConfirmStarted","TakerPaymentValidatedAndConfirmed","TakerPaymentSpent","TakerPaymentSpendConfirmStarted","TakerPaymentSpendConfirmed","Finished"],"uuid":"9db641f5-4300-4527-9fa6-f1c391d42c35"}"#;
        let maker_saved_swap: MakerSavedSwap = json::from_str(maker_saved_json).unwrap();

        TestCoin::ticker.mock_safe(|_| MockResult::Return("ticker"));
        TestCoin::swap_contract_address.mock_safe(|_| MockResult::Return(None));

        static mut SEARCH_FOR_SWAP_TX_SPEND_MY_CALLED: bool = true;
        TestCoin::search_for_swap_tx_spend_my.mock_safe(|_, _| {
            unsafe { SEARCH_FOR_SWAP_TX_SPEND_MY_CALLED = true }
            MockResult::Return(Box::pin(futures::future::ready(Ok(Some(FoundSwapTxSpend::Spent(
                eth_tx_for_test().into(),
            ))))))
        });

        static mut SEARCH_FOR_SWAP_TX_SPEND_OTHER_CALLED: bool = true;
        TestCoin::search_for_swap_tx_spend_other.mock_safe(|_, _| {
            unsafe { SEARCH_FOR_SWAP_TX_SPEND_OTHER_CALLED = true }
            MockResult::Return(Box::pin(futures::future::ready(Ok(Some(FoundSwapTxSpend::Refunded(
                eth_tx_for_test().into(),
            ))))))
        });
        let maker_coin = MmCoinEnum::Test(TestCoin::default());
        let taker_coin = MmCoinEnum::Test(TestCoin::default());
        let (maker_swap, _) = MakerSwap::load_from_saved(ctx, maker_coin, taker_coin, maker_saved_swap).unwrap();
        let err = block_on(maker_swap.recover_funds()).expect_err("Expected an error");
        assert!(err.contains("Taker payment was already refunded"));
        assert!(unsafe { SEARCH_FOR_SWAP_TX_SPEND_MY_CALLED });
        assert!(unsafe { SEARCH_FOR_SWAP_TX_SPEND_OTHER_CALLED });
    }

    #[test]
    fn test_recover_funds_maker_swap_payment_errored_but_too_early_to_refund() {
        let ctx = mm_ctx_with_iguana(PASSPHRASE);

        // the swap ends up with MakerPaymentTransactionFailed error but the transaction is actually
        // sent, need to find it and refund, prevent refund if payment is not spendable due to locktime restrictions
        let maker_saved_json = r#"{"error_events":["StartFailed","NegotiateFailed","TakerFeeValidateFailed","MakerPaymentTransactionFailed","MakerPaymentDataSendFailed","TakerPaymentValidateFailed","TakerPaymentSpendFailed","TakerPaymentSpendConfirmFailed","MakerPaymentRefunded","MakerPaymentRefundFailed"],"events":[{"event":{"data":{"lock_duration":7800,"maker_amount":"3.54932734","maker_coin":"KMD","maker_coin_start_block":1452970,"maker_payment_confirmations":1,"maker_payment_lock":1563759539,"my_persistent_pub":"031bb83b58ec130e28e0a6d5d2acf2eb01b0d3f1670e021d47d31db8a858219da8","secret":"0000000000000000000000000000000000000000000000000000000000000000","started_at":1563743939,"taker":"101ace6b08605b9424b0582b5cce044b70a3c8d8d10cb2965e039b0967ae92b9","taker_amount":"0.02004833998671660000000000","taker_coin":"ETH","taker_coin_start_block":8196380,"taker_payment_confirmations":1,"uuid":"3447b727-fe93-4357-8e5a-8cf2699b7e86"},"type":"Started"},"timestamp":1563743939211},{"event":{"data":{"taker_payment_locktime":1563751737,"taker_pubkey":"03101ace6b08605b9424b0582b5cce044b70a3c8d8d10cb2965e039b0967ae92b9"},"type":"Negotiated"},"timestamp":1563743979835},{"event":{"data":{"tx_hash":"a59203eb2328827de00bed699a29389792906e4f39fdea145eb40dc6b3821bd6","tx_hex":"f8690284ee6b280082520894d8997941dd1346e9231118d5685d866294f59e5b865af3107a4000801ca0743d2b7c9fad65805d882179062012261be328d7628ae12ee08eff8d7657d993a07eecbd051f49d35279416778faa4664962726d516ce65e18755c9b9406a9c2fd"},"type":"TakerFeeValidated"},"timestamp":1563744052878},{"event":{"data":{"error":"lp_swap:1888] eth:654] RPC error: Error { code: ServerError(-32010), message: \"Transaction with the same hash was already imported.\", data: None }"},"type":"MakerPaymentTransactionFailed"},"timestamp":1563744118577},{"event":{"type":"Finished"},"timestamp":1563763243350}],"success_events":["Started","Negotiated","TakerFeeValidated","MakerPaymentSent","TakerPaymentReceived","TakerPaymentWaitConfirmStarted","TakerPaymentValidatedAndConfirmed","TakerPaymentSpent","TakerPaymentSpendConfirmStarted","TakerPaymentSpendConfirmed","Finished"],"uuid":"3447b727-fe93-4357-8e5a-8cf2699b7e86"}"#;
        let maker_saved_swap: MakerSavedSwap = json::from_str(maker_saved_json).unwrap();

        TestCoin::ticker.mock_safe(|_| MockResult::Return("ticker"));
        TestCoin::swap_contract_address.mock_safe(|_| MockResult::Return(None));

        static mut MY_PAYMENT_SENT_CALLED: bool = false;
        TestCoin::check_if_my_payment_sent.mock_safe(|_, _| {
            unsafe { MY_PAYMENT_SENT_CALLED = true };
            MockResult::Return(Box::pin(futures::future::ok(Some(eth_tx_for_test().into()))))
        });
        TestCoin::can_refund_htlc
            .mock_safe(|_, _| MockResult::Return(Box::pin(futures::future::ok(CanRefundHtlc::HaveToWait(1000)))));
        TestCoin::search_for_swap_tx_spend_my
            .mock_safe(|_, _| MockResult::Return(Box::pin(futures::future::ready(Ok(None)))));
        let maker_coin = MmCoinEnum::Test(TestCoin::default());
        let taker_coin = MmCoinEnum::Test(TestCoin::default());
        let (maker_swap, _) = MakerSwap::load_from_saved(ctx, maker_coin, taker_coin, maker_saved_swap).unwrap();
        let error = block_on(maker_swap.recover_funds()).unwrap_err();
        assert!(error.contains("Too early to refund"));
        assert!(unsafe { MY_PAYMENT_SENT_CALLED });
    }

    #[test]
    fn test_recover_funds_maker_swap_payment_errored_and_not_sent() {
        let ctx = mm_ctx_with_iguana(PASSPHRASE);

        // the swap ends up with MakerPaymentTransactionFailed error and transaction is not sent,
        // recover must return error in this case
        let maker_saved_json = r#"{"error_events":["StartFailed","NegotiateFailed","TakerFeeValidateFailed","MakerPaymentTransactionFailed","MakerPaymentDataSendFailed","TakerPaymentValidateFailed","TakerPaymentSpendFailed","TakerPaymentSpendConfirmFailed","MakerPaymentRefunded","MakerPaymentRefundFailed"],"events":[{"event":{"data":{"lock_duration":7800,"maker_amount":"3.54932734","maker_coin":"KMD","maker_coin_start_block":1452970,"maker_payment_confirmations":1,"maker_payment_lock":1563759539,"my_persistent_pub":"031bb83b58ec130e28e0a6d5d2acf2eb01b0d3f1670e021d47d31db8a858219da8","secret":"0000000000000000000000000000000000000000000000000000000000000000","started_at":1563743939,"taker":"101ace6b08605b9424b0582b5cce044b70a3c8d8d10cb2965e039b0967ae92b9","taker_amount":"0.02004833998671660000000000","taker_coin":"ETH","taker_coin_start_block":8196380,"taker_payment_confirmations":1,"uuid":"3447b727-fe93-4357-8e5a-8cf2699b7e86"},"type":"Started"},"timestamp":1563743939211},{"event":{"data":{"taker_payment_locktime":1563751737,"taker_pubkey":"03101ace6b08605b9424b0582b5cce044b70a3c8d8d10cb2965e039b0967ae92b9"},"type":"Negotiated"},"timestamp":1563743979835},{"event":{"data":{"tx_hash":"a59203eb2328827de00bed699a29389792906e4f39fdea145eb40dc6b3821bd6","tx_hex":"f8690284ee6b280082520894d8997941dd1346e9231118d5685d866294f59e5b865af3107a4000801ca0743d2b7c9fad65805d882179062012261be328d7628ae12ee08eff8d7657d993a07eecbd051f49d35279416778faa4664962726d516ce65e18755c9b9406a9c2fd"},"type":"TakerFeeValidated"},"timestamp":1563744052878},{"event":{"data":{"error":"lp_swap:1888] eth:654] RPC error: Error { code: ServerError(-32010), message: \"Transaction with the same hash was already imported.\", data: None }"},"type":"MakerPaymentTransactionFailed"},"timestamp":1563744118577},{"event":{"type":"Finished"},"timestamp":1563763243350}],"success_events":["Started","Negotiated","TakerFeeValidated","MakerPaymentSent","TakerPaymentReceived","TakerPaymentWaitConfirmStarted","TakerPaymentValidatedAndConfirmed","TakerPaymentSpent","TakerPaymentSpendConfirmStarted","TakerPaymentSpendConfirmed","Finished"],"uuid":"3447b727-fe93-4357-8e5a-8cf2699b7e86"}"#;
        let maker_saved_swap: MakerSavedSwap = json::from_str(maker_saved_json).unwrap();

        TestCoin::ticker.mock_safe(|_| MockResult::Return("ticker"));
        TestCoin::swap_contract_address.mock_safe(|_| MockResult::Return(None));

        static mut MY_PAYMENT_SENT_CALLED: bool = false;
        TestCoin::check_if_my_payment_sent.mock_safe(|_, _| {
            unsafe { MY_PAYMENT_SENT_CALLED = true };
            MockResult::Return(Box::pin(futures::future::ok(None)))
        });
        let maker_coin = MmCoinEnum::Test(TestCoin::default());
        let taker_coin = MmCoinEnum::Test(TestCoin::default());
        let (maker_swap, _) = MakerSwap::load_from_saved(ctx, maker_coin, taker_coin, maker_saved_swap).unwrap();
        assert!(block_on(maker_swap.recover_funds()).is_err());
        assert!(unsafe { MY_PAYMENT_SENT_CALLED });
    }

    #[test]
    fn test_recover_funds_maker_swap_not_finished() {
        let ctx = mm_ctx_with_iguana(PASSPHRASE);

        // return error if swap is not finished
        let maker_saved_json = r#"{"error_events":["StartFailed","NegotiateFailed","TakerFeeValidateFailed","MakerPaymentTransactionFailed","MakerPaymentDataSendFailed","TakerPaymentValidateFailed","TakerPaymentSpendFailed","TakerPaymentSpendConfirmFailed","MakerPaymentRefunded","MakerPaymentRefundFailed"],"events":[{"event":{"data":{"lock_duration":7800,"maker_amount":"3.54932734","maker_coin":"KMD","maker_coin_start_block":1452970,"maker_payment_confirmations":1,"maker_payment_lock":1563759539,"my_persistent_pub":"031bb83b58ec130e28e0a6d5d2acf2eb01b0d3f1670e021d47d31db8a858219da8","secret":"0000000000000000000000000000000000000000000000000000000000000000","started_at":1563743939,"taker":"101ace6b08605b9424b0582b5cce044b70a3c8d8d10cb2965e039b0967ae92b9","taker_amount":"0.02004833998671660000000000","taker_coin":"ETH","taker_coin_start_block":8196380,"taker_payment_confirmations":1,"uuid":"3447b727-fe93-4357-8e5a-8cf2699b7e86"},"type":"Started"},"timestamp":1563743939211},{"event":{"data":{"taker_payment_locktime":1563751737,"taker_pubkey":"03101ace6b08605b9424b0582b5cce044b70a3c8d8d10cb2965e039b0967ae92b9"},"type":"Negotiated"},"timestamp":1563743979835},{"event":{"data":{"tx_hash":"a59203eb2328827de00bed699a29389792906e4f39fdea145eb40dc6b3821bd6","tx_hex":"f8690284ee6b280082520894d8997941dd1346e9231118d5685d866294f59e5b865af3107a4000801ca0743d2b7c9fad65805d882179062012261be328d7628ae12ee08eff8d7657d993a07eecbd051f49d35279416778faa4664962726d516ce65e18755c9b9406a9c2fd"},"type":"TakerFeeValidated"},"timestamp":1563744052878}],"success_events":["Started","Negotiated","TakerFeeValidated","MakerPaymentSent","TakerPaymentReceived","TakerPaymentWaitConfirmStarted","TakerPaymentValidatedAndConfirmed","TakerPaymentSpent","TakerPaymentSpendConfirmStarted","TakerPaymentSpendConfirmed","Finished"],"uuid":"3447b727-fe93-4357-8e5a-8cf2699b7e86"}"#;
        let maker_saved_swap: MakerSavedSwap = json::from_str(maker_saved_json).unwrap();

        TestCoin::ticker.mock_safe(|_| MockResult::Return("ticker"));
        TestCoin::swap_contract_address.mock_safe(|_| MockResult::Return(None));
        let maker_coin = MmCoinEnum::Test(TestCoin::default());
        let taker_coin = MmCoinEnum::Test(TestCoin::default());
        let (maker_swap, _) = MakerSwap::load_from_saved(ctx, maker_coin, taker_coin, maker_saved_swap).unwrap();
        assert!(block_on(maker_swap.recover_funds()).is_err());
    }

    #[test]
    fn test_recover_funds_maker_swap_taker_payment_spent() {
        let ctx = mm_ctx_with_iguana(PASSPHRASE);

        // return error if taker payment was spent by us
        let maker_saved_json = r#"{"error_events":["StartFailed","NegotiateFailed","TakerFeeValidateFailed","MakerPaymentTransactionFailed","MakerPaymentDataSendFailed","TakerPaymentValidateFailed","TakerPaymentSpendFailed","TakerPaymentSpendConfirmFailed","MakerPaymentRefunded","MakerPaymentRefundFailed"],"events":[{"event":{"data":{"lock_duration":7800,"maker_amount":"1","maker_coin":"BEER","maker_coin_start_block":154892,"maker_payment_confirmations":1,"maker_payment_lock":1563444026,"my_persistent_pub":"02631dcf1d4b1b693aa8c2751afc68e4794b1e5996566cfc701a663f8b7bbbe640","secret":"e1c9bd12a83f810813dc078ac398069b63d56bf1e94657def995c43cd1975302","started_at":1563428426,"taker":"031d4256c4bc9f99ac88bf3dba21773132281f65f9bf23a59928bce08961e2f3","taker_amount":"1","taker_coin":"ETOMIC","taker_coin_start_block":150282,"taker_payment_confirmations":1,"uuid":"983ce732-62a8-4a44-b4ac-7e4271adc977"},"type":"Started"},"timestamp":1563428426510},{"event":{"data":{"taker_payment_locktime":1563436226,"taker_pubkey":"02031d4256c4bc9f99ac88bf3dba21773132281f65f9bf23a59928bce08961e2f3"},"type":"Negotiated"},"timestamp":1563428466880},{"event":{"data":{"tx_hash":"32f5bec2106dd3778dc32e3d856398ed0fa10b71c688672906a4fa0345cc4135","tx_hex":"0400008085202f89015ba9c8f0aec5b409bc824bcddc1a5a40148d4bd065c10169249e44ec44d62db2010000006a473044022050a213db7486e34871b9e7ef850845d55e0d53431350c16fa14fb60b81b1858302204f1042761f84e5f8d22948358b3c4103861adf5293d1d9e7f58f3b7491470b19012102031d4256c4bc9f99ac88bf3dba21773132281f65f9bf23a59928bce08961e2f3ffffffff02bcf60100000000001976a914ca1e04745e8ca0c60d8c5881531d51bec470743f88ac764d12ac010000001976a91405aab5342166f8594baf17a7d9bef5d56744332788ac8806305d000000000000000000000000000000"},"type":"TakerFeeValidated"},"timestamp":1563428507723},{"event":{"data":{"tx_hash":"1619d10a51925d2f3d0ef92d81cb6449b77d5dbe1f3ef5e7ae6c8bc19080cb5a","tx_hex":"0400008085202f890176ead03820bc0c4e92dba39b5d7e7a1e176b165f6cfc7a5e2c000ed62e8a8134010000006b48304502210086ca9a6ea5e787f4c3001c4ddb7b2f4732d8bb2642e9e43d0f39df4b736a4aa402206dbd17753f728d70c9631b6c2d1bba125745a5bc9be6112febf0e0c8ada786b1012102631dcf1d4b1b693aa8c2751afc68e4794b1e5996566cfc701a663f8b7bbbe640ffffffff0200e1f5050000000017a91410503cfea67f03f025c5e1eeb18524464adf77ee877f360c18c00000001976a91464ae8510aac9546d5e7704e31ce177451386455588ac9b06305d000000000000000000000000000000"},"type":"MakerPaymentSent"},"timestamp":1563428512925},{"event":{"data":{"tx_hash":"ee8b904efdee0d3bf0215d14a236489cde0b0efa92f7fa49faaa5fd97ed38ac0","tx_hex":"0400008085202f89013541cc4503faa406296788c6710ba10fed9863853d2ec38d77d36d10c2bef532010000006b483045022100a32e290d3a047ad75a512f9fd581c561c5153aa1b6be2b36915a9dd452cd0d4102204d1838b3cd15698ab424d15651d50983f0196e59b0b34abaad9cb792c97b527a012102031d4256c4bc9f99ac88bf3dba21773132281f65f9bf23a59928bce08961e2f3ffffffff0200e1f5050000000017a91424fc6f967eaa2751adbeb42a97c3497fbd9ddcce878e681ca6010000001976a91405aab5342166f8594baf17a7d9bef5d56744332788acbf06305d000000000000000000000000000000"},"type":"TakerPaymentReceived"},"timestamp":1563428664418},{"event":{"type":"TakerPaymentWaitConfirmStarted"},"timestamp":1563428664420},{"event":{"type":"TakerPaymentValidatedAndConfirmed"},"timestamp":1563428664824},{"event":{"data":{"tx_hash":"8b48d7452a2a1c6b1128aa83ab946e5a624037c5327b527b18c3dcadb404f139","tx_hex":"0400008085202f8901c08ad37ed95faafa49faf792fa0e0bde9c4836a2145d21f03b0deefd4e908bee00000000d747304402206ac1f2b5b856b86585b4d2147309e3a7ef9dd4c35ffd85a49c409a4acd11602902204be03e2114888fae460eaf99675bae0c834ff80be8531a5bd30ee14baf0a52e30120e1c9bd12a83f810813dc078ac398069b63d56bf1e94657def995c43cd1975302004c6b6304c224305db1752102031d4256c4bc9f99ac88bf3dba21773132281f65f9bf23a59928bce08961e2f3ac6782012088a9143501575fb9a12a689bb94adad33cc78c13b0688c882102631dcf1d4b1b693aa8c2751afc68e4794b1e5996566cfc701a663f8b7bbbe640ac68ffffffff0118ddf505000000001976a91464ae8510aac9546d5e7704e31ce177451386455588ac28f92f5d000000000000000000000000000000"},"type":"TakerPaymentSpent"},"timestamp":1563428666150},{"event":{"type":"Finished"},"timestamp":1563428666152}],"my_info":{"my_amount":"1","my_coin":"BEER","other_amount":"1","other_coin":"ETOMIC","started_at":1563428426},"success_events":["Started","Negotiated","TakerFeeValidated","MakerPaymentSent","TakerPaymentReceived","TakerPaymentWaitConfirmStarted","TakerPaymentValidatedAndConfirmed","TakerPaymentSpent","TakerPaymentSpendConfirmStarted","TakerPaymentSpendConfirmed","Finished"],"type":"Maker","uuid":"983ce732-62a8-4a44-b4ac-7e4271adc977"}"#;
        let maker_saved_swap: MakerSavedSwap = json::from_str(maker_saved_json).unwrap();

        TestCoin::ticker.mock_safe(|_| MockResult::Return("ticker"));
        TestCoin::swap_contract_address.mock_safe(|_| MockResult::Return(None));

        static mut SEARCH_FOR_SWAP_TX_SPEND_MY_CALLED: bool = true;
        TestCoin::search_for_swap_tx_spend_my.mock_safe(|_, _| {
            unsafe { SEARCH_FOR_SWAP_TX_SPEND_MY_CALLED = true }
            MockResult::Return(Box::pin(futures::future::ready(Ok(Some(FoundSwapTxSpend::Spent(
                eth_tx_for_test().into(),
            ))))))
        });

        static mut SEARCH_FOR_SWAP_TX_SPEND_OTHER_CALLED: bool = true;
        TestCoin::search_for_swap_tx_spend_other.mock_safe(|_, _| {
            unsafe { SEARCH_FOR_SWAP_TX_SPEND_OTHER_CALLED = true }
            MockResult::Return(Box::pin(futures::future::ready(Ok(Some(FoundSwapTxSpend::Spent(
                eth_tx_for_test().into(),
            ))))))
        });

        let maker_coin = MmCoinEnum::Test(TestCoin::default());
        let taker_coin = MmCoinEnum::Test(TestCoin::default());
        let (maker_swap, _) = MakerSwap::load_from_saved(ctx, maker_coin, taker_coin, maker_saved_swap).unwrap();
        let err = block_on(maker_swap.recover_funds()).expect_err("Expected an error");
        assert!(err.contains("Taker payment was already spent"));
        assert!(unsafe { SEARCH_FOR_SWAP_TX_SPEND_MY_CALLED });
        assert!(unsafe { SEARCH_FOR_SWAP_TX_SPEND_OTHER_CALLED });
    }

    #[test]
    fn test_recover_funds_maker_swap_maker_payment_refunded() {
        let ctx = mm_ctx_with_iguana(PASSPHRASE);

        // return error if maker payment was refunded
        let maker_saved_json = r#"{"error_events":["StartFailed","NegotiateFailed","TakerFeeValidateFailed","MakerPaymentTransactionFailed","MakerPaymentDataSendFailed","TakerPaymentValidateFailed","TakerPaymentSpendFailed","TakerPaymentSpendConfirmFailed","MakerPaymentRefunded","MakerPaymentRefundFailed"],"events":[{"event":{"data":{"lock_duration":7800,"maker_amount":"9.38455187130897","maker_coin":"VRSC","maker_coin_start_block":604407,"maker_payment_confirmations":1,"maker_payment_lock":1564317372,"my_persistent_pub":"03c2e08e48e6541b3265ccd430c5ecec7efc7d0d9fc4e310a9b052f9642673fb0a","secret":"0000000000000000000000000000000000000000000000000000000000000000","started_at":1564301772,"taker":"39c4bcdb1e6bbb29a3b131c2b82eba2552f4f8a804021b2064114ab857f00848","taker_amount":"0.999999999999999880468812552729","taker_coin":"KMD","taker_coin_start_block":1462209,"taker_payment_confirmations":1,"uuid":"8f5b267a-efa8-49d6-a92d-ec0523cca891"},"type":"Started"},"timestamp":1564301773193},{"event":{"data":{"taker_payment_locktime":1564309572,"taker_pubkey":"0339c4bcdb1e6bbb29a3b131c2b82eba2552f4f8a804021b2064114ab857f00848"},"type":"Negotiated"},"timestamp":1564301813664},{"event":{"data":{"tx_hash":"cf54a5f5dfdf2eb404855eaba6a05b41f893a20327d43770c0138bb9ed2cf9eb","tx_hex":"0400008085202f89018f03a4d46831ec541279d01998be6092a98ee0f103b69ab84697cdc3eea7e93c000000006a473044022046eb76ecf610832ef063a6d210b5d07bc90fd0f3b68550fd2945ce86b317252a02202d3438d2e83df49f1c8ab741553af65a0d97e6edccbb6c4d0c769b05426c637001210339c4bcdb1e6bbb29a3b131c2b82eba2552f4f8a804021b2064114ab857f00848ffffffff0276c40100000000001976a914ca1e04745e8ca0c60d8c5881531d51bec470743f88acddf7bd54000000001976a9144df806990ae0197402aeaa6d9b1ec60078d9eadf88ac01573d5d000000000000000000000000000000"},"type":"TakerFeeValidated"},"timestamp":1564301864738},{"event":{"data":{"tx_hash":"2252c9929707995aff6dbb03d23b7e7eb786611d26b6ae748ca13007e71d1de6","tx_hex":"0400008085202f8901f63aed15c53b794df1a9446755f452e9fd9db250e1f608636f6172b7d795358c010000006b483045022100b5adb583fbb4b1a628b9c58ec292bb7b1319bb881c2cf018af6fe33b7a182854022020d89a2d6cbf15a117e2e1122046941f95466af7507883c4fa05955f0dfb81f2012103c2e08e48e6541b3265ccd430c5ecec7efc7d0d9fc4e310a9b052f9642673fb0affffffff0293b0ef370000000017a914ca41def369fc07d8aea10ba26cf3e64a12470d4087163149f61c0000001976a914f4f89313803d610fa472a5849d2389ca6df3b90088ac285a3d5d000000000000000000000000000000"},"type":"MakerPaymentSent"},"timestamp":1564301867675},{"event":{"data":{"error":"timeout (2690.6 > 2690.0)"},"type":"TakerPaymentValidateFailed"},"timestamp":1564304558269},{"event":{"data":{"tx_hash":"96d0b50bc2371ab88052bc4d656f1b91b3e3e64eba650eac28ebce9387d234cb","tx_hex":"0400008085202f8901e61d1de70730a18c74aeb6261d6186b77e7e3bd203bb6dff5a99079792c9522200000000b647304402207d36206295eee6c936d0204552cc5a001d4de4bbc0c5ae1c6218cf8548b4f08b02204c2a6470e06a6caf407ea8f2704fdc1b1dee39f89d145f8c0460130cb1875b2b01514c6b6304bc963d5db1752103c2e08e48e6541b3265ccd430c5ecec7efc7d0d9fc4e310a9b052f9642673fb0aac6782012088a9145f5598259da7c0c0beffcc3e9da35e553bac727388210339c4bcdb1e6bbb29a3b131c2b82eba2552f4f8a804021b2064114ab857f00848ac68feffffff01abacef37000000001976a914f4f89313803d610fa472a5849d2389ca6df3b90088ac26973d5d000000000000000000000000000000"},"type":"MakerPaymentRefunded"},"timestamp":1564321080407},{"event":{"type":"Finished"},"timestamp":1564321080409}],"success_events":["Started","Negotiated","TakerFeeValidated","MakerPaymentSent","TakerPaymentReceived","TakerPaymentWaitConfirmStarted","TakerPaymentValidatedAndConfirmed","TakerPaymentSpent","TakerPaymentSpendConfirmStarted","TakerPaymentSpendConfirmed","Finished"],"uuid":"8f5b267a-efa8-49d6-a92d-ec0523cca891"}"#;
        let maker_saved_swap: MakerSavedSwap = json::from_str(maker_saved_json).unwrap();

        TestCoin::ticker.mock_safe(|_| MockResult::Return("ticker"));
        TestCoin::swap_contract_address.mock_safe(|_| MockResult::Return(None));
        let maker_coin = MmCoinEnum::Test(TestCoin::default());
        let taker_coin = MmCoinEnum::Test(TestCoin::default());
        let (maker_swap, _) = MakerSwap::load_from_saved(ctx, maker_coin, taker_coin, maker_saved_swap).unwrap();
        assert!(block_on(maker_swap.recover_funds()).is_err());
    }

    #[test]
    /// https://github.com/KomodoPlatform/atomicDEX-API/issues/774
    fn test_recover_funds_my_payment_spent_other_not() {
        let ctx = mm_ctx_with_iguana(PASSPHRASE);

        // The swap ends up with TakerPaymentSpendConfirmFailed error because the TakerPaymentSpend transaction was in mempool long time and finally not mined.
        // sent, need to find it and refund, prevent refund if payment is not spendable due to locktime restrictions
        let maker_saved_json = r#"{"uuid":"7f95db1d-2ea5-4cce-b056-400e8b288042","events":[{"timestamp":1607887364672,"event":{"type":"Started","data":{"taker_coin":"KMD","maker_coin":"EMC2","taker":"ae3cc37d2a7cc9077fb5b1baa962d1539e1ffe5fb318c99dcba43059ed97900d","secret":"0000000000000000000000000000000000000000000000000000000000000000","secret_hash":"4a40a42a7d7192e5cbeaa3871f734612acfeaf76","my_persistent_pub":"03005e349c71a17334a3d7b712ebeb593c692e2401e611bbd829b6948c3acc15e5","lock_duration":31200,"maker_amount":"24.69126200952912480678056188200573124484152642245967528226624133800833910867311611640128371388479323","taker_amount":"3.094308955034189920785740015052958239603540091262646506373605364479205057098914911707408875024042288","maker_payment_confirmations":1,"maker_payment_requires_nota":true,"taker_payment_confirmations":2,"taker_payment_requires_nota":true,"maker_payment_lock":1607949764,"uuid":"7f95db1d-2ea5-4cce-b056-400e8b288042","started_at":1607887364,"maker_coin_start_block":3526364,"taker_coin_start_block":2178701}}},{"timestamp":1607887366684,"event":{"type":"Negotiated","data":{"taker_payment_locktime":1607918567,"taker_pubkey":"03ae3cc37d2a7cc9077fb5b1baa962d1539e1ffe5fb318c99dcba43059ed97900d"}}},{"timestamp":1607887367745,"event":{"type":"TakerFeeValidated","data":{"tx_hex":"0400008085202f8902f02f23931783009e01b7f250234eb7b3a96bd7e7e16dd61f21988bbc7600b6f7020000006b483045022100d4610ef1f147417476877aa09b1f110f7e6773355d6dc8cae7af429707f9da4d02203f5d1890da9d6efffee55869761f9353dbd3bcafb2a560f4564eba658ae2807b012103ae3cc37d2a7cc9077fb5b1baa962d1539e1ffe5fb318c99dcba43059ed97900dffffffffb7599816287b72f939b8e6b59fe4706d7b6826e5f6c04db18e3689cb76e846ce000000006a473044022021a486a9920ff8b3d892c00c10abaf58b4509fe9d3a6f8320e198e312e220db402203fab57d7ccfda1eded606ab3de6a32f626b5904ecf9f41e4a7a4800376952d67012103ae3cc37d2a7cc9077fb5b1baa962d1539e1ffe5fb318c99dcba43059ed97900dffffffff020e780500000000001976a914ca1e04745e8ca0c60d8c5881531d51bec470743f88ac5bdb0c00000000001976a914851bf1c11fb48beecc0a0e50982b9d43357743e688ac0c62d65f000000000000000000000000000000","tx_hash":"8a7c0ddbc2a0e94e1f58c920780563eb71266d932fe9435cf66def905db91efb"}}},{"timestamp":1607887367887,"event":{"type":"MakerPaymentSent","data":{"tx_hex":"010000000118c570eab3ec0f07a33640aff42a7b3565f4fa72561473b9f55d23b7a5360351090000006a4730440220047c5a917e7ac72b55357c657581ebf60b7281466be3dd00a92f68b85e03ae2e02204b07643faf3ae88a1775794c5afc406be4aaec87d0a98fb49a2125e02b9ed21d012103005e349c71a17334a3d7b712ebeb593c692e2401e611bbd829b6948c3acc15e5ffffffff0338e02b930000000017a914e0ddc80814f50249d097c3242e355a5d6fae462b870000000000000000166a144a40a42a7d7192e5cbeaa3871f734612acfeaf76284bcb93000000001976a914b86cb58669cc65e2f880e1df5d6e11c3dcb7230988ac076ad65f","tx_hash":"aa06c1647cb0418ed6ca7666dc517bfe8de92bc163b6765f9370bb316af1c1ff"}}},{"timestamp":1607887416097,"event":{"type":"TakerPaymentReceived","data":{"tx_hex":"0400008085202f8903fb1eb95d90ef6df65c43e92f936d2671eb63057820c9581f4ee9a0c2db0d7c8a010000006b483045022100d55c02f8536f0c1e5f10833b901adc3d2a77d7f0701371a29dcc155426b8f280022028f540607c349f9a73489801c45445f594f2552d165b2bd004af00c0297ce494012103ae3cc37d2a7cc9077fb5b1baa962d1539e1ffe5fb318c99dcba43059ed97900dffffffffe83e674cb46d0862cbc3ade7e363c5eb3a73a9ad977fff60544093efc6a2682b000000006a47304402200a324d95e7e7193a479aed48c608068f6d81ee8d7dd9b13735427e18f53bb25b0220606e075b56c675f10f6cb3332e4a28011d88428f54e3f09b016deec16c1ac41b012103ae3cc37d2a7cc9077fb5b1baa962d1539e1ffe5fb318c99dcba43059ed97900dffffffff987b47469a16aac4adaf0a47d8fbf813f8b20cf28eef82e14b74d732a263584e000000006a473044022062badf692bea3f13b5adb5cd66ff87f8f3224624762a75caaffa6fd856a0cfa602204d2477941cb781bba824d20e562f2d52a85c6c1103dccf28ddbfcadead87925b012103ae3cc37d2a7cc9077fb5b1baa962d1539e1ffe5fb318c99dcba43059ed97900dffffffff036f8a71120000000017a91415d9f7c7ad4e88b91d92c1480902fedfea92b981870000000000000000166a144a40a42a7d7192e5cbeaa3871f734612acfeaf76967e1500000000001976a914851bf1c11fb48beecc0a0e50982b9d43357743e688ac3c62d65f000000000000000000000000000000","tx_hash":"3e01651b399901192067e24f60371f640e840d240956676a416d26dec6f051f4"}}},{"timestamp":1607887416115,"event":{"type":"TakerPaymentWaitConfirmStarted"}},{"timestamp":1607901459795,"event":{"type":"TakerPaymentValidatedAndConfirmed"}},{"timestamp":1607901459843,"event":{"type":"TakerPaymentSpent","data":{"tx_hex":"0400008085202f8901f451f0c6de266d416a675609240d840e641f37604fe26720190199391b65013e00000000d8483045022100f8a8dade217e2595d3aaa287adc6cbf895b3d9c13f28aa707873943c1412c36d022053efe8c35fefbab2b298e0e4e8b93ad05b1d98d872b656616520dee15d79ea6801202e3d520b3d396cd2fc4aaac03257d13b2c82772ffe4479b7e0841987f8f673a7004c6b6304e7e3d65fb1752103ae3cc37d2a7cc9077fb5b1baa962d1539e1ffe5fb318c99dcba43059ed97900dac6782012088a9144a40a42a7d7192e5cbeaa3871f734612acfeaf76882103005e349c71a17334a3d7b712ebeb593c692e2401e611bbd829b6948c3acc15e5ac68ffffffff0187867112000000001976a914b86cb58669cc65e2f880e1df5d6e11c3dcb7230988ac1599d65f000000000000000000000000000000","tx_hash":"21cb40785f3e768c38c502be378448f33634430277360dc1c20fcdc238ebf806"}}},{"timestamp":1607901459850,"event":{"type":"TakerPaymentSpendConfirmStarted"}},{"timestamp":1607957899314,"event":{"type":"TakerPaymentSpendConfirmFailed","data":{"error":"maker_swap:714] !wait for taker payment spend confirmations: rpc_clients:123] Waited too long until 1607953464 for transaction Transaction { version: 4, n_time: None, overwintered: true, version_group_id: 2301567109, inputs: [TransactionInput { previous_output: OutPoint { hash: f451f0c6de266d416a675609240d840e641f37604fe26720190199391b65013e, index: 0 }, script_sig: 483045022100f8a8dade217e2595d3aaa287adc6cbf895b3d9c13f28aa707873943c1412c36d022053efe8c35fefbab2b298e0e4e8b93ad05b1d98d872b656616520dee15d79ea6801202e3d520b3d396cd2fc4aaac03257d13b2c82772ffe4479b7e0841987f8f673a7004c6b6304e7e3d65fb1752103ae3cc37d2a7cc9077fb5b1baa962d1539e1ffe5fb318c99dcba43059ed97900dac6782012088a9144a40a42a7d7192e5cbeaa3871f734612acfeaf76882103005e349c71a17334a3d7b712ebeb593c692e2401e611bbd829b6948c3acc15e5ac68, sequence: 4294967295, script_witness: [] }], outputs: [TransactionOutput { value: 309429895, script_pubkey: 76a914b86cb58669cc65e2f880e1df5d6e11c3dcb7230988ac }], lock_time: 1607899413, expiry_height: 0, shielded_spends: [], shielded_outputs: [], join_splits: [], value_balance: 0, join_split_pubkey: 0000000000000000000000000000000000000000000000000000000000000000, join_split_sig: 00000000000000000000000000000000000000000000000000000000000000000000000000000000000000000000000000000000000000000000000000000000, binding_sig: 00000000000000000000000000000000000000000000000000000000000000000000000000000000000000000000000000000000000000000000000000000000, zcash: true, str_d_zeel: None } to be confirmed 1 times"}}},{"timestamp":1607957899319,"event":{"type":"MakerPaymentWaitRefundStarted","data":{"wait_until":1607953464}}},{"timestamp":1607957899367,"event":{"type":"MakerPaymentRefundFailed","data":{"error":"maker_swap:746] !maker_coin.send_maker_refunds_payment: utxo_common:791] rpc_clients:1440] JsonRpcError { client_info: \"coin: EMC2\", request: JsonRpcRequest { jsonrpc: \"2.0\", id: \"8\", method: \"blockchain.transaction.broadcast\", params: [String(\"0100000001ffc1f16a31bb70935f76b663c12be98dfe7b51dc6676cad68e41b07c64c106aa00000000b6473044022029d1626dde413ecb7af09c1609a0f1f3791539aef1a5f972787db39c6b8178f302202052b6c37f2334cbee21dc8c6ceeb368cc0bb69ab254da3a8b48a27d4542d84b01514c6b6304c45dd75fb1752103005e349c71a17334a3d7b712ebeb593c692e2401e611bbd829b6948c3acc15e5ac6782012088a9144a40a42a7d7192e5cbeaa3871f734612acfeaf76882103ae3cc37d2a7cc9077fb5b1baa962d1539e1ffe5fb318c99dcba43059ed97900dac68feffffff0198592a93000000001976a914b86cb58669cc65e2f880e1df5d6e11c3dcb7230988ac7b6fd75f\")] }, error: Response(electrum2.cipig.net:10062, Object({\"code\": Number(1), \"message\": String(\"the transaction was rejected by network rules.\\n\\n18: bad-txns-inputs-spent\\n[0100000001ffc1f16a31bb70935f76b663c12be98dfe7b51dc6676cad68e41b07c64c106aa00000000b6473044022029d1626dde413ecb7af09c1609a0f1f3791539aef1a5f972787db39c6b8178f302202052b6c37f2334cbee21dc8c6ceeb368cc0bb69ab254da3a8b48a27d4542d84b01514c6b6304c45dd75fb1752103005e349c71a17334a3d7b712ebeb593c692e2401e611bbd829b6948c3acc15e5ac6782012088a9144a40a42a7d7192e5cbeaa3871f734612acfeaf76882103ae3cc37d2a7cc9077fb5b1baa962d1539e1ffe5fb318c99dcba43059ed97900dac68feffffff0198592a93000000001976a914b86cb58669cc65e2f880e1df5d6e11c3dcb7230988ac7b6fd75f]\")})) }"}}},{"timestamp":1607957899372,"event":{"type":"Finished"}}],"maker_amount":"24.69126200952912480678056188200573124484152642245967528226624133800833910867311611640128371388479323","maker_coin":"EMC2","taker_amount":"3.094308955034189920785740015052958239603540091262646506373605364479205057098914911707408875024042288","taker_coin":"KMD","gui":"AtomicDex Desktop 0.3.1-beta","mm_version":"2.1.2793_mm2.1_19701cc87_Windows_NT_Release","success_events":["Started","Negotiated","TakerFeeValidated","MakerPaymentSent","TakerPaymentReceived","TakerPaymentWaitConfirmStarted","TakerPaymentValidatedAndConfirmed","TakerPaymentSpent","TakerPaymentSpendConfirmStarted","TakerPaymentSpendConfirmed","Finished"],"error_events":["StartFailed","NegotiateFailed","TakerFeeValidateFailed","MakerPaymentTransactionFailed","MakerPaymentDataSendFailed","MakerPaymentWaitConfirmFailed","TakerPaymentValidateFailed","TakerPaymentWaitConfirmFailed","TakerPaymentSpendFailed","TakerPaymentSpendConfirmFailed","MakerPaymentWaitRefundStarted","MakerPaymentRefunded","MakerPaymentRefundFailed"]}"#;
        let maker_saved_swap: MakerSavedSwap = json::from_str(maker_saved_json).unwrap();

        TestCoin::ticker.mock_safe(|_| MockResult::Return("ticker"));
        TestCoin::swap_contract_address.mock_safe(|_| MockResult::Return(None));

        static mut SEARCH_FOR_SWAP_TX_SPEND_MY_CALLED: bool = false;
        TestCoin::search_for_swap_tx_spend_my.mock_safe(|_, _| {
            unsafe { SEARCH_FOR_SWAP_TX_SPEND_MY_CALLED = true }
            MockResult::Return(Box::pin(futures::future::ready(Ok(Some(FoundSwapTxSpend::Spent(
                eth_tx_for_test().into(),
            ))))))
        });

        static mut SEARCH_FOR_SWAP_TX_SPEND_OTHER_CALLED: bool = false;
        TestCoin::search_for_swap_tx_spend_other.mock_safe(|_, _| {
            unsafe { SEARCH_FOR_SWAP_TX_SPEND_OTHER_CALLED = true }
            MockResult::Return(Box::pin(futures::future::ready(Ok(None))))
        });

        static mut SEND_MAKER_SPENDS_TAKER_PAYMENT_CALLED: bool = false;
        TestCoin::send_maker_spends_taker_payment.mock_safe(|_, _| {
            unsafe { SEND_MAKER_SPENDS_TAKER_PAYMENT_CALLED = true }
            MockResult::Return(Box::pin(futures::future::ready(Ok(eth_tx_for_test().into()))))
        });

        let maker_coin = MmCoinEnum::Test(TestCoin::default());
        let taker_coin = MmCoinEnum::Test(TestCoin::default());
        let (maker_swap, _) = MakerSwap::load_from_saved(ctx, maker_coin, taker_coin, maker_saved_swap).unwrap();
        let expected = Ok(RecoveredSwap {
            coin: "ticker".into(),
            action: RecoveredSwapAction::SpentOtherPayment,
            transaction: eth_tx_for_test().into(),
        });
        assert_eq!(block_on(maker_swap.recover_funds()), expected);
        assert!(unsafe { SEARCH_FOR_SWAP_TX_SPEND_MY_CALLED });
        assert!(unsafe { SEARCH_FOR_SWAP_TX_SPEND_OTHER_CALLED });
        assert!(unsafe { SEND_MAKER_SPENDS_TAKER_PAYMENT_CALLED });
    }

    #[test]
    fn test_recover_funds_should_not_refund_on_the_successful_swap() {
        let ctx = mm_ctx_with_iguana(PASSPHRASE);

        let maker_saved_json = r#"{"type":"Maker","uuid":"12456076-58dd-4772-9d88-167d5fa103d2","my_order_uuid":"5ae22bf5-09cf-4828-87a7-c3aa7339ba10","events":[{"timestamp":1631695364907,"event":{"type":"Started","data":{"taker_coin":"KMD","maker_coin":"TKL","taker":"2b20b92e19e9e11b07f8309cebb1fcd1cce1606be8ab0de2c1b91f979c937996","secret":"0000000000000000000000000000000000000000000000000000000000000000","secret_hash":"65a10bd6dbdf6ebf7ec1f3bfb7451cde0582f9cb","my_persistent_pub":"03789c206e830f9e0083571f79e80eb58601d37bde8abb0c380d81127613060b74","lock_duration":31200,"maker_amount":"500","taker_amount":"140.7","maker_payment_confirmations":1,"maker_payment_requires_nota":false,"taker_payment_confirmations":2,"taker_payment_requires_nota":true,"maker_payment_lock":1631757764,"uuid":"12456076-58dd-4772-9d88-167d5fa103d2","started_at":1631695364,"maker_coin_start_block":61066,"taker_coin_start_block":2569118,"maker_payment_trade_fee":{"coin":"TKL","amount":"0.00001","paid_from_trading_vol":false},"taker_payment_spend_trade_fee":{"coin":"KMD","amount":"0.00001","paid_from_trading_vol":true}}}},{"timestamp":1631695366908,"event":{"type":"Negotiated","data":{"taker_payment_locktime":1631726564,"taker_pubkey":"032b20b92e19e9e11b07f8309cebb1fcd1cce1606be8ab0de2c1b91f979c937996","maker_coin_swap_contract_addr":null,"taker_coin_swap_contract_addr":null}}},{"timestamp":1631695367917,"event":{"type":"TakerFeeValidated","data":{"tx_hex":"0400008085202f8901562fdec6bbdac4c5c3212394e1fd439d3647ff04bdd79d51b9bbf697c9a925e7000000006a473044022074c71fcdc12654e3aa01c780b10d6c84b1d6ba28f0db476010002a1ed00e75cf022018e115923b1c1b5e872893fd6a1f270c0e8e3e84a869181c349aa78553e1423b0121032b20b92e19e9e11b07f8309cebb1fcd1cce1606be8ab0de2c1b91f979c937996ffffffff0251adf800000000001976a914ca1e04745e8ca0c60d8c5881531d51bec470743f88ac72731e4c080000001976a914dc1bea5367613f189da622e9bc5bdb2d61667e5b88ac08aa4161000000000000000000000000000000","tx_hash":"f315170aba20ff4d432b8a2d0a8fa0211444c8d27b56fc0d4fc2058e9f3c6e08"}}},{"timestamp":1631695368024,"event":{"type":"MakerPaymentSent","data":{"tx_hex":"0400008085202f8901bc488c4e0f9a3fe9d7f5dbcc17f61e7711a75c7ed277843988f3be4d236b9a02020000006a473044022027ac57a4a34b0d8561afc1ad63f9e1fb271d58577a80f26ba519017d65d882f802200b5617f32427b86b423de6740cd134fdb8b86c511943e778c65781573224cf4a012103789c206e830f9e0083571f79e80eb58601d37bde8abb0c380d81127613060b74ffffffff0300743ba40b00000017a914022be92579878d04c80d128cdfdcba4ed29a9f9a870000000000000000166a1465a10bd6dbdf6ebf7ec1f3bfb7451cde0582f9cb6494f93503c801001976a914bde146a76acf122caf5e460d01ddaf3be714247e88ac07b24161000000000000000000000000000000","tx_hash":"8693723462ef5ee6c3014230fd4a4aefe6bcd0eaeb727e1e5b33fe1105e9f8ad"}}},{"timestamp":1631696319310,"event":{"type":"TakerPaymentReceived","data":{"tx_hex":"0400008085202f8901086e3c9f8e05c24f0dfc567bd2c8441421a08f0a2d8a2b434dff20ba0a1715f3010000006a47304402207190691940b4834394c2a9e08a32b775f1c62a47ab76737c96c08e2937173988022040229094d51acb3d948413c349e36795b888a9b425b29ed7a96ed8eb97407d050121032b20b92e19e9e11b07f8309cebb1fcd1cce1606be8ab0de2c1b91f979c937996ffffffff038029a3460300000017a9146d0db00d111fcd0b83505cb805a3255cbaa8c747870000000000000000166a1465a10bd6dbdf6ebf7ec1f3bfb7451cde0582f9cb0a467b05050000001976a914dc1bea5367613f189da622e9bc5bdb2d61667e5b88acbfad4161000000000000000000000000000000","tx_hash":"a9b97c4c12c8eb637a7016459de644eae9e307efd2d051601d7d9f615fd62461"}}},{"timestamp":1631696319310,"event":{"type":"TakerPaymentWaitConfirmStarted"}},{"timestamp":1631697459816,"event":{"type":"TakerPaymentValidatedAndConfirmed"}},{"timestamp":1631697459821,"event":{"type":"TakerPaymentSpent","data":{"tx_hex":"0400008085202f89016124d65f619f7d1d6051d0d2ef07e3e9ea44e69d4516707a63ebc8124c7cb9a900000000d84830450221008c50c144382346247d7052a32e12f4d839fa22c12064b199d589cc62ead00c99022017e88f543e181fd92ebf32e1313ca6fb12f93226fd294c808b0904601102424f012068e659c506d57d94369ca520158d641ea997b0db39fdafb1e59b07867ad4be9d004c6b6304e42b4261b17521032b20b92e19e9e11b07f8309cebb1fcd1cce1606be8ab0de2c1b91f979c937996ac6782012088a91465a10bd6dbdf6ebf7ec1f3bfb7451cde0582f9cb882103789c206e830f9e0083571f79e80eb58601d37bde8abb0c380d81127613060b74ac68ffffffff019825a346030000001976a914bde146a76acf122caf5e460d01ddaf3be714247e88ace42b4261000000000000000000000000000000","tx_hash":"8a6d65518d3a01f6f659f11e0667373052ebfc2e600f80c6592dec556bee4a39"}}},{"timestamp":1631697459822,"event":{"type":"TakerPaymentSpendConfirmStarted"}},{"timestamp":1631697489840,"event":{"type":"TakerPaymentSpendConfirmed"}},{"timestamp":1631697489841,"event":{"type":"Finished"}}],"maker_amount":"500","maker_coin":"TKL","taker_amount":"140.7","taker_coin":"KMD","gui":"TOKEL-IDO","mm_version":"41170748d","success_events":["Started","Negotiated","TakerFeeValidated","MakerPaymentSent","TakerPaymentReceived","TakerPaymentWaitConfirmStarted","TakerPaymentValidatedAndConfirmed","TakerPaymentSpent","TakerPaymentSpendConfirmStarted","TakerPaymentSpendConfirmed","Finished"],"error_events":["StartFailed","NegotiateFailed","TakerFeeValidateFailed","MakerPaymentTransactionFailed","MakerPaymentDataSendFailed","MakerPaymentWaitConfirmFailed","TakerPaymentValidateFailed","TakerPaymentWaitConfirmFailed","TakerPaymentSpendFailed","TakerPaymentSpendConfirmFailed","MakerPaymentWaitRefundStarted","MakerPaymentRefunded","MakerPaymentRefundFailed"]}"#;
        let maker_saved_swap: MakerSavedSwap = json::from_str(maker_saved_json).unwrap();

        TestCoin::ticker.mock_safe(|_| MockResult::Return("ticker"));
        TestCoin::swap_contract_address.mock_safe(|_| MockResult::Return(None));

        static mut SEARCH_FOR_SWAP_TX_SPEND_MY_CALLED: bool = false;
        TestCoin::search_for_swap_tx_spend_my.mock_safe(|_, _| {
            unsafe { SEARCH_FOR_SWAP_TX_SPEND_MY_CALLED = true }
            MockResult::Return(Box::pin(futures::future::ready(Ok(Some(FoundSwapTxSpend::Spent(
                eth_tx_for_test().into(),
            ))))))
        });

        static mut SEARCH_FOR_SWAP_TX_SPEND_OTHER_CALLED: bool = false;
        TestCoin::search_for_swap_tx_spend_other.mock_safe(|_, _| {
            unsafe { SEARCH_FOR_SWAP_TX_SPEND_OTHER_CALLED = true }
            MockResult::Return(Box::pin(futures::future::ready(Ok(None))))
        });

        static mut SEND_MAKER_REFUNDS_PAYMENT_CALLED: bool = false;
        TestCoin::send_maker_refunds_payment.mock_safe(|_, _| {
            unsafe { SEND_MAKER_REFUNDS_PAYMENT_CALLED = true }
            MockResult::Return(Box::pin(futures::future::ok(eth_tx_for_test().into())))
        });

        let maker_coin = MmCoinEnum::Test(TestCoin::default());
        let taker_coin = MmCoinEnum::Test(TestCoin::default());
        let (maker_swap, _) = MakerSwap::load_from_saved(ctx, maker_coin, taker_coin, maker_saved_swap).unwrap();
        let err = block_on(maker_swap.recover_funds()).unwrap_err();
        assert!(err.contains("Taker payment spend transaction has been sent and confirmed"));
        assert!(unsafe { !SEARCH_FOR_SWAP_TX_SPEND_MY_CALLED });
        assert!(unsafe { !SEARCH_FOR_SWAP_TX_SPEND_OTHER_CALLED });
        assert!(unsafe { !SEND_MAKER_REFUNDS_PAYMENT_CALLED });
    }

    #[test]
    fn swap_must_not_lock_funds_by_default() {
        use crate::lp_swap::get_locked_amount;

        let ctx = mm_ctx_with_iguana(PASSPHRASE);

        let maker_saved_json = r#"{"error_events":["StartFailed","NegotiateFailed","TakerFeeValidateFailed","MakerPaymentTransactionFailed","MakerPaymentDataSendFailed","TakerPaymentValidateFailed","TakerPaymentSpendFailed","TakerPaymentSpendConfirmFailed","MakerPaymentRefunded","MakerPaymentRefundFailed"],"events":[{"event":{"data":{"lock_duration":7800,"maker_amount":"3.54932734","maker_coin":"KMD","maker_coin_start_block":1452970,"maker_payment_confirmations":1,"maker_payment_lock":1563759539,"my_persistent_pub":"031bb83b58ec130e28e0a6d5d2acf2eb01b0d3f1670e021d47d31db8a858219da8","secret":"0000000000000000000000000000000000000000000000000000000000000000","started_at":1563743939,"taker":"101ace6b08605b9424b0582b5cce044b70a3c8d8d10cb2965e039b0967ae92b9","taker_amount":"0.02004833998671660000000000","taker_coin":"ETH","taker_coin_start_block":8196380,"taker_payment_confirmations":1,"uuid":"3447b727-fe93-4357-8e5a-8cf2699b7e86"},"type":"Started"},"timestamp":1563743939211},{"event":{"data":{"taker_payment_locktime":1563751737,"taker_pubkey":"03101ace6b08605b9424b0582b5cce044b70a3c8d8d10cb2965e039b0967ae92b9"},"type":"Negotiated"},"timestamp":1563743979835},{"event":{"data":{"tx_hash":"a59203eb2328827de00bed699a29389792906e4f39fdea145eb40dc6b3821bd6","tx_hex":"f8690284ee6b280082520894d8997941dd1346e9231118d5685d866294f59e5b865af3107a4000801ca0743d2b7c9fad65805d882179062012261be328d7628ae12ee08eff8d7657d993a07eecbd051f49d35279416778faa4664962726d516ce65e18755c9b9406a9c2fd"},"type":"TakerFeeValidated"},"timestamp":1563744052878}],"success_events":["Started","Negotiated","TakerFeeValidated","MakerPaymentSent","TakerPaymentReceived","TakerPaymentWaitConfirmStarted","TakerPaymentValidatedAndConfirmed","TakerPaymentSpent","TakerPaymentSpendConfirmStarted","TakerPaymentSpendConfirmed","Finished"],"uuid":"3447b727-fe93-4357-8e5a-8cf2699b7e86"}"#;
        let maker_saved_swap: MakerSavedSwap = json::from_str(maker_saved_json).unwrap();

        TestCoin::ticker.mock_safe(|_| MockResult::Return("ticker"));
        TestCoin::swap_contract_address.mock_safe(|_| MockResult::Return(None));
        let maker_coin = MmCoinEnum::Test(TestCoin::default());
        let taker_coin = MmCoinEnum::Test(TestCoin::default());
        let (_maker_swap, _) =
            MakerSwap::load_from_saved(ctx.clone(), maker_coin, taker_coin, maker_saved_swap).unwrap();

        let actual = get_locked_amount(&ctx, "ticker");
        assert_eq!(actual, MmNumber::from(0));
    }

    #[test]
    fn test_recheck_swap_contract_address_if_none() {
        let ctx = mm_ctx_with_iguana(PASSPHRASE);

        // swap file contains neither maker_coin_swap_contract_address nor taker_coin_swap_contract_address
        let maker_saved_json = r#"{"error_events":["StartFailed","NegotiateFailed","TakerFeeValidateFailed","MakerPaymentTransactionFailed","MakerPaymentDataSendFailed","TakerPaymentValidateFailed","TakerPaymentSpendFailed","TakerPaymentSpendConfirmFailed","MakerPaymentRefunded","MakerPaymentRefundFailed"],"events":[{"event":{"data":{"lock_duration":7800,"maker_amount":"3.54932734","maker_coin":"KMD","maker_coin_start_block":1452970,"maker_payment_confirmations":1,"maker_payment_lock":1563759539,"my_persistent_pub":"031bb83b58ec130e28e0a6d5d2acf2eb01b0d3f1670e021d47d31db8a858219da8","secret":"0000000000000000000000000000000000000000000000000000000000000000","started_at":1563743939,"taker":"101ace6b08605b9424b0582b5cce044b70a3c8d8d10cb2965e039b0967ae92b9","taker_amount":"0.02004833998671660000000000","taker_coin":"ETH","taker_coin_start_block":8196380,"taker_payment_confirmations":1,"uuid":"3447b727-fe93-4357-8e5a-8cf2699b7e86"},"type":"Started"},"timestamp":1563743939211},{"event":{"data":{"taker_payment_locktime":1563751737,"taker_pubkey":"03101ace6b08605b9424b0582b5cce044b70a3c8d8d10cb2965e039b0967ae92b9"},"type":"Negotiated"},"timestamp":1563743979835},{"event":{"data":{"tx_hash":"a59203eb2328827de00bed699a29389792906e4f39fdea145eb40dc6b3821bd6","tx_hex":"f8690284ee6b280082520894d8997941dd1346e9231118d5685d866294f59e5b865af3107a4000801ca0743d2b7c9fad65805d882179062012261be328d7628ae12ee08eff8d7657d993a07eecbd051f49d35279416778faa4664962726d516ce65e18755c9b9406a9c2fd"},"type":"TakerFeeValidated"},"timestamp":1563744052878}],"success_events":["Started","Negotiated","TakerFeeValidated","MakerPaymentSent","TakerPaymentReceived","TakerPaymentWaitConfirmStarted","TakerPaymentValidatedAndConfirmed","TakerPaymentSpent","TakerPaymentSpendConfirmStarted","TakerPaymentSpendConfirmed","Finished"],"uuid":"3447b727-fe93-4357-8e5a-8cf2699b7e86"}"#;
        let maker_saved_swap: MakerSavedSwap = json::from_str(maker_saved_json).unwrap();

        TestCoin::ticker.mock_safe(|_| MockResult::Return("ticker"));
        static mut SWAP_CONTRACT_ADDRESS_CALLED: usize = 0;
        TestCoin::swap_contract_address.mock_safe(|_| {
            unsafe { SWAP_CONTRACT_ADDRESS_CALLED += 1 };
            MockResult::Return(Some(BytesJson::default()))
        });
        let maker_coin = MmCoinEnum::Test(TestCoin::default());
        let taker_coin = MmCoinEnum::Test(TestCoin::default());
        let (maker_swap, _) = MakerSwap::load_from_saved(ctx, maker_coin, taker_coin, maker_saved_swap).unwrap();

        assert_eq!(unsafe { SWAP_CONTRACT_ADDRESS_CALLED }, 2);
        assert_eq!(
            maker_swap.r().data.maker_coin_swap_contract_address,
            Some(BytesJson::default())
        );
        assert_eq!(
            maker_swap.r().data.taker_coin_swap_contract_address,
            Some(BytesJson::default())
        );
    }

    #[test]
    fn test_recheck_only_one_swap_contract_address() {
        let ctx = mm_ctx_with_iguana(PASSPHRASE);

        // swap file contains only maker_coin_swap_contract_address
        let maker_saved_json = r#"{"type":"Maker","uuid":"c52659d7-4e13-41f5-9c1a-30cc2f646033","events":[{"timestamp":1608541830095,"event":{"type":"Started","data":{"taker_coin":"JST","maker_coin":"ETH","taker":"031d4256c4bc9f99ac88bf3dba21773132281f65f9bf23a59928bce08961e2f3","secret":"dc45c1d22028970d8d30d1ddacbfc50eb92403b0d6076c94f2216c4c44512b41","secret_hash":"943e11f7c74e2d6493ef8ad01a06ef2ce9bd1fb3","my_persistent_pub":"03c6a78589e18b482aea046975e6d0acbdea7bf7dbf04d9d5bd67fda917815e3ed","lock_duration":7800,"maker_amount":"0.1","taker_amount":"0.1","maker_payment_confirmations":1,"maker_payment_requires_nota":false,"taker_payment_confirmations":1,"taker_payment_requires_nota":false,"maker_payment_lock":1608557429,"uuid":"c52659d7-4e13-41f5-9c1a-30cc2f646033","started_at":1608541829,"maker_coin_start_block":14353,"taker_coin_start_block":14353,"maker_coin_swap_contract_address":"eA6D65434A15377081495a9E7C5893543E7c32cB"}}},{"timestamp":1608541830399,"event":{"type":"Negotiated","data":{"taker_payment_locktime":1608549629,"taker_pubkey":"02031d4256c4bc9f99ac88bf3dba21773132281f65f9bf23a59928bce08961e2f3"}}},{"timestamp":1608541831810,"event":{"type":"TakerFeeValidated","data":{"tx_hex":"f8a7821fb58083033450942b294f029fde858b2c62184e8390591755521d8e80b844a9059cbb000000000000000000000000d8997941dd1346e9231118d5685d866294f59e5b0000000000000000000000000000000000000000000000000000750d557426e01ba06ddad2dfe6933b8d70d5739beb3005c8f367bc72eac4e5609b81c2f8e5843cd9a07fa695cc42f8c6b6a7b10f6ae9e4dca3e750e37f64a85b54dec736236790f05e","tx_hash":"b13c3428f70b46d8c1d7f5863af020a27c380a8ede0927554beabf234998bcc8"}}},{"timestamp":1608541832884,"event":{"type":"MakerPaymentSent","data":{"tx_hex":"f8ef82021980830249f094a09ad3cd7e96586ebd05a2607ee56b56fb2db8fd88016345785d8a0000b884152cf3af7c7ce37fac65bd995eae3d58ccdc367d79f3a10e6ca55f609e6dcefac960982b000000000000000000000000bab36286672fbdc7b250804bf6d14be0df69fa29943e11f7c74e2d6493ef8ad01a06ef2ce9bd1fb3000000000000000000000000000000000000000000000000000000000000000000000000000000005fe0a3751ca03ab6306b8b8875c7d2cbaa71a3991eb8e7ae44e192dc9974cecc1f9dcfe5e4d6a04ec2808db06fe7b246134997fcce81ca201ced1257f1f8e93cacadd6554ca653","tx_hash":"ceba36dff0b2c7aec69cb2d5be7055858e09889959ba63f7957b45a15dceade4"}}},{"timestamp":1608541835207,"event":{"type":"TakerPaymentReceived","data":{"tx_hex":"f90127821fb680830249f094a09ad3cd7e96586ebd05a2607ee56b56fb2db8fd80b8c49b415b2a64bdf61f195a1767f547bb0886ed697f3c1a063ce928ff9a47222c0b5d099200000000000000000000000000000000000000000000000000016345785d8a00000000000000000000000000002b294f029fde858b2c62184e8390591755521d8e0000000000000000000000004b2d0d6c2c785217457b69b922a2a9cea98f71e9943e11f7c74e2d6493ef8ad01a06ef2ce9bd1fb3000000000000000000000000000000000000000000000000000000000000000000000000000000005fe084fd1ba0a5b6ef54217c5a03a588d01410ef1187ce6107bdb075306ced06a06e25a50984a03f541f1f392079ae2590d0f48f2065f8721a8b46c44a060ae53f00bfb5160118","tx_hash":"1247a1be3da89f3612ca33d83d493808388775e2897036f640c0efe69c3b162f"}}},{"timestamp":1608541835208,"event":{"type":"TakerPaymentWaitConfirmStarted"}},{"timestamp":1608541836196,"event":{"type":"TakerPaymentValidatedAndConfirmed"}},{"timestamp":1608541837173,"event":{"type":"TakerPaymentSpent","data":{"tx_hex":"f9010782021a80830249f094a09ad3cd7e96586ebd05a2607ee56b56fb2db8fd80b8a402ed292b64bdf61f195a1767f547bb0886ed697f3c1a063ce928ff9a47222c0b5d099200000000000000000000000000000000000000000000000000016345785d8a0000dc45c1d22028970d8d30d1ddacbfc50eb92403b0d6076c94f2216c4c44512b410000000000000000000000002b294f029fde858b2c62184e8390591755521d8e000000000000000000000000bab36286672fbdc7b250804bf6d14be0df69fa291ba053af89feb4ab066b26e76de9788c85ec1bf14ae6dcbdd7ff53e561e48e1b822ca043796d45bd4233500a120a1571b3fee95a34e8cc6b616c69552da4352c0d8e39","tx_hash":"d9a839c6eead3fbf538eca0a4ec39e28647104920a5c8b9c107524287dd90165"}}},{"timestamp":1608541837175,"event":{"type":"TakerPaymentSpendConfirmStarted"}},{"timestamp":1608541837612,"event":{"type":"TakerPaymentSpendConfirmed"}},{"timestamp":1608541837614,"event":{"type":"Finished"}}],"maker_amount":"0.1","maker_coin":"ETH","taker_amount":"0.1","taker_coin":"JST","gui":"nogui","mm_version":"1a6082121","success_events":["Started","Negotiated","TakerFeeValidated","MakerPaymentSent","TakerPaymentReceived","TakerPaymentWaitConfirmStarted","TakerPaymentValidatedAndConfirmed","TakerPaymentSpent","TakerPaymentSpendConfirmStarted","TakerPaymentSpendConfirmed","Finished"],"error_events":["StartFailed","NegotiateFailed","TakerFeeValidateFailed","MakerPaymentTransactionFailed","MakerPaymentDataSendFailed","MakerPaymentWaitConfirmFailed","TakerPaymentValidateFailed","TakerPaymentWaitConfirmFailed","TakerPaymentSpendFailed","TakerPaymentSpendConfirmFailed","MakerPaymentWaitRefundStarted","MakerPaymentRefunded","MakerPaymentRefundFailed"]}"#;
        let maker_saved_swap: MakerSavedSwap = json::from_str(maker_saved_json).unwrap();

        TestCoin::ticker.mock_safe(|_| MockResult::Return("ticker"));
        static mut SWAP_CONTRACT_ADDRESS_CALLED: usize = 0;
        TestCoin::swap_contract_address.mock_safe(|_| {
            unsafe { SWAP_CONTRACT_ADDRESS_CALLED += 1 };
            MockResult::Return(Some(BytesJson::default()))
        });
        let maker_coin = MmCoinEnum::Test(TestCoin::default());
        let taker_coin = MmCoinEnum::Test(TestCoin::default());
        let (maker_swap, _) = MakerSwap::load_from_saved(ctx, maker_coin, taker_coin, maker_saved_swap).unwrap();

        assert_eq!(unsafe { SWAP_CONTRACT_ADDRESS_CALLED }, 1);
        let expected_addr = addr_from_str(ETH_SEPOLIA_SWAP_CONTRACT).unwrap();
        let expected = BytesJson::from(expected_addr.0.as_ref());
        assert_eq!(maker_swap.r().data.maker_coin_swap_contract_address, Some(expected));
        assert_eq!(
            maker_swap.r().data.taker_coin_swap_contract_address,
            Some(BytesJson::default())
        );
    }

    #[test]
    fn test_maker_swap_event_should_ban() {
        let event = MakerSwapEvent::TakerPaymentWaitConfirmFailed("err".into());
        assert!(!event.should_ban_taker());

        let event = MakerSwapEvent::MakerPaymentWaitConfirmFailed("err".into());
        assert!(!event.should_ban_taker());

        let event = MakerSwapEvent::TakerFeeValidateFailed("err".into());
        assert!(event.should_ban_taker());

        let event = MakerSwapEvent::TakerPaymentValidateFailed("err".into());
        assert!(event.should_ban_taker());
    }
}<|MERGE_RESOLUTION|>--- conflicted
+++ resolved
@@ -2406,14 +2406,9 @@
         volume = &volume - &trade_fee.amount;
         required_to_pay_fee = trade_fee.amount;
     } else {
-<<<<<<< HEAD
-        let platform_coin_balance = coin.platform_coin_balance().compat().await?;
+        let platform_coin_balance = coin.platform_coin_balance().compat().await.map_mm_err()?;
         check_platform_coin_balance_for_swap(ctx, &MmNumber::from(platform_coin_balance), trade_fee.clone(), None)
             .await?;
-=======
-        let base_coin_balance = coin.base_coin_balance().compat().await.map_mm_err()?;
-        check_base_coin_balance_for_swap(ctx, &MmNumber::from(base_coin_balance), trade_fee.clone(), None).await?;
->>>>>>> 3af3863c
     }
     let min_tx_amount = MmNumber::from(coin.min_tx_amount());
     if volume < min_tx_amount {
