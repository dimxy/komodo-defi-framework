--- conflicted
+++ resolved
@@ -8,13 +8,7 @@
 use lr_types::{LrBestQuoteRequest, LrBestQuoteResponse, LrFillMakerOrderRequest, LrFillMakerOrderResponse,
                LrQuotesForTokensRequest};
 use mm2_core::mm_ctx::MmArc;
-<<<<<<< HEAD
-use mm2_err_handle::{map_mm_error::MapMmError,
-                     mm_error::{MmError, MmResult}};
-=======
 use mm2_err_handle::{map_mm_error::MapMmError, mm_error::MmResult};
-use types::{LrBestQuoteRequest, LrBestQuoteResponse, LrFillOrderRequest, LrFillOrderResponse, LrQuotesForTokensRequest};
->>>>>>> 37249cea
 
 pub(crate) mod lr_errors;
 pub(crate) mod lr_helpers;
@@ -94,7 +88,6 @@
 
 /// Run a swap with LR to fill a maker order
 pub async fn lr_fill_order_rpc(
-<<<<<<< HEAD
     ctx: MmArc,
     req: LrFillMakerOrderRequest,
 ) -> MmResult<LrFillMakerOrderResponse, ApiIntegrationRpcError> {
@@ -104,12 +97,6 @@
     let swap_uuid = lp_start_agg_taker_swap(ctx, req.lr_swap_0, req.lr_swap_1, req.sell_buy_req).await?;
 
     Ok(LrFillMakerOrderResponse { uuid: swap_uuid })
-=======
-    _ctx: MmArc,
-    _req: LrFillOrderRequest,
-) -> MmResult<LrFillOrderResponse, ApiIntegrationRpcError> {
-    todo!()
->>>>>>> 37249cea
 }
 
 #[cfg(all(test, not(target_arch = "wasm32"), feature = "test-ext-api"))]
