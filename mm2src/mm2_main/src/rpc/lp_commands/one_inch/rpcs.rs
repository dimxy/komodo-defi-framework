use super::errors::ApiIntegrationRpcError;
use super::types::{AggregationContractRequest, ClassicSwapCreateRequest, ClassicSwapLiquiditySourcesRequest,
                   ClassicSwapLiquiditySourcesResponse, ClassicSwapQuoteRequest, ClassicSwapResponse,
                   ClassicSwapTokensRequest, ClassicSwapTokensResponse};
use crate::rpc::lp_commands::lr_swap::lr_helpers::{check_if_one_inch_supports_pair, get_coin_for_one_inch};
use coins::eth::wei_from_big_decimal;
use coins::hd_wallet::DisplayAddress;
<<<<<<< HEAD
use coins::{CoinWithDerivationMethod, MmCoin};
=======
use coins::{lp_coinfind_or_err, CoinWithDerivationMethod, MmCoin, MmCoinEnum, Ticker};
use ethereum_types::Address;
>>>>>>> 37249cea
use mm2_core::mm_ctx::MmArc;
use mm2_err_handle::prelude::*;
use trading_api::one_inch_api::classic_swap_types::{ClassicSwapCreateParams, ClassicSwapQuoteParams,
                                                    ProtocolsResponse, TokensResponse};
use trading_api::one_inch_api::client::{ApiClient, SwapApiMethods, SwapUrlBuilder};

/// "1inch_v6_0_classic_swap_contract" rpc impl
/// used to get contract address (for e.g. to approve funds)
pub async fn one_inch_v6_0_classic_swap_contract_rpc(
    _ctx: MmArc,
    _req: AggregationContractRequest,
) -> MmResult<String, ApiIntegrationRpcError> {
    Ok(ApiClient::classic_swap_contract().to_owned())
}

/// "1inch_classic_swap_quote" rpc impl
pub async fn one_inch_v6_0_classic_swap_quote_rpc(
    ctx: MmArc,
    req: ClassicSwapQuoteRequest,
) -> MmResult<ClassicSwapResponse, ApiIntegrationRpcError> {
    let (base, base_contract) = get_coin_for_one_inch(&ctx, &req.base).await?;
    let (rel, rel_contract) = get_coin_for_one_inch(&ctx, &req.rel).await?;
<<<<<<< HEAD
    check_if_one_inch_supports_pair(&base, &rel)?;
=======
    let base_chain_id = base.chain_id().ok_or(ApiIntegrationRpcError::ChainNotSupported)?;
    let rel_chain_id = rel.chain_id().ok_or(ApiIntegrationRpcError::ChainNotSupported)?;
    api_supports_pair(base_chain_id, rel_chain_id)?;
>>>>>>> 37249cea
    let sell_amount = wei_from_big_decimal(&req.amount.to_decimal(), base.decimals())
        .mm_err(|err| ApiIntegrationRpcError::InvalidParam(err.to_string()))?;
    let query_params = ClassicSwapQuoteParams::new(
        base_contract.display_address(),
        rel_contract.display_address(),
        sell_amount.to_string(),
    )
    .with_fee(req.fee)
    .with_protocols(req.protocols)
    .with_gas_price(req.gas_price)
    .with_complexity_level(req.complexity_level)
    .with_parts(req.parts)
    .with_main_route_parts(req.main_route_parts)
    .with_gas_limit(req.gas_limit)
    .with_include_tokens_info(Some(req.include_tokens_info))
    .with_include_protocols(Some(req.include_protocols))
    .with_include_gas(Some(req.include_gas))
    .with_connector_tokens(req.connector_tokens)
    .build_query_params()?;
    let url = SwapUrlBuilder::create_api_url_builder(&ctx, base_chain_id, SwapApiMethods::ClassicSwapQuote)?
        .with_query_params(query_params)
        .build()?;
    let quote = ApiClient::call_api(url).await?;
    ClassicSwapResponse::from_api_classic_swap_data(&ctx, base_chain_id, quote) // use 'base' as amount in errors is in the src coin
        .await
        .mm_err(|err| ApiIntegrationRpcError::ApiDataError(err.to_string()))
}

/// "1inch_classic_swap_create" rpc implementation
/// This rpc actually returns a transaction to call the 1inch swap aggregation contract. GUI should sign it and send to the chain.
/// We don't verify the transaction in any way and trust the 1inch api.
pub async fn one_inch_v6_0_classic_swap_create_rpc(
    ctx: MmArc,
    req: ClassicSwapCreateRequest,
) -> MmResult<ClassicSwapResponse, ApiIntegrationRpcError> {
    let (base, base_contract) = get_coin_for_one_inch(&ctx, &req.base).await?;
    let (rel, rel_contract) = get_coin_for_one_inch(&ctx, &req.rel).await?;
<<<<<<< HEAD
    check_if_one_inch_supports_pair(&base, &rel)?;
=======
    let base_chain_id = base.chain_id().ok_or(ApiIntegrationRpcError::ChainNotSupported)?;
    let rel_chain_id = rel.chain_id().ok_or(ApiIntegrationRpcError::ChainNotSupported)?;
    api_supports_pair(base_chain_id, rel_chain_id)?;
>>>>>>> 37249cea
    let sell_amount = wei_from_big_decimal(&req.amount.to_decimal(), base.decimals())
        .mm_err(|err| ApiIntegrationRpcError::InvalidParam(err.to_string()))?;
    let single_address = base.derivation_method().single_addr_or_err().await?;

    let query_params = ClassicSwapCreateParams::new(
        base_contract.display_address(),
        rel_contract.display_address(),
        sell_amount.to_string(),
        single_address.display_address(),
        req.slippage,
    )
    .with_fee(req.fee)
    .with_protocols(req.protocols)
    .with_gas_price(req.gas_price)
    .with_complexity_level(req.complexity_level)
    .with_parts(req.parts)
    .with_main_route_parts(req.main_route_parts)
    .with_gas_limit(req.gas_limit)
    .with_include_tokens_info(Some(req.include_tokens_info))
    .with_include_protocols(Some(req.include_protocols))
    .with_include_gas(Some(req.include_gas))
    .with_connector_tokens(req.connector_tokens)
    .with_excluded_protocols(req.excluded_protocols)
    .with_permit(req.permit)
    .with_compatibility(req.compatibility)
    .with_receiver(req.receiver)
    .with_referrer(req.referrer)
    .with_disable_estimate(req.disable_estimate)
    .with_allow_partial_fill(req.allow_partial_fill)
    .with_use_permit2(req.use_permit2)
    .build_query_params()?;
    let url = SwapUrlBuilder::create_api_url_builder(&ctx, base_chain_id, SwapApiMethods::ClassicSwapCreate)?
        .with_query_params(query_params)
        .build()?;
    let swap_with_tx = ApiClient::call_api(url).await?;
    ClassicSwapResponse::from_api_classic_swap_data(&ctx, base_chain_id, swap_with_tx)
        .await
        .mm_err(|err| ApiIntegrationRpcError::ApiDataError(err.to_string()))
}

/// "1inch_v6_0_classic_swap_liquidity_sources" rpc implementation.
/// Returns list of DEX available for routing with the 1inch Aggregation contract
pub async fn one_inch_v6_0_classic_swap_liquidity_sources_rpc(
    ctx: MmArc,
    req: ClassicSwapLiquiditySourcesRequest,
) -> MmResult<ClassicSwapLiquiditySourcesResponse, ApiIntegrationRpcError> {
    let url = SwapUrlBuilder::create_api_url_builder(&ctx, req.chain_id, SwapApiMethods::LiquiditySources)?.build()?;
    let response: ProtocolsResponse = ApiClient::call_api(url).await?;
    Ok(ClassicSwapLiquiditySourcesResponse {
        protocols: response.protocols,
    })
}

/// "1inch_classic_swap_tokens" rpc implementation.
/// Returns list of tokens available for 1inch classic swaps
pub async fn one_inch_v6_0_classic_swap_tokens_rpc(
    ctx: MmArc,
    req: ClassicSwapTokensRequest,
) -> MmResult<ClassicSwapTokensResponse, ApiIntegrationRpcError> {
    let url = SwapUrlBuilder::create_api_url_builder(&ctx, req.chain_id, SwapApiMethods::Tokens)?.build()?;
    let response: TokensResponse = ApiClient::call_api(url).await?;
    Ok(ClassicSwapTokensResponse {
        tokens: response.tokens,
    })
}

<<<<<<< HEAD
=======
pub(crate) async fn get_coin_for_one_inch(
    ctx: &MmArc,
    ticker: &Ticker,
) -> MmResult<(EthCoin, Address), ApiIntegrationRpcError> {
    let coin = match lp_coinfind_or_err(ctx, ticker).await? {
        MmCoinEnum::EthCoin(coin) => coin,
        _ => return Err(MmError::new(ApiIntegrationRpcError::CoinTypeError)),
    };
    let contract = match coin.coin_type {
        EthCoinType::Eth => Address::from_str(ApiClient::eth_special_contract())
            .map_to_mm(|_| ApiIntegrationRpcError::InternalError("invalid address".to_owned()))?,
        EthCoinType::Erc20 { token_addr, .. } => token_addr,
        EthCoinType::Nft { .. } => return Err(MmError::new(ApiIntegrationRpcError::NftProtocolNotSupported)),
    };
    Ok((coin, contract))
}

#[allow(clippy::result_large_err)]
fn api_supports_pair(base_chain_id: u64, rel_chain_id: u64) -> MmResult<(), ApiIntegrationRpcError> {
    if !ApiClient::is_chain_supported(base_chain_id) {
        return MmError::err(ApiIntegrationRpcError::ChainNotSupported);
    }
    if base_chain_id != rel_chain_id {
        return MmError::err(ApiIntegrationRpcError::DifferentChains);
    }
    Ok(())
}

>>>>>>> 37249cea
#[cfg(test)]
mod tests {
    use crate::rpc::lp_commands::one_inch::{rpcs::{one_inch_v6_0_classic_swap_create_rpc,
                                                   one_inch_v6_0_classic_swap_quote_rpc},
                                            types::{ClassicSwapCreateRequest, ClassicSwapQuoteRequest}};
    use coins::eth::EthCoin;
    use coins_activation::platform_for_tests::init_platform_coin_with_tokens_loop;
    use common::block_on;
    use crypto::CryptoCtx;
    use mm2_core::mm_ctx::MmCtxBuilder;
    use mm2_number::{BigDecimal, MmNumber};
    use mocktopus::mocking::{MockResult, Mockable};
    use std::str::FromStr;
    use trading_api::one_inch_api::{classic_swap_types::ClassicSwapData, client::ApiClient};

    #[test]
    fn test_classic_swap_response_conversion() {
        let ticker_coin = "ETH".to_owned();
        let ticker_token = "JST".to_owned();
        let eth_conf = json!({
            "coin": ticker_coin,
            "name": "ethereum",
            "derivation_path": "m/44'/1'",
            "chain_id": 1,
            "decimals": 18,
            "protocol": {
                "type": "ETH",
                "protocol_data": {
                    "chain_id": 1,
                }
            },
            "trezor_coin": "Ethereum"
        });
        let jst_conf = json!({
            "coin": ticker_token,
            "name": "jst",
            "chain_id": 1,
            "decimals": 6,
            "protocol": {
                "type": "ERC20",
                "protocol_data": {
                    "platform": "ETH",
                    "contract_address": "0x09d0d71FBC00D7CCF9CFf132f5E6825C88293F19"
                }
            },
        });

        let conf = json!({
            "coins": [eth_conf, jst_conf],
            "1inch_api": "https://api.1inch.dev"
        });
        let ctx = MmCtxBuilder::new().with_conf(conf).into_mm_arc();
        CryptoCtx::init_with_iguana_passphrase(ctx.clone(), "123").unwrap();

        block_on(init_platform_coin_with_tokens_loop::<EthCoin>(
            ctx.clone(),
            serde_json::from_value(json!({
                "ticker": ticker_coin,
                "rpc_mode": "Default",
                "nodes": [
                    {"url": "https://sepolia.drpc.org"},
                    {"url": "https://ethereum-sepolia-rpc.publicnode.com"},
                    {"url": "https://rpc2.sepolia.org"},
                    {"url": "https://rpc.sepolia.org/"}
                ],
                "swap_contract_address": "0xeA6D65434A15377081495a9E7C5893543E7c32cB",
                "erc20_tokens_requests": [{"ticker": ticker_token}],
                "priv_key_policy": { "type": "ContextPrivKey" }
            }))
            .unwrap(),
        ))
        .unwrap();

        let response_quote_raw = json!({
            "dstAmount": "13",
            "srcToken": {
                "address": "0xeeeeeeeeeeeeeeeeeeeeeeeeeeeeeeeeeeeeeeee",
                "symbol": ticker_coin,
                "name": "Ether",
                "decimals": 18,
                "eip2612": false,
                "isFoT": false,
                "logoURI": "https://tokens.1inch.io/0xeeeeeeeeeeeeeeeeeeeeeeeeeeeeeeeeeeeeeeee.png",
                "tags": [
                    "crosschain",
                    "GROUP:ETH",
                    "native",
                    "PEG:ETH"
                ]
            },
            "dstToken": {
                "address": "0x1234567890123456789012345678901234567890",
                "symbol": ticker_token,
                "name": "Test just token",
                "decimals": 6,
                "eip2612": false,
                "isFoT": false,
                "logoURI": "https://example.org/0x1234567890123456789012345678901234567890.png",
                "tags": [
                    "crosschain",
                    "GROUP:JSTT",
                    "PEG:JST",
                    "tokens"
                ]
            },
            "protocols": [
            [
                [
                {
                    "name": "SUSHI",
                    "part": 100,
                    "fromTokenAddress": "0xeeeeeeeeeeeeeeeeeeeeeeeeeeeeeeeeeeeeeeee",
                    "toTokenAddress": "0xf16e81dce15b08f326220742020379b855b87df9"
                }
                ],
                [
                {
                    "name": "ONE_INCH_LIMIT_ORDER_V3",
                    "part": 100,
                    "fromTokenAddress": "0xf16e81dce15b08f326220742020379b855b87df9",
                    "toTokenAddress": "0xdac17f958d2ee523a2206206994597c13d831ec7"
                }
                ]
            ]
            ],
            "gas": 452704
        });

        let response_create_raw = json!({
            "dstAmount": "13",
            "tx": {
                "from": "0x590559f6fb7720f24ff3e2fccf6015b466e9c92c",
                "to": "0x111111125421ca6dc452d289314280a0f8842a65",
                "data": "0x07ed23790000000000000000000000005f515f6c524b18ca30f7783fb58dd4be2e9904ec000000000000000000000000eeeeeeeeeeeeeeeeeeeeeeeeeeeeeeeeeeeeeeee000000000000000000000000dac17f958d2ee523a2206206994597c13d831ec70000000000000000000000005f515f6c524b18ca30f7783fb58dd4be2e9904ec000000000000000000000000590559f6fb7720f24ff3e2fccf6015b466e9c92c0000000000000000000000000000000000000000000000000000000000989680000000000000000000000000000000000000000000000000000000000000000d000000000000000000000000000000000000000000000000000000000000000000000000000000000000000000000000000000000000000000000000000001200000000000000000000000000000000000000000000000000000000000000648e8755f7ac30b5e4fa3f9c00e2cb6667501797b8bc01a7a367a4b2889ca6a05d9c31a31a781c12a4c3bdfc2ef1e02942e388b6565989ebe860bd67925bda74fbe0000000000000000000000000000000000000000000000000005ea0005bc00a007e5c0d200000000000000000000000000000000059800057e00018500009500001a4041c02aaa39b223fe8d0a0e5c4f27ead9083c756cc2d0e30db00c20c02aaa39b223fe8d0a0e5c4f27ead9083c756cc27b73644935b8e68019ac6356c40661e1bc3158606ae4071118002dc6c07b73644935b8e68019ac6356c40661e1bc3158600000000000000000000000000000000000000000000000000294932ccadc9c58c02aaa39b223fe8d0a0e5c4f27ead9083c756cc251204dff5675ecff96b565ba3804dd4a63799ccba406761d38e5ddf6ccf6cf7c55759d5210750b5d60f30044e331d039000000000000000000000000761d38e5ddf6ccf6cf7c55759d5210750b5d60f3000000000000000000000000111111111117dc0aa78b770fa6a738034120c302000000000000000000000000000000000000000000000000000000000000000000000000000000000000000000000000000000000000000000002f8a744a79be00000000000000000000000042f527f50f16a103b6ccab48bccca214500c10210000000000000000000000005f515f6c524b18ca30f7783fb58dd4be2e9904ec00a0860a32ec00000000000000000000000000000000000000000000000000003005635d54300003d05120ead050515e10fdb3540ccd6f8236c46790508a76111111111117dc0aa78b770fa6a738034120c30200c4e525b10b000000000000000000000000000000000000000000000000000000000000002000000000000000000000000022b1a53ac4be63cdc1f47c99572290eff1edd8020000000000000000000000006a32cc044dd6359c27bb66e7b02dce6dd0fda2470000000000000000000000005f515f6c524b18ca30f7783fb58dd4be2e9904ec000000000000000000000000111111111117dc0aa78b770fa6a738034120c302000000000000000000000000dac17f958d2ee523a2206206994597c13d831ec7000000000000000000000000000000000000000000000000000000000000000000000000000000000000000000000000000000000000000000003005635d5430000000000000000000000000000000000000000000000000000000000000000e0000000000000000000000000000000000000000000000000000000067138e8c00000000000000000000000000000000000000000000000000030fb9b1525d8185f8d63fbcbe42e5999263c349cb5d81000000000000000000000000000000000000000000000000000000000000000000000000000000000000000000000000000000000000000000000000000000000000000000000000000000000000026000000000000000000000000067297ee4eb097e072b4ab6f1620268061ae8046400000000000000000000000060cba82ddbf4b5ddcd4398cdd05354c6a790c309000000000000000000000000000000000000000000000000000000000000000000000000000000000000000000000000000000000000000000000000000002e0000000000000000000000000000000000000000000000000000000000000036000000000000000000000000000000000000000000000000000000000000000000000000000000000000000000000000000000000000000000000000000000041d26038ef66344af785ff342b86db3da06c4cc6a62f0ca80ffd78affc0a95ccad44e814acebb1deda729bbfe3050bec14a47af487cc1cadc75f43db2d073016c31c000000000000000000000000000000000000000000000000000000000000000000000000000000000000000000000000000000000000000000000000000041a66cd52a747c5f60b9db637ffe30d0e413ec87858101832b4c5c1ae154bf247f3717c8ed4133e276ddf68d43a827f280863c91d6c42bc6ad1ec7083b2315b6fd1c0000000000000000000000000000000000000000000000000000000000000000000000000000000000000000000000000000000000000000000000000000000020d6bdbf78dac17f958d2ee523a2206206994597c13d831ec780a06c4eca27dac17f958d2ee523a2206206994597c13d831ec7111111125421ca6dc452d289314280a0f8842a65000000000000000000000000000000000000000000000000c095c0a2",
                "value": "10000001",
                "gas": 721429,
                "gasPrice": "9525172167"
            },
            "srcToken": {
                "address": "0xeeeeeeeeeeeeeeeeeeeeeeeeeeeeeeeeeeeeeeee",
                "symbol": ticker_coin,
                "name": "Ether",
                "decimals": 18,
                "eip2612": false,
                "isFoT": false,
                "logoURI": "https://tokens.1inch.io/0xeeeeeeeeeeeeeeeeeeeeeeeeeeeeeeeeeeeeeeee.png",
                "tags": [
                    "crosschain",
                    "GROUP:ETH",
                    "native",
                    "PEG:ETH"
                ]
            },
            "dstToken": {
                "address": "0x1234567890123456789012345678901234567890",
                "symbol": ticker_token,
                "name": "Just Token",
                "decimals": 6,
                "eip2612": false,
                "isFoT": false,
                "logoURI": "https://tokens.1inch.io/0x1234567890123456789012345678901234567890.png",
                "tags": [
                    "crosschain",
                    "GROUP:USDT",
                    "PEG:USD",
                    "tokens"
                ]
            },
            "protocols": [
            [
                [
                {
                    "name": "UNISWAP_V2",
                    "part": 100,
                    "fromTokenAddress": "0xeeeeeeeeeeeeeeeeeeeeeeeeeeeeeeeeeeeeeeee",
                    "toTokenAddress": "0x761d38e5ddf6ccf6cf7c55759d5210750b5d60f3"
                }
                ],
                [
                {
                    "name": "ONE_INCH_LP_1_1",
                    "part": 100,
                    "fromTokenAddress": "0x761d38e5ddf6ccf6cf7c55759d5210750b5d60f3",
                    "toTokenAddress": "0x111111111117dc0aa78b770fa6a738034120c302"
                }
                ],
                [
                {
                    "name": "PMM11",
                    "part": 100,
                    "fromTokenAddress": "0x111111111117dc0aa78b770fa6a738034120c302",
                    "toTokenAddress": "0xdac17f958d2ee523a2206206994597c13d831ec7"
                }
                ]
            ]
            ]
        });

        let quote_req = ClassicSwapQuoteRequest {
            base: ticker_coin.clone(),
            rel: ticker_token.clone(),
            amount: MmNumber::from("1.0"),
            fee: None,
            protocols: None,
            gas_price: None,
            complexity_level: None,
            parts: None,
            main_route_parts: None,
            gas_limit: None,
            include_tokens_info: true,
            include_protocols: true,
            include_gas: true,
            connector_tokens: None,
        };

        let create_req = ClassicSwapCreateRequest {
            base: ticker_coin.clone(),
            rel: ticker_token.clone(),
            amount: MmNumber::from("1.0"),
            fee: None,
            protocols: None,
            gas_price: None,
            complexity_level: None,
            parts: None,
            main_route_parts: None,
            gas_limit: None,
            include_tokens_info: true,
            include_protocols: true,
            include_gas: true,
            connector_tokens: None,
            slippage: 0.0,
            excluded_protocols: None,
            permit: None,
            compatibility: None,
            receiver: None,
            referrer: None,
            disable_estimate: None,
            allow_partial_fill: None,
            use_permit2: None,
        };

        ApiClient::call_api::<ClassicSwapData>.mock_safe(move |_| {
            let response_quote_raw = response_quote_raw.clone();
            MockResult::Return(Box::pin(async move {
                Ok(serde_json::from_value::<ClassicSwapData>(response_quote_raw).unwrap())
            }))
        });

        let quote_response = block_on(one_inch_v6_0_classic_swap_quote_rpc(ctx.clone(), quote_req)).unwrap();
        assert_eq!(
            quote_response.dst_amount.amount,
            BigDecimal::from_str("0.000013").unwrap()
        );
        assert_eq!(quote_response.src_token.as_ref().unwrap().symbol, ticker_coin);
        assert_eq!(quote_response.src_token.as_ref().unwrap().decimals, 18);
        assert_eq!(quote_response.dst_token.as_ref().unwrap().symbol, ticker_token);
        assert_eq!(quote_response.dst_token.as_ref().unwrap().decimals, 6);
        assert_eq!(quote_response.gas.unwrap(), 452704_u128);

        ApiClient::call_api::<ClassicSwapData>.mock_safe(move |_| {
            let response_create_raw = response_create_raw.clone();
            MockResult::Return(Box::pin(async move {
                Ok(serde_json::from_value::<ClassicSwapData>(response_create_raw).unwrap())
            }))
        });
        let create_response = block_on(one_inch_v6_0_classic_swap_create_rpc(ctx, create_req)).unwrap();
        assert_eq!(
            create_response.dst_amount.amount,
            BigDecimal::from_str("0.000013").unwrap()
        );
        assert_eq!(create_response.src_token.as_ref().unwrap().symbol, ticker_coin);
        assert_eq!(create_response.src_token.as_ref().unwrap().decimals, 18);
        assert_eq!(create_response.dst_token.as_ref().unwrap().symbol, ticker_token);
        assert_eq!(create_response.dst_token.as_ref().unwrap().decimals, 6);
        assert_eq!(create_response.tx.as_ref().unwrap().data.len(), 1960);
        assert_eq!(
            create_response.tx.as_ref().unwrap().value,
            BigDecimal::from_str("0.000000000010000001").unwrap()
        );
    }
}<|MERGE_RESOLUTION|>--- conflicted
+++ resolved
@@ -5,12 +5,7 @@
 use crate::rpc::lp_commands::lr_swap::lr_helpers::{check_if_one_inch_supports_pair, get_coin_for_one_inch};
 use coins::eth::wei_from_big_decimal;
 use coins::hd_wallet::DisplayAddress;
-<<<<<<< HEAD
 use coins::{CoinWithDerivationMethod, MmCoin};
-=======
-use coins::{lp_coinfind_or_err, CoinWithDerivationMethod, MmCoin, MmCoinEnum, Ticker};
-use ethereum_types::Address;
->>>>>>> 37249cea
 use mm2_core::mm_ctx::MmArc;
 use mm2_err_handle::prelude::*;
 use trading_api::one_inch_api::classic_swap_types::{ClassicSwapCreateParams, ClassicSwapQuoteParams,
@@ -33,13 +28,9 @@
 ) -> MmResult<ClassicSwapResponse, ApiIntegrationRpcError> {
     let (base, base_contract) = get_coin_for_one_inch(&ctx, &req.base).await?;
     let (rel, rel_contract) = get_coin_for_one_inch(&ctx, &req.rel).await?;
-<<<<<<< HEAD
-    check_if_one_inch_supports_pair(&base, &rel)?;
-=======
     let base_chain_id = base.chain_id().ok_or(ApiIntegrationRpcError::ChainNotSupported)?;
     let rel_chain_id = rel.chain_id().ok_or(ApiIntegrationRpcError::ChainNotSupported)?;
-    api_supports_pair(base_chain_id, rel_chain_id)?;
->>>>>>> 37249cea
+    check_if_one_inch_supports_pair(base_chain_id, rel_chain_id)?;
     let sell_amount = wei_from_big_decimal(&req.amount.to_decimal(), base.decimals())
         .mm_err(|err| ApiIntegrationRpcError::InvalidParam(err.to_string()))?;
     let query_params = ClassicSwapQuoteParams::new(
@@ -77,13 +68,9 @@
 ) -> MmResult<ClassicSwapResponse, ApiIntegrationRpcError> {
     let (base, base_contract) = get_coin_for_one_inch(&ctx, &req.base).await?;
     let (rel, rel_contract) = get_coin_for_one_inch(&ctx, &req.rel).await?;
-<<<<<<< HEAD
-    check_if_one_inch_supports_pair(&base, &rel)?;
-=======
     let base_chain_id = base.chain_id().ok_or(ApiIntegrationRpcError::ChainNotSupported)?;
     let rel_chain_id = rel.chain_id().ok_or(ApiIntegrationRpcError::ChainNotSupported)?;
-    api_supports_pair(base_chain_id, rel_chain_id)?;
->>>>>>> 37249cea
+    check_if_one_inch_supports_pair(base_chain_id, rel_chain_id)?;
     let sell_amount = wei_from_big_decimal(&req.amount.to_decimal(), base.decimals())
         .mm_err(|err| ApiIntegrationRpcError::InvalidParam(err.to_string()))?;
     let single_address = base.derivation_method().single_addr_or_err().await?;
@@ -150,37 +137,6 @@
     })
 }
 
-<<<<<<< HEAD
-=======
-pub(crate) async fn get_coin_for_one_inch(
-    ctx: &MmArc,
-    ticker: &Ticker,
-) -> MmResult<(EthCoin, Address), ApiIntegrationRpcError> {
-    let coin = match lp_coinfind_or_err(ctx, ticker).await? {
-        MmCoinEnum::EthCoin(coin) => coin,
-        _ => return Err(MmError::new(ApiIntegrationRpcError::CoinTypeError)),
-    };
-    let contract = match coin.coin_type {
-        EthCoinType::Eth => Address::from_str(ApiClient::eth_special_contract())
-            .map_to_mm(|_| ApiIntegrationRpcError::InternalError("invalid address".to_owned()))?,
-        EthCoinType::Erc20 { token_addr, .. } => token_addr,
-        EthCoinType::Nft { .. } => return Err(MmError::new(ApiIntegrationRpcError::NftProtocolNotSupported)),
-    };
-    Ok((coin, contract))
-}
-
-#[allow(clippy::result_large_err)]
-fn api_supports_pair(base_chain_id: u64, rel_chain_id: u64) -> MmResult<(), ApiIntegrationRpcError> {
-    if !ApiClient::is_chain_supported(base_chain_id) {
-        return MmError::err(ApiIntegrationRpcError::ChainNotSupported);
-    }
-    if base_chain_id != rel_chain_id {
-        return MmError::err(ApiIntegrationRpcError::DifferentChains);
-    }
-    Ok(())
-}
-
->>>>>>> 37249cea
 #[cfg(test)]
 mod tests {
     use crate::rpc::lp_commands::one_inch::{rpcs::{one_inch_v6_0_classic_swap_create_rpc,
