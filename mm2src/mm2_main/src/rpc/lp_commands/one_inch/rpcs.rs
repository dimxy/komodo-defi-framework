use super::errors::ApiIntegrationRpcError;
use super::types::{AggregationContractRequest, ClassicSwapCreateRequest, ClassicSwapLiquiditySourcesRequest,
                   ClassicSwapLiquiditySourcesResponse, ClassicSwapQuoteRequest, ClassicSwapResponse,
                   ClassicSwapTokensRequest, ClassicSwapTokensResponse};
<<<<<<< HEAD
use coins::eth::{display_eth_address, wei_from_big_decimal};
use coins::{CoinWithDerivationMethod, MmCoin};
use mm2_core::mm_ctx::MmArc;
use mm2_err_handle::prelude::*;
use crate::rpc::lp_commands::lr_swap::lr_helpers::{get_coin_for_one_inch, api_supports_pair};
=======
use coins::eth::{wei_from_big_decimal, EthCoin, EthCoinType};
use coins::hd_wallet::DisplayAddress;
use coins::{lp_coinfind_or_err, CoinWithDerivationMethod, MmCoin, MmCoinEnum};
use ethereum_types::Address;
use mm2_core::mm_ctx::MmArc;
use mm2_err_handle::prelude::*;
use std::str::FromStr;
>>>>>>> 2a668ac8
use trading_api::one_inch_api::classic_swap_types::{ClassicSwapCreateParams, ClassicSwapQuoteParams,
                                                    ProtocolsResponse, TokensResponse};
use trading_api::one_inch_api::client::{ApiClient, SwapApiMethods, SwapUrlBuilder};

/// "1inch_v6_0_classic_swap_contract" rpc impl
/// used to get contract address (for e.g. to approve funds)
pub async fn one_inch_v6_0_classic_swap_contract_rpc(
    _ctx: MmArc,
    _req: AggregationContractRequest,
) -> MmResult<String, ApiIntegrationRpcError> {
    Ok(ApiClient::classic_swap_contract().to_owned())
}

/// "1inch_classic_swap_quote" rpc impl
pub async fn one_inch_v6_0_classic_swap_quote_rpc(
    ctx: MmArc,
    req: ClassicSwapQuoteRequest,
) -> MmResult<ClassicSwapResponse, ApiIntegrationRpcError> {
    let (base, base_contract) = get_coin_for_one_inch(&ctx, &req.base).await?;
    let (rel, rel_contract) = get_coin_for_one_inch(&ctx, &req.rel).await?;
    api_supports_pair(&base, &rel)?;
    let sell_amount = wei_from_big_decimal(&req.amount.to_decimal(), base.decimals())
        .mm_err(|err| ApiIntegrationRpcError::InvalidParam(err.to_string()))?;
<<<<<<< HEAD
    let query_params = ClassicSwapQuoteParams::new(base_contract, rel_contract, sell_amount.to_string())
        .with_fee(req.fee)
        .with_protocols(req.protocols)
        .with_gas_price(req.gas_price)
        .with_complexity_level(req.complexity_level)
        .with_parts(req.parts)
        .with_main_route_parts(req.main_route_parts)
        .with_gas_limit(req.gas_limit)
        .with_include_tokens_info(Some(req.include_tokens_info))
        .with_include_protocols(Some(req.include_protocols))
        .with_include_gas(Some(req.include_gas))
        .with_connector_tokens(req.connector_tokens)
        .build_query_params()?;
    let quote = ApiClient::new(&ctx)?
        .call_one_inch_api(
            Some(base.chain_id()),
            ApiClient::classic_swap_endpoint(),
            ApiClient::quote_method().to_owned(),
            Some(query_params),
        )
        .await?; // use 'base' as amount in errors is in the src coin
    ClassicSwapResponse::from_api_classic_swap_data(&ctx, base.chain_id(), quote, rel.decimals())
        .await // use 'rel' as quote value is in the dst coin
=======
    let query_params = ClassicSwapQuoteParams::new(
        base_contract.display_address(),
        rel_contract.display_address(),
        sell_amount.to_string(),
    )
    .with_fee(req.fee)
    .with_protocols(req.protocols)
    .with_gas_price(req.gas_price)
    .with_complexity_level(req.complexity_level)
    .with_parts(req.parts)
    .with_main_route_parts(req.main_route_parts)
    .with_gas_limit(req.gas_limit)
    .with_include_tokens_info(Some(req.include_tokens_info))
    .with_include_protocols(Some(req.include_protocols))
    .with_include_gas(Some(req.include_gas))
    .with_connector_tokens(req.connector_tokens)
    .build_query_params()?;
    let url = SwapUrlBuilder::create_api_url_builder(&ctx, base.chain_id(), SwapApiMethods::ClassicSwapQuote)?
        .with_query_params(query_params)
        .build()?;
    let quote = ApiClient::call_api(url).await?;
    ClassicSwapResponse::from_api_classic_swap_data(&ctx, base.chain_id(), quote) // use 'base' as amount in errors is in the src coin
        .await
>>>>>>> 2a668ac8
        .mm_err(|err| ApiIntegrationRpcError::ApiDataError(err.to_string()))
}

/// "1inch_classic_swap_create" rpc implementation
/// This rpc actually returns a transaction to call the 1inch swap aggregation contract. GUI should sign it and send to the chain.
/// We don't verify the transaction in any way and trust the 1inch api.
pub async fn one_inch_v6_0_classic_swap_create_rpc(
    ctx: MmArc,
    req: ClassicSwapCreateRequest,
) -> MmResult<ClassicSwapResponse, ApiIntegrationRpcError> {
    let (base, base_contract) = get_coin_for_one_inch(&ctx, &req.base).await?;
    let (rel, rel_contract) = get_coin_for_one_inch(&ctx, &req.rel).await?;
    api_supports_pair(&base, &rel)?;
    let sell_amount = wei_from_big_decimal(&req.amount.to_decimal(), base.decimals())
        .mm_err(|err| ApiIntegrationRpcError::InvalidParam(err.to_string()))?;
    let single_address = base.derivation_method().single_addr_or_err().await?;

    let query_params = ClassicSwapCreateParams::new(
        base_contract.display_address(),
        rel_contract.display_address(),
        sell_amount.to_string(),
        single_address.display_address(),
        req.slippage,
    )
    .with_fee(req.fee)
    .with_protocols(req.protocols)
    .with_gas_price(req.gas_price)
    .with_complexity_level(req.complexity_level)
    .with_parts(req.parts)
    .with_main_route_parts(req.main_route_parts)
    .with_gas_limit(req.gas_limit)
    .with_include_tokens_info(Some(req.include_tokens_info))
    .with_include_protocols(Some(req.include_protocols))
    .with_include_gas(Some(req.include_gas))
    .with_connector_tokens(req.connector_tokens)
    .with_excluded_protocols(req.excluded_protocols)
    .with_permit(req.permit)
    .with_compatibility(req.compatibility)
    .with_receiver(req.receiver)
    .with_referrer(req.referrer)
    .with_disable_estimate(req.disable_estimate)
    .with_allow_partial_fill(req.allow_partial_fill)
    .with_use_permit2(req.use_permit2)
    .build_query_params()?;
<<<<<<< HEAD
    let swap_with_tx = ApiClient::new(&ctx)?
        .call_one_inch_api(
            Some(base.chain_id()),
            ApiClient::classic_swap_endpoint(),
            ApiClient::swap_method().to_owned(),
            Some(query_params),
        )
        .await?;
    ClassicSwapResponse::from_api_classic_swap_data(&ctx, base.chain_id(), swap_with_tx, base.decimals())
        .await // use 'base' as we spend in the src coin
=======
    let url = SwapUrlBuilder::create_api_url_builder(&ctx, base.chain_id(), SwapApiMethods::ClassicSwapCreate)?
        .with_query_params(query_params)
        .build()?;
    let swap_with_tx = ApiClient::call_api(url).await?;
    ClassicSwapResponse::from_api_classic_swap_data(&ctx, base.chain_id(), swap_with_tx)
        .await
>>>>>>> 2a668ac8
        .mm_err(|err| ApiIntegrationRpcError::ApiDataError(err.to_string()))
}

/// "1inch_v6_0_classic_swap_liquidity_sources" rpc implementation.
/// Returns list of DEX available for routing with the 1inch Aggregation contract
pub async fn one_inch_v6_0_classic_swap_liquidity_sources_rpc(
    ctx: MmArc,
    req: ClassicSwapLiquiditySourcesRequest,
) -> MmResult<ClassicSwapLiquiditySourcesResponse, ApiIntegrationRpcError> {
<<<<<<< HEAD
    let response: ProtocolsResponse = ApiClient::new(&ctx)?
        .call_one_inch_api(
            Some(req.chain_id),
            ApiClient::classic_swap_endpoint(),
            ApiClient::liquidity_sources_method().to_owned(),
            None,
        )
        .await?;
=======
    let url = SwapUrlBuilder::create_api_url_builder(&ctx, req.chain_id, SwapApiMethods::LiquiditySources)?.build()?;
    let response: ProtocolsResponse = ApiClient::call_api(url).await?;
>>>>>>> 2a668ac8
    Ok(ClassicSwapLiquiditySourcesResponse {
        protocols: response.protocols,
    })
}

/// "1inch_classic_swap_tokens" rpc implementation.
/// Returns list of tokens available for 1inch classic swaps
pub async fn one_inch_v6_0_classic_swap_tokens_rpc(
    ctx: MmArc,
    req: ClassicSwapTokensRequest,
) -> MmResult<ClassicSwapTokensResponse, ApiIntegrationRpcError> {
<<<<<<< HEAD
    let response: TokensResponse = ApiClient::new(&ctx)?
        .call_one_inch_api(
            Some(req.chain_id),
            ApiClient::classic_swap_endpoint(),
            ApiClient::tokens_method().to_owned(),
            None,
        )
        .await?;
=======
    let url = SwapUrlBuilder::create_api_url_builder(&ctx, req.chain_id, SwapApiMethods::Tokens)?.build()?;
    let response: TokensResponse = ApiClient::call_api(url).await?;
>>>>>>> 2a668ac8
    Ok(ClassicSwapTokensResponse {
        tokens: response.tokens,
    })
}

<<<<<<< HEAD
=======
pub(crate) async fn get_coin_for_one_inch(
    ctx: &MmArc,
    ticker: &str,
) -> MmResult<(EthCoin, Address), ApiIntegrationRpcError> {
    let coin = match lp_coinfind_or_err(ctx, ticker).await? {
        MmCoinEnum::EthCoin(coin) => coin,
        _ => return Err(MmError::new(ApiIntegrationRpcError::CoinTypeError)),
    };
    let contract = match coin.coin_type {
        EthCoinType::Eth => Address::from_str(ApiClient::eth_special_contract())
            .map_to_mm(|_| ApiIntegrationRpcError::InternalError("invalid address".to_owned()))?,
        EthCoinType::Erc20 { token_addr, .. } => token_addr,
        EthCoinType::Nft { .. } => return Err(MmError::new(ApiIntegrationRpcError::NftProtocolNotSupported)),
    };
    Ok((coin, contract))
}

#[allow(clippy::result_large_err)]
fn api_supports_pair(base: &EthCoin, rel: &EthCoin) -> MmResult<(), ApiIntegrationRpcError> {
    if !ApiClient::is_chain_supported(base.chain_id()) {
        return MmError::err(ApiIntegrationRpcError::ChainNotSupported);
    }
    if base.chain_id() != rel.chain_id() {
        return MmError::err(ApiIntegrationRpcError::DifferentChains);
    }
    Ok(())
}

>>>>>>> 2a668ac8
#[cfg(test)]
mod tests {
    use crate::rpc::lp_commands::one_inch::{rpcs::{one_inch_v6_0_classic_swap_create_rpc,
                                                   one_inch_v6_0_classic_swap_quote_rpc},
                                            types::{ClassicSwapCreateRequest, ClassicSwapQuoteRequest}};
    use coins::eth::EthCoin;
    use coins_activation::platform_for_tests::init_platform_coin_with_tokens_loop;
    use common::block_on;
    use crypto::CryptoCtx;
    use mm2_core::mm_ctx::MmCtxBuilder;
    use mm2_number::{BigDecimal, MmNumber};
    use mocktopus::mocking::{MockResult, Mockable};
    use std::str::FromStr;
    use trading_api::one_inch_api::{classic_swap_types::ClassicSwapData, client::ApiClient};

    #[test]
    fn test_classic_swap_response_conversion() {
        let ticker_coin = "ETH".to_owned();
        let ticker_token = "JST".to_owned();
        let eth_conf = json!({
            "coin": ticker_coin,
            "name": "ethereum",
            "derivation_path": "m/44'/1'",
            "chain_id": 1,
            "decimals": 18,
            "protocol": {
                "type": "ETH"
            },
            "trezor_coin": "Ethereum"
        });
        let jst_conf = json!({
            "coin": ticker_token,
            "name": "jst",
            "chain_id": 1,
            "decimals": 6,
            "protocol": {
                "type": "ERC20",
                "protocol_data": {
                    "platform": "ETH",
                    "contract_address": "0x09d0d71FBC00D7CCF9CFf132f5E6825C88293F19"
                }
            },
        });

        let conf = json!({
            "coins": [eth_conf, jst_conf],
            "1inch_api": "https://api.1inch.dev"
        });
        let ctx = MmCtxBuilder::new().with_conf(conf).into_mm_arc();
        CryptoCtx::init_with_iguana_passphrase(ctx.clone(), "123").unwrap();

        block_on(init_platform_coin_with_tokens_loop::<EthCoin>(
            ctx.clone(),
            serde_json::from_value(json!({
                "ticker": ticker_coin,
                "rpc_mode": "Default",
                "nodes": [
                    {"url": "https://sepolia.drpc.org"},
                    {"url": "https://ethereum-sepolia-rpc.publicnode.com"},
                    {"url": "https://rpc2.sepolia.org"},
                    {"url": "https://rpc.sepolia.org/"}
                ],
                "swap_contract_address": "0xeA6D65434A15377081495a9E7C5893543E7c32cB",
                "erc20_tokens_requests": [{"ticker": ticker_token}],
                "priv_key_policy": "ContextPrivKey"
            }))
            .unwrap(),
        ))
        .unwrap();

        let response_quote_raw = json!({
            "dstAmount": "13",
            "srcToken": {
                "address": "0xeeeeeeeeeeeeeeeeeeeeeeeeeeeeeeeeeeeeeeee",
                "symbol": ticker_coin,
                "name": "Ether",
                "decimals": 18,
                "eip2612": false,
                "isFoT": false,
                "logoURI": "https://tokens.1inch.io/0xeeeeeeeeeeeeeeeeeeeeeeeeeeeeeeeeeeeeeeee.png",
                "tags": [
                    "crosschain",
                    "GROUP:ETH",
                    "native",
                    "PEG:ETH"
                ]
            },
            "dstToken": {
                "address": "0x1234567890123456789012345678901234567890",
                "symbol": ticker_token,
                "name": "Test just token",
                "decimals": 6,
                "eip2612": false,
                "isFoT": false,
                "logoURI": "https://example.org/0x1234567890123456789012345678901234567890.png",
                "tags": [
                    "crosschain",
                    "GROUP:JSTT",
                    "PEG:JST",
                    "tokens"
                ]
            },
            "protocols": [
            [
                [
                {
                    "name": "SUSHI",
                    "part": 100,
                    "fromTokenAddress": "0xeeeeeeeeeeeeeeeeeeeeeeeeeeeeeeeeeeeeeeee",
                    "toTokenAddress": "0xf16e81dce15b08f326220742020379b855b87df9"
                }
                ],
                [
                {
                    "name": "ONE_INCH_LIMIT_ORDER_V3",
                    "part": 100,
                    "fromTokenAddress": "0xf16e81dce15b08f326220742020379b855b87df9",
                    "toTokenAddress": "0xdac17f958d2ee523a2206206994597c13d831ec7"
                }
                ]
            ]
            ],
            "gas": 452704
        });

        let response_create_raw = json!({
            "dstAmount": "13",
            "tx": {
                "from": "0x590559f6fb7720f24ff3e2fccf6015b466e9c92c",
                "to": "0x111111125421ca6dc452d289314280a0f8842a65",
                "data": "0x07ed23790000000000000000000000005f515f6c524b18ca30f7783fb58dd4be2e9904ec000000000000000000000000eeeeeeeeeeeeeeeeeeeeeeeeeeeeeeeeeeeeeeee000000000000000000000000dac17f958d2ee523a2206206994597c13d831ec70000000000000000000000005f515f6c524b18ca30f7783fb58dd4be2e9904ec000000000000000000000000590559f6fb7720f24ff3e2fccf6015b466e9c92c0000000000000000000000000000000000000000000000000000000000989680000000000000000000000000000000000000000000000000000000000000000d000000000000000000000000000000000000000000000000000000000000000000000000000000000000000000000000000000000000000000000000000001200000000000000000000000000000000000000000000000000000000000000648e8755f7ac30b5e4fa3f9c00e2cb6667501797b8bc01a7a367a4b2889ca6a05d9c31a31a781c12a4c3bdfc2ef1e02942e388b6565989ebe860bd67925bda74fbe0000000000000000000000000000000000000000000000000005ea0005bc00a007e5c0d200000000000000000000000000000000059800057e00018500009500001a4041c02aaa39b223fe8d0a0e5c4f27ead9083c756cc2d0e30db00c20c02aaa39b223fe8d0a0e5c4f27ead9083c756cc27b73644935b8e68019ac6356c40661e1bc3158606ae4071118002dc6c07b73644935b8e68019ac6356c40661e1bc3158600000000000000000000000000000000000000000000000000294932ccadc9c58c02aaa39b223fe8d0a0e5c4f27ead9083c756cc251204dff5675ecff96b565ba3804dd4a63799ccba406761d38e5ddf6ccf6cf7c55759d5210750b5d60f30044e331d039000000000000000000000000761d38e5ddf6ccf6cf7c55759d5210750b5d60f3000000000000000000000000111111111117dc0aa78b770fa6a738034120c302000000000000000000000000000000000000000000000000000000000000000000000000000000000000000000000000000000000000000000002f8a744a79be00000000000000000000000042f527f50f16a103b6ccab48bccca214500c10210000000000000000000000005f515f6c524b18ca30f7783fb58dd4be2e9904ec00a0860a32ec00000000000000000000000000000000000000000000000000003005635d54300003d05120ead050515e10fdb3540ccd6f8236c46790508a76111111111117dc0aa78b770fa6a738034120c30200c4e525b10b000000000000000000000000000000000000000000000000000000000000002000000000000000000000000022b1a53ac4be63cdc1f47c99572290eff1edd8020000000000000000000000006a32cc044dd6359c27bb66e7b02dce6dd0fda2470000000000000000000000005f515f6c524b18ca30f7783fb58dd4be2e9904ec000000000000000000000000111111111117dc0aa78b770fa6a738034120c302000000000000000000000000dac17f958d2ee523a2206206994597c13d831ec7000000000000000000000000000000000000000000000000000000000000000000000000000000000000000000000000000000000000000000003005635d5430000000000000000000000000000000000000000000000000000000000000000e0000000000000000000000000000000000000000000000000000000067138e8c00000000000000000000000000000000000000000000000000030fb9b1525d8185f8d63fbcbe42e5999263c349cb5d81000000000000000000000000000000000000000000000000000000000000000000000000000000000000000000000000000000000000000000000000000000000000000000000000000000000000026000000000000000000000000067297ee4eb097e072b4ab6f1620268061ae8046400000000000000000000000060cba82ddbf4b5ddcd4398cdd05354c6a790c309000000000000000000000000000000000000000000000000000000000000000000000000000000000000000000000000000000000000000000000000000002e0000000000000000000000000000000000000000000000000000000000000036000000000000000000000000000000000000000000000000000000000000000000000000000000000000000000000000000000000000000000000000000000041d26038ef66344af785ff342b86db3da06c4cc6a62f0ca80ffd78affc0a95ccad44e814acebb1deda729bbfe3050bec14a47af487cc1cadc75f43db2d073016c31c000000000000000000000000000000000000000000000000000000000000000000000000000000000000000000000000000000000000000000000000000041a66cd52a747c5f60b9db637ffe30d0e413ec87858101832b4c5c1ae154bf247f3717c8ed4133e276ddf68d43a827f280863c91d6c42bc6ad1ec7083b2315b6fd1c0000000000000000000000000000000000000000000000000000000000000000000000000000000000000000000000000000000000000000000000000000000020d6bdbf78dac17f958d2ee523a2206206994597c13d831ec780a06c4eca27dac17f958d2ee523a2206206994597c13d831ec7111111125421ca6dc452d289314280a0f8842a65000000000000000000000000000000000000000000000000c095c0a2",
                "value": "10000001",
                "gas": 721429,
                "gasPrice": "9525172167"
            },
            "srcToken": {
                "address": "0xeeeeeeeeeeeeeeeeeeeeeeeeeeeeeeeeeeeeeeee",
                "symbol": ticker_coin,
                "name": "Ether",
                "decimals": 18,
                "eip2612": false,
                "isFoT": false,
                "logoURI": "https://tokens.1inch.io/0xeeeeeeeeeeeeeeeeeeeeeeeeeeeeeeeeeeeeeeee.png",
                "tags": [
                    "crosschain",
                    "GROUP:ETH",
                    "native",
                    "PEG:ETH"
                ]
            },
            "dstToken": {
                "address": "0x1234567890123456789012345678901234567890",
                "symbol": ticker_token,
                "name": "Just Token",
                "decimals": 6,
                "eip2612": false,
                "isFoT": false,
                "logoURI": "https://tokens.1inch.io/0x1234567890123456789012345678901234567890.png",
                "tags": [
                    "crosschain",
                    "GROUP:USDT",
                    "PEG:USD",
                    "tokens"
                ]
            },
            "protocols": [
            [
                [
                {
                    "name": "UNISWAP_V2",
                    "part": 100,
                    "fromTokenAddress": "0xeeeeeeeeeeeeeeeeeeeeeeeeeeeeeeeeeeeeeeee",
                    "toTokenAddress": "0x761d38e5ddf6ccf6cf7c55759d5210750b5d60f3"
                }
                ],
                [
                {
                    "name": "ONE_INCH_LP_1_1",
                    "part": 100,
                    "fromTokenAddress": "0x761d38e5ddf6ccf6cf7c55759d5210750b5d60f3",
                    "toTokenAddress": "0x111111111117dc0aa78b770fa6a738034120c302"
                }
                ],
                [
                {
                    "name": "PMM11",
                    "part": 100,
                    "fromTokenAddress": "0x111111111117dc0aa78b770fa6a738034120c302",
                    "toTokenAddress": "0xdac17f958d2ee523a2206206994597c13d831ec7"
                }
                ]
            ]
            ]
        });

        let quote_req = ClassicSwapQuoteRequest {
            base: ticker_coin.clone(),
            rel: ticker_token.clone(),
            amount: MmNumber::from("1.0"),
            fee: None,
            protocols: None,
            gas_price: None,
            complexity_level: None,
            parts: None,
            main_route_parts: None,
            gas_limit: None,
            include_tokens_info: true,
            include_protocols: true,
            include_gas: true,
            connector_tokens: None,
        };

        let create_req = ClassicSwapCreateRequest {
            base: ticker_coin.clone(),
            rel: ticker_token.clone(),
            amount: MmNumber::from("1.0"),
            fee: None,
            protocols: None,
            gas_price: None,
            complexity_level: None,
            parts: None,
            main_route_parts: None,
            gas_limit: None,
            include_tokens_info: true,
            include_protocols: true,
            include_gas: true,
            connector_tokens: None,
            slippage: 0.0,
            excluded_protocols: None,
            permit: None,
            compatibility: None,
            receiver: None,
            referrer: None,
            disable_estimate: None,
            allow_partial_fill: None,
            use_permit2: None,
        };

        ApiClient::call_api::<ClassicSwapData>.mock_safe(move |_| {
            let response_quote_raw = response_quote_raw.clone();
            MockResult::Return(Box::pin(async move {
                Ok(serde_json::from_value::<ClassicSwapData>(response_quote_raw).unwrap())
            }))
        });

        let quote_response = block_on(one_inch_v6_0_classic_swap_quote_rpc(ctx.clone(), quote_req)).unwrap();
        assert_eq!(
            quote_response.dst_amount.amount,
            BigDecimal::from_str("0.000013").unwrap()
        );
        assert_eq!(quote_response.src_token.as_ref().unwrap().symbol, ticker_coin);
        assert_eq!(quote_response.src_token.as_ref().unwrap().decimals, 18);
        assert_eq!(quote_response.dst_token.as_ref().unwrap().symbol, ticker_token);
        assert_eq!(quote_response.dst_token.as_ref().unwrap().decimals, 6);
        assert_eq!(quote_response.gas.unwrap(), "0x6e860");

        ApiClient::call_api::<ClassicSwapData>.mock_safe(move |_| {
            let response_create_raw = response_create_raw.clone();
            MockResult::Return(Box::pin(async move {
                Ok(serde_json::from_value::<ClassicSwapData>(response_create_raw).unwrap())
            }))
        });
        let create_response = block_on(one_inch_v6_0_classic_swap_create_rpc(ctx, create_req)).unwrap();
        assert_eq!(
            create_response.dst_amount.amount,
            BigDecimal::from_str("0.000013").unwrap()
        );
        assert_eq!(create_response.src_token.as_ref().unwrap().symbol, ticker_coin);
        assert_eq!(create_response.src_token.as_ref().unwrap().decimals, 18);
        assert_eq!(create_response.dst_token.as_ref().unwrap().symbol, ticker_token);
        assert_eq!(create_response.dst_token.as_ref().unwrap().decimals, 6);
        assert_eq!(create_response.tx.as_ref().unwrap().data.len(), 1960);
        assert_eq!(
            create_response.tx.as_ref().unwrap().value,
            BigDecimal::from_str("0.000000000010000001").unwrap()
        );
    }
}<|MERGE_RESOLUTION|>--- conflicted
+++ resolved
@@ -2,21 +2,12 @@
 use super::types::{AggregationContractRequest, ClassicSwapCreateRequest, ClassicSwapLiquiditySourcesRequest,
                    ClassicSwapLiquiditySourcesResponse, ClassicSwapQuoteRequest, ClassicSwapResponse,
                    ClassicSwapTokensRequest, ClassicSwapTokensResponse};
-<<<<<<< HEAD
-use coins::eth::{display_eth_address, wei_from_big_decimal};
+use crate::rpc::lp_commands::lr_swap::lr_helpers::{api_supports_pair, get_coin_for_one_inch};
+use coins::eth::wei_from_big_decimal;
+use coins::hd_wallet::DisplayAddress;
 use coins::{CoinWithDerivationMethod, MmCoin};
 use mm2_core::mm_ctx::MmArc;
 use mm2_err_handle::prelude::*;
-use crate::rpc::lp_commands::lr_swap::lr_helpers::{get_coin_for_one_inch, api_supports_pair};
-=======
-use coins::eth::{wei_from_big_decimal, EthCoin, EthCoinType};
-use coins::hd_wallet::DisplayAddress;
-use coins::{lp_coinfind_or_err, CoinWithDerivationMethod, MmCoin, MmCoinEnum};
-use ethereum_types::Address;
-use mm2_core::mm_ctx::MmArc;
-use mm2_err_handle::prelude::*;
-use std::str::FromStr;
->>>>>>> 2a668ac8
 use trading_api::one_inch_api::classic_swap_types::{ClassicSwapCreateParams, ClassicSwapQuoteParams,
                                                     ProtocolsResponse, TokensResponse};
 use trading_api::one_inch_api::client::{ApiClient, SwapApiMethods, SwapUrlBuilder};
@@ -40,31 +31,6 @@
     api_supports_pair(&base, &rel)?;
     let sell_amount = wei_from_big_decimal(&req.amount.to_decimal(), base.decimals())
         .mm_err(|err| ApiIntegrationRpcError::InvalidParam(err.to_string()))?;
-<<<<<<< HEAD
-    let query_params = ClassicSwapQuoteParams::new(base_contract, rel_contract, sell_amount.to_string())
-        .with_fee(req.fee)
-        .with_protocols(req.protocols)
-        .with_gas_price(req.gas_price)
-        .with_complexity_level(req.complexity_level)
-        .with_parts(req.parts)
-        .with_main_route_parts(req.main_route_parts)
-        .with_gas_limit(req.gas_limit)
-        .with_include_tokens_info(Some(req.include_tokens_info))
-        .with_include_protocols(Some(req.include_protocols))
-        .with_include_gas(Some(req.include_gas))
-        .with_connector_tokens(req.connector_tokens)
-        .build_query_params()?;
-    let quote = ApiClient::new(&ctx)?
-        .call_one_inch_api(
-            Some(base.chain_id()),
-            ApiClient::classic_swap_endpoint(),
-            ApiClient::quote_method().to_owned(),
-            Some(query_params),
-        )
-        .await?; // use 'base' as amount in errors is in the src coin
-    ClassicSwapResponse::from_api_classic_swap_data(&ctx, base.chain_id(), quote, rel.decimals())
-        .await // use 'rel' as quote value is in the dst coin
-=======
     let query_params = ClassicSwapQuoteParams::new(
         base_contract.display_address(),
         rel_contract.display_address(),
@@ -88,7 +54,6 @@
     let quote = ApiClient::call_api(url).await?;
     ClassicSwapResponse::from_api_classic_swap_data(&ctx, base.chain_id(), quote) // use 'base' as amount in errors is in the src coin
         .await
->>>>>>> 2a668ac8
         .mm_err(|err| ApiIntegrationRpcError::ApiDataError(err.to_string()))
 }
 
@@ -133,25 +98,12 @@
     .with_allow_partial_fill(req.allow_partial_fill)
     .with_use_permit2(req.use_permit2)
     .build_query_params()?;
-<<<<<<< HEAD
-    let swap_with_tx = ApiClient::new(&ctx)?
-        .call_one_inch_api(
-            Some(base.chain_id()),
-            ApiClient::classic_swap_endpoint(),
-            ApiClient::swap_method().to_owned(),
-            Some(query_params),
-        )
-        .await?;
-    ClassicSwapResponse::from_api_classic_swap_data(&ctx, base.chain_id(), swap_with_tx, base.decimals())
-        .await // use 'base' as we spend in the src coin
-=======
     let url = SwapUrlBuilder::create_api_url_builder(&ctx, base.chain_id(), SwapApiMethods::ClassicSwapCreate)?
         .with_query_params(query_params)
         .build()?;
     let swap_with_tx = ApiClient::call_api(url).await?;
     ClassicSwapResponse::from_api_classic_swap_data(&ctx, base.chain_id(), swap_with_tx)
         .await
->>>>>>> 2a668ac8
         .mm_err(|err| ApiIntegrationRpcError::ApiDataError(err.to_string()))
 }
 
@@ -161,19 +113,8 @@
     ctx: MmArc,
     req: ClassicSwapLiquiditySourcesRequest,
 ) -> MmResult<ClassicSwapLiquiditySourcesResponse, ApiIntegrationRpcError> {
-<<<<<<< HEAD
-    let response: ProtocolsResponse = ApiClient::new(&ctx)?
-        .call_one_inch_api(
-            Some(req.chain_id),
-            ApiClient::classic_swap_endpoint(),
-            ApiClient::liquidity_sources_method().to_owned(),
-            None,
-        )
-        .await?;
-=======
     let url = SwapUrlBuilder::create_api_url_builder(&ctx, req.chain_id, SwapApiMethods::LiquiditySources)?.build()?;
     let response: ProtocolsResponse = ApiClient::call_api(url).await?;
->>>>>>> 2a668ac8
     Ok(ClassicSwapLiquiditySourcesResponse {
         protocols: response.protocols,
     })
@@ -185,55 +126,13 @@
     ctx: MmArc,
     req: ClassicSwapTokensRequest,
 ) -> MmResult<ClassicSwapTokensResponse, ApiIntegrationRpcError> {
-<<<<<<< HEAD
-    let response: TokensResponse = ApiClient::new(&ctx)?
-        .call_one_inch_api(
-            Some(req.chain_id),
-            ApiClient::classic_swap_endpoint(),
-            ApiClient::tokens_method().to_owned(),
-            None,
-        )
-        .await?;
-=======
     let url = SwapUrlBuilder::create_api_url_builder(&ctx, req.chain_id, SwapApiMethods::Tokens)?.build()?;
     let response: TokensResponse = ApiClient::call_api(url).await?;
->>>>>>> 2a668ac8
     Ok(ClassicSwapTokensResponse {
         tokens: response.tokens,
     })
 }
 
-<<<<<<< HEAD
-=======
-pub(crate) async fn get_coin_for_one_inch(
-    ctx: &MmArc,
-    ticker: &str,
-) -> MmResult<(EthCoin, Address), ApiIntegrationRpcError> {
-    let coin = match lp_coinfind_or_err(ctx, ticker).await? {
-        MmCoinEnum::EthCoin(coin) => coin,
-        _ => return Err(MmError::new(ApiIntegrationRpcError::CoinTypeError)),
-    };
-    let contract = match coin.coin_type {
-        EthCoinType::Eth => Address::from_str(ApiClient::eth_special_contract())
-            .map_to_mm(|_| ApiIntegrationRpcError::InternalError("invalid address".to_owned()))?,
-        EthCoinType::Erc20 { token_addr, .. } => token_addr,
-        EthCoinType::Nft { .. } => return Err(MmError::new(ApiIntegrationRpcError::NftProtocolNotSupported)),
-    };
-    Ok((coin, contract))
-}
-
-#[allow(clippy::result_large_err)]
-fn api_supports_pair(base: &EthCoin, rel: &EthCoin) -> MmResult<(), ApiIntegrationRpcError> {
-    if !ApiClient::is_chain_supported(base.chain_id()) {
-        return MmError::err(ApiIntegrationRpcError::ChainNotSupported);
-    }
-    if base.chain_id() != rel.chain_id() {
-        return MmError::err(ApiIntegrationRpcError::DifferentChains);
-    }
-    Ok(())
-}
-
->>>>>>> 2a668ac8
 #[cfg(test)]
 mod tests {
     use crate::rpc::lp_commands::one_inch::{rpcs::{one_inch_v6_0_classic_swap_create_rpc,
@@ -488,7 +387,7 @@
         assert_eq!(quote_response.src_token.as_ref().unwrap().decimals, 18);
         assert_eq!(quote_response.dst_token.as_ref().unwrap().symbol, ticker_token);
         assert_eq!(quote_response.dst_token.as_ref().unwrap().decimals, 6);
-        assert_eq!(quote_response.gas.unwrap(), "0x6e860");
+        assert_eq!(quote_response.gas.unwrap(), 452704_u128);
 
         ApiClient::call_api::<ClassicSwapData>.mock_safe(move |_| {
             let response_create_raw = response_create_raw.clone();
