use common::executor::Timer;
use common::log::LogLevel;
use common::{block_on, log, now_ms, wait_until_ms};
use crypto::privkey::key_pair_from_seed;
use mm2_main::mm2::{lp_main, LpMainParams};
use mm2_rpc::data::legacy::CoinInitResponse;
<<<<<<< HEAD
use mm2_test_helpers::electrums::{morty_electrums, rick_electrums};
use mm2_test_helpers::for_tests::{create_new_account_status, enable_native as enable_native_impl,
                                  init_create_new_account, init_z_coin_light, init_z_coin_status, MarketMakerIt};
use mm2_test_helpers::structs::{CreateNewAccountStatus, HDAccountAddressId, HDAccountBalance, InitTaskResult,
                                InitZcoinStatus, RpcV2Response, ZCoinActivationResult};
=======
use mm2_test_helpers::electrums::{doc_electrums, marty_electrums};
use mm2_test_helpers::for_tests::{enable_native as enable_native_impl, init_utxo_electrum, init_utxo_status,
                                  init_z_coin_light, init_z_coin_status, MarketMakerIt};
use mm2_test_helpers::structs::{InitTaskResult, InitUtxoStatus, InitZcoinStatus, RpcV2Response,
                                UtxoStandardActivationResult, ZCoinActivationResult};
>>>>>>> 8276b7c5
use serde_json::{self as json, Value as Json};
use std::collections::HashMap;
use std::env::var;
use std::str::FromStr;

/// This is not a separate test but a helper used by `MarketMakerIt` to run the MarketMaker from the test binary.
#[test]
#[cfg(not(target_arch = "wasm32"))]
fn test_mm_start() { test_mm_start_impl(); }

pub fn test_mm_start_impl() {
    if let Ok(conf) = var("_MM2_TEST_CONF") {
        if let Ok(log_var) = var("RUST_LOG") {
            if let Ok(filter) = LogLevel::from_str(&log_var) {
                log!("test_mm_start] Starting the MarketMaker...");
                let conf: Json = json::from_str(&conf).unwrap();
                let params = LpMainParams::with_conf(conf).log_filter(Some(filter));
                block_on(lp_main(params, &|_ctx| (), "TEST".into(), "TEST".into())).unwrap()
            }
        }
    }
}

/// Ideally, this function should be replaced everywhere with `enable_electrum_json`.
pub async fn enable_electrum(mm: &MarketMakerIt, coin: &str, tx_history: bool, urls: &[&str]) -> CoinInitResponse {
    use mm2_test_helpers::for_tests::enable_electrum as enable_electrum_impl;

    let value = enable_electrum_impl(mm, coin, tx_history, urls).await;
    json::from_value(value).unwrap()
}

pub async fn enable_electrum_json(
    mm: &MarketMakerIt,
    coin: &str,
    tx_history: bool,
    servers: Vec<Json>,
) -> CoinInitResponse {
    use mm2_test_helpers::for_tests::enable_electrum_json as enable_electrum_impl;

    let value = enable_electrum_impl(mm, coin, tx_history, servers).await;
    json::from_value(value).unwrap()
}

pub async fn enable_native(
    mm: &MarketMakerIt,
    coin: &str,
    urls: &[&str],
    path_to_address: Option<HDAccountAddressId>,
) -> CoinInitResponse {
    let value = enable_native_impl(mm, coin, urls, path_to_address).await;
    json::from_value(value).unwrap()
}

pub async fn enable_coins_rick_morty_electrum(mm: &MarketMakerIt) -> HashMap<&'static str, CoinInitResponse> {
    let mut replies = HashMap::new();
<<<<<<< HEAD
    replies.insert("RICK", enable_electrum_json(mm, "RICK", false, rick_electrums()).await);
    replies.insert(
        "MORTY",
        enable_electrum_json(mm, "MORTY", false, morty_electrums()).await,
=======
    replies.insert(
        "RICK",
        enable_electrum_json(mm, "RICK", false, doc_electrums(), None).await,
    );
    replies.insert(
        "MORTY",
        enable_electrum_json(mm, "MORTY", false, marty_electrums(), None).await,
>>>>>>> 8276b7c5
    );
    replies
}

pub async fn enable_z_coin_light(
    mm: &MarketMakerIt,
    coin: &str,
    electrums: &[&str],
    lightwalletd_urls: &[&str],
    starting_date: Option<u64>,
    account: Option<u32>,
) -> ZCoinActivationResult {
    let init = init_z_coin_light(mm, coin, electrums, lightwalletd_urls, starting_date, account).await;
    let init: RpcV2Response<InitTaskResult> = json::from_value(init).unwrap();
    let timeout = wait_until_ms(600000);

    loop {
        if now_ms() > timeout {
            panic!("{} initialization timed out", coin);
        }

        let status = init_z_coin_status(mm, init.result.task_id).await;
        println!("Status {}", json::to_string(&status).unwrap());
        let status: RpcV2Response<InitZcoinStatus> = json::from_value(status).unwrap();
        match status.result {
            InitZcoinStatus::Ok(result) => break result,
            InitZcoinStatus::Error(e) => panic!("{} initialization error {:?}", coin, e),
            _ => Timer::sleep(1.).await,
        }
    }
}

pub async fn enable_coins_eth_electrum(
    mm: &MarketMakerIt,
    eth_urls: &[&str],
) -> HashMap<&'static str, CoinInitResponse> {
    let mut replies = HashMap::new();
<<<<<<< HEAD
    replies.insert("RICK", enable_electrum_json(mm, "RICK", false, rick_electrums()).await);
    replies.insert(
        "MORTY",
        enable_electrum_json(mm, "MORTY", false, morty_electrums()).await,
=======
    replies.insert(
        "RICK",
        enable_electrum_json(mm, "RICK", false, doc_electrums(), path_to_address.clone()).await,
    );
    replies.insert(
        "MORTY",
        enable_electrum_json(mm, "MORTY", false, marty_electrums(), path_to_address.clone()).await,
>>>>>>> 8276b7c5
    );
    replies.insert("ETH", enable_native(mm, "ETH", eth_urls, None).await);
    replies.insert("JST", enable_native(mm, "JST", eth_urls, None).await);
    replies
}

pub fn addr_from_enable<'a>(enable_response: &'a HashMap<&str, CoinInitResponse>, coin: &str) -> &'a str {
    &enable_response.get(coin).unwrap().address
}

pub fn rmd160_from_passphrase(passphrase: &str) -> [u8; 20] {
    key_pair_from_seed(passphrase).unwrap().public().address_hash().take()
}

pub async fn create_new_account(
    mm: &MarketMakerIt,
    coin: &str,
    account_id: Option<u32>,
    timeout: u64,
) -> HDAccountBalance {
    let init = init_create_new_account(mm, coin, account_id).await;
    let init: RpcV2Response<InitTaskResult> = json::from_value(init).unwrap();
    let timeout = wait_until_ms(timeout * 1000);

    loop {
        if now_ms() > timeout {
            panic!("{} initialization timed out", coin);
        }

        let status = create_new_account_status(mm, init.result.task_id).await;
        let status: RpcV2Response<CreateNewAccountStatus> = json::from_value(status).unwrap();
        log!("create_new_account_status: {:?}", status);
        match status.result {
            CreateNewAccountStatus::Ok(result) => break result,
            CreateNewAccountStatus::Error(e) => panic!("{} initialization error {:?}", coin, e),
            _ => Timer::sleep(1.).await,
        }
    }
}<|MERGE_RESOLUTION|>--- conflicted
+++ resolved
@@ -4,19 +4,11 @@
 use crypto::privkey::key_pair_from_seed;
 use mm2_main::mm2::{lp_main, LpMainParams};
 use mm2_rpc::data::legacy::CoinInitResponse;
-<<<<<<< HEAD
-use mm2_test_helpers::electrums::{morty_electrums, rick_electrums};
+use mm2_test_helpers::electrums::{doc_electrums, marty_electrums};
 use mm2_test_helpers::for_tests::{create_new_account_status, enable_native as enable_native_impl,
                                   init_create_new_account, init_z_coin_light, init_z_coin_status, MarketMakerIt};
 use mm2_test_helpers::structs::{CreateNewAccountStatus, HDAccountAddressId, HDAccountBalance, InitTaskResult,
                                 InitZcoinStatus, RpcV2Response, ZCoinActivationResult};
-=======
-use mm2_test_helpers::electrums::{doc_electrums, marty_electrums};
-use mm2_test_helpers::for_tests::{enable_native as enable_native_impl, init_utxo_electrum, init_utxo_status,
-                                  init_z_coin_light, init_z_coin_status, MarketMakerIt};
-use mm2_test_helpers::structs::{InitTaskResult, InitUtxoStatus, InitZcoinStatus, RpcV2Response,
-                                UtxoStandardActivationResult, ZCoinActivationResult};
->>>>>>> 8276b7c5
 use serde_json::{self as json, Value as Json};
 use std::collections::HashMap;
 use std::env::var;
@@ -72,20 +64,10 @@
 
 pub async fn enable_coins_rick_morty_electrum(mm: &MarketMakerIt) -> HashMap<&'static str, CoinInitResponse> {
     let mut replies = HashMap::new();
-<<<<<<< HEAD
-    replies.insert("RICK", enable_electrum_json(mm, "RICK", false, rick_electrums()).await);
+    replies.insert("RICK", enable_electrum_json(mm, "RICK", false, doc_electrums()).await);
     replies.insert(
         "MORTY",
-        enable_electrum_json(mm, "MORTY", false, morty_electrums()).await,
-=======
-    replies.insert(
-        "RICK",
-        enable_electrum_json(mm, "RICK", false, doc_electrums(), None).await,
-    );
-    replies.insert(
-        "MORTY",
-        enable_electrum_json(mm, "MORTY", false, marty_electrums(), None).await,
->>>>>>> 8276b7c5
+        enable_electrum_json(mm, "MORTY", false, marty_electrums()).await,
     );
     replies
 }
@@ -123,20 +105,10 @@
     eth_urls: &[&str],
 ) -> HashMap<&'static str, CoinInitResponse> {
     let mut replies = HashMap::new();
-<<<<<<< HEAD
-    replies.insert("RICK", enable_electrum_json(mm, "RICK", false, rick_electrums()).await);
+    replies.insert("RICK", enable_electrum_json(mm, "RICK", false, doc_electrums()).await);
     replies.insert(
         "MORTY",
-        enable_electrum_json(mm, "MORTY", false, morty_electrums()).await,
-=======
-    replies.insert(
-        "RICK",
-        enable_electrum_json(mm, "RICK", false, doc_electrums(), path_to_address.clone()).await,
-    );
-    replies.insert(
-        "MORTY",
-        enable_electrum_json(mm, "MORTY", false, marty_electrums(), path_to_address.clone()).await,
->>>>>>> 8276b7c5
+        enable_electrum_json(mm, "MORTY", false, marty_electrums()).await,
     );
     replies.insert("ETH", enable_native(mm, "ETH", eth_urls, None).await);
     replies.insert("JST", enable_native(mm, "JST", eth_urls, None).await);
