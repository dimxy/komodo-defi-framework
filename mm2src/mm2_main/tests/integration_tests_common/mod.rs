--- conflicted
+++ resolved
@@ -2,7 +2,7 @@
 #[cfg(target_arch = "wasm32")] use common::log::LogLevel;
 use common::{block_on, log, now_ms, wait_until_ms};
 use crypto::privkey::key_pair_from_seed;
-use mm2_main::{lp_main, lp_run, LpMainParams};
+use mm2_main::{lp_main, LpMainParams};
 use mm2_rpc::data::legacy::CoinInitResponse;
 use mm2_test_helpers::electrums::{doc_electrums, marty_electrums};
 use mm2_test_helpers::for_tests::{create_new_account_status, enable_native as enable_native_impl,
@@ -22,22 +22,10 @@
 #[cfg(not(target_arch = "wasm32"))]
 pub fn test_mm_start_impl() {
     if let Ok(conf) = var("_MM2_TEST_CONF") {
-<<<<<<< HEAD
         log!("test_mm_start] Starting the MarketMaker...");
         let conf: Json = json::from_str(&conf).unwrap();
         let params = LpMainParams::with_conf(conf);
-        block_on(lp_main(params, &|_ctx| (), "TEST".into(), "TEST".into())).unwrap()
-=======
-        if let Ok(log_var) = var("RUST_LOG") {
-            if let Ok(filter) = LogLevel::from_str(&log_var) {
-                log!("test_mm_start] Starting the MarketMaker...");
-                let conf: Json = json::from_str(&conf).unwrap();
-                let params = LpMainParams::with_conf(conf).log_filter(Some(filter));
-                let ctx = block_on(lp_main(params, &|_ctx| (), "TEST".into(), "TEST".into())).unwrap();
-                block_on(lp_run(ctx))
-            }
-        }
->>>>>>> 37249cea
+        let _ = block_on(lp_main(params, &|_ctx| (), "TEST".into(), "TEST".into())).unwrap();
     }
 }
 
