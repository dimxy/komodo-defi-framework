#[cfg(all(feature = "zhtlc-native-tests", not(target_arch = "wasm32")))]
use super::enable_z_coin;
use crate::integration_tests_common::*;
use common::executor::Timer;
use common::{cfg_native, cfg_wasm32, log, new_uuid};
use crypto::privkey::key_pair_from_seed;
use http::{HeaderMap, StatusCode};
use mm2_main::lp_ordermatch::MIN_ORDER_KEEP_ALIVE_INTERVAL;
use mm2_metrics::{MetricType, MetricsJson};
use mm2_number::{BigDecimal, BigRational, Fraction, MmNumber};
use mm2_rpc::data::legacy::{CoinInitResponse, MmVersionResponse, OrderbookResponse};
use mm2_test_helpers::electrums::*;
#[cfg(all(not(target_arch = "wasm32"), not(feature = "zhtlc-native-tests")))]
use mm2_test_helpers::for_tests::wait_check_stats_swap_status;
use mm2_test_helpers::for_tests::{account_balance, btc_segwit_conf, btc_with_spv_conf, btc_with_sync_starting_header,
                                  check_recent_swaps, enable_qrc20, enable_utxo_v2_electrum, eth_dev_conf,
                                  find_metrics_in_json, from_env_file, get_new_address, get_shared_db_id,
                                  get_wallet_names, mm_spat, morty_conf, my_balance, rick_conf, sign_message,
                                  start_swaps, tbtc_conf, tbtc_segwit_conf, tbtc_with_spv_conf,
                                  test_qrc20_history_impl, tqrc20_conf, verify_message,
                                  wait_for_swaps_finish_and_check_status, wait_till_history_has_records,
                                  MarketMakerIt, Mm2InitPrivKeyPolicy, Mm2TestConf, Mm2TestConfForSwap, RaiiDump,
                                  DOC_ELECTRUM_ADDRS, ETH_MAINNET_NODE, ETH_MAINNET_SWAP_CONTRACT, ETH_SEPOLIA_NODES,
                                  ETH_SEPOLIA_SWAP_CONTRACT, MARTY_ELECTRUM_ADDRS, MORTY, QRC20_ELECTRUMS, RICK,
                                  RICK_ELECTRUM_ADDRS, TBTC_ELECTRUMS, T_BCH_ELECTRUMS};
use mm2_test_helpers::get_passphrase;
use mm2_test_helpers::structs::*;
use serde_json::{self as json, json, Value as Json};
use std::collections::HashMap;
use std::env::{self, var};
use std::str::FromStr;
use std::thread;
use std::time::Duration;
use uuid::Uuid;

cfg_native! {
    use common::block_on;
    use mm2_test_helpers::for_tests::{get_passphrase, new_mm2_temp_folder_path, peer_connection_healthcheck};
    use mm2_io::fs::slurp;
    use hyper::header::ACCESS_CONTROL_ALLOW_ORIGIN;
}

cfg_wasm32! {
    use wasm_bindgen_test::*;

    wasm_bindgen_test_configure!(run_in_browser);
}

/// Integration test for RPC server.
/// Check that MM doesn't crash in case of invalid RPC requests
#[test]
#[cfg(not(target_arch = "wasm32"))]
fn test_rpc() {
    let (_, mm, _dump_log, _dump_dashboard) = mm_spat();

    let no_method = block_on(mm.rpc(&json! ({
        "userpass": mm.userpass,
        "coin": "RICK",
        "ipaddr": "electrum1.cipig.net",
        "port": 10017
    })))
    .unwrap();
    assert!(no_method.0.is_server_error());
    assert_eq!((no_method.2)[ACCESS_CONTROL_ALLOW_ORIGIN], "http://localhost:4000");

    let not_json = mm.rpc_str("It's just a string").unwrap();
    assert!(not_json.0.is_server_error());
    assert_eq!((not_json.2)[ACCESS_CONTROL_ALLOW_ORIGIN], "http://localhost:4000");

    let unknown_method = block_on(mm.rpc(&json! ({
        "method": "unknown_method",
    })))
    .unwrap();

    assert!(unknown_method.0.is_server_error());
    assert_eq!((unknown_method.2)[ACCESS_CONTROL_ALLOW_ORIGIN], "http://localhost:4000");

    let version = block_on(mm.rpc(&json! ({
        "userpass": mm.userpass,
        "method": "version",
    })))
    .unwrap();
    assert_eq!(version.0, StatusCode::OK);
    assert_eq!((version.2)[ACCESS_CONTROL_ALLOW_ORIGIN], "http://localhost:4000");
    let _version: MmVersionResponse = json::from_str(&version.1).unwrap();

    let help = block_on(mm.rpc(&json! ({
        "userpass": mm.userpass,
        "method": "help",
    })))
    .unwrap();
    assert_eq!(help.0, StatusCode::OK);
    assert_eq!((help.2)[ACCESS_CONTROL_ALLOW_ORIGIN], "http://localhost:4000");

    block_on(mm.stop()).unwrap();
    // unwrap! (mm.wait_for_log (9., &|log| log.contains ("on_stop] firing shutdown_tx!")));
    // TODO (workaround libtorrent hanging in delete) // unwrap! (mm.wait_for_log (9., &|log| log.contains ("LogState] Bye!")));
}

/// https://github.com/KomodoPlatform/atomicDEX-API/issues/886#issuecomment-812489844
#[test]
#[cfg(not(target_arch = "wasm32"))]
fn orders_of_banned_pubkeys_should_not_be_displayed() {
    let coins = json!([
        {"coin":"RICK","asset":"RICK","rpcport":8923,"txversion":4,"overwintered":1,"protocol":{"type":"UTXO"}},
        {"coin":"MORTY","asset":"MORTY","rpcport":11608,"txversion":4,"overwintered":1,"protocol":{"type":"UTXO"}}
    ]);

    // start bob and immediately place the order
    let mm_bob = MarketMakerIt::start(
        json! ({
            "gui": "nogui",
            "netid": 9998,
            "myipaddr": env::var ("BOB_TRADE_IP") .ok(),
            "rpcip": env::var ("BOB_TRADE_IP") .ok(),
            "canbind": env::var ("BOB_TRADE_PORT") .ok().map (|s| s.parse::<i64>().unwrap()),
            "passphrase": "bob passphrase",
            "coins": coins,
            "rpc_password": "pass",
            "i_am_seed": true,
        }),
        "pass".into(),
        None,
    )
    .unwrap();
    let (_bob_dump_log, _bob_dump_dashboard) = mm_bob.mm_dump();
    log!("Bob log path: {}", mm_bob.log_path.display());
    // Enable coins on Bob side. Print the replies in case we need the "address".
    log!(
        "enable_coins (bob): {:?}",
        block_on(enable_coins_rick_morty_electrum(&mm_bob))
    );
    // issue sell request on Bob side by setting base/rel price
    log!("Issue bob sell request");
    let rc = block_on(mm_bob.rpc(&json! ({
        "userpass": mm_bob.userpass,
        "method": "setprice",
        "base": "RICK",
        "rel": "MORTY",
        "price": 0.9,
        "volume": "0.9",
    })))
    .unwrap();
    assert!(rc.0.is_success(), "!setprice: {}", rc.1);

    let mut mm_alice = MarketMakerIt::start(
        json! ({
            "gui": "nogui",
            "netid": 9998,
            "myipaddr": env::var ("ALICE_TRADE_IP") .ok(),
            "rpcip": env::var ("ALICE_TRADE_IP") .ok(),
            "passphrase": "alice passphrase",
            "coins": coins,
            "seednodes": [mm_bob.ip.to_string()],
            "rpc_password": "pass",
        }),
        "pass".into(),
        None,
    )
    .unwrap();

    let (_alice_dump_log, _alice_dump_dashboard) = mm_alice.mm_dump();
    log!("Alice log path: {}", mm_alice.log_path.display());

    log!("Ban Bob pubkey on Alice side");
    let rc = block_on(mm_alice.rpc(&json! ({
        "userpass": mm_alice.userpass,
        "method": "ban_pubkey",
        "pubkey": "2cd3021a2197361fb70b862c412bc8e44cff6951fa1de45ceabfdd9b4c520420",
        "reason": "test",
    })))
    .unwrap();
    assert!(rc.0.is_success(), "!ban_pubkey: {}", rc.1);

    log!("Get RICK/MORTY orderbook on Alice side");
    let rc = block_on(mm_alice.rpc(&json! ({
        "userpass": mm_alice.userpass,
        "method": "orderbook",
        "base": "RICK",
        "rel": "MORTY",
    })))
    .unwrap();
    assert!(rc.0.is_success(), "!orderbook: {}", rc.1);

    let alice_orderbook: OrderbookResponse = json::from_str(&rc.1).unwrap();
    log!("Alice orderbook {:?}", alice_orderbook);
    assert_eq!(
        alice_orderbook.asks.len(),
        0,
        "Alice RICK/MORTY orderbook must have no asks"
    );

    block_on(mm_alice.wait_for_log(22., |log| {
        log.contains("Pubkey 022cd3021a2197361fb70b862c412bc8e44cff6951fa1de45ceabfdd9b4c520420 is banned")
    }))
    .unwrap();

    block_on(mm_bob.stop()).unwrap();
    block_on(mm_alice.stop()).unwrap();
}

#[test]
fn log_test_status() { common::log::tests::test_status() }

#[test]
fn log_test_printed_dashboard() { common::log::tests::test_printed_dashboard() }

#[test]
#[cfg(not(target_arch = "wasm32"))]
fn test_my_balance() {
    let coins = json!([
        {"coin":"RICK","asset":"RICK","rpcport":8923,"txversion":4,"overwintered":1,"protocol":{"type":"UTXO"}},
    ]);

    let mm = MarketMakerIt::start(
        json! ({
            "gui": "nogui",
            "netid": 9998,
            "myipaddr": env::var ("BOB_TRADE_IP") .ok(),
            "rpcip": env::var ("BOB_TRADE_IP") .ok(),
            "passphrase": "bob passphrase",
            "coins": coins,
            "i_am_seed": true,
            "rpc_password": "pass",
        }),
        "pass".into(),
        None,
    )
    .unwrap();
    let (_dump_log, _dump_dashboard) = mm.mm_dump();
    log!("log path: {}", mm.log_path.display());
    // Enable RICK.
    let json = block_on(enable_electrum(&mm, "RICK", false, DOC_ELECTRUM_ADDRS));
    assert_eq!(json.balance, "7.777".parse().unwrap());

    let my_balance = block_on(mm.rpc(&json! ({
        "userpass": mm.userpass,
        "method": "my_balance",
        "coin": "RICK",
    })))
    .unwrap();
    assert_eq!(
        my_balance.0,
        StatusCode::OK,
        "RPC «my_balance» failed with status «{}»",
        my_balance.0
    );
    let json: Json = json::from_str(&my_balance.1).unwrap();
    let my_balance = json["balance"].as_str().unwrap();
    assert_eq!(my_balance, "7.777");
    let my_unspendable_balance = json["unspendable_balance"].as_str().unwrap();
    assert_eq!(my_unspendable_balance, "0");
    let my_address = json["address"].as_str().unwrap();
    assert_eq!(my_address, "RRnMcSeKiLrNdbp91qNVQwwXx5azD4S4CD");
}

// TODO: Add a p2pk spending test in the docker tests when electrum nodes are available (also try to invoke the utxo cache by spending in rapid succession).
#[test]
fn test_p2pk_my_balance() {
    // PK of the P2PK balance: 03f8f8fa2062590ba9a0a7a86f937de22f540c015864aad35a2a9f6766de906265
    let seed = "salmon angle cushion sauce accuse earth volume until zone youth emerge favorite";
    let coins = json!([tbtc_conf()]);
    let conf = Mm2TestConf::seednode(seed, &coins);
    let mm = MarketMakerIt::start(conf.conf, conf.rpc_password, None).unwrap();

    let (_dump_log, _dump_dashboard) = mm.mm_dump();
    log!("log path: {}", mm.log_path.display());

    block_on(enable_electrum(&mm, "tBTC", false, TBTC_ELECTRUMS));
    let my_balance = block_on(my_balance(&mm, "tBTC"));

    assert_eq!(my_balance.balance, "0.00076".parse().unwrap());
    assert_eq!(my_balance.unspendable_balance, BigDecimal::from(0));
    // Even though the address is a P2PK, it's formatted as P2PKH like most explorers do.
    assert_eq!(my_balance.address, "mgrM9w49Q7vqtroLKGekLTqCVFye5u6G3v");
}

#[test]
#[cfg(not(target_arch = "wasm32"))]
fn test_p2wpkh_my_balance() {
    let seed = "valley embody about obey never adapt gesture trust screen tube glide bread";
    let coins = json!([tbtc_segwit_conf()]);

    let conf = Mm2TestConf::seednode(seed, &coins);
    let mm = MarketMakerIt::start(conf.conf, conf.rpc_password, None).unwrap();

    let (_dump_log, _dump_dashboard) = mm.mm_dump();
    log!("log path: {}", mm.log_path.display());

    block_on(enable_electrum(&mm, "tBTC-Segwit", false, TBTC_ELECTRUMS));
    let my_balance = block_on(my_balance(&mm, "tBTC-Segwit"));

    assert_eq!(my_balance.balance, "0.002".parse().unwrap());
    assert_eq!(my_balance.unspendable_balance, "0".parse().unwrap());
    assert_eq!(my_balance.address, "tb1qssfmay8nnghx7ynlznejnjxn6m4pemz9v7fsxy");
}

#[cfg(not(target_arch = "wasm32"))]
fn check_set_price_fails(mm: &MarketMakerIt, base: &str, rel: &str) {
    let rc = block_on(mm.rpc(&json! ({
        "userpass": mm.userpass,
        "method": "setprice",
        "base": base,
        "rel": rel,
        "price": 0.9,
        "volume": 1,
    })))
    .unwrap();
    assert!(
        rc.0.is_server_error(),
        "!setprice success but should be error: {}",
        rc.1
    );
}

#[cfg(not(target_arch = "wasm32"))]
fn check_buy_fails(mm: &MarketMakerIt, base: &str, rel: &str, vol: f64) {
    let rc = block_on(mm.rpc(&json! ({
        "userpass": mm.userpass,
        "method": "buy",
        "base": base,
        "rel": rel,
        "volume": vol,
        "price": 0.9
    })))
    .unwrap();
    assert!(rc.0.is_server_error(), "!buy success but should be error: {}", rc.1);
}

#[cfg(not(target_arch = "wasm32"))]
fn check_sell_fails(mm: &MarketMakerIt, base: &str, rel: &str, vol: f64) {
    let rc = block_on(mm.rpc(&json! ({
        "userpass": mm.userpass,
        "method": "sell",
        "base": base,
        "rel": rel,
        "volume": vol,
        "price": 0.9
    })))
    .unwrap();
    assert!(rc.0.is_server_error(), "!sell success but should be error: {}", rc.1);
}

#[test]
#[cfg(not(target_arch = "wasm32"))]
fn test_check_balance_on_order_post() {
    let coins = json!([
        {"coin":"RICK","asset":"RICK","rpcport":8923,"txversion":4,"overwintered":1,"protocol":{"type":"UTXO"}},
        {"coin":"MORTY","asset":"MORTY","rpcport":11608,"txversion":4,"overwintered":1,"protocol":{"type":"UTXO"}},
        {"coin":"ETH","name":"ethereum","chain_id":1,"protocol":{"type":"ETH"},"rpcport":80},
        {"coin":"JST","name":"jst","chain_id":1,"protocol":{"type":"ERC20", "protocol_data":{"platform":"ETH","contract_address":"0x996a8aE0304680F6A69b8A9d7C6E37D65AB5AB56"}}}
    ]);

    // start bob and immediately place the order
    let mm = MarketMakerIt::start(
        json! ({
            "gui": "nogui",
            "netid": 9998,
            "myipaddr": env::var ("BOB_TRADE_IP") .ok(),
            "rpcip": env::var ("BOB_TRADE_IP") .ok(),
            "canbind": env::var ("BOB_TRADE_PORT") .ok().map (|s| s.parse::<i64>().unwrap()),
            "passphrase": "bob passphrase check balance on order post",
            "coins": coins,
            "i_am_seed": true,
            "rpc_password": "pass",
        }),
        "pass".into(),
        None,
    )
    .unwrap();
    let (_dump_log, _dump_dashboard) = mm.mm_dump();
    log!("Log path: {}", mm.log_path.display());
    // Enable coins. Print the replies in case we need the "address".
    log!(
        "enable_coins (bob): {:?}",
        block_on(enable_coins_eth_electrum(&mm, &[
            "https://mainnet.infura.io/v3/c01c1b4cf66642528547624e1d6d9d6b"
        ])),
    );
    // issue sell request by setting base/rel price

    // Expect error as MORTY balance is 0
    check_set_price_fails(&mm, "MORTY", "RICK");
    // Address has enough RICK, but doesn't have ETH, so setprice call should fail because maker will not have gas to spend ETH taker payment.
    check_set_price_fails(&mm, "RICK", "ETH");
    // Address has enough RICK, but doesn't have ETH, so setprice call should fail because maker will not have gas to spend ERC20 taker payment.
    check_set_price_fails(&mm, "RICK", "JST");

    // Expect error as MORTY balance is 0
    check_buy_fails(&mm, "RICK", "MORTY", 0.1);
    // RICK balance is sufficient, but amount is too small, it will result to dust error from RPC
    check_buy_fails(&mm, "MORTY", "RICK", 0.000001);
    // Address has enough RICK, but doesn't have ETH, so buy call should fail because taker will not have gas to spend ETH maker payment.
    check_buy_fails(&mm, "ETH", "RICK", 0.1);
    // Address has enough RICK, but doesn't have ETH, so buy call should fail because taker will not have gas to spend ERC20 maker payment.
    check_buy_fails(&mm, "JST", "RICK", 0.1);

    // Expect error as MORTY balance is 0
    check_sell_fails(&mm, "MORTY", "RICK", 0.1);
    // RICK balance is sufficient, but amount is too small, the dex fee will result to dust error from RPC
    check_sell_fails(&mm, "RICK", "MORTY", 0.000001);
    // Address has enough RICK, but doesn't have ETH, so buy call should fail because taker will not have gas to spend ETH maker payment.
    check_sell_fails(&mm, "RICK", "ETH", 0.1);
    // Address has enough RICK, but doesn't have ETH, so buy call should fail because taker will not have gas to spend ERC20 maker payment.
    check_sell_fails(&mm, "RICK", "JST", 0.1);
}

#[test]
#[cfg(not(target_arch = "wasm32"))]
fn test_rpc_password_from_json() {
    let coins = json!([
        {"coin":"RICK","asset":"RICK","rpcport":8923,"txversion":4,"overwintered":1,"protocol":{"type":"UTXO"}},
        {"coin":"MORTY","asset":"MORTY","rpcport":8923,"txversion":4,"overwintered":1,"protocol":{"type":"UTXO"}},
    ]);

    // do not allow empty password
    let mut err_mm1 = MarketMakerIt::start(
        json! ({
            "gui": "nogui",
            "netid": 9998,
            "passphrase": "bob passphrase",
            "coins": coins,
            "rpc_password": "",
            "i_am_seed": true,
            "skip_startup_checks": true,
        }),
        "password".into(),
        None,
    )
    .unwrap();
    block_on(err_mm1.wait_for_log(5., |log| log.contains("rpc_password must not be empty"))).unwrap();

    // do not allow empty password
    let mut err_mm2 = MarketMakerIt::start(
        json! ({
            "gui": "nogui",
            "netid": 9998,
            "passphrase": "bob passphrase",
            "coins": coins,
            "rpc_password": {"key":"value"},
            "i_am_seed": true,
            "skip_startup_checks": true,
        }),
        "password".into(),
        None,
    )
    .unwrap();
    block_on(err_mm2.wait_for_log(5., |log| log.contains("rpc_password must be string"))).unwrap();

    let mm = MarketMakerIt::start(
        json! ({
            "gui": "nogui",
            "netid": 9998,
            "passphrase": "bob passphrase",
            "coins": coins,
            "rpc_password": "password",
            "i_am_seed": true,
        }),
        "password".into(),
        None,
    )
    .unwrap();
    let (_dump_log, _dump_dashboard) = mm.mm_dump();
    log!("Log path: {}", mm.log_path.display());
    let electrum_invalid = block_on(mm.rpc(&json! ({
        "userpass": "password1",
        "method": "electrum",
        "coin": "RICK",
        "servers": doc_electrums(),
        "mm2": 1,
    })))
    .unwrap();

    // electrum call must fail if invalid password is provided
    assert!(
        electrum_invalid.0.is_server_error(),
        "RPC «electrum» should have failed with server error, but got «{}», response «{}»",
        electrum_invalid.0,
        electrum_invalid.1
    );

    let electrum = block_on(mm.rpc(&json!({
        "userpass": mm.userpass,
        "method": "electrum",
        "coin": "RICK",
        "servers": doc_electrums(),
        "mm2": 1,
    })))
    .unwrap();

    // electrum call must be successful with RPC password from config
    assert_eq!(
        electrum.0,
        StatusCode::OK,
        "RPC «electrum» failed with status «{}», response «{}»",
        electrum.0,
        electrum.1
    );

    let electrum = block_on(mm.rpc(&json! ({
        "userpass": mm.userpass,
        "method": "electrum",
        "coin": "MORTY",
        "servers": marty_electrums(),
        "mm2": 1,
    })))
    .unwrap();

    // electrum call must be successful with RPC password from config
    assert_eq!(
        electrum.0,
        StatusCode::OK,
        "RPC «electrum» failed with status «{}», response «{}»",
        electrum.0,
        electrum.1
    );

    let orderbook = block_on(mm.rpc(&json! ({
        "userpass": mm.userpass,
        "method": "orderbook",
        "base": "RICK",
        "rel": "MORTY",
    })))
    .unwrap();

    // orderbook call must be successful with RPC password from config
    assert_eq!(
        orderbook.0,
        StatusCode::OK,
        "RPC «orderbook» failed with status «{}», response «{}»",
        orderbook.0,
        orderbook.1
    );
}

/// Currently only `withdraw` RPC call supports V2.
#[test]
#[cfg(not(target_arch = "wasm32"))]
fn test_mmrpc_v2() {
    let coins = json!([
        {"coin":"RICK","asset":"RICK","rpcport":8923,"txversion":4,"protocol":{"type":"UTXO"}},
    ]);

    let mm = MarketMakerIt::start(
        json! ({
            "gui": "nogui",
            "netid": 9998,
            "passphrase": "bob passphrase",
            "coins": coins,
            "rpc_password": "password",
            "i_am_seed": true,
        }),
        "password".into(),
        None,
    )
    .unwrap();
    let (_dump_log, _dump_dashboard) = mm.mm_dump();
    log!("Log path: {}", mm.log_path.display());

    let _electrum = block_on(enable_electrum(&mm, "RICK", false, DOC_ELECTRUM_ADDRS));

    // no `userpass`
    let withdraw = block_on(mm.rpc(&json! ({
        "mmrpc": "2.0",
        "method": "withdraw",
        "params": {
            "coin": "RICK",
            "to": "RJTYiYeJ8eVvJ53n2YbrVmxWNNMVZjDGLh",
            "amount": 0.001,
        },
    })))
    .unwrap();
    assert!(
        withdraw.0.is_client_error(),
        "withdraw should have failed, but got: {}",
        withdraw.1
    );
    let withdraw_error: RpcErrorResponse<()> = json::from_str(&withdraw.1).expect("Expected 'RpcErrorResponse'");
    assert_eq!(withdraw_error.error_type, "UserpassIsNotSet");
    assert!(withdraw_error.error_data.is_none());

    // invalid `userpass`
    let withdraw = block_on(mm.rpc(&json! ({
        "mmrpc": "2.0",
        "userpass": "another password",
        "method": "withdraw",
        "params": {
            "coin": "RICK",
            "to": "RJTYiYeJ8eVvJ53n2YbrVmxWNNMVZjDGLh",
            "amount": 0.001,
        },
    })))
    .unwrap();
    assert!(
        withdraw.0.is_client_error(),
        "withdraw should have failed, but got: {}",
        withdraw.1
    );
    let withdraw_error: RpcErrorResponse<Json> = json::from_str(&withdraw.1).expect("Expected 'RpcErrorResponse'");
    assert_eq!(withdraw_error.error_type, "UserpassIsInvalid");
    assert!(withdraw_error.error_data.is_some());

    // invalid `mmrpc` version
    let withdraw = block_on(mm.rpc(&json! ({
        "mmrpc": "1.0",
        "userpass": mm.userpass,
        "method": "withdraw",
        "params": {
            "coin": "RICK",
            "to": "RJTYiYeJ8eVvJ53n2YbrVmxWNNMVZjDGLh",
            "amount": 0.001,
        },
    })))
    .unwrap();
    assert!(
        withdraw.0.is_client_error(),
        "withdraw should have failed, but got: {}",
        withdraw.1
    );
    log!("{:?}", withdraw.1);
    let withdraw_error: RpcErrorResponse<String> = json::from_str(&withdraw.1).expect("Expected 'RpcErrorResponse'");
    assert_eq!(withdraw_error.error_type, "InvalidMmRpcVersion");

    // 'id' = 3
    let withdraw = block_on(mm.rpc(&json! ({
        "mmrpc": "2.0",
        "userpass": mm.userpass,
        "method": "withdraw",
        "params": {
            "coin": "RICK",
            "to": "RJTYiYeJ8eVvJ53n2YbrVmxWNNMVZjDGLh",
            "amount": 0.001,
        },
        "id": 3,
    })))
    .unwrap();
    assert!(withdraw.0.is_success(), "!withdraw: {}", withdraw.1);
    let withdraw_ok: RpcSuccessResponse<TransactionDetails> =
        json::from_str(&withdraw.1).expect("Expected 'RpcSuccessResponse<TransactionDetails>'");
    assert_eq!(withdraw_ok.id, Some(3));
}

#[test]
#[cfg(not(target_arch = "wasm32"))]
fn test_rpc_password_from_json_no_userpass() {
    let coins = json!([
        {"coin":"RICK","asset":"RICK","rpcport":8923,"txversion":4,"protocol":{"type":"UTXO"}},
    ]);

    let mm = MarketMakerIt::start(
        json! ({
            "gui": "nogui",
            "netid": 9998,
            "passphrase": "bob passphrase",
            "coins": coins,
            "i_am_seed": true,
        }),
        "password".into(),
        None,
    )
    .unwrap();
    let (_dump_log, _dump_dashboard) = mm.mm_dump();
    log!("Log path: {}", mm.log_path.display());
    let electrum = block_on(mm.rpc(&json! ({
        "method": "electrum",
        "coin": "RICK",
        "urls": ["electrum2.cipig.net:10017"],
    })))
    .unwrap();

    // electrum call must return 500 status code
    assert!(
        electrum.0.is_server_error(),
        "RPC «electrum» should have failed with server error, but got «{}», response «{}»",
        electrum.0,
        electrum.1
    );
}

/// Trading test using coins with remote RPC (Electrum, ETH nodes), it needs only ENV variables to be set, coins daemons are not required.
/// Trades few pairs concurrently to speed up the process and also act like "load" test
///
/// Please note that it
#[allow(clippy::too_many_arguments)]
#[allow(dead_code)]
async fn trade_base_rel_electrum(
    bob_priv_key_policy: Mm2InitPrivKeyPolicy,
    alice_priv_key_policy: Mm2InitPrivKeyPolicy,
    bob_path_to_address: Option<HDAccountAddressId>,
    alice_path_to_address: Option<HDAccountAddressId>,
    pairs: &[(&'static str, &'static str)],
    maker_price: f64,
    taker_price: f64,
    volume: f64,
) {
    let coins = json!([
        rick_conf(),
        morty_conf(),
        {"coin":"ZOMBIE","asset":"ZOMBIE","fname":"ZOMBIE (TESTCOIN)","txversion":4,"overwintered":1,"mm2":1,"protocol":{"type":"ZHTLC"},"required_confirmations":0},
    ]);

    let bob_conf = Mm2TestConfForSwap::bob_conf_with_policy(&bob_priv_key_policy, &coins);
    let mut mm_bob = MarketMakerIt::start_async(bob_conf.conf, bob_conf.rpc_password, None)
        .await
        .unwrap();

    let (_bob_dump_log, _bob_dump_dashboard) = mm_bob.mm_dump();
    #[cfg(not(target_arch = "wasm32"))]
    {
        log!("Bob log path: {}", mm_bob.log_path.display())
    }

    Timer::sleep(2.).await;

    let alice_conf = Mm2TestConfForSwap::alice_conf_with_policy(&alice_priv_key_policy, &coins, &mm_bob.my_seed_addr());
    let mut mm_alice = MarketMakerIt::start_async(alice_conf.conf, alice_conf.rpc_password, None)
        .await
        .unwrap();

    let (_alice_dump_log, _alice_dump_dashboard) = mm_alice.mm_dump();
    #[cfg(not(target_arch = "wasm32"))]
    {
        log!("Alice log path: {}", mm_alice.log_path.display())
    }

    Timer::sleep(2.).await;

    #[cfg(all(feature = "zhtlc-native-tests", not(target_arch = "wasm32")))]
    {
        let bob_passphrase = get_passphrase!(".env.seed", "BOB_PASSPHRASE").unwrap();
        Timer::sleep(1.).await;
        let rmd = rmd160_from_passphrase(&bob_passphrase);
        let bob_zombie_cache_path = mm_bob.folder.join("DB").join(hex::encode(rmd)).join("ZOMBIE_CACHE.db");
        log!("bob_zombie_cache_path {}", bob_zombie_cache_path.display());
        std::fs::copy("./mm2src/coins/for_tests/ZOMBIE_CACHE.db", bob_zombie_cache_path).unwrap();

        let alice_passphrase = get_passphrase!(".env.client", "ALICE_PASSPHRASE").unwrap();
        let rmd = rmd160_from_passphrase(&alice_passphrase);
        let alice_zombie_cache_path = mm_alice
            .folder
            .join("DB")
            .join(hex::encode(rmd))
            .join("ZOMBIE_CACHE.db");
        log!("alice_zombie_cache_path {}", alice_zombie_cache_path.display());

        std::fs::copy("./mm2src/coins/for_tests/ZOMBIE_CACHE.db", alice_zombie_cache_path).unwrap();

        let zombie_bob = enable_z_coin(&mm_bob, "ZOMBIE").await;
        log!("enable ZOMBIE bob {:?}", zombie_bob);
        let zombie_alice = enable_z_coin(&mm_alice, "ZOMBIE").await;
        log!("enable ZOMBIE alice {:?}", zombie_alice);
    }
    // Enable coins on Bob side. Print the replies in case we need the address.
    let rc = enable_utxo_v2_electrum(&mm_bob, "RICK", doc_electrums(), bob_path_to_address.clone(), 600, None).await;
    log!("enable RICK (bob): {:?}", rc);
    let rc = enable_utxo_v2_electrum(&mm_bob, "MORTY", marty_electrums(), bob_path_to_address, 600, None).await;
    log!("enable MORTY (bob): {:?}", rc);

    // Enable coins on Alice side. Print the replies in case we need the address.
    let rc = enable_utxo_v2_electrum(
        &mm_alice,
        "RICK",
        doc_electrums(),
        alice_path_to_address.clone(),
        600,
        None,
    )
    .await;
    log!("enable RICK (alice): {:?}", rc);
    let rc = enable_utxo_v2_electrum(&mm_alice, "MORTY", marty_electrums(), alice_path_to_address, 600, None).await;
    log!("enable MORTY (alice): {:?}", rc);

    let uuids = start_swaps(&mut mm_bob, &mut mm_alice, pairs, maker_price, taker_price, volume).await;

    #[cfg(not(target_arch = "wasm32"))]
    for uuid in uuids.iter() {
        // ensure the swaps are indexed to the SQLite database
        let expected_log = format!("Inserting new swap {} to the SQLite database", uuid);
        mm_alice
            .wait_for_log(5., |log| log.contains(&expected_log))
            .await
            .unwrap();
        mm_bob
            .wait_for_log(5., |log| log.contains(&expected_log))
            .await
            .unwrap()
    }

    wait_for_swaps_finish_and_check_status(&mut mm_bob, &mut mm_alice, &uuids, volume, maker_price).await;

    log!("Waiting 3 seconds for nodes to broadcast their swaps data..");
    Timer::sleep(3.).await;

    #[cfg(all(not(target_arch = "wasm32"), not(feature = "zhtlc-native-tests")))]
    for uuid in uuids.iter() {
        log!("Checking alice status..");
        wait_check_stats_swap_status(&mm_alice, uuid, 30).await;

        log!("Checking bob status..");
        wait_check_stats_swap_status(&mm_bob, uuid, 30).await;
    }

    log!("Checking alice recent swaps..");
    check_recent_swaps(&mm_alice, uuids.len()).await;
    log!("Checking bob recent swaps..");
    check_recent_swaps(&mm_bob, uuids.len()).await;
    for (base, rel) in pairs.iter() {
        log!("Get {}/{} orderbook", base, rel);
        let rc = mm_bob
            .rpc(&json! ({
                "userpass": mm_bob.userpass,
                "method": "orderbook",
                "base": base,
                "rel": rel,
            }))
            .await
            .unwrap();
        assert!(rc.0.is_success(), "!orderbook: {}", rc.1);

        let bob_orderbook: OrderbookResponse = json::from_str(&rc.1).unwrap();
        log!("{}/{} orderbook {:?}", base, rel, bob_orderbook);

        assert_eq!(0, bob_orderbook.bids.len(), "{} {} bids must be empty", base, rel);
        assert_eq!(0, bob_orderbook.asks.len(), "{} {} asks must be empty", base, rel);
    }

    #[cfg(target_arch = "wasm32")]
    {
        const STOP_TIMEOUT_MS: u64 = 1000;

        mm_bob.stop_and_wait_for_ctx_is_dropped(STOP_TIMEOUT_MS).await.unwrap();
        mm_alice
            .stop_and_wait_for_ctx_is_dropped(STOP_TIMEOUT_MS)
            .await
            .unwrap();
    }
    #[cfg(not(target_arch = "wasm32"))]
    {
        mm_bob.stop().await.unwrap();
        mm_alice.stop().await.unwrap();
    }
}

#[test]
#[cfg(all(not(target_arch = "wasm32"), feature = "zhtlc-native-tests"))]
fn trade_test_electrum_rick_zombie() {
    let bob_policy = Mm2InitPrivKeyPolicy::Iguana;
    let alice_policy = Mm2InitPrivKeyPolicy::Iguana;
    let pairs = &[("RICK", "ZOMBIE")];
    block_on(trade_base_rel_electrum(
        bob_policy,
        alice_policy,
        None,
        None,
        pairs,
        1.,
        2.,
        0.1,
    ));
}

#[cfg(not(target_arch = "wasm32"))]
fn withdraw_and_send(
    mm: &MarketMakerIt,
    coin: &str,
    from: Option<HDAccountAddressId>,
    to: &str,
    enable_res: &HashMap<&'static str, CoinInitResponse>,
    expected_bal_change: &str,
    amount: f64,
) {
    use coins::TxFeeDetails;
    use std::ops::Sub;

    let from = from.map(WithdrawFrom::AddressId);
    let withdraw = block_on(mm.rpc(&json! ({
        "mmrpc": "2.0",
        "userpass": mm.userpass,
        "method": "withdraw",
        "params": {
            "coin": coin,
            "from": from,
            "to": to,
            "amount": amount,
        },
        "id": 0,
    })))
    .unwrap();

    assert!(withdraw.0.is_success(), "!withdraw: {}", withdraw.1);
    let res: RpcSuccessResponse<TransactionDetails> =
        json::from_str(&withdraw.1).expect("Expected 'RpcSuccessResponse<TransactionDetails>'");
    let tx_details = res.result;

    let from_str = addr_from_enable(enable_res, coin).to_owned();
    let mut expected_bal_change = BigDecimal::from_str(expected_bal_change).expect("!BigDecimal::from_str");

    let fee_details: TxFeeDetails = json::from_value(tx_details.fee_details).unwrap();

    if let TxFeeDetails::Eth(fee_details) = fee_details {
        if coin == "ETH" {
            expected_bal_change = expected_bal_change.sub(fee_details.total_fee);
        }
    }

    assert_eq!(tx_details.to, vec![to.to_owned()]);
    assert_eq!(tx_details.my_balance_change, expected_bal_change);
    // Todo: Should check the from address for withdraws from another HD wallet address when there is an RPC method for addresses
    if from.is_none() {
        assert_eq!(tx_details.from, vec![from_str]);
    }

    let send = block_on(mm.rpc(&json! ({
        "userpass": mm.userpass,
        "method": "send_raw_transaction",
        "coin": coin,
        "tx_hex": tx_details.tx_hex,
    })))
    .unwrap();
    assert!(send.0.is_success(), "!{} send: {}", coin, send.1);
    let send_json: Json = json::from_str(&send.1).unwrap();
    assert_eq!(tx_details.tx_hash, send_json["tx_hash"]);
}

#[test]
#[cfg(not(target_arch = "wasm32"))]
fn test_withdraw_and_send() {
    let alice_passphrase = get_passphrase!(".env.client", "ALICE_PASSPHRASE").unwrap();

    let coins = json! ([
        {"coin":"RICK","asset":"RICK","rpcport":8923,"txversion":4,"overwintered":1,"txfee":1000,"protocol":{"type":"UTXO"}},
        {"coin":"MORTY","asset":"MORTY","rpcport":8923,"txversion":4,"overwintered":1,"txfee":1000,"protocol":{"type":"UTXO"}},
        {"coin":"MORTY_SEGWIT","asset":"MORTY_SEGWIT","txversion":4,"overwintered":1,"segwit":true,"txfee":1000,"protocol":{"type":"UTXO"}},
    ]);

    let mm_alice = MarketMakerIt::start(
        json! ({
            "gui": "nogui",
            "netid": 8100,
            "myipaddr": env::var ("ALICE_TRADE_IP") .ok(),
            "rpcip": env::var ("ALICE_TRADE_IP") .ok(),
            "passphrase": alice_passphrase,
            "coins": coins,
            "rpc_password": "password",
            "i_am_seed": true,
        }),
        "password".into(),
        None,
    )
    .unwrap();

    let (_alice_dump_log, _alice_dump_dashboard) = mm_alice.mm_dump();
    log!("Alice log path: {}", mm_alice.log_path.display());

    // Enable coins. Print the replies in case we need the address.
    let mut enable_res = block_on(enable_coins_rick_morty_electrum(&mm_alice));
    enable_res.insert(
        "MORTY_SEGWIT",
        block_on(enable_electrum(&mm_alice, "MORTY_SEGWIT", false, MARTY_ELECTRUM_ADDRS)),
    );

    log!("enable_coins (alice): {:?}", enable_res);
    withdraw_and_send(
        &mm_alice,
        "MORTY",
        None,
        "RJTYiYeJ8eVvJ53n2YbrVmxWNNMVZjDGLh",
        &enable_res,
        "-0.00101",
        0.001,
    );

    // allow to withdraw non-Segwit coin to P2SH addresses
    let withdraw = block_on(mm_alice.rpc(&json! ({
        "userpass": mm_alice.userpass,
        "mmrpc": "2.0",
        "method": "withdraw",
        "params": {
            "coin": "MORTY",
            "to": "bUN5nesdt1xsAjCtAaYUnNbQhGqUWwQT1Q",
            "amount": "0.001",
        },
        "id": 0,
    })))
    .unwrap();
    assert!(withdraw.0.is_success(), "MORTY withdraw: {}", withdraw.1);

    // allow to withdraw to P2SH addresses if Segwit flag is true
    let withdraw = block_on(mm_alice.rpc(&json! ({
        "userpass": mm_alice.userpass,
        "mmrpc": "2.0",
        "method": "withdraw",
        "params": {
            "coin": "MORTY_SEGWIT",
            "to": "bUN5nesdt1xsAjCtAaYUnNbQhGqUWwQT1Q",
            "amount": "0.001",
        },
        "id": 0,
    })))
    .unwrap();

    assert!(withdraw.0.is_success(), "MORTY_SEGWIT withdraw: {}", withdraw.1);

    // must not allow to withdraw too small amount 0.000005 (less than 0.00001 dust)
    let small_amount = MmNumber::from("0.000005").to_decimal();
    let withdraw = block_on(mm_alice.rpc(&json! ({
        "userpass": mm_alice.userpass,
        "mmrpc": "2.0",
        "method": "withdraw",
        "params": {
            "coin": "MORTY",
            "to": "RHzSYSHv3G6J8xL3MyGH3y2gU588VCTC7X",
            "amount": small_amount,
        },
        "id": 0,
    })))
    .unwrap();

    assert!(withdraw.0.is_client_error(), "MORTY withdraw: {}", withdraw.1);
    log!("error: {:?}", withdraw.1);
    let error: RpcErrorResponse<withdraw_error::AmountTooLow> = json::from_str(&withdraw.1).unwrap();
    let threshold = MmNumber::from("0.00001").to_decimal();
    let expected_error = withdraw_error::AmountTooLow {
        amount: small_amount,
        threshold,
    };
    assert_eq!(error.error_type, "AmountTooLow");
    assert_eq!(error.error_data, Some(expected_error));

    block_on(mm_alice.stop()).unwrap();
}

// This test is ignored because it requires refilling addresses with coins
#[test]
#[ignore]
#[cfg(not(target_arch = "wasm32"))]
fn test_withdraw_and_send_hd() {
    const TX_HISTORY: bool = false;
    const PASSPHRASE: &str = "tank abandon bind salon remove wisdom net size aspect direct source fossil";

    let coins = json!([rick_conf(), tbtc_segwit_conf()]);

    let conf = Mm2TestConf::seednode_with_hd_account(PASSPHRASE, &coins);
    let mm_hd = MarketMakerIt::start(conf.conf, conf.rpc_password, None).unwrap();
    let (_dump_log, _dump_dashboard) = mm_hd.mm_dump();
    log!("log path: {}", mm_hd.log_path.display());

    let rick = block_on(enable_electrum(&mm_hd, "RICK", TX_HISTORY, RICK_ELECTRUM_ADDRS));
    assert_eq!(rick.address, "RXNtAyDSsY3DS3VxTpJegzoHU9bUX54j56");
    let mut rick_enable_res = HashMap::new();
    rick_enable_res.insert("RICK", rick);

    let tbtc_segwit = block_on(enable_electrum(&mm_hd, "tBTC-Segwit", TX_HISTORY, TBTC_ELECTRUMS));
    assert_eq!(tbtc_segwit.address, "tb1q7z9vzf8wpp9cks0l4nj5v28zf7jt56kuekegh5");
    let mut tbtc_segwit_enable_res = HashMap::new();
    tbtc_segwit_enable_res.insert("tBTC-Segwit", tbtc_segwit);

    // Withdraw from HD account 0, change address 0, index 1
    let from_account_address = HDAccountAddressId {
        account_id: 0,
        chain: Bip44Chain::External,
        address_id: 1,
    };

    withdraw_and_send(
        &mm_hd,
        "RICK",
        Some(from_account_address.clone()),
        "RJTYiYeJ8eVvJ53n2YbrVmxWNNMVZjDGLh",
        &rick_enable_res,
        "-0.00101",
        0.001,
    );

    withdraw_and_send(
        &mm_hd,
        "tBTC-Segwit",
        Some(from_account_address),
        "tb1q7z9vzf8wpp9cks0l4nj5v28zf7jt56kuekegh5",
        &tbtc_segwit_enable_res,
        "-0.00100144",
        0.001,
    );

    block_on(mm_hd.stop()).unwrap();
}

#[test]
#[cfg(not(target_arch = "wasm32"))]
fn test_tbtc_withdraw_to_cashaddresses_should_fail() {
    let seed = "spice describe gravity federal blast come thank unfair canal monkey style afraid";
    let coins = json!([tbtc_segwit_conf(),]);

    let conf = Mm2TestConf::seednode(seed, &coins);
    let mm_alice = MarketMakerIt::start(conf.conf, conf.rpc_password, None).unwrap();

    let (_alice_dump_log, _alice_dump_dashboard) = mm_alice.mm_dump();
    log!("Alice log path: {}", mm_alice.log_path.display());

    // Enable coins. Print the replies in case we need the address.
    let electrum = block_on(enable_electrum(&mm_alice, "tBTC-Segwit", false, TBTC_ELECTRUMS));
    log!("enable_coins (alice): {:?}", electrum);

    // Send from BTC Legacy Address to Cashaddress should fail
    let withdraw = block_on(mm_alice.rpc(&json!({
        "userpass": mm_alice.userpass,
        "method": "withdraw",
        "coin": "tBTC-Segwit",
        "to": "bchtest:qqgp9xh3435xamv7ghct8emer2s2erzj8gx3gnhwkq",
        "amount": 0.00001,
    })))
    .unwrap();

    assert!(withdraw.0.is_server_error(), "tBTC withdraw: {}", withdraw.1);
    log!("{:?}", withdraw.1);

    block_on(mm_alice.stop()).unwrap();
}

#[test]
#[cfg(not(target_arch = "wasm32"))]
fn test_withdraw_legacy() {
    let (alice_file_passphrase, _alice_file_userpass) = from_env_file(slurp(&".env.client").unwrap());

    let alice_passphrase = var("ALICE_PASSPHRASE")
        .ok()
        .or(alice_file_passphrase)
        .expect("No ALICE_PASSPHRASE or .env.client/ALICE_PASSPHRASE");

    let coins = json!([
        {"coin":"RICK","asset":"RICK","rpcport":8923,"txversion":4,"overwintered":1,"txfee":1000,"protocol":{"type":"UTXO"}},
        {"coin":"MORTY","asset":"MORTY","rpcport":8923,"txversion":4,"overwintered":1,"txfee":1000,"protocol":{"type":"UTXO"}},
        {"coin":"MORTY_SEGWIT","asset":"MORTY_SEGWIT","txversion":4,"overwintered":1,"segwit":true,"txfee":1000,"protocol":{"type":"UTXO"}}
    ]);

    let conf = Mm2TestConf::seednode(&alice_passphrase, &coins);
    let mm_alice = MarketMakerIt::start(conf.conf, conf.rpc_password, None).unwrap();

    let (_alice_dump_log, _alice_dump_dashboard) = mm_alice.mm_dump();
    log!("Alice log path: {}", mm_alice.log_path.display());

    // wait until RPC API is active

    // Enable coins. Print the replies in case we need the address.
    let mut enable_res = block_on(enable_coins_rick_morty_electrum(&mm_alice));
    enable_res.insert(
        "MORTY_SEGWIT",
        block_on(enable_electrum(&mm_alice, "MORTY_SEGWIT", false, MARTY_ELECTRUM_ADDRS)),
    );
    log!("enable_coins (alice): {:?}", enable_res);

    let withdraw = block_on(mm_alice.rpc(&json!({
        "userpass": mm_alice.userpass,
        "method": "withdraw",
        "coin": "MORTY",
        "to": "RJTYiYeJ8eVvJ53n2YbrVmxWNNMVZjDGLh",
        "amount": 0.001,
    })))
    .unwrap();
    assert!(withdraw.0.is_success(), "MORTY withdraw: {}", withdraw.1);
    let _: TransactionDetails = json::from_str(&withdraw.1).expect("Expected 'TransactionDetails'");

    // allow to withdraw non-Segwit coin to P2SH addresses
    let withdraw = block_on(mm_alice.rpc(&json!({
        "userpass": mm_alice.userpass,
        "method": "withdraw",
        "coin": "MORTY",
        "to": "bUN5nesdt1xsAjCtAaYUnNbQhGqUWwQT1Q",
        "amount": "0.001",
    })))
    .unwrap();
    assert!(withdraw.0.is_success(), "MORTY withdraw: {}", withdraw.1);

    block_on(mm_alice.stop()).unwrap();
}

#[test]
#[cfg(not(target_arch = "wasm32"))]
fn test_withdraw_segwit() {
    let seed = "spice describe gravity federal blast come thank unfair canal monkey style afraid";
    let coins = json!([tbtc_segwit_conf()]);

    let conf = Mm2TestConf::seednode(seed, &coins);
    let mm_alice = MarketMakerIt::start(conf.conf, conf.rpc_password, None).unwrap();

    let (_alice_dump_log, _alice_dump_dashboard) = mm_alice.mm_dump();
    log!("Alice log path: {}", mm_alice.log_path.display());

    // Enable coins. Print the replies in case we need the address.
    let electrum = block_on(enable_electrum(&mm_alice, "tBTC-Segwit", false, TBTC_ELECTRUMS));

    log!("enable_coins (alice): {:?}", electrum);

    let withdraw = block_on(mm_alice.rpc(&json!({
        "userpass": mm_alice.userpass,
        "method": "withdraw",
        "coin": "tBTC-Segwit",
        "to": "tb1qdkwjk42dw6pryvs9sl0ht3pn3mxghuma64jst5",
        "amount": 0.00001,
    })))
    .unwrap();
    assert!(withdraw.0.is_success(), "tBTC withdraw: {}", withdraw.1);
    let _: TransactionDetails = json::from_str(&withdraw.1).expect("Expected 'TransactionDetails'");

    // must not allow to withdraw to addresses with different hrp
    // Invalid human-readable part test vector https://github.com/bitcoin/bips/blob/master/bip-0173.mediawiki#test-vectors
    let withdraw = block_on(mm_alice.rpc(&json!({
        "userpass": mm_alice.userpass,
        "method": "withdraw",
        "coin": "tBTC-Segwit",
        "to": "ltc1qdkwjk42dw6pryvs9sl0ht3pn3mxghuma64jst5",
        "amount": 0.00001,
    })))
    .unwrap();

    assert!(withdraw.0.is_server_error(), "tBTC withdraw: {}", withdraw.1);
    log!("{:?}", withdraw.1);
    let withdraw_error: Json = json::from_str(&withdraw.1).unwrap();
    withdraw_error["error"]
        .as_str()
        .expect("Expected 'error' field")
        .contains("Address hrp ltc is not a valid hrp for tBTC");
    assert!(withdraw_error.get("error_path").is_none());
    assert!(withdraw_error.get("error_trace").is_none());
    assert!(withdraw_error.get("error_type").is_none());
    assert!(withdraw_error.get("error_data").is_none());

    // Withdraw to taproot addresses should fail
    let withdraw = block_on(mm_alice.rpc(&json!({
        "userpass": mm_alice.userpass,
        "method": "withdraw",
        "coin": "tBTC-Segwit",
        "to": "tb1p6h5fuzmnvpdthf5shf0qqjzwy7wsqc5rhmgq2ks9xrak4ry6mtrscsqvzp",
        "amount": 0.00001,
    })))
    .unwrap();

    assert!(withdraw.0.is_server_error(), "tBTC withdraw: {}", withdraw.1);
    log!("{:?}", withdraw.1);
    let withdraw_error: Json = json::from_str(&withdraw.1).unwrap();
    assert!(withdraw_error["error"]
        .as_str()
        .expect("Expected 'error' field")
        .contains("address variant/format Bech32m is not supported yet"));

    block_on(mm_alice.stop()).unwrap();
}

/// Ensure that swap status return the 404 status code if swap is not found
#[test]
#[cfg(not(target_arch = "wasm32"))]
fn test_swap_status() {
    let coins = json! ([{"coin":"RICK","asset":"RICK"},]);

    let mm = MarketMakerIt::start(
        json! ({
            "gui": "nogui",
            "netid": 8100,
            "myipaddr": env::var ("ALICE_TRADE_IP") .ok(),
            "rpcip": env::var ("ALICE_TRADE_IP") .ok(),
            "passphrase": "some passphrase",
            "coins": coins,
            "rpc_password": "password",
            "i_am_seed": true,
        }),
        "password".into(),
        None,
    )
    .unwrap();

    let my_swap = block_on(mm.rpc(&json! ({
        "userpass": mm.userpass,
        "method": "my_swap_status",
        "params": {
            "uuid": new_uuid(),
        }
    })))
    .unwrap();

    assert!(my_swap.0.is_server_error(), "!not found status code: {}", my_swap.1);

    let stats_swap = block_on(mm.rpc(&json! ({
        "userpass": mm.userpass,
        "method": "stats_swap_status",
        "params": {
            "uuid": new_uuid(),
        }
    })))
    .unwrap();

    assert!(
        stats_swap.0.is_server_error(),
        "!not found status code: {}",
        stats_swap.1
    );
}

/// Ensure that setprice/buy/sell calls deny base == rel
/// https://github.com/artemii235/SuperNET/issues/363
#[test]
#[cfg(not(target_arch = "wasm32"))]
fn test_order_errors_when_base_equal_rel() {
    let coins = json!([
        {"coin":"RICK","asset":"RICK","rpcport":8923,"txversion":4,"overwintered":1,"protocol":{"type":"UTXO"}},
    ]);

    let mm = MarketMakerIt::start(
        json! ({
            "gui": "nogui",
            "netid": 9998,
            "myipaddr": env::var ("BOB_TRADE_IP") .ok(),
            "rpcip": env::var ("BOB_TRADE_IP") .ok(),
            "canbind": env::var ("BOB_TRADE_PORT") .ok().map (|s| s.parse::<i64>().unwrap()),
            "passphrase": "bob passphrase",
            "coins": coins,
            "rpc_password": "pass",
            "i_am_seed": true,
        }),
        "pass".into(),
        None,
    )
    .unwrap();
    let (_dump_log, _dump_dashboard) = mm.mm_dump();
    log!("Log path: {}", mm.log_path.display());
    block_on(enable_electrum(&mm, "RICK", false, DOC_ELECTRUM_ADDRS));

    let rc = block_on(mm.rpc(&json! ({
        "userpass": mm.userpass,
        "method": "setprice",
        "base": "RICK",
        "rel": "RICK",
        "price": 0.9
    })))
    .unwrap();
    assert!(rc.0.is_server_error(), "setprice should have failed, but got {:?}", rc);

    let rc = block_on(mm.rpc(&json! ({
        "userpass": mm.userpass,
        "method": "buy",
        "base": "RICK",
        "rel": "RICK",
        "price": 0.9,
        "relvolume": 0.1,
    })))
    .unwrap();
    assert!(rc.0.is_server_error(), "buy should have failed, but got {:?}", rc);

    let rc = block_on(mm.rpc(&json! ({
        "userpass": mm.userpass,
        "method": "sell",
        "base": "RICK",
        "rel": "RICK",
        "price": 0.9,
        "basevolume": 0.1,
    })))
    .unwrap();
    assert!(rc.0.is_server_error(), "sell should have failed, but got {:?}", rc);
}

#[cfg(not(target_arch = "wasm32"))]
fn startup_passphrase(passphrase: &str, expected_address: &str) {
    let coins = json!([
        {"coin":"KMD","rpcport":8923,"txversion":4,"protocol":{"type":"UTXO"}},
    ]);

    let mm = MarketMakerIt::start(
        json! ({
            "gui": "nogui",
            "netid": 9998,
            "myipaddr": env::var ("BOB_TRADE_IP") .ok(),
            "rpcip": env::var ("BOB_TRADE_IP") .ok(),
            "canbind": env::var ("BOB_TRADE_PORT") .ok().map (|s| s.parse::<i64>().unwrap()),
            "passphrase": passphrase,
            "coins": coins,
            "rpc_password": "pass",
            "i_am_seed": true,
        }),
        "pass".into(),
        None,
    )
    .unwrap();
    let (_dump_log, _dump_dashboard) = mm.mm_dump();
    #[cfg(not(target_arch = "wasm32"))]
    {
        log!("Log path: {}", mm.log_path.display())
    }
    let enable = block_on(enable_electrum(&mm, "KMD", false, &["electrum1.cipig.net:10001"]));
    assert_eq!(expected_address, enable.address);
    block_on(mm.stop()).unwrap();
}

/// MM2 should detect if passphrase is WIF or 0x-prefixed hex encoded privkey and parse it properly.
/// https://github.com/artemii235/SuperNET/issues/396
#[test]
#[cfg(not(target_arch = "wasm32"))]
fn test_startup_passphrase() {
    // seed phrase
    startup_passphrase("bob passphrase", "RRnMcSeKiLrNdbp91qNVQwwXx5azD4S4CD");

    // WIF
    assert!(key_pair_from_seed("UvCjJf4dKSs2vFGVtCnUTAhR5FTZGdg43DDRa9s7s5DV1sSDX14g").is_ok());
    startup_passphrase(
        "UvCjJf4dKSs2vFGVtCnUTAhR5FTZGdg43DDRa9s7s5DV1sSDX14g",
        "RRnMcSeKiLrNdbp91qNVQwwXx5azD4S4CD",
    );
    // WIF, Invalid network version
    assert!(key_pair_from_seed("92Qba5hnyWSn5Ffcka56yMQauaWY6ZLd91Vzxbi4a9CCetaHtYj").is_err());
    // WIF, not compressed
    assert!(key_pair_from_seed("5HpHagT65TZzG1PH3CSu63k8DbpvD8s5ip4nEB3kEsreAnchuDf").is_err());

    // 0x prefixed hex
    assert!(key_pair_from_seed("0xb8c774f071de08c7fd8f62b97f1a5726f6ce9f1bcf141b70b86689254ed6714e").is_ok());
    startup_passphrase(
        "0xb8c774f071de08c7fd8f62b97f1a5726f6ce9f1bcf141b70b86689254ed6714e",
        "RRnMcSeKiLrNdbp91qNVQwwXx5azD4S4CD",
    );
    // Out of range, https://en.bitcoin.it/wiki/Private_key#Range_of_valid_ECDSA_private_keys
    assert!(key_pair_from_seed("0xFFFFFFFFFFFFFFFFFFFFFFFFFFFFFFFEBAAEDCE6AF48A03BBFD25E8CD0364141").is_err());
}

/// https://github.com/artemii235/SuperNET/issues/398
#[test]
#[cfg(not(target_arch = "wasm32"))]
fn test_cancel_order() {
    let coins = json!([
        {"coin":"RICK","asset":"RICK","rpcport":8923,"txversion":4,"overwintered":1,"protocol":{"type":"UTXO"}},
        {"coin":"MORTY","asset":"MORTY","rpcport":11608,"txversion":4,"overwintered":1,"protocol":{"type":"UTXO"}}
    ]);
    let bob_passphrase = "bob passphrase";

    // start bob and immediately place the order
    let mm_bob = MarketMakerIt::start(
        json! ({
            "gui": "nogui",
            "netid": 9998,
            "dht": "on",  // Enable DHT without delay.
            "myipaddr": env::var ("BOB_TRADE_IP") .ok(),
            "rpcip": env::var ("BOB_TRADE_IP") .ok(),
            "canbind": env::var ("BOB_TRADE_PORT") .ok().map (|s| s.parse::<i64>().unwrap()),
            "passphrase": bob_passphrase,
            "coins": coins,
            "i_am_seed": true,
            "rpc_password": "pass",
        }),
        "pass".into(),
        None,
    )
    .unwrap();
    thread::sleep(Duration::from_secs(2));
    let (_bob_dump_log, _bob_dump_dashboard) = mm_bob.mm_dump();
    log!("Bob log path: {}", mm_bob.log_path.display());
    // Enable coins on Bob side. Print the replies in case we need the "address".
    log!(
        "enable_coins (bob): {:?}",
        block_on(enable_coins_rick_morty_electrum(&mm_bob))
    );

    log!("Issue sell request on Bob side by setting base/rel price…");
    let rc = block_on(mm_bob.rpc(&json! ({
        "userpass": mm_bob.userpass,
        "method": "setprice",
        "base": "RICK",
        "rel": "MORTY",
        "price": 0.9,
        "volume": "0.9",
    })))
    .unwrap();
    assert!(rc.0.is_success(), "!setprice: {}", rc.1);
    let setprice_json: Json = json::from_str(&rc.1).unwrap();
    log!("{:?}", setprice_json);

    let mm_alice = MarketMakerIt::start(
        json! ({
            "gui": "nogui",
            "netid": 9998,
            "dht": "on",  // Enable DHT without delay.
            "myipaddr": env::var ("ALICE_TRADE_IP") .ok(),
            "rpcip": env::var ("ALICE_TRADE_IP") .ok(),
            "passphrase": "alice passphrase",
            "coins": coins,
            "seednodes": [mm_bob.ip.to_string()],
            "rpc_password": "pass",
        }),
        "pass".into(),
        None,
    )
    .unwrap();
    thread::sleep(Duration::from_secs(2));

    let (_alice_dump_log, _alice_dump_dashboard) = mm_alice.mm_dump();
    log!("Alice log path: {}", mm_alice.log_path.display());

    // Enable coins on Alice side. Print the replies in case we need the "address".
    log!(
        "enable_coins (alice): {:?}",
        block_on(enable_coins_rick_morty_electrum(&mm_alice))
    );

    log!("Get RICK/MORTY orderbook on Alice side");
    let rc = block_on(mm_alice.rpc(&json! ({
        "userpass": mm_alice.userpass,
        "method": "orderbook",
        "base": "RICK",
        "rel": "MORTY",
    })))
    .unwrap();
    assert!(rc.0.is_success(), "!orderbook: {}", rc.1);

    let alice_orderbook: OrderbookResponse = json::from_str(&rc.1).unwrap();
    log!("Alice orderbook {:?}", alice_orderbook);
    assert_eq!(
        alice_orderbook.asks.len(),
        1,
        "Alice RICK/MORTY orderbook must have exactly 1 ask"
    );

    let cancel_rc = block_on(mm_bob.rpc(&json! ({
        "userpass": mm_bob.userpass,
        "method": "cancel_order",
        "uuid": setprice_json["result"]["uuid"],
    })))
    .unwrap();
    assert!(cancel_rc.0.is_success(), "!cancel_order: {}", rc.1);
    let uuid: Uuid = json::from_value(setprice_json["result"]["uuid"].clone()).unwrap();
    let order_path = mm_bob.folder.join(format!(
        "DB/{}/ORDERS/MY/MAKER/{}.json",
        hex::encode(rmd160_from_passphrase(bob_passphrase)),
        uuid
    ));
    assert!(!order_path.exists());

    let pause = 3;
    log!("Waiting ({} seconds) for Bob to cancel the order…", pause);
    thread::sleep(Duration::from_secs(pause));

    // Bob orderbook must show no orders
    log!("Get RICK/MORTY orderbook on Bob side");
    let rc = block_on(mm_bob.rpc(&json! ({
        "userpass": mm_bob.userpass,
        "method": "orderbook",
        "base": "RICK",
        "rel": "MORTY",
    })))
    .unwrap();
    assert!(rc.0.is_success(), "!orderbook: {}", rc.1);

    let bob_orderbook: OrderbookResponse = json::from_str(&rc.1).unwrap();
    log!("Bob orderbook {:?}", bob_orderbook);
    assert_eq!(bob_orderbook.asks.len(), 0, "Bob RICK/MORTY asks are not empty");

    // Alice orderbook must show no orders
    log!("Get RICK/MORTY orderbook on Alice side");
    let rc = block_on(mm_alice.rpc(&json! ({
        "userpass": mm_alice.userpass,
        "method": "orderbook",
        "base": "RICK",
        "rel": "MORTY",
    })))
    .unwrap();
    assert!(rc.0.is_success(), "!orderbook: {}", rc.1);

    let alice_orderbook: OrderbookResponse = json::from_str(&rc.1).unwrap();
    log!("Alice orderbook {:?}", alice_orderbook);
    assert_eq!(alice_orderbook.asks.len(), 0, "Alice RICK/MORTY asks are not empty");
}

#[test]
#[cfg(not(target_arch = "wasm32"))]
fn test_cancel_all_orders() {
    let coins = json!([
        {"coin":"RICK","asset":"RICK","rpcport":8923,"txversion":4,"overwintered":1,"protocol":{"type":"UTXO"}},
        {"coin":"MORTY","asset":"MORTY","rpcport":11608,"txversion":4,"overwintered":1,"protocol":{"type":"UTXO"}}
    ]);

    let bob_passphrase = "bob passphrase";
    // start bob and immediately place the order
    let mm_bob = MarketMakerIt::start(
        json! ({
            "gui": "nogui",
            "netid": 9998,
            "dht": "on",  // Enable DHT without delay.
            "myipaddr": env::var ("BOB_TRADE_IP") .ok(),
            "rpcip": env::var ("BOB_TRADE_IP") .ok(),
            "canbind": env::var ("BOB_TRADE_PORT") .ok().map (|s| s.parse::<i64>().unwrap()),
            "passphrase": bob_passphrase,
            "coins": coins,
            "i_am_seed": true,
            "rpc_password": "pass",
        }),
        "pass".into(),
        None,
    )
    .unwrap();
    let (_bob_dump_log, _bob_dump_dashboard) = mm_bob.mm_dump();
    log!("Bob log path: {}", mm_bob.log_path.display());
    // Enable coins on Bob side. Print the replies in case we need the "address".
    log!(
        "enable_coins (bob): {:?}",
        block_on(enable_coins_rick_morty_electrum(&mm_bob))
    );

    log!("Issue sell request on Bob side by setting base/rel price…");
    let rc = block_on(mm_bob.rpc(&json! ({
        "userpass": mm_bob.userpass,
        "method": "setprice",
        "base": "RICK",
        "rel": "MORTY",
        "price": 0.9,
        "volume": "0.9",
    })))
    .unwrap();
    assert!(rc.0.is_success(), "!setprice: {}", rc.1);
    let setprice_json: Json = json::from_str(&rc.1).unwrap();
    log!("{:?}", setprice_json);

    let mm_alice = MarketMakerIt::start(
        json! ({
            "gui": "nogui",
            "netid": 9998,
            "dht": "on",  // Enable DHT without delay.
            "myipaddr": env::var ("ALICE_TRADE_IP") .ok(),
            "rpcip": env::var ("ALICE_TRADE_IP") .ok(),
            "passphrase": "alice passphrase",
            "coins": coins,
            "seednodes": [mm_bob.ip.to_string()],
            "rpc_password": "pass",
        }),
        "pass".into(),
        None,
    )
    .unwrap();

    let (_alice_dump_log, _alice_dump_dashboard) = mm_alice.mm_dump();
    log!("Alice log path: {}", mm_alice.log_path.display());

    // Enable coins on Alice side. Print the replies in case we need the "address".
    log!(
        "enable_coins (alice): {:?}",
        block_on(enable_coins_rick_morty_electrum(&mm_alice))
    );

    log!("Give Alice 3 seconds to import the order…");
    thread::sleep(Duration::from_secs(3));

    log!("Get RICK/MORTY orderbook on Alice side");
    let rc = block_on(mm_alice.rpc(&json! ({
        "userpass": mm_alice.userpass,
        "method": "orderbook",
        "base": "RICK",
        "rel": "MORTY",
    })))
    .unwrap();
    assert!(rc.0.is_success(), "!orderbook: {}", rc.1);

    let alice_orderbook: Json = json::from_str(&rc.1).unwrap();
    log!("Alice orderbook {:?}", alice_orderbook);
    let asks = alice_orderbook["asks"].as_array().unwrap();
    assert_eq!(asks.len(), 1, "Alice RICK/MORTY orderbook must have exactly 1 ask");

    let cancel_rc = block_on(mm_bob.rpc(&json! ({
        "userpass": mm_bob.userpass,
        "method": "cancel_all_orders",
        "cancel_by": {
            "type": "All",
        }
    })))
    .unwrap();
    assert!(cancel_rc.0.is_success(), "!cancel_all_orders: {}", rc.1);
    let uuid: Uuid = json::from_value(setprice_json["result"]["uuid"].clone()).unwrap();
    let order_path = mm_bob.folder.join(format!(
        "DB/{}/ORDERS/MY/MAKER/{}.json",
        hex::encode(rmd160_from_passphrase(bob_passphrase)),
        uuid
    ));
    assert!(!order_path.exists());

    let pause = 3;
    log!("Waiting ({} seconds) for Bob to cancel the order…", pause);
    thread::sleep(Duration::from_secs(pause));

    // Bob orderbook must show no orders
    log!("Get RICK/MORTY orderbook on Bob side");
    let rc = block_on(mm_bob.rpc(&json! ({
        "userpass": mm_bob.userpass,
        "method": "orderbook",
        "base": "RICK",
        "rel": "MORTY",
    })))
    .unwrap();
    assert!(rc.0.is_success(), "!orderbook: {}", rc.1);

    let bob_orderbook: Json = json::from_str(&rc.1).unwrap();
    log!("Bob orderbook {:?}", bob_orderbook);
    let asks = bob_orderbook["asks"].as_array().unwrap();
    assert_eq!(asks.len(), 0, "Bob RICK/MORTY asks are not empty");

    // Alice orderbook must show no orders
    log!("Get RICK/MORTY orderbook on Alice side");
    let rc = block_on(mm_alice.rpc(&json! ({
        "userpass": mm_alice.userpass,
        "method": "orderbook",
        "base": "RICK",
        "rel": "MORTY",
    })))
    .unwrap();
    assert!(rc.0.is_success(), "!orderbook: {}", rc.1);

    let alice_orderbook: Json = json::from_str(&rc.1).unwrap();
    log!("Alice orderbook {:?}", alice_orderbook);
    let asks = alice_orderbook["asks"].as_array().unwrap();
    assert_eq!(asks.len(), 0, "Alice RICK/MORTY asks are not empty");
}

/// https://github.com/artemii235/SuperNET/issues/367
/// Electrum requests should success if at least 1 server successfully connected,
/// all others might end up with DNS resolution errors, TCP connection errors, etc.
#[test]
#[cfg(not(target_arch = "wasm32"))]
fn test_electrum_enable_conn_errors() {
    let coins = json!([
        {"coin":"RICK","asset":"RICK","protocol":{"type":"UTXO"}},
        {"coin":"MORTY","asset":"MORTY","protocol":{"type":"UTXO"}},
    ]);

    let mm_bob = MarketMakerIt::start(
        json! ({
            "gui": "nogui",
            "netid": 9998,
            "dht": "on",  // Enable DHT without delay.
            "myipaddr": env::var ("BOB_TRADE_IP") .ok(),
            "rpcip": env::var ("BOB_TRADE_IP") .ok(),
            "canbind": env::var ("BOB_TRADE_PORT") .ok().map (|s| s.parse::<i64>().unwrap()),
            "passphrase": "bob passphrase",
            "coins": coins,
            "i_am_seed": true,
            "rpc_password": "pass",
        }),
        "pass".into(),
        None,
    )
    .unwrap();
    let (_bob_dump_log, _bob_dump_dashboard) = mm_bob.mm_dump();
    log!("Bob log path: {}", mm_bob.log_path.display());
    // Using working servers and few else with random ports to trigger "connection refused"
    block_on(enable_electrum(&mm_bob, "RICK", false, &[
        "electrum3.cipig.net:10020",
        "electrum2.cipig.net:10020",
        "electrum1.cipig.net:10020",
        "electrum1.cipig.net:60020",
        "electrum1.cipig.net:60021",
    ]));
    // use random domain name to trigger name is not resolved
    block_on(enable_electrum(&mm_bob, "MORTY", false, &[
        "electrum3.cipig.net:10021",
        "electrum2.cipig.net:10021",
        "electrum1.cipig.net:10021",
        "random-electrum-domain-name1.net:60020",
        "random-electrum-domain-name2.net:60020",
    ]));
}

#[test]
#[cfg(not(target_arch = "wasm32"))]
fn test_order_should_not_be_displayed_when_node_is_down() {
    let coins = json!([
        {"coin":"RICK","asset":"RICK","protocol":{"type":"UTXO"}},
        {"coin":"MORTY","asset":"MORTY","protocol":{"type":"UTXO"}},
    ]);

    // start bob and immediately place the order
    let mm_bob = MarketMakerIt::start(
        json! ({
            "gui": "nogui",
            "netid": 9998,
            "dht": "on",  // Enable DHT without delay.
            "myipaddr": env::var ("BOB_TRADE_IP") .ok(),
            "rpcip": env::var ("BOB_TRADE_IP") .ok(),
            "canbind": env::var ("BOB_TRADE_PORT") .ok().map (|s| s.parse::<i64>().unwrap()),
            "passphrase": "bob passphrase",
            "coins": coins,
            "i_am_seed": true,
            "rpc_password": "pass",
        }),
        "pass".into(),
        None,
    )
    .unwrap();
    let (_bob_dump_log, _bob_dump_dashboard) = mm_bob.mm_dump();
    log!("Bob log path: {}", mm_bob.log_path.display());

    let electrum_rick = block_on(enable_electrum(&mm_bob, "RICK", false, DOC_ELECTRUM_ADDRS));
    log!("Bob enable RICK {:?}", electrum_rick);

    let electrum_morty = block_on(enable_electrum(&mm_bob, "MORTY", false, MARTY_ELECTRUM_ADDRS));
    log!("Bob enable MORTY {:?}", electrum_morty);

    let mm_alice = MarketMakerIt::start(
        json! ({
            "gui": "nogui",
            "netid": 9998,
            "myipaddr": env::var ("ALICE_TRADE_IP") .ok(),
            "rpcip": env::var ("ALICE_TRADE_IP") .ok(),
            "passphrase": "alice passphrase",
            "coins": coins,
            "seednodes": [mm_bob.ip.to_string()],
            "rpc_password": "pass",
            "maker_order_timeout": 5,
        }),
        "pass".into(),
        None,
    )
    .unwrap();

    let (_alice_dump_log, _alice_dump_dashboard) = mm_alice.mm_dump();
    log!("Alice log path: {}", mm_alice.log_path.display());

    let electrum_rick = block_on(enable_electrum(&mm_alice, "RICK", false, DOC_ELECTRUM_ADDRS));
    log!("Alice enable RICK {:?}", electrum_rick);

    let electrum_morty = block_on(enable_electrum(&mm_alice, "MORTY", false, MARTY_ELECTRUM_ADDRS));
    log!("Alice enable MORTY {:?}", electrum_morty);

    // issue sell request on Bob side by setting base/rel price
    log!("Issue bob sell request");
    let rc = block_on(mm_bob.rpc(&json! ({
        "userpass": mm_bob.userpass,
        "method": "setprice",
        "base": "RICK",
        "rel": "MORTY",
        "price": 0.9,
        "volume": "0.9",
    })))
    .unwrap();
    assert!(rc.0.is_success(), "!setprice: {}", rc.1);

    thread::sleep(Duration::from_secs(2));

    log!("Get RICK/MORTY orderbook on Alice side");
    let rc = block_on(mm_alice.rpc(&json! ({
        "userpass": mm_alice.userpass,
        "method": "orderbook",
        "base": "RICK",
        "rel": "MORTY",
    })))
    .unwrap();
    assert!(rc.0.is_success(), "!orderbook: {}", rc.1);

    let alice_orderbook: Json = json::from_str(&rc.1).unwrap();
    log!("Alice orderbook {:?}", alice_orderbook);
    let asks = alice_orderbook["asks"].as_array().unwrap();
    assert_eq!(asks.len(), 1, "Alice RICK/MORTY orderbook must have exactly 1 ask");

    block_on(mm_bob.stop()).unwrap();
    thread::sleep(Duration::from_secs(6));

    let rc = block_on(mm_alice.rpc(&json! ({
        "userpass": mm_alice.userpass,
        "method": "orderbook",
        "base": "RICK",
        "rel": "MORTY",
    })))
    .unwrap();
    assert!(rc.0.is_success(), "!orderbook: {}", rc.1);

    let alice_orderbook: Json = json::from_str(&rc.1).unwrap();
    log!("Alice orderbook {:?}", alice_orderbook);
    let asks = alice_orderbook["asks"].as_array().unwrap();
    assert_eq!(asks.len(), 0, "Alice RICK/MORTY orderbook must have zero asks");

    block_on(mm_alice.stop()).unwrap();
}

#[test]
#[cfg(not(target_arch = "wasm32"))]
fn test_own_orders_should_not_be_removed_from_orderbook() {
    let coins = json!([
        {"coin":"RICK","asset":"RICK","protocol":{"type":"UTXO"}},
        {"coin":"MORTY","asset":"MORTY","protocol":{"type":"UTXO"}},
    ]);

    // start bob and immediately place the order
    let mm_bob = MarketMakerIt::start(
        json! ({
            "gui": "nogui",
            "netid": 9998,
            "dht": "on",  // Enable DHT without delay.
            "myipaddr": env::var ("BOB_TRADE_IP") .ok(),
            "rpcip": env::var ("BOB_TRADE_IP") .ok(),
            "canbind": env::var ("BOB_TRADE_PORT") .ok().map (|s| s.parse::<i64>().unwrap()),
            "passphrase": "bob passphrase",
            "coins": coins,
            "i_am_seed": true,
            "rpc_password": "pass",
            "maker_order_timeout": 5,
        }),
        "pass".into(),
        None,
    )
    .unwrap();
    let (_bob_dump_log, _bob_dump_dashboard) = mm_bob.mm_dump();
    log!("Bob log path: {}", mm_bob.log_path.display());

    let electrum_rick = block_on(enable_electrum(&mm_bob, "RICK", false, DOC_ELECTRUM_ADDRS));
    log!("Bob enable RICK {:?}", electrum_rick);

    let electrum_morty = block_on(enable_electrum(&mm_bob, "MORTY", false, MARTY_ELECTRUM_ADDRS));
    log!("Bob enable MORTY {:?}", electrum_morty);

    // issue sell request on Bob side by setting base/rel price
    log!("Issue bob sell request");
    let rc = block_on(mm_bob.rpc(&json! ({
        "userpass": mm_bob.userpass,
        "method": "setprice",
        "base": "RICK",
        "rel": "MORTY",
        "price": 0.9,
        "volume": "0.9",
    })))
    .unwrap();
    assert!(rc.0.is_success(), "!setprice: {}", rc.1);

    thread::sleep(Duration::from_secs(6));

    let rc = block_on(mm_bob.rpc(&json! ({
        "userpass": mm_bob.userpass,
        "method": "orderbook",
        "base": "RICK",
        "rel": "MORTY",
    })))
    .unwrap();
    assert!(rc.0.is_success(), "!orderbook: {}", rc.1);

    let bob_orderbook: Json = json::from_str(&rc.1).unwrap();
    log!("Bob orderbook {:?}", bob_orderbook);
    let asks = bob_orderbook["asks"].as_array().unwrap();
    assert_eq!(asks.len(), 1, "Bob RICK/MORTY orderbook must have exactly 1 ask");

    block_on(mm_bob.stop()).unwrap();
}

#[cfg(not(target_arch = "wasm32"))]
fn check_priv_key(mm: &MarketMakerIt, coin: &str, expected_priv_key: &str) {
    let rc = block_on(mm.rpc(&json! ({
        "userpass": mm.userpass,
        "method": "show_priv_key",
        "coin": coin
    })))
    .unwrap();
    assert!(rc.0.is_success(), "!show_priv_key: {}", rc.1);
    let privkey: Json = json::from_str(&rc.1).unwrap();
    assert_eq!(privkey["result"]["priv_key"], Json::from(expected_priv_key))
}

#[test]
#[cfg(not(target_arch = "wasm32"))]
// https://github.com/KomodoPlatform/atomicDEX-API/issues/519#issuecomment-589149811
fn test_show_priv_key() {
    let coins = json!([rick_conf(), morty_conf(), eth_dev_conf()]);

    let mm = MarketMakerIt::start(
        json! ({
            "gui": "nogui",
            "netid": 9998,
            "myipaddr": env::var ("BOB_TRADE_IP") .ok(),
            "rpcip": env::var ("BOB_TRADE_IP") .ok(),
            "canbind": env::var ("BOB_TRADE_PORT") .ok().map (|s| s.parse::<i64>().unwrap()),
            "passphrase": "bob passphrase",
            "coins": coins,
            "rpc_password": "pass",
            "i_am_seed": true,
        }),
        "pass".into(),
        None,
    )
    .unwrap();

    let (_dump_log, _dump_dashboard) = mm.mm_dump();
    log!("Log path: {}", mm.log_path.display());
    log!(
        "enable_coins: {:?}",
        block_on(enable_coins_eth_electrum(&mm, ETH_SEPOLIA_NODES))
    );

    check_priv_key(&mm, "RICK", "UvCjJf4dKSs2vFGVtCnUTAhR5FTZGdg43DDRa9s7s5DV1sSDX14g");
    check_priv_key(
        &mm,
        "ETH",
        "0xb8c774f071de08c7fd8f62b97f1a5726f6ce9f1bcf141b70b86689254ed6714e",
    );
}

#[test]
#[cfg(not(target_arch = "wasm32"))]
fn test_electrum_and_enable_response() {
    let coins = json! ([
        {"coin":"RICK","asset":"RICK","rpcport":8923,"txversion":4,"overwintered":1,"protocol":{"type":"UTXO"},"mature_confirmations":101},
        eth_dev_conf(),
    ]);

    let mm = MarketMakerIt::start(
        json! ({
            "gui": "nogui",
            "netid": 9998,
            "myipaddr": env::var ("BOB_TRADE_IP") .ok(),
            "rpcip": env::var ("BOB_TRADE_IP") .ok(),
            "canbind": env::var ("BOB_TRADE_PORT") .ok().map (|s| s.parse::<i64>().unwrap()),
            "passphrase": "bob passphrase",
            "coins": coins,
            "rpc_password": "pass",
            "i_am_seed": true,
        }),
        "pass".into(),
        None,
    )
    .unwrap();

    let (_dump_log, _dump_dashboard) = mm.mm_dump();
    log!("Log path: {}", mm.log_path.display());

    let electrum_rick = block_on(mm.rpc(&json!({
        "userpass": mm.userpass,
        "method": "electrum",
        "coin": "RICK",
        "servers": doc_electrums(),
        "mm2": 1,
        "required_confirmations": 10,
        "requires_notarization": true
    })))
    .unwrap();
    assert_eq!(
        electrum_rick.0,
        StatusCode::OK,
        "RPC «electrum» failed with {} {}",
        electrum_rick.0,
        electrum_rick.1
    );
    let rick_response: Json = json::from_str(&electrum_rick.1).unwrap();
    assert_eq!(rick_response["unspendable_balance"], Json::from("0"));
    assert_eq!(rick_response["required_confirmations"], Json::from(10));
    assert_eq!(rick_response["requires_notarization"], Json::from(true));
    assert_eq!(rick_response["mature_confirmations"], Json::from(101));

    // should change requires notarization at runtime
    let requires_nota_rick = block_on(mm.rpc(&json! ({
        "userpass": mm.userpass,
        "method": "set_requires_notarization",
        "coin": "RICK",
        "requires_notarization": false
    })))
    .unwrap();

    assert_eq!(
        requires_nota_rick.0,
        StatusCode::OK,
        "RPC «set_requires_notarization» failed with {} {}",
        requires_nota_rick.0,
        requires_nota_rick.1
    );
    let requires_nota_rick_response: Json = json::from_str(&requires_nota_rick.1).unwrap();
    assert_eq!(
        requires_nota_rick_response["result"]["requires_notarization"],
        Json::from(false)
    );

    let enable_eth = block_on(mm.rpc(&json! ({
        "userpass": mm.userpass,
        "method": "enable",
        "coin": "ETH",
        "urls": ETH_SEPOLIA_NODES,
        "mm2": 1,
        "swap_contract_address": ETH_SEPOLIA_SWAP_CONTRACT,
        "required_confirmations": 10,
        "requires_notarization": true
    })))
    .unwrap();
    assert_eq!(
        enable_eth.0,
        StatusCode::OK,
        "RPC «enable» failed with {} {}",
        enable_eth.0,
        enable_eth.1
    );
    let eth_response: Json = json::from_str(&enable_eth.1).unwrap();
    assert_eq!(rick_response["unspendable_balance"], Json::from("0"));
    assert_eq!(eth_response["required_confirmations"], Json::from(10));
    // requires_notarization doesn't take any effect on ETH/ERC20 coins
    assert_eq!(eth_response["requires_notarization"], Json::from(false));
    // check if there is no `mature_confirmations` field
    assert_eq!(eth_response.get("mature_confirmations"), None);
}

#[test]
#[cfg(not(target_arch = "wasm32"))]
// https://github.com/KomodoPlatform/atomicDEX-API/issues/635
fn set_price_with_cancel_previous_should_broadcast_cancelled_message() {
    let coins = json!([
        {"coin":"RICK","asset":"RICK","rpcport":8923,"txversion":4,"overwintered":1,"protocol":{"type":"UTXO"}},
        {"coin":"MORTY","asset":"MORTY","rpcport":11608,"txversion":4,"overwintered":1,"protocol":{"type":"UTXO"}}
    ]);

    // start bob and immediately place the order
    let mm_bob = MarketMakerIt::start(
        json! ({
            "gui": "nogui",
            "netid": 9998,
            "dht": "on",  // Enable DHT without delay.
            "myipaddr": env::var ("BOB_TRADE_IP") .ok(),
            "rpcip": env::var ("BOB_TRADE_IP") .ok(),
            "canbind": env::var ("BOB_TRADE_PORT") .ok().map (|s| s.parse::<i64>().unwrap()),
            "passphrase": "bob passphrase",
            "coins": coins,
            "i_am_seed": true,
            "rpc_password": "pass",
        }),
        "pass".into(),
        None,
    )
    .unwrap();
    let (_bob_dump_log, _bob_dump_dashboard) = mm_bob.mm_dump();
    log!("Bob log path: {}", mm_bob.log_path.display());
    // Enable coins on Bob side. Print the replies in case we need the "address".
    log!(
        "enable_coins (bob): {:?}",
        block_on(enable_coins_rick_morty_electrum(&mm_bob))
    );

    let set_price_json = json! ({
        "userpass": mm_bob.userpass,
        "method": "setprice",
        "base": "RICK",
        "rel": "MORTY",
        "price": 0.9,
        "volume": "0.9",
    });
    log!("Issue sell request on Bob side by setting base/rel price…");
    let rc = block_on(mm_bob.rpc(&set_price_json)).unwrap();
    assert!(rc.0.is_success(), "!setprice: {}", rc.1);

    let mm_alice = MarketMakerIt::start(
        json! ({
            "gui": "nogui",
            "netid": 9998,
            "dht": "on",  // Enable DHT without delay.
            "myipaddr": env::var ("ALICE_TRADE_IP") .ok(),
            "rpcip": env::var ("ALICE_TRADE_IP") .ok(),
            "passphrase": "alice passphrase",
            "coins": coins,
            "seednodes": [mm_bob.ip.to_string()],
            "rpc_password": "pass",
        }),
        "pass".into(),
        None,
    )
    .unwrap();

    let (_alice_dump_log, _alice_dump_dashboard) = mm_alice.mm_dump();
    log!("Alice log path: {}", mm_alice.log_path.display());

    // Enable coins on Alice side. Print the replies in case we need the "address".
    log!(
        "enable_coins (alice): {:?}",
        block_on(enable_coins_rick_morty_electrum(&mm_alice))
    );

    log!("Get RICK/MORTY orderbook on Alice side");
    let rc = block_on(mm_alice.rpc(&json! ({
        "userpass": mm_alice.userpass,
        "method": "orderbook",
        "base": "RICK",
        "rel": "MORTY",
    })))
    .unwrap();
    assert!(rc.0.is_success(), "!orderbook: {}", rc.1);

    let alice_orderbook: Json = json::from_str(&rc.1).unwrap();
    log!("Alice orderbook {:?}", alice_orderbook);
    let asks = alice_orderbook["asks"].as_array().unwrap();
    assert_eq!(asks.len(), 1, "Alice RICK/MORTY orderbook must have exactly 1 ask");

    log!("Issue sell request again on Bob side by setting base/rel price…");
    let rc = block_on(mm_bob.rpc(&set_price_json)).unwrap();
    assert!(rc.0.is_success(), "!setprice: {}", rc.1);

    let pause = 2;
    log!("Waiting ({} seconds) for Bob to broadcast messages…", pause);
    thread::sleep(Duration::from_secs(pause));

    // Bob orderbook must show 1 order
    log!("Get RICK/MORTY orderbook on Bob side");
    let rc = block_on(mm_bob.rpc(&json! ({
        "userpass": mm_bob.userpass,
        "method": "orderbook",
        "base": "RICK",
        "rel": "MORTY",
    })))
    .unwrap();
    assert!(rc.0.is_success(), "!orderbook: {}", rc.1);

    let bob_orderbook: Json = json::from_str(&rc.1).unwrap();
    log!("Bob orderbook {:?}", bob_orderbook);
    let asks = bob_orderbook["asks"].as_array().unwrap();
    assert_eq!(asks.len(), 1, "Bob RICK/MORTY orderbook must have exactly 1 ask");

    // Alice orderbook must have 1 order
    log!("Get RICK/MORTY orderbook on Alice side");
    let rc = block_on(mm_alice.rpc(&json! ({
        "userpass": mm_alice.userpass,
        "method": "orderbook",
        "base": "RICK",
        "rel": "MORTY",
    })))
    .unwrap();
    assert!(rc.0.is_success(), "!orderbook: {}", rc.1);

    let alice_orderbook: Json = json::from_str(&rc.1).unwrap();
    log!("Alice orderbook {:?}", alice_orderbook);
    let asks = alice_orderbook["asks"].as_array().unwrap();
    assert_eq!(asks.len(), 1, "Alice RICK/MORTY orderbook must have exactly 1 ask");
}

#[test]
#[cfg(not(target_arch = "wasm32"))]
fn test_batch_requests() {
    let coins = json!([rick_conf(), morty_conf(), eth_dev_conf(),]);

    // start bob and immediately place the order
    let mm_bob = MarketMakerIt::start(
        json! ({
            "gui": "nogui",
            "netid": 9998,
            "dht": "on",  // Enable DHT without delay.
            "myipaddr": env::var ("BOB_TRADE_IP") .ok(),
            "rpcip": env::var ("BOB_TRADE_IP") .ok(),
            "canbind": env::var ("BOB_TRADE_PORT") .ok().map (|s| s.parse::<i64>().unwrap()),
            "passphrase": "bob passphrase",
            "coins": coins,
            "i_am_seed": true,
            "rpc_password": "pass",
        }),
        "pass".into(),
        None,
    )
    .unwrap();
    let (_bob_dump_log, _bob_dump_dashboard) = mm_bob.mm_dump();
    log!("Bob log path: {}", mm_bob.log_path.display());

    let batch_json = json!([
        {
            "userpass": mm_bob.userpass,
            "method": "electrum",
            "coin": "RICK",
            "servers": doc_electrums(),
            "mm2": 1,
        },
        {
            "userpass": mm_bob.userpass,
            "method": "electrum",
            "coin": "MORTY",
            "servers": doc_electrums(),
            "mm2": 1,
        },
        {
            "userpass": "error",
            "method": "electrum",
            "coin": "MORTY",
            "servers": marty_electrums(),
            "mm2": 1,
        },
    ]);

    let rc = block_on(mm_bob.rpc(&batch_json)).unwrap();
    assert!(rc.0.is_success(), "!batch: {}", rc.1);
    log!("{}", rc.1);
    let responses = json::from_str::<Vec<Json>>(&rc.1).unwrap();
    assert_eq!(responses[0]["coin"], Json::from("RICK"));
    assert_eq!(
        responses[0]["address"],
        Json::from("RRnMcSeKiLrNdbp91qNVQwwXx5azD4S4CD")
    );

    assert_eq!(responses[1]["coin"], Json::from("MORTY"));
    assert_eq!(
        responses[1]["address"],
        Json::from("RRnMcSeKiLrNdbp91qNVQwwXx5azD4S4CD")
    );

    assert!(responses[2]["error"].as_str().unwrap().contains("Userpass is invalid!"));
}

#[cfg(not(target_arch = "wasm32"))]
fn request_metrics(mm: &MarketMakerIt) -> MetricsJson {
    let (status, metrics, _headers) = block_on(mm.rpc(&json!({ "method": "metrics"}))).unwrap();
    assert_eq!(status, StatusCode::OK, "RPC «metrics» failed with status «{}»", status);
    json::from_str(&metrics).unwrap()
}

#[test]
#[cfg(not(target_arch = "wasm32"))]
fn test_metrics_method() {
    let coins = json!([
        {"coin":"RICK","asset":"RICK","rpcport":8923,"txversion":4,"overwintered":1,"protocol":{"type":"UTXO"}},
    ]);

    let mm = MarketMakerIt::start(
        json! ({
            "gui": "nogui",
            "netid": 9998,
            "myipaddr": env::var ("BOB_TRADE_IP") .ok(),
            "rpcip": env::var ("BOB_TRADE_IP") .ok(),
            "passphrase": "face pin block number add byte put seek mime test note password sin tab multiple",
            "coins": coins,
            "i_am_seed": true,
            "rpc_password": "pass",
        }),
        "pass".into(),
        None,
    )
    .unwrap();
    let (_dump_log, _dump_dashboard) = mm.mm_dump();
    log!("log path: {}", mm.log_path.display());

    let _electrum = block_on(enable_electrum(&mm, "RICK", false, DOC_ELECTRUM_ADDRS));

    let metrics = request_metrics(&mm);
    assert!(!metrics.metrics.is_empty());

    log!("Received metrics:");
    log!("{:?}", metrics);

    find_metrics_in_json(metrics, "rpc_client.traffic.out", &[("coin", "RICK")])
        .expect(r#"Couldn't find a metric with key = "traffic.out" and label: coin = "RICK" in received json"#);
}

#[test]
#[cfg(not(target_arch = "wasm32"))]
fn test_electrum_tx_history() {
    fn get_tx_history_request_count(mm: &MarketMakerIt) -> u64 {
        let metrics = request_metrics(mm);
        match find_metrics_in_json(metrics, "tx.history.request.count", &[
            ("coin", "RICK"),
            ("method", "blockchain.scripthash.get_history"),
        ])
        .unwrap()
        {
            MetricType::Counter { value, .. } => value,
            _ => panic!("tx.history.request.count should be a counter"),
        }
    }

    let coins = json!([
        {"coin":"RICK","asset":"RICK","rpcport":8923,"txversion":4,"overwintered":1,"protocol":{"type":"UTXO"}},
    ]);

    let mm_bob = MarketMakerIt::start(
        json! ({
            "gui": "nogui",
            "netid": 9998,
            "myipaddr": env::var ("BOB_TRADE_IP") .ok(),
            "rpcip": env::var ("BOB_TRADE_IP") .ok(),
            "passphrase": "face pin block number add byte put seek mime test note password sin tab multiple",
            "coins": coins,
            "i_am_seed": true,
            "rpc_password": "pass",
            "metrics_interval": 30.
        }),
        "pass".into(),
        None,
    )
    .unwrap();
    let (_dump_log, _dump_dashboard) = mm_bob.mm_dump();
    log!("log path: {}", mm_bob.log_path.display());

    let bob_electrum = block_on(enable_electrum(&mm_bob, "RICK", false, DOC_ELECTRUM_ADDRS));
    let mut enable_res_bob = HashMap::new();
    enable_res_bob.insert("RICK", bob_electrum);
    log!("enable_coins_bob: {:?}", enable_res_bob);

    let mmconf = Mm2TestConf::seednode_with_wallet_name(&coins, "wallet", "pass");
    let mut mm = MarketMakerIt::start(mmconf.conf, mmconf.rpc_password, None).unwrap();
    let (_dump_log, _dump_dashboard) = mm.mm_dump();
    log!("log path: {}", mm.log_path.display());

    // Enable RICK electrum client with tx_history loop.
    let electrum = block_on(enable_electrum(&mm, "RICK", true, DOC_ELECTRUM_ADDRS));
    log!("enable_coins: {:?}", electrum);
    let receiving_address = electrum.address;

    // Wait till tx_history will not be loaded
    block_on(mm.wait_for_log(5., |log| log.contains("history has been loaded successfully"))).unwrap();

    // tx_history is requested every 30 seconds, wait another iteration
    thread::sleep(Duration::from_secs(31));

    // Balance is not changed, therefore tx_history shouldn't be reloaded.
    // Request metrics and check if the MarketMaker has requested tx_history only once
    assert_eq!(get_tx_history_request_count(&mm), 1);

    // make a transaction to change balance
    withdraw_and_send(
        &mm_bob,
        "RICK",
        None,
        &receiving_address,
        &enable_res_bob,
        "-0.00101",
        0.001,
    );

    // Wait another iteration
    thread::sleep(Duration::from_secs(31));

    // tx_history should be reloaded on next loop iteration
    assert_eq!(get_tx_history_request_count(&mm), 2);
}

#[cfg(not(target_arch = "wasm32"))]
#[allow(dead_code)]
fn spin_n_nodes(seednodes: &[&str], coins: &Json, n: usize) -> Vec<(MarketMakerIt, RaiiDump, RaiiDump)> {
    let mut mm_nodes = Vec::with_capacity(n);
    for i in 0..n {
        let mut mm = MarketMakerIt::start(
            json! ({
                "gui": "nogui",
                "netid": 9998,
                "myipaddr": env::var ("ALICE_TRADE_IP") .ok(),
                "rpcip": env::var ("ALICE_TRADE_IP") .ok(),
                "passphrase": format!("alice passphrase {}", i),
                "coins": coins,
                "seednodes": seednodes,
                "rpc_password": "pass",
            }),
            "pass".into(),
            None,
        )
        .unwrap();

        let (alice_dump_log, alice_dump_dashboard) = mm.mm_dump();
        log!("Alice {} log path: {}", i, mm.log_path.display());
        for seednode in seednodes.iter() {
            block_on(mm.wait_for_log(22., |log| log.contains(&format!("Dialed {}", seednode)))).unwrap();
        }
        mm_nodes.push((mm, alice_dump_log, alice_dump_dashboard));
    }
    mm_nodes
}

#[test]
#[cfg(not(target_arch = "wasm32"))]
fn test_convert_utxo_address() {
    let coins = json!([
        {"coin":"BCH","pubtype":0,"p2shtype":5,"mm2":1,"fork_id": "0x40","protocol":{"type":"UTXO"},
         "address_format":{"format":"cashaddress","network":"bitcoincash"}},
    ]);

    let mm = MarketMakerIt::start(
        json! ({
            "gui": "nogui",
            "netid": 9998,
            "myipaddr": env::var ("BOB_TRADE_IP") .ok(),
            "rpcip": env::var ("BOB_TRADE_IP") .ok(),
            "passphrase": "face pin block number add byte put seek mime test note password sin tab multiple",
            "coins": coins,
            "i_am_seed": true,
            "rpc_password": "pass",
        }),
        "pass".into(),
        None,
    )
    .unwrap();
    let (_dump_log, _dump_dashboard) = mm.mm_dump();
    log!("log path: {}", mm.log_path.display());

    let _electrum = block_on(enable_electrum(&mm, "BCH", false, T_BCH_ELECTRUMS));

    // test standard to cashaddress
    let rc = block_on(mm.rpc(&json! ({
        "userpass": mm.userpass,
        "method": "convertaddress",
        "coin": "BCH",
        "from": "1DmFp16U73RrVZtYUbo2Ectt8mAnYScpqM",
        "to_address_format":{"format":"cashaddress","network":"bitcoincash"},
    })))
    .unwrap();
    assert_eq!(
        rc.0,
        StatusCode::OK,
        "RPC «convertaddress» failed with status «{}»",
        rc.0
    );
    let actual: Json = json::from_str(&rc.1).unwrap();

    let expected = json!({
        "result": {
            "address": "bitcoincash:qzxqqt9lh4feptf0mplnk58gnajfepzwcq9f2rxk55",
        },
    });
    assert_eq!(actual, expected);

    // test cashaddress to standard
    let rc = block_on(mm.rpc(&json! ({
        "userpass": mm.userpass,
        "method": "convertaddress",
        "coin": "BCH",
        "from": "bitcoincash:qzxqqt9lh4feptf0mplnk58gnajfepzwcq9f2rxk55",
        "to_address_format":{"format":"standard"},
    })))
    .unwrap();
    assert_eq!(
        rc.0,
        StatusCode::OK,
        "RPC «convertaddress» failed with status «{}»",
        rc.0
    );
    let actual: Json = json::from_str(&rc.1).unwrap();

    let expected = json!({
        "result": {
            "address": "1DmFp16U73RrVZtYUbo2Ectt8mAnYScpqM",
        },
    });
    assert_eq!(actual, expected);

    // test standard to standard
    let rc = block_on(mm.rpc(&json! ({
        "userpass": mm.userpass,
        "method": "convertaddress",
        "coin": "BCH",
        "from": "1DmFp16U73RrVZtYUbo2Ectt8mAnYScpqM",
        "to_address_format":{"format":"standard"},
    })))
    .unwrap();
    assert_eq!(
        rc.0,
        StatusCode::OK,
        "RPC «convertaddress» failed with status «{}»",
        rc.0
    );
    let actual: Json = json::from_str(&rc.1).unwrap();

    let expected = json!({
        "result": {
            "address": "1DmFp16U73RrVZtYUbo2Ectt8mAnYScpqM",
        },
    });
    assert_eq!(actual, expected);

    // test invalid address
    let rc = block_on(mm.rpc(&json! ({
        "userpass": mm.userpass,
        "method": "convertaddress",
        "coin": "BCH",
        "from": "0000000000000000000000000000000000",
        "to_address_format":{"format":"standard"},
    })))
    .unwrap();
    assert!(
        rc.0.is_server_error(),
        "!convertaddress success but should be error: {}",
        rc.1
    );
}

#[test]
#[cfg(not(target_arch = "wasm32"))]
fn test_convert_segwit_address() {
    let seed = "face pin block number add byte put seek mime test note password sin tab multiple";
    let coins = json!([tbtc_segwit_conf(),]);

    let conf = Mm2TestConf::seednode(seed, &coins);
    let mm = MarketMakerIt::start(conf.conf, conf.rpc_password, None).unwrap();

    let (_dump_log, _dump_dashboard) = mm.mm_dump();
    log!("log path: {}", mm.log_path.display());

    let _electrum = block_on(enable_electrum(&mm, "tBTC-Segwit", false, TBTC_ELECTRUMS));

    // test standard to segwit
    let rc = block_on(mm.rpc(&json! ({
        "userpass": mm.userpass,
        "method": "convertaddress",
        "coin": "tBTC-Segwit",
        "from": "mqWYEGxLeK843n3xMTe8EWTFPyoSZjtUXb",
        "to_address_format":{"format":"segwit"},
    })))
    .unwrap();
    assert_eq!(
        rc.0,
        StatusCode::OK,
        "RPC «convertaddress» failed with status «{}»",
        rc.0
    );
    let actual: Json = json::from_str(&rc.1).unwrap();

    let expected = json!({
        "result": {
            "address": "tb1qdkwjk42dw6pryvs9sl0ht3pn3mxghuma64jst5",
        },
    });
    assert_eq!(actual, expected);

    // test segwit to standard
    let rc = block_on(mm.rpc(&json! ({
        "userpass": mm.userpass,
        "method": "convertaddress",
        "coin": "tBTC-Segwit",
        "from": "tb1qdkwjk42dw6pryvs9sl0ht3pn3mxghuma64jst5",
        "to_address_format":{"format":"standard"},
    })))
    .unwrap();
    assert_eq!(
        rc.0,
        StatusCode::OK,
        "RPC «convertaddress» failed with status «{}»",
        rc.0
    );
    let actual: Json = json::from_str(&rc.1).unwrap();

    let expected = json!({
        "result": {
            "address": "mqWYEGxLeK843n3xMTe8EWTFPyoSZjtUXb",
        },
    });
    assert_eq!(actual, expected);

    // test invalid tBTC standard address
    let rc = block_on(mm.rpc(&json! ({
        "userpass": mm.userpass,
        "method": "convertaddress",
        "coin": "tBTC-Segwit",
        "from": "1AzawDsMqHgoGfaLdtfkQbEvXzCjk5oyFx",
        "to_address_format":{"format":"segwit"},
    })))
    .unwrap();
    assert!(
        rc.0.is_server_error(),
        "!convertaddress success but should be error: {}",
        rc.1
    );
    assert!(rc.1.contains("invalid address prefix"));

    // test invalid tBTC segwit address
    let rc = block_on(mm.rpc(&json! ({
        "userpass": mm.userpass,
        "method": "convertaddress",
        "coin": "tBTC-Segwit",
        "from": "ltc1qdkwjk42dw6pryvs9sl0ht3pn3mxghuma64jst5",
        "to_address_format":{"format":"standard"},
    })))
    .unwrap();
    assert!(
        rc.0.is_server_error(),
        "!convertaddress success but should be error: {}",
        rc.1
    );
    assert!(rc.1.contains("Cannot determine format"));
}

#[test]
#[cfg(not(target_arch = "wasm32"))]
fn test_convert_eth_address() {
    let coins = json!([eth_dev_conf()]);

    // start mm and immediately place the order
    let mm = MarketMakerIt::start(
        json! ({
            "gui": "nogui",
            "netid": 9998,
            "dht": "on",  // Enable DHT without delay.
            "myipaddr": env::var ("BOB_TRADE_IP") .ok(),
            "rpcip": env::var ("BOB_TRADE_IP") .ok(),
            "canbind": env::var ("BOB_TRADE_PORT") .ok().map (|s| s.parse::<i64>().unwrap()),
            "passphrase": "bob passphrase",
            "coins": coins,
            "i_am_seed": true,
            "rpc_password": "pass",
        }),
        "pass".into(),
        None,
    )
    .unwrap();
    let (_dump_log, _dump_dashboard) = mm.mm_dump();
    log!("log path: {}", mm.log_path.display());

    block_on(enable_native(&mm, "ETH", ETH_SEPOLIA_NODES, None));

    // test single-case to mixed-case
    let rc = block_on(mm.rpc(&json! ({
        "userpass": mm.userpass,
        "method": "convertaddress",
        "coin": "ETH",
        "from": "0xfb6916095ca1df60bb79ce92ce3ea74c37c5d359",
        "to_address_format":{"format":"mixedcase"},
    })))
    .unwrap();
    assert_eq!(
        rc.0,
        StatusCode::OK,
        "RPC «convertaddress» failed with status «{}»",
        rc.0
    );
    let actual: Json = json::from_str(&rc.1).unwrap();

    let expected = json!({
        "result": {
            "address": "0xfB6916095ca1df60bB79Ce92cE3Ea74c37c5d359",
        },
    });
    assert_eq!(actual, expected);

    // test mixed-case to mixed-case (expect error)
    let rc = block_on(mm.rpc(&json! ({
        "userpass": mm.userpass,
        "method": "convertaddress",
        "coin": "ETH",
        "from": "0xfB6916095ca1df60bB79Ce92cE3Ea74c37c5d359",
        "to_address_format":{"format":"mixedcase"},
    })))
    .unwrap();
    assert_eq!(
        rc.0,
        StatusCode::OK,
        "RPC «convertaddress» failed with status «{}»",
        rc.0
    );
    let actual: Json = json::from_str(&rc.1).unwrap();

    let expected = json!({
        "result": {
            "address": "0xfB6916095ca1df60bB79Ce92cE3Ea74c37c5d359",
        },
    });
    assert_eq!(actual, expected);

    // test invalid address
    let rc = block_on(mm.rpc(&json! ({
        "userpass": mm.userpass,
        "method": "convertaddress",
        "coin": "ETH",
        "from": "fB6916095ca1df60bB79Ce92cE3Ea74c37c5d359",
        "to_address_format":{"format":"mixedcase"},
    })))
    .unwrap();
    assert!(
        rc.0.is_server_error(),
        "!convertaddress success but should be error: {}",
        rc.1
    );
    assert!(rc.1.contains("Address must be prefixed with 0x"));
}

#[test]
#[cfg(not(target_arch = "wasm32"))]
fn test_add_delegation_qtum() {
    let coins = json!([{
      "coin": "tQTUM",
      "name": "qtumtest",
      "fname": "Qtum test",
      "rpcport": 13889,
      "pubtype": 120,
      "p2shtype": 110,
      "wiftype": 239,
      "txfee": 400000,
      "mm2": 1,
      "required_confirmations": 1,
      "mature_confirmations": 2000,
      "avg_blocktime": 0.53,
      "protocol": {
        "type": "QTUM"
      }
    }]);
    let mm = MarketMakerIt::start(
        json!({
            "gui": "nogui",
            "netid": 9998,
            "myipaddr": env::var("BOB_TRADE_IP").ok(),
            "rpcip": env::var("BOB_TRADE_IP").ok(),
            "canbind": env::var("BOB_TRADE_PORT").ok().map(|s| s.parse::<i64>().unwrap()),
            "passphrase": "asthma turtle lizard tone genuine tube hunt valley soap cloth urge alpha amazing frost faculty cycle mammal leaf normal bright topple avoid pulse buffalo",
            "coins": coins,
            "rpc_password": "pass",
            "i_am_seed": true,
        }),
        "pass".into(),
        None,
    )
        .unwrap();

    let json = block_on(enable_electrum(&mm, "tQTUM", false, &[
        "electrum1.cipig.net:10071",
        "electrum2.cipig.net:10071",
        "electrum3.cipig.net:10071",
    ]));
    log!("{}", json.balance);

    let rc = block_on(mm.rpc(&json!({
        "userpass": "pass",
        "mmrpc": "2.0",
        "method": "add_delegation",
        "params": {
            "coin": "tQTUM",
            "staking_details": {
                "type": "Qtum",
                "address": "qcyBHeSct7Wr4mAw18iuQ1zW5mMFYmtmBE"
            }
        },
        "id": 0
    })))
    .unwrap();
    assert_eq!(
        rc.0,
        StatusCode::OK,
        "RPC «add_delegation» failed with status «{}»",
        rc.0
    );
    let rc = block_on(mm.rpc(&json!({
        "userpass": "pass",
        "mmrpc": "2.0",
        "method": "add_delegation",
        "params": {
            "coin": "tQTUM",
            "staking_details": {
                "type": "Qtum",
                "address": "fake_address"
            }
        },
        "id": 0
    })))
    .unwrap();
    assert!(
        rc.0.is_client_error(),
        "!add_delegation success but should be error: {}",
        rc.1
    );
}

#[test]
#[cfg(not(target_arch = "wasm32"))]
fn test_remove_delegation_qtum() {
    let coins = json!([{
      "coin": "tQTUM",
      "name": "qtumtest",
      "fname": "Qtum test",
      "rpcport": 13889,
      "pubtype": 120,
      "p2shtype": 110,
      "wiftype": 239,
      "txfee": 400000,
      "mm2": 1,
      "required_confirmations": 1,
      "mature_confirmations": 2000,
      "avg_blocktime": 0.53,
      "protocol": {
        "type": "QTUM"
      }
    }]);
    let mm = MarketMakerIt::start(
        json!({
            "gui": "nogui",
            "netid": 9998,
            "myipaddr": env::var("BOB_TRADE_IP").ok(),
            "rpcip": env::var("BOB_TRADE_IP").ok(),
            "canbind": env::var("BOB_TRADE_PORT").ok().map(|s| s.parse::<i64>().unwrap()),
            "passphrase": "federal stay trigger hour exist success game vapor become comfort action phone bright ill target wild nasty crumble dune close rare fabric hen iron",
            "coins": coins,
            "rpc_password": "pass",
            "i_am_seed": true,
        }),
        "pass".into(),
        None,
    )
        .unwrap();

    let json = block_on(enable_electrum(&mm, "tQTUM", false, &[
        "electrum1.cipig.net:10071",
        "electrum2.cipig.net:10071",
        "electrum3.cipig.net:10071",
    ]));
    log!("{}", json.balance);

    let rc = block_on(mm.rpc(&json!({
        "userpass": "pass",
        "mmrpc": "2.0",
        "method": "remove_delegation",
        "params": {"coin": "tQTUM"},
        "id": 0
    })))
    .unwrap();
    assert_eq!(
        rc.0,
        StatusCode::OK,
        "RPC «remove_delegation» failed with status «{}»",
        rc.0
    );
}

#[test]
#[cfg(not(target_arch = "wasm32"))]
fn test_get_staking_infos_qtum() {
    let coins = json!([{
      "coin": "tQTUM",
      "name": "qtumtest",
      "fname": "Qtum test",
      "rpcport": 13889,
      "pubtype": 120,
      "p2shtype": 110,
      "wiftype": 239,
      "txfee": 400000,
      "mm2": 1,
      "required_confirmations": 1,
      "mature_confirmations": 2000,
      "avg_blocktime": 0.53,
      "protocol": {
        "type": "QTUM"
      }
    }]);
    let mm = MarketMakerIt::start(
        json!({
            "gui": "nogui",
            "netid": 9998,
            "myipaddr": env::var("BOB_TRADE_IP").ok(),
            "rpcip": env::var("BOB_TRADE_IP").ok(),
            "canbind": env::var("BOB_TRADE_PORT").ok().map(|s| s.parse::<i64>().unwrap()),
            "passphrase": "federal stay trigger hour exist success game vapor become comfort action phone bright ill target wild nasty crumble dune close rare fabric hen iron",
            "coins": coins,
            "rpc_password": "pass",
            "i_am_seed": true,
        }),
        "pass".into(),
        None,
    )
        .unwrap();

    let json = block_on(enable_electrum(&mm, "tQTUM", false, &[
        "electrum1.cipig.net:10071",
        "electrum2.cipig.net:10071",
        "electrum3.cipig.net:10071",
    ]));
    log!("{}", json.balance);

    let rc = block_on(mm.rpc(&json!({
        "userpass": "pass",
        "mmrpc": "2.0",
        "method": "get_staking_infos",
        "params": {"coin": "tQTUM"},
        "id": 0
    })))
    .unwrap();
    assert_eq!(
        rc.0,
        StatusCode::OK,
        "RPC «get_staking_infos» failed with status «{}»",
        rc.0
    );
}

#[test]
#[cfg(not(target_arch = "wasm32"))]
fn test_convert_qrc20_address() {
    let passphrase = "cV463HpebE2djP9ugJry5wZ9st5cc6AbkHXGryZVPXMH1XJK8cVU";
    let coins = json! ([
        {"coin":"QRC20","required_confirmations":0,"pubtype": 120,"p2shtype": 50,"wiftype": 128,"txfee": 0,"mm2": 1,"mature_confirmations":2000,
         "protocol":{"type":"QRC20","protocol_data":{"platform":"QTUM","contract_address":"0xd362e096e873eb7907e205fadc6175c6fec7bc44"}}},
    ]);

    let mm = MarketMakerIt::start(
        json! ({
            "gui": "nogui",
            "netid": 8999,
            "dht": "on",  // Enable DHT without delay.
            "myipaddr": env::var ("BOB_TRADE_IP") .ok(),
            "rpcip": env::var ("BOB_TRADE_IP") .ok(),
            "canbind": env::var ("BOB_TRADE_PORT") .ok().map (|s| s.parse::<i64>().unwrap()),
            "passphrase": passphrase,
            "coins": coins,
            "rpc_password": "password",
            "i_am_seed": true,
        }),
        "password".into(),
        None,
    )
    .unwrap();

    let (_bob_dump_log, _bob_dump_dashboard) = mm.mm_dump();
    log!("Bob log path: {}", mm.log_path.display());
    let _electrum = block_on(enable_qrc20(
        &mm,
        "QRC20",
        &[
            "electrum1.cipig.net:10071",
            "electrum2.cipig.net:10071",
            "electrum3.cipig.net:10071",
        ],
        "0xba8b71f3544b93e2f681f996da519a98ace0107a",
        None,
    ));

    // test wallet to contract
    let rc = block_on(mm.rpc(&json! ({
        "userpass": mm.userpass,
        "method": "convertaddress",
        "coin": "QRC20",
        "from": "qKVvtDqpnFGDxsDzck5jmLwdnD2jRH6aM8",
        "to_address_format":{"format":"contract"},
    })))
    .unwrap();
    assert_eq!(
        rc.0,
        StatusCode::OK,
        "RPC «convertaddress» failed with status «{}»",
        rc.0
    );
    let actual: Json = json::from_str(&rc.1).unwrap();

    let expected = json!({
        "result": {
            "address": "0x1549128bbfb33b997949b4105b6a6371c998e212",
        },
    });
    assert_eq!(actual, expected);

    // test contract to wallet
    let rc = block_on(mm.rpc(&json! ({
        "userpass": mm.userpass,
        "method": "convertaddress",
        "coin": "QRC20",
        "from": "0x1549128bbfb33b997949b4105b6a6371c998e212",
        "to_address_format":{"format":"wallet"},
    })))
    .unwrap();
    assert_eq!(
        rc.0,
        StatusCode::OK,
        "RPC «convertaddress» failed with status «{}»",
        rc.0
    );
    let actual: Json = json::from_str(&rc.1).unwrap();

    let expected = json!({
        "result": {
            "address": "qKVvtDqpnFGDxsDzck5jmLwdnD2jRH6aM8",
        },
    });
    assert_eq!(actual, expected);

    // test wallet to wallet
    let rc = block_on(mm.rpc(&json! ({
        "userpass": mm.userpass,
        "method": "convertaddress",
        "coin": "QRC20",
        "from": "qKVvtDqpnFGDxsDzck5jmLwdnD2jRH6aM8",
        "to_address_format":{"format":"wallet"},
    })))
    .unwrap();
    assert_eq!(
        rc.0,
        StatusCode::OK,
        "RPC «convertaddress» failed with status «{}»",
        rc.0
    );
    let actual: Json = json::from_str(&rc.1).unwrap();

    let expected = json!({
        "result": {
            "address": "qKVvtDqpnFGDxsDzck5jmLwdnD2jRH6aM8",
        },
    });
    assert_eq!(actual, expected);

    // test invalid address (invalid prefixes)
    let rc = block_on(mm.rpc(&json! ({
        "userpass": mm.userpass,
        "method": "convertaddress",
        "coin": "QRC20",
        "from": "RRnMcSeKiLrNdbp91qNVQwwXx5azD4S4CD",
        "to_address_format":{"format":"contract"},
    })))
    .unwrap();
    assert!(
        rc.0.is_server_error(),
        "!convertaddress success but should be error: {}",
        rc.1
    );
    log!("{}", rc.1);
    assert!(rc.1.contains("invalid address prefix"));

    // test invalid address
    let rc = block_on(mm.rpc(&json! ({
        "userpass": mm.userpass,
        "method": "convertaddress",
        "coin": "QRC20",
        "from": "0000000000000000000000000000000000",
        "to_address_format":{"format":"wallet"},
    })))
    .unwrap();
    assert!(
        rc.0.is_server_error(),
        "!convertaddress success but should be error: {}",
        rc.1
    );
}

#[test]
#[cfg(not(target_arch = "wasm32"))]
fn test_validateaddress() {
    let coins = json!([rick_conf(), morty_conf(), eth_dev_conf()]);

    let (bob_file_passphrase, _bob_file_userpass) = from_env_file(slurp(&".env.seed").unwrap());
    let bob_passphrase = var("BOB_PASSPHRASE")
        .ok()
        .or(bob_file_passphrase)
        .expect("No BOB_PASSPHRASE or .env.seed/BOB_PASSPHRASE");

    let mm = MarketMakerIt::start(
        json!({
            "gui": "nogui",
            "netid": 9998,
            "myipaddr": env::var("BOB_TRADE_IP").ok(),
            "rpcip": env::var("BOB_TRADE_IP").ok(),
            "canbind": env::var("BOB_TRADE_PORT").ok().map(|s| s.parse::<i64>().unwrap()),
            "passphrase": bob_passphrase,
            "coins": coins,
            "rpc_password": "pass",
            "i_am_seed": true,
        }),
        "pass".into(),
        None,
    )
    .unwrap();
    let (_dump_log, _dump_dashboard) = mm.mm_dump();
    log!("Log path: {}", mm.log_path.display());
    log!("{:?}", block_on(enable_coins_eth_electrum(&mm, ETH_SEPOLIA_NODES)));

    // test valid RICK address

    let rc = block_on(mm.rpc(&json!({
        "userpass": mm.userpass,
        "method": "validateaddress",
        "coin": "RICK",
        "address": "RRnMcSeKiLrNdbp91qNVQwwXx5azD4S4CD",
    })))
    .unwrap();
    assert_eq!(
        rc.0,
        StatusCode::OK,
        "RPC «validateaddress» failed with status «{}»",
        rc.0
    );
    let actual: Json = json::from_str(&rc.1).unwrap();

    let expected = json!({
        "result": {
            "is_valid": true,
        },
    });
    assert_eq!(actual, expected);

    // test valid ETH address

    let rc = block_on(mm.rpc(&json! ({
        "userpass": mm.userpass,
        "method": "validateaddress",
        "coin": "ETH",
        "address": "0x7Bc1bBDD6A0a722fC9bffC49c921B685ECB84b94",
    })))
    .unwrap();
    assert_eq!(
        rc.0,
        StatusCode::OK,
        "RPC «validateaddress» failed with status «{}»",
        rc.0
    );
    let actual: Json = json::from_str(&rc.1).unwrap();

    let expected = json!({
        "result": {
            "is_valid": true,
        },
    });
    assert_eq!(actual, expected);

    // test invalid RICK address (legacy address format activated)

    let rc = block_on(mm.rpc(&json! ({
        "userpass": mm.userpass,
        "method": "validateaddress",
        "coin": "RICK",
        "address": "bchtest:qr39na5d25wdeecgw3euh9fkd4ygvd4pnsury96597",
    })))
    .unwrap();
    assert_eq!(
        rc.0,
        StatusCode::OK,
        "RPC «validateaddress» failed with status «{}»",
        rc.0
    );
    let json: Json = json::from_str(&rc.1).unwrap();
    let result = &json["result"];

    assert!(!result["is_valid"].as_bool().unwrap());
    let reason = result["reason"].as_str().unwrap();
    log!("{}", reason);
    assert!(reason.contains("Legacy address format activated for RICK, but CashAddress format used instead"));

    // test invalid RICK address (invalid prefixes)

    let rc = block_on(mm.rpc(&json! ({
        "userpass": mm.userpass,
        "method": "validateaddress",
        "coin": "RICK",
        "address": "1DmFp16U73RrVZtYUbo2Ectt8mAnYScpqM",
    })))
    .unwrap();
    assert_eq!(
        rc.0,
        StatusCode::OK,
        "RPC «validateaddress» failed with status «{}»",
        rc.0
    );

    let json: Json = json::from_str(&rc.1).unwrap();
    let result = &json["result"];

    assert!(!result["is_valid"].as_bool().unwrap());
    let reason = result["reason"].as_str().unwrap();
    log!("{}", reason);
    assert!(reason.contains("invalid address prefix"));

    // test invalid ETH address

    let rc = block_on(mm.rpc(&json! ({
        "userpass": mm.userpass,
        "method": "validateaddress",
        "coin": "ETH",
        "address": "7Bc1bBDD6A0a722fC9bffC49c921B685ECB84b94",
    })))
    .unwrap();
    assert_eq!(
        rc.0,
        StatusCode::OK,
        "RPC «validateaddress» failed with status «{}»",
        rc.0
    );
    let json: Json = json::from_str(&rc.1).unwrap();
    let result = &json["result"];

    assert!(!result["is_valid"].as_bool().unwrap());
    let reason = result["reason"].as_str().unwrap();
    log!("{}", reason);
    assert!(reason.contains("Address must be prefixed with 0x"));
}

#[test]
#[cfg(not(target_arch = "wasm32"))]
fn test_validateaddress_segwit() {
    let seed = "spice describe gravity federal blast come thank unfair canal monkey style afraid";
    let coins = json!([tbtc_segwit_conf(),]);

    let conf = Mm2TestConf::seednode(seed, &coins);
    let mm_alice = MarketMakerIt::start(conf.conf, conf.rpc_password, None).unwrap();

    let (_alice_dump_log, _alice_dump_dashboard) = mm_alice.mm_dump();
    log!("Alice log path: {}", mm_alice.log_path.display());

    // Enable coins. Print the replies in case we need the address.
    let electrum = block_on(enable_electrum(&mm_alice, "tBTC-Segwit", false, TBTC_ELECTRUMS));
    log!("enable_coins (alice): {:?}", electrum);

    // test valid Segwit address
    let rc = block_on(mm_alice.rpc(&json! ({
        "userpass": mm_alice.userpass,
        "method": "validateaddress",
        "coin": "tBTC-Segwit",
        "address": "tb1qdkwjk42dw6pryvs9sl0ht3pn3mxghuma64jst5",
    })))
    .unwrap();
    assert_eq!(
        rc.0,
        StatusCode::OK,
        "RPC «validateaddress» failed with status «{}»",
        rc.0
    );
    let actual: Json = json::from_str(&rc.1).unwrap();

    let expected = json!({
        "result": {
            "is_valid": true,
        },
    });
    assert_eq!(actual, expected);

    // test invalid tBTC Segwit address (invalid hrp)
    let rc = block_on(mm_alice.rpc(&json! ({
        "userpass": mm_alice.userpass,
        "method": "validateaddress",
        "coin": "tBTC-Segwit",
        "address": "bc1qdkwjk42dw6pryvs9sl0ht3pn3mxghuma64jst5",
    })))
    .unwrap();
    assert_eq!(
        rc.0,
        StatusCode::OK,
        "RPC «validateaddress» failed with status «{}»",
        rc.0
    );

    let json: Json = json::from_str(&rc.1).unwrap();
    let result = &json["result"];

    assert!(!result["is_valid"].as_bool().unwrap());
    let reason = result["reason"].as_str().unwrap();
    log!("{}", reason);
    assert!(reason.contains("Cannot determine format"));

    block_on(mm_alice.stop()).unwrap();
}

#[test]
#[cfg(not(target_arch = "wasm32"))]
fn qrc20_activate_electrum() {
    let passphrase = "cV463HpebE2djP9ugJry5wZ9st5cc6AbkHXGryZVPXMH1XJK8cVU";
    let coins = json! ([
        {"coin":"QRC20","required_confirmations":0,"pubtype": 120,"p2shtype": 50,"wiftype": 128,"txfee": 0,"mm2": 1,"mature_confirmations":2000,
         "protocol":{"type":"QRC20","protocol_data":{"platform":"QTUM","contract_address":"0xd362e096e873eb7907e205fadc6175c6fec7bc44"}}},
    ]);

    let mm = MarketMakerIt::start(
        json! ({
            "gui": "nogui",
            "netid": 8999,
            "dht": "on",  // Enable DHT without delay.
            "myipaddr": env::var ("BOB_TRADE_IP") .ok(),
            "rpcip": env::var ("BOB_TRADE_IP") .ok(),
            "canbind": env::var ("BOB_TRADE_PORT") .ok().map (|s| s.parse::<i64>().unwrap()),
            "passphrase": passphrase,
            "coins": coins,
            "rpc_password": "password",
            "i_am_seed": true,
        }),
        "password".into(),
        None,
    )
    .unwrap();

    let (_bob_dump_log, _bob_dump_dashboard) = mm.mm_dump();
    log!("Bob log path: {}", mm.log_path.display());
    let electrum_json = block_on(enable_qrc20(
        &mm,
        "QRC20",
        &[
            "electrum1.cipig.net:10071",
            "electrum2.cipig.net:10071",
            "electrum3.cipig.net:10071",
        ],
        "0xba8b71f3544b93e2f681f996da519a98ace0107a",
        None,
    ));
    assert_eq!(
        electrum_json["address"].as_str(),
        Some("qKEDGuogDhtH9zBnc71QtqT1KDamaR1KJ3")
    );
    assert_eq!(electrum_json["balance"].as_str(), Some("139"));
}

#[test]
#[cfg(not(target_arch = "wasm32"))]
fn test_qrc20_withdraw() {
    // corresponding private key: [3, 98, 177, 3, 108, 39, 234, 144, 131, 178, 103, 103, 127, 80, 230, 166, 53, 68, 147, 215, 42, 216, 144, 72, 172, 110, 180, 13, 123, 179, 10, 49]
    let passphrase = "cMhHM3PMpMrChygR4bLF7QsTdenhWpFrrmf2UezBG3eeFsz41rtL";
    let coins = json!([
        {"coin":"QRC20","required_confirmations":0,"pubtype": 120,"p2shtype": 50,"wiftype": 128,"txfee": 0,"mm2": 1,"mature_confirmations":2000,
         "protocol":{"type":"QRC20","protocol_data":{"platform":"QTUM","contract_address":"0xd362e096e873eb7907e205fadc6175c6fec7bc44"}}},
    ]);

    let mm = MarketMakerIt::start(
        json! ({
            "gui": "nogui",
            "netid": 8999,
            "dht": "on",  // Enable DHT without delay.
            "myipaddr": env::var ("BOB_TRADE_IP") .ok(),
            "rpcip": env::var ("BOB_TRADE_IP") .ok(),
            "canbind": env::var ("BOB_TRADE_PORT") .ok().map (|s| s.parse::<i64>().unwrap()),
            "passphrase": passphrase,
            "coins": coins,
            "rpc_password": "password",
            "i_am_seed": true,
        }),
        "password".into(),
        None,
    )
    .unwrap();

    let (_bob_dump_log, _bob_dump_dashboard) = mm.mm_dump();
    log!("Bob log path: {}", mm.log_path.display());

    let electrum_json = block_on(enable_qrc20(
        &mm,
        "QRC20",
        &[
            "electrum1.cipig.net:10071",
            "electrum2.cipig.net:10071",
            "electrum3.cipig.net:10071",
        ],
        "0xba8b71f3544b93e2f681f996da519a98ace0107a",
        None,
    ));
    assert_eq!(
        electrum_json["address"].as_str(),
        Some("qXxsj5RtciAby9T7m98AgAATL4zTi4UwDG")
    );
    log!("electrum_json: {:?}", electrum_json);
    let balance: f64 = electrum_json["balance"].as_str().unwrap().parse().unwrap();
    log!("Balance {}", balance);

    let amount = 10;

    let withdraw = block_on(mm.rpc(&json! ({
        "userpass": mm.userpass,
        "method": "withdraw",
        "coin": "QRC20",
        "to": "qHmJ3KA6ZAjR9wGjpFASn4gtUSeFAqdZgs",
        "amount": amount,
        "fee": {
            "type": "Qrc20Gas",
            "gas_limit": 2_500_000,
            "gas_price": 40,
        }
    })))
    .unwrap();

    let withdraw_json: Json = json::from_str(&withdraw.1).unwrap();
    assert!(withdraw.0.is_success(), "QRC20 withdraw: {}", withdraw.1);

    log!("{}", withdraw_json);
    assert!(withdraw_json["tx_hex"].as_str().unwrap().contains("5403a02526012844a9059cbb0000000000000000000000000240b898276ad2cc0d2fe6f527e8e31104e7fde3000000000000000000000000000000000000000000000000000000003b9aca0014d362e096e873eb7907e205fadc6175c6fec7bc44c2"));

    let send_tx = block_on(mm.rpc(&json! ({
        "userpass": mm.userpass,
        "method": "send_raw_transaction",
        "coin": "QRC20",
        "tx_hex": withdraw_json["tx_hex"],
    })))
    .unwrap();
    assert!(send_tx.0.is_success(), "QRC20 send_raw_transaction: {}", send_tx.1);
    log!("{}", send_tx.1);
}

#[test]
#[cfg(not(target_arch = "wasm32"))]
fn test_qrc20_withdraw_error() {
    let passphrase = "album hollow help heart use bird response large lounge fat elbow coral";
    let coins = json!([
        {"coin":"QRC20","required_confirmations":0,"pubtype": 120,"p2shtype": 50,"wiftype": 128,"txfee": 0,"mm2": 1,"mature_confirmations":2000,
         "protocol":{"type":"QRC20","protocol_data":{"platform":"QTUM","contract_address":"0xd362e096e873eb7907e205fadc6175c6fec7bc44"}}},
    ]);

    let mm = MarketMakerIt::start(
        json! ({
            "gui": "nogui",
            "netid": 8999,
            "dht": "on",  // Enable DHT without delay.
            "myipaddr": env::var ("BOB_TRADE_IP") .ok(),
            "rpcip": env::var ("BOB_TRADE_IP") .ok(),
            "canbind": env::var ("BOB_TRADE_PORT") .ok().map (|s| s.parse::<i64>().unwrap()),
            "passphrase": passphrase,
            "coins": coins,
            "rpc_password": "password",
            "i_am_seed": true,
        }),
        "password".into(),
        None,
    )
    .unwrap();
    let (_dump_log, _dump_dashboard) = mm.mm_dump();
    log!("log path: {}", mm.log_path.display());

    let electrum_json = block_on(enable_qrc20(
        &mm,
        "QRC20",
        &[
            "electrum1.cipig.net:10071",
            "electrum2.cipig.net:10071",
            "electrum3.cipig.net:10071",
        ],
        "0xba8b71f3544b93e2f681f996da519a98ace0107a",
        None,
    ));
    let balance = electrum_json["balance"].as_str().unwrap();
    assert_eq!(balance, "10");

    // try to transfer more than balance
    let withdraw = block_on(mm.rpc(&json! ({
        "userpass": mm.userpass,
        "method": "withdraw",
        "coin": "QRC20",
        "to": "qHmJ3KA6ZAjR9wGjpFASn4gtUSeFAqdZgs",
        "amount": "11",
    })))
    .unwrap();
    assert!(
        withdraw.0.is_server_error(),
        "withdraw should have failed, but got {:?}",
        withdraw
    );
    log!("{:?}", withdraw.1);
    assert!(withdraw
        .1
        .contains("Not enough QRC20 to withdraw: available 10, required at least 11"));

    // try to transfer with zero QTUM balance
    let withdraw = block_on(mm.rpc(&json! ({
        "userpass": mm.userpass,
        "method": "withdraw",
        "coin": "QRC20",
        "to": "qHmJ3KA6ZAjR9wGjpFASn4gtUSeFAqdZgs",
        "amount": "2",
        "fee": {
            "type": "Qrc20Gas",
            "gas_limit": 100_000,
            "gas_price": 40,
        }
    })))
    .unwrap();
    assert!(
        withdraw.0.is_server_error(),
        "withdraw should have failed, but got {:?}",
        withdraw
    );
    log!("{:?}", withdraw.1);
    // 0.04 = 100_000 * 40 / 100_000_000
    assert!(withdraw
        .1
        .contains("Not enough QTUM to withdraw: available 0, required at least 0.04"));
}

#[test]
#[cfg(not(target_arch = "wasm32"))]
fn test_get_raw_transaction() {
    let coins = json! ([
        {"coin":"RICK","asset":"RICK","required_confirmations":0,"txversion":4,"overwintered":1,"protocol":{"type":"UTXO"}},
        {"coin":"ETH","name":"ethereum","chain_id":1,"protocol":{"type":"ETH"}},
    ]);
    let mm = MarketMakerIt::start(
        json! ({
            "gui": "nogui",
            "netid": 9998,
            "passphrase": "boob",
            "coins": coins,
            "i_am_seed": true,
            "rpc_password": "pass",
            "metrics_interval": 30.,
        }),
        "pass".into(),
        None,
    )
    .unwrap();
    let (_dump_log, _dump_dashboard) = mm.mm_dump();
    log!("log path: {}", mm.log_path.display());
    // RICK
    let _electrum = block_on(enable_electrum(&mm, "RICK", false, DOC_ELECTRUM_ADDRS));
    let raw = block_on(mm.rpc(&json! ({
        "mmrpc": "2.0",
        "userpass": mm.userpass,
        "method": "get_raw_transaction",
        "params": {
            "coin": "RICK",
            "tx_hash": "a3ebedbe20f82e43708f276152cf7dfb03a6050921c8f266e48c00ab66e891fb",
        },
        "id": 0,
    })))
    .unwrap();
    assert!(raw.0.is_success(), "get_raw_transaction for coin RICK: {}", raw.1);
    let res: RpcSuccessResponse<RawTransactionResult> =
        json::from_str(&raw.1).expect("Expected 'RpcSuccessResponse<RawTransactionResult>'");
    let expected_hex = "0400008085202f8901e15182af2c252bcfbd58884f3bdbd4d85ed036e53cfe2fd1f904ecfea10cb9f2010000006b483045022100d2435e0c9211114271ac452dc47fd08d3d2dc4bdd484d5750ee6bbda41056d520220408bfb236b7028b6fde0e59a1b6522949131a611584cce36c3df1e934c1748630121022d7424c741213a2b9b49aebdaa10e84419e642a8db0a09e359a3d4c850834846ffffffff02a09ba104000000001976a914054407d1a2224268037cfc7ca3bc438d082bedf488acdd28ce9157ba11001976a914046922483fab8ca76b23e55e9d338605e2dbab6088ac03d63665000000000000000000000000000000";
    assert_eq!(res.result.tx_hex, expected_hex);

    // ETH
    let eth = block_on(mm.rpc(&json! ({
        "userpass": mm.userpass,
        "method": "enable",
        "coin": "ETH",
        "urls": &[ETH_MAINNET_NODE],
        // Dev chain swap contract address
        "swap_contract_address": ETH_MAINNET_SWAP_CONTRACT,
        "mm2": 1,
    })))
    .unwrap();
    assert_eq!(eth.0, StatusCode::OK, "'enable' failed: {}", eth.1);
    let raw = block_on(mm.rpc(&json! ({
        "mmrpc": "2.0",
        "userpass": mm.userpass,
        "method": "get_raw_transaction",
        "params": {
            "coin": "ETH",
            // valid hash with 0x prefix
            "tx_hash": "0x02c261dcb1c8615c029b9abc712712b80ef8c1ef20d2cbcdd9bde859e7913476",
        },
        "id": 0,
    })))
    .unwrap();
    assert!(raw.0.is_success(), "get_raw_transaction for coin ETH: {}", raw.1);
    let res: RpcSuccessResponse<RawTransactionResult> =
        json::from_str(&raw.1).expect("Expected 'RpcSuccessResponse<RawTransactionResult>'");
    let expected_hex = "f9012a19851a0de19041830249f09424abe4c71fc658c91313b6552cd40cd808b3ea8080b8c49b415b2a167d3413b0116abb8e99f4c2d4cd39a64df9bc9950006c4ae884527258247dc100000000000000000000000000000000000000000000000006f05b59d3b200000000000000000000000000000d8775f648430679a709e98d2b0cb6250d2887ef0000000000000000000000000112679fc5e6338a52098ab095bee1e9a15bc630ba9528127bcff524677236f3739cef013311f42000000000000000000000000000000000000000000000000000000000000000000000000000000000619626fa25a0b143893550c8d0164278f94d5fa51ba71e3dfefa112e6f53a575bcb494633a07a00cc60b65e44ae5053257b91c1023b637a38d87ffc32c822591275a6283cd6ec5";
    assert_eq!(res.result.tx_hex, expected_hex);
    let raw = block_on(mm.rpc(&json! ({
        "mmrpc": "2.0",
        "userpass": mm.userpass,
        "method": "get_raw_transaction",
        "params": {
            "coin": "ETH",
            // valid hash without 0x prefix
            "tx_hash": "02c261dcb1c8615c029b9abc712712b80ef8c1ef20d2cbcdd9bde859e7913476",
        },
        "id": 0,
    })))
    .unwrap();
    assert!(raw.0.is_success(), "get_raw_transaction for coin ETH: {}", raw.1);
    let res: RpcSuccessResponse<RawTransactionResult> =
        json::from_str(&raw.1).expect("Expected 'RpcSuccessResponse<RawTransactionResult>'");
    let expected_hex = "f9012a19851a0de19041830249f09424abe4c71fc658c91313b6552cd40cd808b3ea8080b8c49b415b2a167d3413b0116abb8e99f4c2d4cd39a64df9bc9950006c4ae884527258247dc100000000000000000000000000000000000000000000000006f05b59d3b200000000000000000000000000000d8775f648430679a709e98d2b0cb6250d2887ef0000000000000000000000000112679fc5e6338a52098ab095bee1e9a15bc630ba9528127bcff524677236f3739cef013311f42000000000000000000000000000000000000000000000000000000000000000000000000000000000619626fa25a0b143893550c8d0164278f94d5fa51ba71e3dfefa112e6f53a575bcb494633a07a00cc60b65e44ae5053257b91c1023b637a38d87ffc32c822591275a6283cd6ec5";
    assert_eq!(res.result.tx_hex, expected_hex);

    // invalid coin
    let zombi_coin = String::from("ZOMBI");
    let raw = block_on(mm.rpc(&json! ({
        "mmrpc": "2.0",
        "userpass": mm.userpass,
        "method": "get_raw_transaction",
        "params": {
            "coin": zombi_coin,
            "tx_hash": "0xbdef3970c00752b0dc811cd93faadfd75a7a52e6b8e0b608c5519edcad801359",
        },
        "id": 1,
    })))
    .unwrap();
    assert!(
        raw.0.is_client_error(),
        "get_raw_transaction should have failed, but got: {}",
        raw.1
    );
    let error: RpcErrorResponse<raw_transaction_error::InvalidCoin> = json::from_str(&raw.1).unwrap();
    let expected_error = raw_transaction_error::InvalidCoin { coin: zombi_coin };
    assert_eq!(error.error_type, "NoSuchCoin");
    assert_eq!(error.error_data, Some(expected_error));

    // empty hash
    let raw = block_on(mm.rpc(&json! ({
        "mmrpc": "2.0",
        "userpass": mm.userpass,
        "method": "get_raw_transaction",
        "params": {
            "coin": "ETH",
            "tx_hash": "",
        },
        "id": 2,
    })))
    .unwrap();
    assert!(
        raw.0.is_client_error(),
        "get_raw_transaction should have failed, but got: {}",
        raw.1
    );
    let error: RpcErrorResponse<String> = json::from_str(&raw.1).unwrap();
    assert_eq!(error.error_type, "InvalidHashError");
    // invalid hash
    let raw = block_on(mm.rpc(&json! ({
        "mmrpc": "2.0",
        "userpass": mm.userpass,
        "method": "get_raw_transaction",
        "params": {
            "coin": "ETH",
            "tx_hash": "xx",
        },
        "id": 2,
    })))
    .unwrap();
    assert!(
        raw.0.is_client_error(),
        "get_raw_transaction should have failed, but got: {}",
        raw.1
    );
    let error: RpcErrorResponse<String> = json::from_str(&raw.1).unwrap();
    assert_eq!(error.error_type, "InvalidHashError");

    // valid hash but hash not exist
    let raw = block_on(mm.rpc(&json! ({
        "mmrpc": "2.0",
        "userpass": mm.userpass,
        "method": "get_raw_transaction",
        "params": {
            "coin": "ETH",
            "tx_hash": "0xbdef3970c00752b0dc811cd93faadfd75a7a52e6b8e0b608c000000000000000",
        },
        "id": 3,
    })))
    .unwrap();
    assert!(
        raw.0.is_client_error(),
        "get_raw_transaction should have failed, but got: {}",
        raw.1
    );
    let error: RpcErrorResponse<String> = json::from_str(&raw.1).unwrap();
    assert_eq!(error.error_type, "HashNotExist");
    // valid hash but hash not exist without 0x prefix
    let raw = block_on(mm.rpc(&json! ({
        "mmrpc": "2.0",
        "userpass": mm.userpass,
        "method": "get_raw_transaction",
        "params": {
            "coin": "ETH",
            "tx_hash": "bdef3970c00752b0dc811cd93faadfd75a7a52e6b8e0b608c000000000000000",
        },
        "id": 2,
    })))
    .unwrap();
    assert!(
        raw.0.is_client_error(),
        "get_raw_transaction should have failed, but got: {}",
        raw.1
    );
    let error: RpcErrorResponse<String> = json::from_str(&raw.1).unwrap();
    assert_eq!(error.error_type, "HashNotExist");
}

#[test]
#[cfg(not(target_arch = "wasm32"))]
fn test_qrc20_tx_history() { block_on(test_qrc20_history_impl(None)); }

#[test]
#[cfg(not(target_arch = "wasm32"))]
fn test_tx_history_segwit() {
    let passphrase = "also shoot benefit prefer juice shell elder veteran woman mimic image kidney";
    let coins = json!([tbtc_segwit_conf(),]);

    let conf = Mm2TestConf::seednode(passphrase, &coins);
    let mm = MarketMakerIt::start(conf.conf, conf.rpc_password, None).unwrap();

    let (_dump_log, _dump_dashboard) = mm.mm_dump();
    log!("log path: {}", mm.log_path.display());

    // enable tBTC-Segwit to see that to/from segwit addresses are displayed correctly in tx_history
    // and that tx_history is retrieved for the segwit address instead of legacy
    let electrum = block_on(enable_electrum(&mm, "tBTC-Segwit", true, TBTC_ELECTRUMS));
    assert_eq!(&electrum.address, "tb1qdkwjk42dw6pryvs9sl0ht3pn3mxghuma64jst5");

    block_on(wait_till_history_has_records(&mm, "tBTC-Segwit", 13));

    let tx_history = block_on(mm.rpc(&json!({
        "userpass": mm.userpass,
        "method": "my_tx_history",
        "coin": "tBTC-Segwit",
        "limit": 13,
    })))
    .unwrap();
    assert_eq!(
        tx_history.0,
        StatusCode::OK,
        "RPC «my_tx_history» failed with status «{}», response «{}»",
        tx_history.0,
        tx_history.1
    );
    log!("{:?}", tx_history.1);
    let tx_history_json: Json = json::from_str(&tx_history.1).unwrap();
    let tx_history_result = &tx_history_json["result"];

    let expected = vec![
        // https://live.blockcypher.com/btc-testnet/tx/17505e47435d1522ebf34b48cf60eda5537539c7a13551f4c091c0bc3fd3181e/
        "17505e47435d1522ebf34b48cf60eda5537539c7a13551f4c091c0bc3fd3181e",
        // https://live.blockcypher.com/btc-testnet/tx/f410e82e8c736b92ea6ec59a148533c8a2c4ad50e871a4e85a77e4546f9b2788/
        "f410e82e8c736b92ea6ec59a148533c8a2c4ad50e871a4e85a77e4546f9b2788",
        // https://live.blockcypher.com/btc-testnet/tx/54a288d017fd24a5eb30dee3e70b77119ac450b90e7316d9a2a4fa01642ff880/
        "54a288d017fd24a5eb30dee3e70b77119ac450b90e7316d9a2a4fa01642ff880",
        // https://live.blockcypher.com/btc-testnet/tx/0ff4d93f358185fbc928be4ddec38cd01241224dc7c09ef297518732e40807d3/
        "0ff4d93f358185fbc928be4ddec38cd01241224dc7c09ef297518732e40807d3",
        // https://live.blockcypher.com/btc-testnet/tx/e7a493f0370a36efbd5d8306de32dd6c354412c5ce4c81832648e7f9b91c1d27/
        "e7a493f0370a36efbd5d8306de32dd6c354412c5ce4c81832648e7f9b91c1d27",
        // https://live.blockcypher.com/btc-testnet/tx/ba9188ba9cd1ff8abb5af7bc6247b88c6f4cd065f93b8fb196de6a39b6ef178c/
        "ba9188ba9cd1ff8abb5af7bc6247b88c6f4cd065f93b8fb196de6a39b6ef178c",
        // https://live.blockcypher.com/btc-testnet/tx/0089a6efa24ace36f0b21956e7a63d8d3185c3cf1b248564b3c6fe0b81e40878/
        "0089a6efa24ace36f0b21956e7a63d8d3185c3cf1b248564b3c6fe0b81e40878",
        // https://live.blockcypher.com/btc-testnet/tx/7f888369d0dedd07ea780bb4bc4795554dd80c62de613381630ae7f49370100f/
        "7f888369d0dedd07ea780bb4bc4795554dd80c62de613381630ae7f49370100f",
        // https://live.blockcypher.com/btc-testnet/tx/369e59d3036abf1b5b519181d762e7776bcecd96a2f0ba3615edde20c928f8e4/
        "369e59d3036abf1b5b519181d762e7776bcecd96a2f0ba3615edde20c928f8e4",
        // https://live.blockcypher.com/btc-testnet/tx/ac4eeb9bc9b776e287b0e15314595d33df8528924b60fb9d4ab57159d5911b9e/
        "ac4eeb9bc9b776e287b0e15314595d33df8528924b60fb9d4ab57159d5911b9e",
        // https://live.blockcypher.com/btc-testnet/tx/16bb7653c5bdb359dbe207aad5fd784e8871e777257b2bbd9349c68f10819e6c/
        "16bb7653c5bdb359dbe207aad5fd784e8871e777257b2bbd9349c68f10819e6c",
        // https://live.blockcypher.com/btc-testnet/tx/8fe0b51bf5c26ebe45fda29bcf24982423445807097df6ee53726551596dfed4/
        "8fe0b51bf5c26ebe45fda29bcf24982423445807097df6ee53726551596dfed4",
        // https://live.blockcypher.com/btc-testnet/tx/3f7421fe2249870083fcc8b1730393542dcb591f36e2a6c9fd3a79388d53264f/
        "3f7421fe2249870083fcc8b1730393542dcb591f36e2a6c9fd3a79388d53264f",
    ];

    for tx in tx_history_result["transactions"].as_array().unwrap() {
        assert!(
            expected.contains(&tx["tx_hash"].as_str().unwrap()),
            "Transaction history must contain expected transactions"
        );
        // https://live.blockcypher.com/btc-testnet/tx/17505e47435d1522ebf34b48cf60eda5537539c7a13551f4c091c0bc3fd3181e/
        if tx["tx_hash"].as_str().unwrap() == "17505e47435d1522ebf34b48cf60eda5537539c7a13551f4c091c0bc3fd3181e" {
            // assert that segwit from address displays correctly
            assert_eq!(
                tx["from"][0].as_str().unwrap(),
                "tb1qdkwjk42dw6pryvs9sl0ht3pn3mxghuma64jst5"
            );
            // assert that legacy P2SH to address displays correctly
            assert_eq!(tx["to"][0].as_str().unwrap(), "2Mw6MLbfd5xrk1Wq785XuGWrpNvEGhHiNU1");
            // assert that segwit to address displays correctly
            assert_eq!(
                tx["to"][1].as_str().unwrap(),
                "tb1qdkwjk42dw6pryvs9sl0ht3pn3mxghuma64jst5"
            );
        }
    }
}

#[test]
#[cfg(not(target_arch = "wasm32"))]
fn test_tx_history_tbtc_non_segwit() {
    let passphrase = "also shoot benefit prefer juice shell elder veteran woman mimic image kidney";
    let coins = json!([tbtc_conf(),]);

    let conf = Mm2TestConf::seednode(passphrase, &coins);
    let mm = MarketMakerIt::start(conf.conf, conf.rpc_password, None).unwrap();

    let (_dump_log, _dump_dashboard) = mm.mm_dump();
    log!("log path: {}", mm.log_path.display());

    // enable tBTC in legacy first to see that to/from segwit addresses are displayed correctly in tx_history
    let electrum = block_on(enable_electrum(&mm, "tBTC", true, TBTC_ELECTRUMS));
    assert_eq!(&electrum.address, "mqWYEGxLeK843n3xMTe8EWTFPyoSZjtUXb");

    let expected = vec![
        // https://live.blockcypher.com/btc-testnet/tx/a41b2e5f0741d1dcbc309ce4c43fde1ad44c5e61bb34778ab0bf9f3d9fd6fb6c/
        "a41b2e5f0741d1dcbc309ce4c43fde1ad44c5e61bb34778ab0bf9f3d9fd6fb6c",
        // https://live.blockcypher.com/btc-testnet/tx/9c1ca9de9f3a47d71c8113209123410f44048c67951bf49cdfb1a84c2cc6a55b/
        "9c1ca9de9f3a47d71c8113209123410f44048c67951bf49cdfb1a84c2cc6a55b",
        // https://live.blockcypher.com/btc-testnet/tx/ac6218b33d02e069c4055af709bbb6ca92ce11e55450cde96bc17411e281e5e7/
        "ac6218b33d02e069c4055af709bbb6ca92ce11e55450cde96bc17411e281e5e7",
        // https://live.blockcypher.com/btc-testnet/tx/7276c67f996fb0b5ef653bb4c3601541407cc785238dcc50c308eb29291a0f44/
        "7276c67f996fb0b5ef653bb4c3601541407cc785238dcc50c308eb29291a0f44",
        // https://live.blockcypher.com/btc-testnet/tx/17829d32cd096092b239db5d488e587c1bccbbc9075f1adbf2887a49ee0f5953/
        "17829d32cd096092b239db5d488e587c1bccbbc9075f1adbf2887a49ee0f5953",
        // https://live.blockcypher.com/btc-testnet/tx/45dc84d7ac675a2d9c98542b0147ea27d409e0555dcb50781de8dd633b5365ba/
        "45dc84d7ac675a2d9c98542b0147ea27d409e0555dcb50781de8dd633b5365ba",
        // https://live.blockcypher.com/btc-testnet/tx/2c53d71c0262d939bde0da5cad5231cef1194587f58550e20bb1630d6a8c2298/
        "2c53d71c0262d939bde0da5cad5231cef1194587f58550e20bb1630d6a8c2298",
        // https://live.blockcypher.com/btc-testnet/tx/4493f6a5238c02cf3075e1434bf89a07ef2f3309f75b54ddc9597907c8137857/
        "4493f6a5238c02cf3075e1434bf89a07ef2f3309f75b54ddc9597907c8137857",
        // https://live.blockcypher.com/btc-testnet/tx/0cfbc82975d9b6ddb467e51acfeff4a488d96550cea2bdffa4559ba1d72f9cfb/
        "0cfbc82975d9b6ddb467e51acfeff4a488d96550cea2bdffa4559ba1d72f9cfb",
        // https://live.blockcypher.com/btc-testnet/tx/1931ab544817b417a2a655cd779520feb3a3dac525e2c1fbf0296282ad1ed265/
        "1931ab544817b417a2a655cd779520feb3a3dac525e2c1fbf0296282ad1ed265",
        // https://live.blockcypher.com/btc-testnet/tx/245f0a072bed336be95cb2b5a7fb080cc4b57b95e1db7c3c4152d58705e3a72e/
        "245f0a072bed336be95cb2b5a7fb080cc4b57b95e1db7c3c4152d58705e3a72e",
        // https://live.blockcypher.com/btc-testnet/tx/8f401f6ea5607a7772e77ff18d97d769433a1baddffa0a84234e0555599d5b5c/
        "8f401f6ea5607a7772e77ff18d97d769433a1baddffa0a84234e0555599d5b5c",
        // https://live.blockcypher.com/btc-testnet/tx/15e3b61a5025cac9bfcbd9d6cc9fefc01671e5e7442d1b73de6c6024c2be2c96/
        "15e3b61a5025cac9bfcbd9d6cc9fefc01671e5e7442d1b73de6c6024c2be2c96",
        // https://live.blockcypher.com/btc-testnet/tx/ec2a6c46283860f9d2dc76ac4c9d6f216ed3a897a9bdac5caa7d6fcd24d43ca9/
        "ec2a6c46283860f9d2dc76ac4c9d6f216ed3a897a9bdac5caa7d6fcd24d43ca9",
        // https://live.blockcypher.com/btc-testnet/tx/322d46e09d3668dc5b04baa83bf31fc88530a205f70f5500a8d4f7ab73e45d37/
        "322d46e09d3668dc5b04baa83bf31fc88530a205f70f5500a8d4f7ab73e45d37",
        // https://live.blockcypher.com/btc-testnet/tx/db2c760eb14328e5b237b982685f9366ccaa54e6d6a7b19f733d9ccf50e5cb69/
        "db2c760eb14328e5b237b982685f9366ccaa54e6d6a7b19f733d9ccf50e5cb69",
        // https://live.blockcypher.com/btc-testnet/tx/4fad7ebdbc7c6f3a59638af1a559fbde93d7235e2f382d84581640ea32887f6a/
        "4fad7ebdbc7c6f3a59638af1a559fbde93d7235e2f382d84581640ea32887f6a",
        // https://live.blockcypher.com/btc-testnet/tx/a9b15d2e9ec3dc6341c69e412b7daf5f971227eb23a77f29e808b327679a07c1/
        "a9b15d2e9ec3dc6341c69e412b7daf5f971227eb23a77f29e808b327679a07c1",
        // https://live.blockcypher.com/btc-testnet/tx/2f731488360d85fdab70c9d819647661726c2b9c833abda907cf72fdfc846e35/
        "2f731488360d85fdab70c9d819647661726c2b9c833abda907cf72fdfc846e35",
        // https://live.blockcypher.com/btc-testnet/tx/6d4d0a844dcbd3f839f071b101dc69d01ee902ad18d2f44531bdeffb0e381c60/
        "6d4d0a844dcbd3f839f071b101dc69d01ee902ad18d2f44531bdeffb0e381c60",
        // https://live.blockcypher.com/btc-testnet/tx/303d1797bd67895dab9289e6729886518d6e1ef34f15e49fbaaa3204db832b7f/
        "303d1797bd67895dab9289e6729886518d6e1ef34f15e49fbaaa3204db832b7f",
        // https://live.blockcypher.com/btc-testnet/tx/adaaf2d775dbee268d3ce2a02c389525c7d4b1034313bd00d207691e7dde42e0/
        "adaaf2d775dbee268d3ce2a02c389525c7d4b1034313bd00d207691e7dde42e0",
        // https://live.blockcypher.com/btc-testnet/tx/649d514d76702a0925a917d830e407f4f1b52d78832520e486c140ce8d0b879f/
        "649d514d76702a0925a917d830e407f4f1b52d78832520e486c140ce8d0b879f",
    ];

    block_on(wait_till_history_has_records(&mm, "tBTC", expected.len()));

    let tx_history = block_on(mm.rpc(&json!({
        "userpass": mm.userpass,
        "method": "my_tx_history",
        "coin": "tBTC",
        "limit": 100,
    })))
    .unwrap();
    assert_eq!(
        tx_history.0,
        StatusCode::OK,
        "RPC «my_tx_history» failed with status «{}», response «{}»",
        tx_history.0,
        tx_history.1
    );
    log!("{:?}", tx_history.1);
    let tx_history_json: Json = json::from_str(&tx_history.1).unwrap();
    let tx_history_result = &tx_history_json["result"];

    assert_eq!(tx_history_result["total"].as_u64().unwrap(), expected.len() as u64);
    for tx in tx_history_result["transactions"].as_array().unwrap() {
        // https://live.blockcypher.com/btc-testnet/tx/6d4d0a844dcbd3f839f071b101dc69d01ee902ad18d2f44531bdeffb0e381c60/
        if tx["tx_hash"].as_str().unwrap() == "6d4d0a844dcbd3f839f071b101dc69d01ee902ad18d2f44531bdeffb0e381c60" {
            // assert that segwit from address displays correctly
            assert_eq!(
                tx["from"][0].as_str().unwrap(),
                "tb1qqk4t2dppvmu9jja0z7nan0h464n5gve8v3dtus"
            );
            // assert that legacy to address displays correctly
            assert_eq!(tx["to"][0].as_str().unwrap(), "mqWYEGxLeK843n3xMTe8EWTFPyoSZjtUXb");
            // assert that segwit to address displays correctly
            assert_eq!(
                tx["to"][1].as_str().unwrap(),
                "tb1qqk4t2dppvmu9jja0z7nan0h464n5gve8v3dtus"
            );
        }
    }
}

#[test]
#[cfg(not(target_arch = "wasm32"))]
fn test_update_maker_order() {
    let bob_passphrase = get_passphrase(&".env.seed", "BOB_PASSPHRASE").unwrap();

    let coins = json! ([
        {"coin":"RICK","asset":"RICK","required_confirmations":0,"txversion":4,"overwintered":1,"protocol":{"type":"UTXO"}},
        {"coin":"MORTY","asset":"MORTY","required_confirmations":0,"txversion":4,"overwintered":1,"protocol":{"type":"UTXO"}}
    ]);

    let mm_bob = MarketMakerIt::start(
        json! ({
            "gui": "nogui",
            "netid": 8999,
            "dht": "on",  // Enable DHT without delay.
            "myipaddr": env::var ("BOB_TRADE_IP") .ok(),
            "rpcip": env::var ("BOB_TRADE_IP") .ok(),
            "canbind": env::var ("BOB_TRADE_PORT") .ok().map (|s| s.parse::<i64>().unwrap()),
            "passphrase": bob_passphrase,
            "coins": coins,
            "rpc_password": "password",
            "i_am_seed": true,
        }),
        "password".into(),
        None,
    )
    .unwrap();

    let (_bob_dump_log, _bob_dump_dashboard) = mm_bob.mm_dump();
    log!("Bob log path: {}", mm_bob.log_path.display());
    log!("{:?}", block_on(enable_coins_rick_morty_electrum(&mm_bob)));

    log!("Issue bob sell request");
    let setprice = block_on(mm_bob.rpc(&json! ({
        "userpass": mm_bob.userpass,
        "method": "setprice",
        "base": "RICK",
        "rel": "MORTY",
        "price": 1,
        "volume": 2,
        "min_volume": 1,
        "base_confs": 5,
        "base_nota": true,
        "rel_confs": 4,
        "rel_nota": false,
    })))
    .unwrap();
    assert!(setprice.0.is_success(), "!setprice: {}", setprice.1);
    let setprice_json: Json = json::from_str(&setprice.1).unwrap();
    let uuid: Uuid = json::from_value(setprice_json["result"]["uuid"].clone()).unwrap();

    log!("Issue bob update maker order request");
    let update_maker_order = block_on(mm_bob.rpc(&json! ({
        "userpass": mm_bob.userpass,
        "method": "update_maker_order",
        "uuid": uuid,
        "new_price": 2,
    })))
    .unwrap();
    assert!(
        update_maker_order.0.is_success(),
        "!update_maker_order: {}",
        update_maker_order.1
    );
    let update_maker_order_json: Json = json::from_str(&update_maker_order.1).unwrap();
    assert_eq!(update_maker_order_json["result"]["price"], Json::from("2"));
    assert_eq!(update_maker_order_json["result"]["max_base_vol"], Json::from("2"));
    assert_eq!(update_maker_order_json["result"]["min_base_vol"], Json::from("1"));

    log!("Issue another bob update maker order request");
    let update_maker_order = block_on(mm_bob.rpc(&json! ({
        "userpass": mm_bob.userpass,
        "method": "update_maker_order",
        "uuid": uuid,
        "volume_delta": 2,
    })))
    .unwrap();
    assert!(
        update_maker_order.0.is_success(),
        "!update_maker_order: {}",
        update_maker_order.1
    );
    let update_maker_order_json: Json = json::from_str(&update_maker_order.1).unwrap();
    assert_eq!(update_maker_order_json["result"]["price"], Json::from("2"));
    assert_eq!(update_maker_order_json["result"]["max_base_vol"], Json::from("4"));
    assert_eq!(update_maker_order_json["result"]["min_base_vol"], Json::from("1"));

    log!("Get bob balance");
    let my_balance = block_on(mm_bob.rpc(&json! ({
        "userpass": mm_bob.userpass,
        "method": "my_balance",
        "coin": "RICK",
    })))
    .unwrap();
    assert!(my_balance.0.is_success(), "!my_balance: {}", my_balance.1);
    let my_balance_json: Json = json::from_str(&my_balance.1).unwrap();
    let balance: BigDecimal = json::from_value(my_balance_json["balance"].clone()).unwrap();

    log!("Get RICK trade fee");
    let trade_preimage = block_on(mm_bob.rpc(&json!({
        "userpass": mm_bob.userpass,
        "mmrpc": "2.0",
        "method": "trade_preimage",
        "params": {
            "base": "RICK",
            "rel": "MORTY",
            "swap_method": "setprice",
            "price": 2,
            "max": true,
        },
    })))
    .unwrap();
    assert!(trade_preimage.0.is_success(), "!trade_preimage: {}", trade_preimage.1);
    let get_trade_fee_json: Json = json::from_str(&trade_preimage.1).unwrap();
    let trade_fee: BigDecimal =
        json::from_value(get_trade_fee_json["result"]["base_coin_fee"]["amount"].clone()).unwrap();
    let max_volume = balance - trade_fee;

    log!("Issue another bob update maker order request");
    let update_maker_order = block_on(mm_bob.rpc(&json! ({
        "userpass": mm_bob.userpass,
        "method": "update_maker_order",
        "uuid": uuid,
        "max": true,
    })))
    .unwrap();
    assert!(
        update_maker_order.0.is_success(),
        "!update_maker_order: {}",
        update_maker_order.1
    );
    let update_maker_order_json: Json = json::from_str(&update_maker_order.1).unwrap();
    let max_base_vol =
        BigDecimal::from_str(update_maker_order_json["result"]["max_base_vol"].as_str().unwrap()).unwrap();
    assert_eq!(update_maker_order_json["result"]["price"], Json::from("2"));
    assert_eq!(max_base_vol, max_volume);

    block_on(mm_bob.stop()).unwrap();
}

#[test]
#[cfg(not(target_arch = "wasm32"))]
fn test_update_maker_order_fail() {
    let bob_passphrase = get_passphrase(&".env.seed", "BOB_PASSPHRASE").unwrap();

    let coins = json! ([
        {"coin":"RICK","asset":"RICK","required_confirmations":0,"txversion":4,"overwintered":1,"protocol":{"type":"UTXO"}},
        {"coin":"MORTY","asset":"MORTY","required_confirmations":0,"txversion":4,"overwintered":1,"protocol":{"type":"UTXO"}}
    ]);

    let mm_bob = MarketMakerIt::start(
        json! ({
            "gui": "nogui",
            "netid": 8999,
            "dht": "on",  // Enable DHT without delay.
            "myipaddr": env::var ("BOB_TRADE_IP") .ok(),
            "rpcip": env::var ("BOB_TRADE_IP") .ok(),
            "canbind": env::var ("BOB_TRADE_PORT") .ok().map (|s| s.parse::<i64>().unwrap()),
            "passphrase": bob_passphrase,
            "coins": coins,
            "rpc_password": "password",
            "i_am_seed": true,
        }),
        "password".into(),
        None,
    )
    .unwrap();

    let (_bob_dump_log, _bob_dump_dashboard) = mm_bob.mm_dump();
    log!("Bob log path: {}", mm_bob.log_path.display());
    log!("{:?}", block_on(enable_coins_rick_morty_electrum(&mm_bob)));

    log!("Issue bob sell request");
    let setprice = block_on(mm_bob.rpc(&json! ({
        "userpass": mm_bob.userpass,
        "method": "setprice",
        "base": "RICK",
        "rel": "MORTY",
        "price": 1,
        "volume": 0.1,
        "base_confs": 5,
        "base_nota": true,
        "rel_confs": 4,
        "rel_nota": false,
    })))
    .unwrap();
    assert!(setprice.0.is_success(), "!setprice: {}", setprice.1);
    let setprice_json: Json = json::from_str(&setprice.1).unwrap();
    let uuid: Uuid = json::from_value(setprice_json["result"]["uuid"].clone()).unwrap();

    log!("Issue bob update maker order request that should fail because price is too low");
    let update_maker_order = block_on(mm_bob.rpc(&json! ({
        "userpass": mm_bob.userpass,
        "method": "update_maker_order",
        "uuid": uuid,
        "new_price": 0.0000000099,
    })))
    .unwrap();
    assert!(
        !update_maker_order.0.is_success(),
        "update_maker_order success, but should be error {}",
        update_maker_order.1
    );

    log!("Issue bob update maker order request that should fail because New Volume is Less than Zero");
    let update_maker_order = block_on(mm_bob.rpc(&json! ({
        "userpass": mm_bob.userpass,
        "method": "update_maker_order",
        "uuid": uuid,
        "volume_delta": -0.11,
    })))
    .unwrap();
    assert!(
        !update_maker_order.0.is_success(),
        "update_maker_order success, but should be error {}",
        update_maker_order.1
    );

    log!("Issue bob update maker order request that should fail because Min base vol is too low");
    let update_maker_order = block_on(mm_bob.rpc(&json! ({
        "userpass": mm_bob.userpass,
        "method": "update_maker_order",
        "uuid": uuid,
        "new_price": 2,
        "min_volume": 0.000099,
    })))
    .unwrap();
    assert!(
        !update_maker_order.0.is_success(),
        "update_maker_order success, but should be error {}",
        update_maker_order.1
    );

    log!("Issue bob update maker order request that should fail because Max base vol is below Min base vol");
    let update_maker_order = block_on(mm_bob.rpc(&json! ({
        "userpass": mm_bob.userpass,
        "method": "update_maker_order",
        "uuid": uuid,
        "volume_delta": -0.0999,
        "min_volume": 0.0002,
    })))
    .unwrap();
    assert!(
        !update_maker_order.0.is_success(),
        "update_maker_order success, but should be error {}",
        update_maker_order.1
    );

    log!("Issue bob update maker order request that should fail because Max base vol is too low");
    let update_maker_order = block_on(mm_bob.rpc(&json! ({
        "userpass": mm_bob.userpass,
        "method": "update_maker_order",
        "uuid": uuid,
        "new_price": 2,
        "volume_delta": -0.099901,
    })))
    .unwrap();
    assert!(
        !update_maker_order.0.is_success(),
        "update_maker_order success, but should be error {}",
        update_maker_order.1
    );

    log!("Issue bob update maker order request that should fail because Max rel vol is too low");
    let update_maker_order = block_on(mm_bob.rpc(&json! ({
        "userpass": mm_bob.userpass,
        "method": "update_maker_order",
        "uuid": uuid,
        "new_price": 0.5,
        "volume_delta": -0.099802,
    })))
    .unwrap();
    assert!(
        !update_maker_order.0.is_success(),
        "update_maker_order success, but should be error {}",
        update_maker_order.1
    );

    log!("Issue bob batch of 2 update maker order requests that should make the second request fail because the order state changed due to the first request");
    let batch_json = json!([
        {
            "userpass": mm_bob.userpass,
            "method": "update_maker_order",
            "uuid": uuid,
            "new_price": 3,
            "volume_delta": 1,
        },
        {
            "userpass": mm_bob.userpass,
            "method": "update_maker_order",
            "uuid": uuid,
            "new_price": 2,
            "volume_delta": 1,
        },
    ]);

    let rc = block_on(mm_bob.rpc(&batch_json)).unwrap();
    assert!(rc.0.is_success(), "!batch: {}", rc.1);
    log!("{}", rc.1);
    let err_msg = "Order state has changed after price/volume/balance checks. Please try to update the order again if it's still needed.";
    let responses = json::from_str::<Vec<Json>>(&rc.1).unwrap();
    if responses[0].get("error").is_some() {
        assert!(responses[0]["error"].as_str().unwrap().contains(err_msg));
        assert!(responses[1].get("result").is_some());
    } else if responses[1].get("error").is_some() {
        assert!(responses[0].get("result").is_some());
        assert!(responses[1]["error"].as_str().unwrap().contains(err_msg));
    }

    log!("Issue bob batch update maker order and cancel order request that should make update maker order fail because Order with UUID has been deleted");
    let batch_json = json!([
        {
            "userpass": mm_bob.userpass,
            "method": "update_maker_order",
            "uuid": uuid,
            "new_price": 1,
            "volume_delta": 2.9,
        },
        {
            "userpass": mm_bob.userpass,
            "method": "cancel_order",
            "uuid": uuid,
        },
    ]);

    let rc = block_on(mm_bob.rpc(&batch_json)).unwrap();
    assert!(rc.0.is_success(), "!batch: {}", rc.1);
    log!("{}", rc.1);
    let err_msg = format!("Order with UUID: {} has been deleted", uuid);
    let responses = json::from_str::<Vec<Json>>(&rc.1).unwrap();
    if responses[0].get("error").is_some() {
        assert!(responses[0]["error"].as_str().unwrap().contains(&err_msg));
        assert!(responses[1].get("result").is_some());
    } else if responses[1].get("error").is_some() {
        assert!(responses[0].get("result").is_some());
        assert!(responses[1]["error"].as_str().unwrap().contains(&err_msg));
    }

    block_on(mm_bob.stop()).unwrap();
}

// https://github.com/KomodoPlatform/atomicDEX-API/issues/683
// trade fee should return numbers in all 3 available formats and
// "amount" must be always in decimal representation for backwards compatibility
#[test]
#[cfg(not(target_arch = "wasm32"))]
fn test_trade_fee_returns_numbers_in_various_formats() {
    let coins = json!([
        {"coin":"RICK","asset":"RICK","rpcport":8923,"txversion":4,"overwintered":1,"protocol":{"type":"UTXO"}},
        {"coin":"MORTY","asset":"MORTY","rpcport":11608,"txversion":4,"overwintered":1,"protocol":{"type":"UTXO"}}
    ]);

    // start bob and immediately place the order
    let mm_bob = MarketMakerIt::start(
        json! ({
            "gui": "nogui",
            "netid": 9998,
            "dht": "on",  // Enable DHT without delay.
            "myipaddr": env::var ("BOB_TRADE_IP") .ok(),
            "rpcip": env::var ("BOB_TRADE_IP") .ok(),
            "canbind": env::var ("BOB_TRADE_PORT") .ok().map (|s| s.parse::<i64>().unwrap()),
            "passphrase": "bob passphrase",
            "coins": coins,
            "i_am_seed": true,
            "rpc_password": "pass",
        }),
        "pass".into(),
        None,
    )
    .unwrap();
    let (_bob_dump_log, _bob_dump_dashboard) = mm_bob.mm_dump();
    log!("Bob log path: {}", mm_bob.log_path.display());
    block_on(enable_coins_rick_morty_electrum(&mm_bob));

    let rc = block_on(mm_bob.rpc(&json! ({
        "userpass": mm_bob.userpass,
        "method": "get_trade_fee",
        "coin": "RICK",
    })))
    .unwrap();
    assert!(rc.0.is_success(), "!get_trade_fee: {}", rc.1);
    let trade_fee_json: Json = json::from_str(&rc.1).unwrap();
    let _amount_dec: BigDecimal = json::from_value(trade_fee_json["result"]["amount"].clone()).unwrap();
    let _amount_rat: BigRational = json::from_value(trade_fee_json["result"]["amount_rat"].clone()).unwrap();
    let _amount_fraction: Fraction = json::from_value(trade_fee_json["result"]["amount_fraction"].clone()).unwrap();
}

#[test]
#[cfg(not(target_arch = "wasm32"))]
fn test_orderbook_is_mine_orders() {
    let coins = json!([{"coin":"RICK","asset":"RICK","rpcport":8923,"txversion":4,"overwintered":1,"protocol":{"type":"UTXO"}},
        {"coin":"MORTY","asset":"MORTY","rpcport":11608,"txversion":4,"overwintered":1,"protocol":{"type":"UTXO"}}
    ]);

    // start bob and immediately place the order
    let mm_bob = MarketMakerIt::start(
        json! ({
            "gui": "nogui",
            "netid": 9998,
            "dht": "on",  // Enable DHT without delay.
            "myipaddr": env::var ("BOB_TRADE_IP") .ok(),
            "rpcip": env::var ("BOB_TRADE_IP") .ok(),
            "canbind": env::var ("BOB_TRADE_PORT") .ok().map (|s| s.parse::<i64>().unwrap()),
            "passphrase": "bob passphrase",
            "coins": coins,
            "i_am_seed": true,
            "rpc_password": "pass",
        }),
        "pass".into(),
        None,
    )
    .unwrap();
    let (_bob_dump_log, _bob_dump_dashboard) = mm_bob.mm_dump();
    log!("Bob log path: {}", mm_bob.log_path.display());
    // Enable coins on Bob side. Print the replies in case we need the "address".
    log!(
        "enable_coins (bob): {:?}",
        block_on(enable_coins_rick_morty_electrum(&mm_bob))
    );

    let rc = block_on(mm_bob.rpc(&json! ({
        "userpass": mm_bob.userpass,
        "method": "setprice",
        "base": "RICK",
        "rel": "MORTY",
        "price": 0.9,
        "volume": "0.9",
    })))
    .unwrap();
    assert!(rc.0.is_success(), "!setprice: {}", rc.1);
    let _bob_setprice: Json = json::from_str(&rc.1).unwrap();

    let mm_alice = MarketMakerIt::start(
        json! ({
            "gui": "nogui",
            "netid": 9998,
            "dht": "on",  // Enable DHT without delay.
            "myipaddr": env::var ("ALICE_TRADE_IP") .ok(),
            "rpcip": env::var ("ALICE_TRADE_IP") .ok(),
            "passphrase": "alice passphrase",
            "coins": coins,
            "seednodes": [mm_bob.ip.to_string()],
            "rpc_password": "pass",
        }),
        "pass".into(),
        None,
    )
    .unwrap();

    let (_alice_dump_log, _alice_dump_dashboard) = mm_alice.mm_dump();
    log!("Alice log path: {}", mm_alice.log_path.display());

    // Enable coins on Alice side. Print the replies in case we need the "address".
    log!(
        "enable_coins (alice): {:?}",
        block_on(enable_coins_rick_morty_electrum(&mm_alice))
    );

    // Bob orderbook must show 1 mine order
    log!("Get RICK/MORTY orderbook on Bob side");
    let rc = block_on(mm_bob.rpc(&json! ({
        "userpass": mm_bob.userpass,
        "method": "orderbook",
        "base": "RICK",
        "rel": "MORTY",
    })))
    .unwrap();
    assert!(rc.0.is_success(), "!orderbook: {}", rc.1);

    let bob_orderbook: Json = json::from_str(&rc.1).unwrap();
    log!("Bob orderbook {:?}", bob_orderbook);
    let asks = bob_orderbook["asks"].as_array().unwrap();
    assert_eq!(asks.len(), 1, "Bob RICK/MORTY orderbook must have exactly 1 ask");
    let is_mine = asks[0]["is_mine"].as_bool().unwrap();
    assert!(is_mine);

    // Alice orderbook must show 1 not-mine order
    log!("Get RICK/MORTY orderbook on Alice side");
    let rc = block_on(mm_alice.rpc(&json! ({
        "userpass": mm_alice.userpass,
        "method": "orderbook",
        "base": "RICK",
        "rel": "MORTY",
    })))
    .unwrap();
    assert!(rc.0.is_success(), "!orderbook: {}", rc.1);

    let alice_orderbook: Json = json::from_str(&rc.1).unwrap();
    log!("Alice orderbook {:?}", alice_orderbook);
    let asks = alice_orderbook["asks"].as_array().unwrap();
    assert_eq!(asks.len(), 1, "Alice RICK/MORTY orderbook must have exactly 1 ask");
    let is_mine = asks[0]["is_mine"].as_bool().unwrap();
    assert!(!is_mine);

    // make another order by Alice
    let rc = block_on(mm_alice.rpc(&json! ({
        "userpass": mm_alice.userpass,
        "method": "setprice",
        "base": "RICK",
        "rel": "MORTY",
        "price": 1,
        "volume": 0.1,
    })))
    .unwrap();
    assert!(rc.0.is_success(), "!buy: {}", rc.1);

    log!("Give Bob 2 seconds to import the order…");
    thread::sleep(Duration::from_secs(2));

    // Bob orderbook must show 1 mine and 1 non-mine orders.
    // Request orderbook with reverse base and rel coins to check bids instead of asks
    log!("Get RICK/MORTY orderbook on Bob side");
    let rc = block_on(mm_bob.rpc(&json! ({
        "userpass": mm_bob.userpass,
        "method": "orderbook",
        "base": "MORTY",
        "rel": "RICK",
    })))
    .unwrap();
    assert!(rc.0.is_success(), "!orderbook: {}", rc.1);

    let bob_orderbook: Json = json::from_str(&rc.1).unwrap();
    log!("Bob orderbook {:?}", bob_orderbook);
    let asks = bob_orderbook["asks"].as_array().unwrap();
    let bids = bob_orderbook["bids"].as_array().unwrap();
    assert!(asks.is_empty(), "Bob MORTY/RICK orderbook must contain an empty asks");
    assert_eq!(bids.len(), 2, "Bob MORTY/RICK orderbook must have exactly 2 bids");
    let mine_orders = bids.iter().filter(|bid| bid["is_mine"].as_bool().unwrap()).count();
    assert_eq!(mine_orders, 1, "Bob RICK/MORTY orderbook must have exactly 1 mine bid");

    // Alice orderbook must show 1 mine and 1 non-mine orders
    log!("Get RICK/MORTY orderbook on Alice side");
    let rc = block_on(mm_bob.rpc(&json! ({
        "userpass": mm_bob.userpass,
        "method": "orderbook",
        "base": "RICK",
        "rel": "MORTY",
    })))
    .unwrap();
    assert!(rc.0.is_success(), "!orderbook: {}", rc.1);

    let alice_orderbook: Json = json::from_str(&rc.1).unwrap();
    log!("Alice orderbook {:?}", alice_orderbook);
    let asks = alice_orderbook["asks"].as_array().unwrap();
    let bids = alice_orderbook["bids"].as_array().unwrap();
    assert!(bids.is_empty(), "Alice MORTY/RICK orderbook must contain an empty bids");
    assert_eq!(asks.len(), 2, "Alice MORTY/RICK orderbook must have exactly 2 asks");
    let mine_orders = asks.iter().filter(|ask| ask["is_mine"].as_bool().unwrap()).count();
    assert_eq!(
        mine_orders, 1,
        "Alice RICK/MORTY orderbook must have exactly 1 mine bid"
    );
}

// https://github.com/KomodoPlatform/atomicDEX-API/issues/932
#[test]
#[cfg(not(target_arch = "wasm32"))]
fn test_mm2_db_migration() {
    let bob_passphrase = get_passphrase(&".env.seed", "BOB_PASSPHRASE").unwrap();

    let coins = json!([rick_conf(), morty_conf(), eth_dev_conf(),]);

    let mm2_folder = new_mm2_temp_folder_path(None);
    let swaps_dir = mm2_folder.join(format!(
        "{}/SWAPS/STATS/MAKER",
        hex::encode(rmd160_from_passphrase(&bob_passphrase))
    ));
    std::fs::create_dir_all(&swaps_dir).unwrap();
    let swap_path = swaps_dir.join("5d02843e-d1b4-488d-aad0-114d82020453.json");
    let swap_json = r#"{"uuid":"5d02843e-d1b4-488d-aad0-114d82020453","events":[{"timestamp":1612780908136,"event":{"type":"Started","data":{"taker_coin":"MORTY-BEP20","maker_coin":"RICK-BEP20","taker":"ad6f89abc2e5beaa8a3ac28e22170659b3209fe2ddf439681b4b8f31508c36fa","secret":"0000000000000000000000000000000000000000000000000000000000000000","secret_hash":"026bebc2e19c243d0940dd583c9573bf10377afd","my_persistent_pub":"037310a8fb9fd8f198a1a21db830252ad681fccda580ed4101f3f6bfb98b34fab5","lock_duration":7800,"maker_amount":"1","taker_amount":"1","maker_payment_confirmations":1,"maker_payment_requires_nota":false,"taker_payment_confirmations":1,"taker_payment_requires_nota":false,"maker_payment_lock":1612796508,"uuid":"5d02843e-d1b4-488d-aad0-114d82020453","started_at":1612780908,"maker_coin_start_block":793472,"taker_coin_start_block":797356,"maker_payment_trade_fee":null,"taker_payment_spend_trade_fee":null}}},{"timestamp":1612780924142,"event":{"type":"Negotiated","data":{"taker_payment_locktime":1612788708,"taker_pubkey":"03ad6f89abc2e5beaa8a3ac28e22170659b3209fe2ddf439681b4b8f31508c36fa"}}},{"timestamp":1612780935156,"event":{"type":"TakerFeeValidated","data":{"tx_hex":"0400008085202f8901f425fbefe21f33ccb7b487df251191b27dfa7b639b04f60e5493c7ea41dbf149000000006b483045022100d5ec3e542175479bd4bd011e19b76a75e99f19cc49867e5bca9541950322c33a02207a4d1ffd674fb9760de79bb4929af44d66344b5e182de3c377186deebf6bf376012103ad6f89abc2e5beaa8a3ac28e22170659b3209fe2ddf439681b4b8f31508c36faffffffff02bcf60100000000001976a914ca1e04745e8ca0c60d8c5881531d51bec470743f88ac5ce6f305000000001976a914d55f0df6cb82630ad21a4e6049522a6f2b6c9d4588ac7c152160000000000000000000000000000000","tx_hash":"75323ab7acd64bd35242611fabaec560d9acf2e1f9ca28d3a4aba47a79fb49c4"}}},{"timestamp":1612780935174,"event":{"type":"MakerPaymentSent","data":{"tx_hex":"0400008085202f89028bef955e42107c562e4e02421f25c455723a701573f86c17b4d82e35a7d8f9f7020000006b483045022100b12fc9d95acca76bf5fd8d5c6acc288b454032ba4561b1c2b1f5f33b2cf2926d022017e561bc2cd93308848674b47b2e8ebd8f074ea78e32454d5fea6f08c0b1f1e40121037310a8fb9fd8f198a1a21db830252ad681fccda580ed4101f3f6bfb98b34fab5ffffffff5dfd0b24c0f7c3cf235868cf9a26ec49574764d135796fc4e7d20e95d55a8653000000006a47304402207c752d14601d1c99892f9d6c88c8ff2f93211640a65b2ee69172a16b908b21e402206f0b66684158445888271a849ab46258ad722496ee64fde055a6f44e36ed2ccc0121037310a8fb9fd8f198a1a21db830252ad681fccda580ed4101f3f6bfb98b34fab5ffffffff0300e1f5050000000017a9141b85c1a277f44f7d77d52b78e2ba70a0becc2ff9870000000000000000166a14026bebc2e19c243d0940dd583c9573bf10377afda7d26301000000001976a91486f747b28c60ad1130bdd3f84f48eeaf1801ca9888ac87152160000000000000000000000000000000","tx_hash":"27dafe553246553d54f909fbbded80e6d490fdb95ca7b6807d73eca45f0d7a22"}}},{"timestamp":1612780982221,"event":{"type":"TakerPaymentReceived","data":{"tx_hex":"0400008085202f8902c449fb797aa4aba4d328caf9e1f2acd960c5aeab1f614252d34bd6acb73a3275010000006a47304402200438c96bf457bacf906e94c98f91783129cb1c3a8f3d9355e1c39a9857fb2c6b02201d3c71b3f243f7a3c91bb9a15e80bb26e47bed04e798106a8af8dac61082ec41012103ad6f89abc2e5beaa8a3ac28e22170659b3209fe2ddf439681b4b8f31508c36fafffffffff425fbefe21f33ccb7b487df251191b27dfa7b639b04f60e5493c7ea41dbf149010000006b483045022100efa00c742159b0b05433678aa95f0c8900adaddf5011bfaf56d6a7679aed428b022043f68efc3cb386dd10a65a2a3e8a904541c8f1ddbd7dddbcda2ccdd7938c5934012103ad6f89abc2e5beaa8a3ac28e22170659b3209fe2ddf439681b4b8f31508c36faffffffff0300e1f5050000000017a914bc8e8f2648f7bb4dbd612f2e71dd7b23c54880b7870000000000000000166a14026bebc2e19c243d0940dd583c9573bf10377afd74c3e90b000000001976a914d55f0df6cb82630ad21a4e6049522a6f2b6c9d4588acb5152160000000000000000000000000000000","tx_hash":"94c8a1244421465b618a36e7647a270c7b2ef20eff3cd1317761cc242c49cc99"}}},{"timestamp":1612780982222,"event":{"type":"TakerPaymentWaitConfirmStarted"}},{"timestamp":1612781042265,"event":{"type":"TakerPaymentValidatedAndConfirmed"}},{"timestamp":1612781042272,"event":{"type":"TakerPaymentSpent","data":{"tx_hex":"0400008085202f890199cc492c24cc617731d13cff0ef22e7b0c277a64e7368a615b46214424a1c89400000000d84830450221008f38d29e7990bd694f2c4fd4c235fe00997da4e5133208d7c38e75e806d9be1702201ff1d598ceafc099dc4af7d4b91db535196f642cf31b5b5e386b28574a378b9b0120e8512e2afb02d3a90590d30095286e2293f51f9d4411ad87ef398ee8f566de43004c6b6304e4332160b1752103ad6f89abc2e5beaa8a3ac28e22170659b3209fe2ddf439681b4b8f31508c36faac6782012088a914026bebc2e19c243d0940dd583c9573bf10377afd8821037310a8fb9fd8f198a1a21db830252ad681fccda580ed4101f3f6bfb98b34fab5ac68ffffffff0118ddf505000000001976a91486f747b28c60ad1130bdd3f84f48eeaf1801ca9888ace2072160000000000000000000000000000000","tx_hash":"d21173cca32b83ffe5d4cc327f7eff09496f52876614dbbfe7963284818ba9a1"}}},{"timestamp":1612781042273,"event":{"type":"TakerPaymentSpendConfirmStarted"}},{"timestamp":1612781207356,"event":{"type":"TakerPaymentSpendConfirmed"}},{"timestamp":1612781207357,"event":{"type":"Finished"}}],"maker_amount":"1","maker_coin":"RICK-BEP20","taker_amount":"1","taker_coin":"MORTY-BEP20","gui":"dexstats","mm_version":"19701cc87","success_events":["Started","Negotiated","TakerFeeValidated","MakerPaymentSent","TakerPaymentReceived","TakerPaymentWaitConfirmStarted","TakerPaymentValidatedAndConfirmed","TakerPaymentSpent","TakerPaymentSpendConfirmStarted","TakerPaymentSpendConfirmed","Finished"],"error_events":["StartFailed","NegotiateFailed","TakerFeeValidateFailed","MakerPaymentTransactionFailed","MakerPaymentDataSendFailed","MakerPaymentWaitConfirmFailed","TakerPaymentValidateFailed","TakerPaymentWaitConfirmFailed","TakerPaymentSpendFailed","TakerPaymentSpendConfirmFailed","MakerPaymentWaitRefundStarted","MakerPaymentRefunded","MakerPaymentRefundFailed"]}"#;
    std::fs::write(swap_path, swap_json.as_bytes()).unwrap();

    // if there is an issue with migration the start will fail
    MarketMakerIt::start(
        json! ({
            "gui": "nogui",
            "netid": 8999,
            "dht": "on",  // Enable DHT without delay.
            "myipaddr": env::var ("BOB_TRADE_IP") .ok(),
            "rpcip": env::var ("BOB_TRADE_IP") .ok(),
            "canbind": env::var ("BOB_TRADE_PORT") .ok().map (|s| s.parse::<i64>().unwrap()),
            "passphrase": bob_passphrase,
            "coins": coins,
            "rpc_password": "password",
            "i_am_seed": true,
            "dbdir": mm2_folder.display().to_string(),
        }),
        "password".into(),
        None,
    )
    .unwrap();
}

#[test]
#[cfg(not(target_arch = "wasm32"))]
fn test_get_current_mtp() {
    // KMD coin config used for this test
    let coins = json!([
        {"coin":"KMD","txversion":4,"overwintered":1,"txfee":10000,"protocol":{"type":"UTXO"}},
    ]);
    let passphrase = "cMhHM3PMpMrChygR4bLF7QsTdenhWpFrrmf2UezBG3eeFsz41rtL";

    let conf = Mm2TestConf::seednode(passphrase, &coins);
    let mm = MarketMakerIt::start(conf.conf, conf.rpc_password, None).unwrap();
    let (_dump_log, _dump_dashboard) = mm.mm_dump();

    let electrum = block_on(enable_electrum(&mm, "KMD", false, &[
        "electrum1.cipig.net:10001",
        "electrum2.cipig.net:10001",
        "electrum3.cipig.net:10001",
    ]));
    log!("{:?}", electrum);

    let rc = block_on(mm.rpc(&json!({
        "userpass": mm.userpass,
        "mmrpc": "2.0",
        "method": "get_current_mtp",
        "params": {
            "coin": "KMD",
        },
    })))
    .unwrap();

    // Test if request is successful before proceeding.
    assert!(rc.0.is_success());
    let mtp_result: Json = json::from_str(&rc.1).unwrap();
    // Test if mtp returns a u32 Number.
    assert!(mtp_result["result"]["mtp"].is_number());
}

#[test]
#[cfg(not(target_arch = "wasm32"))]
fn test_get_public_key() {
    let coins = json!([
        {"coin":"RICK","asset":"RICK","rpcport":8923,"txversion":4,"protocol":{"type":"UTXO"}},
    ]);

    let mm = MarketMakerIt::start(
        json!({
            "gui": "nogui",
            "netid": 9998,
            "passphrase": "bob passphrase",
            "rpc_password": "password",
            "coins": coins,
            "i_am_seed": true,
        }),
        "password".into(),
        None,
    )
    .unwrap();
    let (_dump_log, _dump_dashboard) = mm.mm_dump();
    log!("Log path: {}", mm.log_path.display());
    fn get_public_key_bot_rpc(mm: &MarketMakerIt) -> (StatusCode, String, HeaderMap) {
        block_on(mm.rpc(&json!({
                 "userpass": "password",
                 "mmrpc": "2.0",
                 "method": "get_public_key",
                 "params": {},
                 "id": 0})))
        .unwrap()
    }
    let resp = get_public_key_bot_rpc(&mm);

    // Must be 200
    assert_eq!(resp.0, 200);
    let v: RpcV2Response<GetPublicKeyResult> = serde_json::from_str(&resp.1).unwrap();
    assert_eq!(
        v.result.public_key,
        "022cd3021a2197361fb70b862c412bc8e44cff6951fa1de45ceabfdd9b4c520420"
    )
}

#[test]
#[cfg(not(target_arch = "wasm32"))]
fn test_get_public_key_hash() {
    let coins = json!([
        {"coin":"RICK","asset":"RICK","rpcport":8923,"txversion":4,"protocol":{"type":"UTXO"}},
    ]);

    let mm = MarketMakerIt::start(
        json!({
            "gui": "nogui",
            "netid": 9998,
            "passphrase": "bob passphrase",
            "rpc_password": "password",
            "coins": coins,
            "i_am_seed": true,
        }),
        "password".into(),
        None,
    )
    .unwrap();
    let (_dump_log, _dump_dashboard) = mm.mm_dump();
    log!("Log path: {}", mm.log_path.display());
    let resp = block_on(mm.rpc(&json!({
                 "userpass": "password",
                 "mmrpc": "2.0",
                 "method": "get_public_key_hash",
                 "params": {},
                 "id": 0})))
    .unwrap();

    // Must be 200
    assert_eq!(resp.0, StatusCode::OK);
    let v: RpcV2Response<GetPublicKeyHashResult> = serde_json::from_str(&resp.1).unwrap();
    // Public key hash must be "b506088aa2a3b4bb1da3a29bf00ce1a550ea1df9"
    assert_eq!(v.result.public_key_hash, "b506088aa2a3b4bb1da3a29bf00ce1a550ea1df9")
}

#[test]
#[cfg(not(target_arch = "wasm32"))]
fn test_get_orderbook_with_same_orderbook_ticker() {
    let coins = json!([
        {"coin":"RICK","asset":"RICK","rpcport":8923,"txversion":4,"protocol":{"type":"UTXO"}},
        {"coin":"RICK-Utxo","asset":"RICK","orderbook_ticker":"RICK","rpcport":8923,"txversion":4,"protocol":{"type":"UTXO"}},
        // just a random contract address
        {"coin":"RICK-ERC20","orderbook_ticker":"RICK","decimals": 18,"protocol":{"type":"ERC20","protocol_data":{"platform":"ETH","contract_address":"0x7Fc66500c84A76Ad7e9c93437bFc5Ac33E2DDaE9"}}},
    ]);

    let mm = MarketMakerIt::start(
        json!({
            "gui": "nogui",
            "netid": 9998,
            "passphrase": "bob passphrase",
            "rpc_password": "password",
            "coins": coins,
            "i_am_seed": true,
        }),
        "password".into(),
        None,
    )
    .unwrap();
    let (_dump_log, _dump_dashboard) = mm.mm_dump();
    log!("Log path: {}", mm.log_path.display());

    let rc = block_on(mm.rpc(&json! ({
        "userpass": mm.userpass,
        "method": "orderbook",
        "base": "RICK",
        "rel": "RICK-Utxo",
    })))
    .unwrap();
    assert!(
        rc.0.is_server_error(),
        "orderbook succeed but should have failed {}",
        rc.1
    );

    let rc = block_on(mm.rpc(&json! ({
        "userpass": mm.userpass,
        "method": "orderbook",
        "base": "RICK",
        "rel": "RICK-ERC20",
    })))
    .unwrap();
    assert!(rc.0.is_success(), "!orderbook {}", rc.1);
}

#[test]
#[cfg(not(target_arch = "wasm32"))]
fn test_conf_settings_in_orderbook() {
    let coins = json!([
        {"coin":"RICK","asset":"RICK","rpcport":8923,"txversion":4,"overwintered":1,"required_confirmations":10,"requires_notarization":true,"protocol":{"type":"UTXO"}},
        {"coin":"MORTY","asset":"MORTY","rpcport":11608,"txversion":4,"overwintered":1,"required_confirmations":5,"requires_notarization":false,"protocol":{"type":"UTXO"}},
    ]);

    let mm_bob = MarketMakerIt::start(
        json!({
            "gui": "nogui",
            "netid": 9998,
            "passphrase": "bob passphrase",
            "rpc_password": "password",
            "coins": coins,
            "i_am_seed": true,
        }),
        "password".into(),
        None,
    )
    .unwrap();
    let (_dump_log, _dump_dashboard) = mm_bob.mm_dump();
    log!("Log path: {}", mm_bob.log_path.display());

    log!(
        "enable_coins (bob): {:?}",
        block_on(enable_coins_rick_morty_electrum(&mm_bob))
    );

    log!("Issue set_price request for RICK/MORTY on Bob side");
    let rc = block_on(mm_bob.rpc(&json! ({
        "userpass": mm_bob.userpass,
        "method": "setprice",
        "base": "RICK",
        "rel": "MORTY",
        "price": 0.9,
        "volume": "0.9",
    })))
    .unwrap();
    assert!(rc.0.is_success(), "!setprice: {}", rc.1);

    log!("Issue set_price request for MORTY/RICK on Bob side");
    let rc = block_on(mm_bob.rpc(&json! ({
        "userpass": mm_bob.userpass,
        "method": "setprice",
        "base": "MORTY",
        "rel": "RICK",
        "price": 0.9,
        "volume": "0.9",
    })))
    .unwrap();
    assert!(rc.0.is_success(), "!setprice: {}", rc.1);

    let mm_alice = MarketMakerIt::start(
        json!({
            "gui": "nogui",
            "netid": 9998,
            "passphrase": "alice passphrase",
            "rpc_password": "password",
            "coins": coins,
            "seednodes": [mm_bob.ip.to_string()],
        }),
        "password".into(),
        None,
    )
    .unwrap();
    let (_dump_log, _dump_dashboard) = mm_alice.mm_dump();
    log!("Log path: {}", mm_alice.log_path.display());

    log!(
        "enable_coins (alice): {:?}",
        block_on(enable_coins_rick_morty_electrum(&mm_alice))
    );

    log!("Get RICK/MORTY orderbook on Alice side");
    let rc = block_on(mm_alice.rpc(&json! ({
        "userpass": mm_alice.userpass,
        "method": "orderbook",
        "base": "RICK",
        "rel": "MORTY",
    })))
    .unwrap();
    assert!(rc.0.is_success(), "!orderbook: {}", rc.1);

    let alice_orderbook: OrderbookResponse = json::from_str(&rc.1).unwrap();
    log!("Alice orderbook {:?}", alice_orderbook);

    assert_eq!(
        alice_orderbook.asks.len(),
        1,
        "Alice RICK/MORTY orderbook must have exactly 1 ask"
    );
    assert_eq!(
        alice_orderbook.asks[0].entry.conf_settings.as_ref().unwrap().base_confs,
        10
    );
    assert!(alice_orderbook.asks[0].entry.conf_settings.as_ref().unwrap().base_nota);
    assert_eq!(
        alice_orderbook.asks[0].entry.conf_settings.as_ref().unwrap().rel_confs,
        5
    );
    assert!(!alice_orderbook.asks[0].entry.conf_settings.as_ref().unwrap().rel_nota);

    assert_eq!(
        alice_orderbook.bids.len(),
        1,
        "Alice RICK/MORTY orderbook must have exactly 1 bid"
    );
    assert_eq!(
        alice_orderbook.bids[0].entry.conf_settings.as_ref().unwrap().base_confs,
        10
    );
    assert!(alice_orderbook.bids[0].entry.conf_settings.as_ref().unwrap().base_nota);
    assert_eq!(
        alice_orderbook.bids[0].entry.conf_settings.as_ref().unwrap().rel_confs,
        5
    );
    assert!(!alice_orderbook.bids[0].entry.conf_settings.as_ref().unwrap().rel_nota);

    block_on(mm_bob.stop()).unwrap();
    block_on(mm_alice.stop()).unwrap();
}

#[test]
#[cfg(not(target_arch = "wasm32"))]
fn alice_can_see_confs_in_orderbook_after_sync() {
    let bob_coins = json!([
        {"coin":"RICK","asset":"RICK","rpcport":8923,"txversion":4,"overwintered":1,"required_confirmations":10,"requires_notarization":true,"protocol":{"type":"UTXO"}},
        {"coin":"MORTY","asset":"MORTY","rpcport":11608,"txversion":4,"overwintered":1,"required_confirmations":5,"requires_notarization":false,"protocol":{"type":"UTXO"}},
    ]);

    let mm_bob = MarketMakerIt::start(
        json!({
            "gui": "nogui",
            "netid": 9998,
            "passphrase": "bob passphrase",
            "rpc_password": "password",
            "coins": bob_coins,
            "i_am_seed": true,
        }),
        "password".into(),
        None,
    )
    .unwrap();
    // let (_dump_log, _dump_dashboard) = mm_bob.mm_dump();
    log!("Bob log path: {}", mm_bob.log_path.display());

    log!(
        "enable_coins (bob): {:?}",
        block_on(enable_coins_rick_morty_electrum(&mm_bob))
    );

    log!("Issue sell request on Bob side");
    let rc = block_on(mm_bob.rpc(&json! ({
        "userpass": mm_bob.userpass,
        "method": "setprice",
        "base": "RICK",
        "rel": "MORTY",
        "price": 0.9,
        "volume": "0.9",
    })))
    .unwrap();
    assert!(rc.0.is_success(), "!setprice: {}", rc.1);

    let rc = block_on(mm_bob.rpc(&json! ({
        "userpass": mm_bob.userpass,
        "mmrpc": "2.0",
        "method": "get_public_key",
        "params": {},
    })))
    .unwrap();
    assert!(rc.0.is_success(), "!get_public_key: {}", rc.1);
    let get_public_key_res: RpcV2Response<GetPublicKeyResult> = serde_json::from_str(&rc.1).unwrap();
    let bob_pubkey = get_public_key_res.result.public_key;

    // Alice coins don't have required_confirmations and requires_notarization set
    let alice_coins = json!([
        {"coin":"RICK","asset":"RICK","rpcport":8923,"txversion":4,"overwintered":1,"protocol":{"type":"UTXO"}},
        {"coin":"MORTY","asset":"MORTY","rpcport":11608,"txversion":4,"overwintered":1,"protocol":{"type":"UTXO"}},
    ]);

    let mut mm_alice = MarketMakerIt::start(
        json!({
            "gui": "nogui",
            "netid": 9998,
            "passphrase": "alice passphrase",
            "rpc_password": "password",
            "coins": alice_coins,
            "seednodes": [mm_bob.ip.to_string()],
        }),
        "password".into(),
        None,
    )
    .unwrap();
    let (_dump_log, _dump_dashboard) = mm_alice.mm_dump();
    log!("Alice log path: {}", mm_alice.log_path.display());

    log!(
        "enable_coins (alice): {:?}",
        block_on(enable_coins_rick_morty_electrum(&mm_alice))
    );

    // setting the price will trigger Alice's subscription to the orderbook topic
    // but won't request the actual orderbook
    let rc = block_on(mm_alice.rpc(&json! ({
        "userpass": mm_alice.userpass,
        "method": "setprice",
        "base": "RICK",
        "rel": "MORTY",
        "price": "1",
        "volume": "0.1",
        "cancel_previous": false,
    })))
    .unwrap();
    assert!(rc.0.is_success(), "!setprice: {}", rc.1);

    block_on(
        mm_alice.wait_for_log((MIN_ORDER_KEEP_ALIVE_INTERVAL * 2) as f64, |log| {
            log.contains(&format!("Inserting order OrderbookItem {{ pubkey: \"{}\"", bob_pubkey))
        }),
    )
    .unwrap();

    log!("Get RICK/MORTY orderbook on Alice side");
    let rc = block_on(mm_alice.rpc(&json! ({
        "userpass": mm_alice.userpass,
        "method": "orderbook",
        "base": "RICK",
        "rel": "MORTY",
    })))
    .unwrap();
    assert!(rc.0.is_success(), "!orderbook: {}", rc.1);

    let alice_orderbook: OrderbookResponse = json::from_str(&rc.1).unwrap();
    log!("Alice orderbook {:?}", alice_orderbook);
    assert_eq!(
        alice_orderbook.asks.len(),
        2,
        "Alice RICK/MORTY orderbook must have exactly 2 ask"
    );
    let bob_order_in_orderbook = alice_orderbook
        .asks
        .iter()
        .find(|entry| entry.entry.pubkey == bob_pubkey)
        .unwrap();
    assert_eq!(
        bob_order_in_orderbook.entry.conf_settings.as_ref().unwrap().base_confs,
        10
    );
    assert!(bob_order_in_orderbook.entry.conf_settings.as_ref().unwrap().base_nota);
    assert_eq!(
        bob_order_in_orderbook.entry.conf_settings.as_ref().unwrap().rel_confs,
        5
    );
    assert!(!bob_order_in_orderbook.entry.conf_settings.as_ref().unwrap().rel_nota);

    block_on(mm_bob.stop()).unwrap();
    block_on(mm_alice.stop()).unwrap();
}

#[test]
#[cfg(not(target_arch = "wasm32"))]
fn test_sign_verify_message_utxo() {
    let seed = "spice describe gravity federal blast come thank unfair canal monkey style afraid";

    let coins = json!([
        {
            "coin":"RICK",
            "asset":"RICK",
            "rpcport":8923,
            "sign_message_prefix": "Komodo Signed Message:\n",
            "txversion":4,
            "overwintered":1,
            "protocol":{"type":"UTXO"}
        },
        {"coin":"MORTY","asset":"MORTY","rpcport":11608,"txversion":4,"overwintered":1,"protocol":{"type":"UTXO"}}
    ]);

    // start bob and immediately place the order
    let mm_bob = MarketMakerIt::start(
        json! ({
            "gui": "nogui",
            "netid": 9998,
            "myipaddr": env::var ("BOB_TRADE_IP") .ok(),
            "rpcip": env::var ("BOB_TRADE_IP") .ok(),
            "canbind": env::var ("BOB_TRADE_PORT") .ok().map (|s| s.parse::<i64>().unwrap()),
            "passphrase": seed.to_string(),
            "coins": coins,
            "rpc_password": "pass",
            "i_am_seed": true,
        }),
        "pass".into(),
        None,
    )
    .unwrap();
    let (_bob_dump_log, _bob_dump_dashboard) = mm_bob.mm_dump();
    log!("Bob log path: {}", mm_bob.log_path.display());
    // Enable coins on Bob side. Print the replies in case we need the "address".
    log!(
        "enable_coins (bob): {:?}",
        block_on(enable_coins_rick_morty_electrum(&mm_bob))
    );

    let response = block_on(sign_message(&mm_bob, "RICK"));
    let response: RpcV2Response<SignatureResponse> = json::from_value(response).unwrap();
    let response = response.result;

    assert_eq!(
        response.signature,
        "HzetbqVj9gnUOznon9bvE61qRlmjH5R+rNgkxu8uyce3UBbOu+2aGh7r/GGSVFGZjRnaYC60hdwtdirTKLb7bE4="
    );

    let response = block_on(verify_message(
        &mm_bob,
        "RICK",
        "HzetbqVj9gnUOznon9bvE61qRlmjH5R+rNgkxu8uyce3UBbOu+2aGh7r/GGSVFGZjRnaYC60hdwtdirTKLb7bE4=",
        "R9o9xTocqr6CeEDGDH6mEYpwLoMz6jNjMW",
    ));
    let response: RpcV2Response<VerificationResponse> = json::from_value(response).unwrap();
    let response = response.result;

    assert!(response.is_valid);
}

#[test]
#[cfg(not(target_arch = "wasm32"))]
fn test_sign_verify_message_utxo_segwit() {
    let seed = "spice describe gravity federal blast come thank unfair canal monkey style afraid";

    let coins = json!([
        {
            "coin":"RICK",
            "asset":"RICK",
            "rpcport":8923,
            "sign_message_prefix": "Komodo Signed Message:\n",
            "txversion":4,
            "overwintered":1,
            "segwit": true,
            "address_format":{"format":"segwit"},
            "bech32_hrp": "rck",
            "protocol":{"type":"UTXO"}
        },
        {"coin":"MORTY","asset":"MORTY","rpcport":11608,"txversion":4,"overwintered":1,"protocol":{"type":"UTXO"}}
    ]);

    // start bob and immediately place the order
    let mm_bob = MarketMakerIt::start(
        json! ({
            "gui": "nogui",
            "netid": 9998,
            "myipaddr": env::var ("BOB_TRADE_IP") .ok(),
            "rpcip": env::var ("BOB_TRADE_IP") .ok(),
            "canbind": env::var ("BOB_TRADE_PORT") .ok().map (|s| s.parse::<i64>().unwrap()),
            "passphrase": seed.to_string(),
            "coins": coins,
            "rpc_password": "pass",
            "i_am_seed": true,
        }),
        "pass".into(),
        None,
    )
    .unwrap();
    let (_bob_dump_log, _bob_dump_dashboard) = mm_bob.mm_dump();
    log!("Bob log path: {}", mm_bob.log_path.display());
    // Enable coins on Bob side. Print the replies in case we need the "address".
    log!(
        "enable_coins (bob): {:?}",
        block_on(enable_coins_rick_morty_electrum(&mm_bob))
    );

    let response = block_on(sign_message(&mm_bob, "RICK"));
    let response: RpcV2Response<SignatureResponse> = json::from_value(response).unwrap();
    let response = response.result;

    assert_eq!(
        response.signature,
        "HzetbqVj9gnUOznon9bvE61qRlmjH5R+rNgkxu8uyce3UBbOu+2aGh7r/GGSVFGZjRnaYC60hdwtdirTKLb7bE4="
    );

    let response = block_on(verify_message(
        &mm_bob,
        "RICK",
        "HzetbqVj9gnUOznon9bvE61qRlmjH5R+rNgkxu8uyce3UBbOu+2aGh7r/GGSVFGZjRnaYC60hdwtdirTKLb7bE4=",
        "rck1qqk4t2dppvmu9jja0z7nan0h464n5gve8h7nhay",
    ));
    let response: RpcV2Response<VerificationResponse> = json::from_value(response).unwrap();
    let response = response.result;

    assert!(response.is_valid);

    let response = block_on(verify_message(
        &mm_bob,
        "RICK",
        "HzetbqVj9gnUOznon9bvE61qRlmjH5R+rNgkxu8uyce3UBbOu+2aGh7r/GGSVFGZjRnaYC60hdwtdirTKLb7bE4=",
        "R9o9xTocqr6CeEDGDH6mEYpwLoMz6jNjMW",
    ));
    let response: RpcV2Response<VerificationResponse> = json::from_value(response).unwrap();
    let response = response.result;

    assert!(response.is_valid);
}

#[test]
#[cfg(not(target_arch = "wasm32"))]
fn test_sign_verify_message_eth() {
    let seed = "spice describe gravity federal blast come thank unfair canal monkey style afraid";

    let coins = json!([
        {
            "coin": "ETH",
            "name": "ethereum",
            "fname": "Ethereum",
            "sign_message_prefix": "Ethereum Signed Message:\n",
            "rpcport": 80,
            "mm2": 1,
            "chain_id": 1,
            "required_confirmations": 3,
            "avg_blocktime": 0.25,
            "protocol": {"type": "ETH"}
        }
    ]);

    // start bob and immediately place the order
    let mm_bob = MarketMakerIt::start(
        json! ({
            "gui": "nogui",
            "netid": 9998,
            "myipaddr": env::var ("BOB_TRADE_IP") .ok(),
            "rpcip": env::var ("BOB_TRADE_IP") .ok(),
            "canbind": env::var ("BOB_TRADE_PORT") .ok().map (|s| s.parse::<i64>().unwrap()),
            "passphrase": seed.to_string(),
            "coins": coins,
            "rpc_password": "pass",
            "i_am_seed": true,
        }),
        "pass".into(),
        None,
    )
    .unwrap();
    let (_bob_dump_log, _bob_dump_dashboard) = mm_bob.mm_dump();
    log!("Bob log path: {}", mm_bob.log_path.display());

    // Enable coins on Bob side. Print the replies in case we need the "address".
    log!(
        "enable_coins (bob): {:?}",
        block_on(enable_native(&mm_bob, "ETH", ETH_SEPOLIA_NODES, None))
    );

    let response = block_on(sign_message(&mm_bob, "ETH"));
    let response: RpcV2Response<SignatureResponse> = json::from_value(response).unwrap();
    let response = response.result;

    assert_eq!(
        response.signature,
        "0xcdf11a9c4591fb7334daa4b21494a2590d3f7de41c7d2b333a5b61ca59da9b311b492374cc0ba4fbae53933260fa4b1c18f15d95b694629a7b0620eec77a938600"
    );

    let response = block_on(verify_message(&mm_bob, "ETH",
                                           "0xcdf11a9c4591fb7334daa4b21494a2590d3f7de41c7d2b333a5b61ca59da9b311b492374cc0ba4fbae53933260fa4b1c18f15d95b694629a7b0620eec77a938600",
                                           "0xbAB36286672fbdc7B250804bf6D14Be0dF69fa29"));
    let response: RpcV2Response<VerificationResponse> = json::from_value(response).unwrap();
    let response = response.result;

    assert!(response.is_valid);
}

#[test]
#[cfg(not(target_arch = "wasm32"))]
fn test_no_login() {
    let coins = json!([rick_conf(), morty_conf()]);
    let seednode_passphrase = get_passphrase(&".env.seed", "BOB_PASSPHRASE").unwrap();
    let seednode_conf = Mm2TestConf::seednode(&seednode_passphrase, &coins);
    let seednode = MarketMakerIt::start(seednode_conf.conf, seednode_conf.rpc_password, None).unwrap();
    let (_dump_log, _dump_dashboard) = seednode.mm_dump();
    log!("log path: {}", seednode.log_path.display());

    let no_login_conf = Mm2TestConf::no_login_node(&coins, &[&seednode.ip.to_string()]);
    let no_login_node = MarketMakerIt::start(no_login_conf.conf, no_login_conf.rpc_password, None).unwrap();
    let (_dump_log, _dump_dashboard) = no_login_node.mm_dump();
    log!("log path: {}", no_login_node.log_path.display());

    block_on(enable_electrum_json(&seednode, RICK, false, doc_electrums()));
    block_on(enable_electrum_json(&seednode, MORTY, false, marty_electrums()));

    let orders = [
        // (base, rel, price, volume, min_volume)
        ("RICK", "MORTY", "0.9", "0.9", None),
        ("RICK", "MORTY", "0.8", "0.9", None),
        ("RICK", "MORTY", "0.7", "0.9", Some("0.9")),
        ("MORTY", "RICK", "0.8", "0.9", None),
        ("MORTY", "RICK", "0.9", "0.9", None),
    ];

    for (base, rel, price, volume, min_volume) in orders.iter() {
        let rc = block_on(seednode.rpc(&json! ({
            "userpass": seednode.userpass,
            "method": "setprice",
            "base": base,
            "rel": rel,
            "price": price,
            "volume": volume,
            "min_volume": min_volume.unwrap_or("0.00777"),
            "cancel_previous": false,
        })))
        .unwrap();
        assert!(rc.0.is_success(), "!setprice: {}", rc.1);
    }

    let orderbook = block_on(no_login_node.rpc(&json! ({
        "userpass": no_login_node.userpass,
        "method": "orderbook",
        "base": "RICK",
        "rel": "MORTY",
    })))
    .unwrap();
    assert!(orderbook.0.is_success(), "!orderbook: {}", orderbook.1);
    let orderbook: OrderbookResponse = json::from_str(&orderbook.1).unwrap();
    assert_eq!(orderbook.asks.len(), 3);
    assert_eq!(orderbook.bids.len(), 2);

    let orderbook_v2 = block_on(no_login_node.rpc(&json! ({
        "userpass": no_login_node.userpass,
        "mmrpc": "2.0",
        "method": "orderbook",
        "params": {
            "base": "RICK",
            "rel": "MORTY",
        },
    })))
    .unwrap();
    assert!(orderbook_v2.0.is_success(), "!orderbook: {}", orderbook_v2.1);
    let orderbook_v2: RpcV2Response<OrderbookV2Response> = json::from_str(&orderbook_v2.1).unwrap();
    let orderbook_v2 = orderbook_v2.result;
    assert_eq!(orderbook_v2.asks.len(), 3);
    assert_eq!(orderbook_v2.bids.len(), 2);

    let best_orders = block_on(no_login_node.rpc(&json! ({
        "userpass": no_login_node.userpass,
        "method": "best_orders",
        "coin": "RICK",
        "action": "buy",
        "volume": "0.1",
    })))
    .unwrap();
    assert!(best_orders.0.is_success(), "!best_orders: {}", best_orders.1);
    let best_orders: BestOrdersResponse = json::from_str(&best_orders.1).unwrap();
    let best_morty_orders = best_orders.result.get("MORTY").unwrap();
    assert_eq!(1, best_morty_orders.len());
    let expected_price: BigDecimal = "0.8".parse().unwrap();
    assert_eq!(expected_price, best_morty_orders[0].price);

    let best_orders_v2 = block_on(no_login_node.rpc(&json! ({
        "userpass": no_login_node.userpass,
        "mmrpc": "2.0",
        "method": "best_orders",
        "params": {
            "coin": "RICK",
            "action": "buy",
            "request_by": {
                "type": "number",
                "value": 1
            }
        },
    })))
    .unwrap();
    assert!(best_orders_v2.0.is_success(), "!best_orders: {}", best_orders_v2.1);
    let best_orders_v2: RpcV2Response<BestOrdersV2Response> = json::from_str(&best_orders_v2.1).unwrap();
    let best_morty_orders = best_orders_v2.result.orders.get(MORTY).unwrap();
    assert_eq!(1, best_morty_orders.len());
    let expected_price: BigDecimal = "0.7".parse().unwrap();
    assert_eq!(expected_price, best_morty_orders[0].price.decimal);

    let orderbook_depth = block_on(no_login_node.rpc(&json! ({
        "userpass": no_login_node.userpass,
        "method": "orderbook_depth",
        "pairs":[["RICK","MORTY"]]
    })))
    .unwrap();
    assert!(
        orderbook_depth.0.is_success(),
        "!orderbook_depth: {}",
        orderbook_depth.1
    );
    let orderbook_depth: OrderbookDepthResponse = json::from_str(&orderbook_depth.1).unwrap();
    let orderbook_depth = orderbook_depth.result;
    assert_eq!(orderbook_depth[0].depth.asks, 3);
    assert_eq!(orderbook_depth[0].depth.bids, 2);

    let version = block_on(no_login_node.rpc(&json! ({
        "userpass": no_login_node.userpass,
        "method": "version",
    })))
    .unwrap();
    assert!(version.0.is_success(), "!version: {}", version.1);
}

#[test]
#[cfg(not(target_arch = "wasm32"))]
fn test_gui_storage_accounts_functionality() {
    let passphrase = "test_gui_storage passphrase";

    let conf = Mm2TestConf::seednode(passphrase, &json!([]));
    let mm = block_on(MarketMakerIt::start_async(conf.conf, conf.rpc_password, None)).unwrap();
    let (_bob_dump_log, _bob_dump_dashboard) = mm.mm_dump();
    log!("Log path: {}", mm.log_path.display());

    let resp = block_on(mm.rpc(&json!({
        "userpass": mm.userpass,
        "mmrpc": "2.0",
        "method": "gui_storage::enable_account",
        "params": {
            "policy": "new",
            "account_id": {
                "type": "iguana"
            },
            "name": "My Iguana wallet",
        },
    })))
    .unwrap();
    assert!(resp.0.is_success(), "!gui_storage::enable_account: {}", resp.1);

    let resp = block_on(mm.rpc(&json!({
        "userpass": mm.userpass,
        "mmrpc": "2.0",
        "method": "gui_storage::add_account",
        "params": {
            "account_id": {
                "type": "hw",
                "device_pubkey": "1549128bbfb33b997949b4105b6a6371c998e212"
            },
            "description": "Any description",
            "name": "My HW",
        },
    })))
    .unwrap();
    assert!(resp.0.is_success(), "!gui_storage::add_account: {}", resp.1);

    // Add `HD{1}` account that will be deleted later.
    let resp = block_on(mm.rpc(&json!({
        "userpass": mm.userpass,
        "mmrpc": "2.0",
        "method": "gui_storage::add_account",
        "params": {
            "account_id": {
                "type": "hd",
                "account_idx": 1,
            },
            "name": "An HD account"
        },
    })))
    .unwrap();
    assert!(resp.0.is_success(), "!gui_storage::add_account: {}", resp.1);

    let resp = block_on(mm.rpc(&json!({
        "userpass": mm.userpass,
        "mmrpc": "2.0",
        "method": "gui_storage::delete_account",
        "params": {
            "account_id": {
                "type": "hd",
                "account_idx": 1,
            }
        },
    })))
    .unwrap();
    assert!(resp.0.is_success(), "!gui_storage::delete_account: {}", resp.1);

    let resp = block_on(mm.rpc(&json!({
        "userpass": mm.userpass,
        "mmrpc": "2.0",
        "method": "gui_storage::set_account_balance",
        "params": {
            "account_id": {
                "type": "hw",
                "device_pubkey": "1549128bbfb33b997949b4105b6a6371c998e212"
            },
            "balance_usd": "123.567",
        },
    })))
    .unwrap();
    assert!(resp.0.is_success(), "!gui_storage::set_account_balance: {}", resp.1);

    let resp = block_on(mm.rpc(&json!({
        "userpass": mm.userpass,
        "mmrpc": "2.0",
        "method": "gui_storage::set_account_name",
        "params": {
            "account_id": {
                "type": "iguana"
            },
            "name": "New Iguana account name",
        },
    })))
    .unwrap();
    assert!(resp.0.is_success(), "!gui_storage::set_account_name: {}", resp.1);

    let resp = block_on(mm.rpc(&json!({
        "userpass": mm.userpass,
        "mmrpc": "2.0",
        "method": "gui_storage::set_account_description",
        "params": {
            "account_id": {
                "type": "iguana"
            },
            "description": "Another description",
        },
    })))
    .unwrap();
    assert!(resp.0.is_success(), "!gui_storage::set_account_description: {}", resp.1);

    let resp = block_on(mm.rpc(&json!({
        "userpass": mm.userpass,
        "mmrpc": "2.0",
        "method": "gui_storage::get_accounts"
    })))
    .unwrap();
    assert!(resp.0.is_success(), "!gui_storage::get_accounts: {}", resp.1);

    let actual: RpcV2Response<Vec<gui_storage::AccountWithEnabledFlag>> = json::from_str(&resp.1).unwrap();
    let expected = vec![
        gui_storage::AccountWithEnabledFlag {
            account_id: gui_storage::AccountId::Iguana,
            name: "New Iguana account name".to_string(),
            description: "Another description".to_string(),
            balance_usd: BigDecimal::from(0i32),
            enabled: true,
        },
        gui_storage::AccountWithEnabledFlag {
            account_id: gui_storage::AccountId::HW {
                device_pubkey: "1549128bbfb33b997949b4105b6a6371c998e212".to_string(),
            },
            name: "My HW".to_string(),
            description: "Any description".to_string(),
            balance_usd: BigDecimal::from(123567i32) / BigDecimal::from(1000i32),
            enabled: false,
        },
    ];
    assert_eq!(actual.result, expected);
}

#[test]
#[cfg(not(target_arch = "wasm32"))]
fn test_gui_storage_coins_functionality() {
    let passphrase = "test_gui_storage passphrase";

    let conf = Mm2TestConf::seednode(passphrase, &json!([]));
    let mm = block_on(MarketMakerIt::start_async(conf.conf, conf.rpc_password, None)).unwrap();
    let (_bob_dump_log, _bob_dump_dashboard) = mm.mm_dump();
    log!("Log path: {}", mm.log_path.display());

    let resp = block_on(mm.rpc(&json!({
        "userpass": mm.userpass,
        "mmrpc": "2.0",
        "method": "gui_storage::enable_account",
        "params": {
            "policy": "new",
            "account_id": {
                "type": "iguana"
            },
            "name": "My Iguana wallet",
        },
    })))
    .unwrap();
    assert!(resp.0.is_success(), "!gui_storage::enable_account: {}", resp.1);

    let resp = block_on(mm.rpc(&json!({
        "userpass": mm.userpass,
        "mmrpc": "2.0",
        "method": "gui_storage::add_account",
        "params": {
            "account_id": {
                "type": "hw",
                "device_pubkey": "1549128bbfb33b997949b4105b6a6371c998e212"
            },
            "description": "Any description",
            "name": "My HW",
        },
    })))
    .unwrap();
    assert!(resp.0.is_success(), "!gui_storage::add_account: {}", resp.1);

    let resp = block_on(mm.rpc(&json!({
        "userpass": mm.userpass,
        "mmrpc": "2.0",
        "method": "gui_storage::activate_coins",
        "params": {
            "account_id": {
                "type": "iguana"
            },
            "tickers": ["RICK", "MORTY", "KMD"],
        },
    })))
    .unwrap();
    assert!(resp.0.is_success(), "!gui_storage::activate_coins: {}", resp.1);

    let resp = block_on(mm.rpc(&json!({
        "userpass": mm.userpass,
        "mmrpc": "2.0",
        "method": "gui_storage::activate_coins",
        "params": {
            "account_id": {
                "type": "hw",
                "device_pubkey": "1549128bbfb33b997949b4105b6a6371c998e212"
            },
            "tickers": ["KMD", "MORTY", "BCH"],
        },
    })))
    .unwrap();
    assert!(resp.0.is_success(), "!gui_storage::activate_coins: {}", resp.1);

    let resp = block_on(mm.rpc(&json!({
        "userpass": mm.userpass,
        "mmrpc": "2.0",
        "method": "gui_storage::deactivate_coins",
        "params": {
            "account_id": {
                "type": "hw",
                "device_pubkey": "1549128bbfb33b997949b4105b6a6371c998e212"
            },
            "tickers": ["BTC", "MORTY"],
        },
    })))
    .unwrap();
    assert!(resp.0.is_success(), "!gui_storage::deactivate_coins: {}", resp.1);

    let resp = block_on(mm.rpc(&json!({
        "userpass": mm.userpass,
        "mmrpc": "2.0",
        "method": "gui_storage::get_enabled_account",
    })))
    .unwrap();
    assert!(resp.0.is_success(), "!gui_storage::get_enabled_account: {}", resp.1);
    let actual: RpcV2Response<gui_storage::AccountWithCoins> = json::from_str(&resp.1).unwrap();
    let expected = gui_storage::AccountWithCoins {
        account_id: gui_storage::AccountId::Iguana,
        name: "My Iguana wallet".to_string(),
        description: String::new(),
        balance_usd: BigDecimal::from(0i32),
        coins: vec!["RICK".to_string(), "MORTY".to_string(), "KMD".to_string()]
            .into_iter()
            .collect(),
    };
    assert_eq!(actual.result, expected);

    let resp = block_on(mm.rpc(&json!({
        "userpass": mm.userpass,
        "mmrpc": "2.0",
        "method": "gui_storage::get_account_coins",
        "params": {
            "account_id": {
                "type": "hw",
                "device_pubkey": "1549128bbfb33b997949b4105b6a6371c998e212"
            }
        }
    })))
    .unwrap();
    assert!(resp.0.is_success(), "!gui_storage::get_enabled_account: {}", resp.1);
    let actual: RpcV2Response<gui_storage::AccountCoins> = json::from_str(&resp.1).unwrap();
    let expected = gui_storage::AccountCoins {
        account_id: gui_storage::AccountId::HW {
            device_pubkey: "1549128bbfb33b997949b4105b6a6371c998e212".to_string(),
        },
        coins: vec!["KMD".to_string(), "BCH".to_string()].into_iter().collect(),
    };
    assert_eq!(actual.result, expected);
}

#[test]
#[cfg(not(target_arch = "wasm32"))]
fn test_enable_btc_with_sync_starting_header() {
    let coins = json!([btc_with_sync_starting_header()]);

    let mm_bob = MarketMakerIt::start(
        json! ({
            "gui": "nogui",
            "netid": 9998,
            "myipaddr": env::var ("BOB_TRADE_IP") .ok(),
            "rpcip": env::var ("BOB_TRADE_IP") .ok(),
            "passphrase": "bob passphrase",
            "coins": coins,
            "rpc_password": "pass",
        }),
        "pass".into(),
        None,
    )
    .unwrap();
    let (_dump_log, _dump_dashboard) = mm_bob.mm_dump();
    log!("log path: {}", mm_bob.log_path.display());

    let utxo_bob = block_on(enable_utxo_v2_electrum(&mm_bob, "BTC", btc_electrums(), None, 80, None));
    log!("enable UTXO bob {:?}", utxo_bob);

    block_on(mm_bob.stop()).unwrap();
}

// This test is ignored because block headers sync and validation can take some time
#[test]
#[ignore]
#[cfg(not(target_arch = "wasm32"))]
fn test_btc_block_header_sync() {
    let coins = json!([btc_with_spv_conf()]);

    let mm_bob = MarketMakerIt::start(
        json! ({
            "gui": "nogui",
            "netid": 9998,
            "myipaddr": env::var ("BOB_TRADE_IP") .ok(),
            "rpcip": env::var ("BOB_TRADE_IP") .ok(),
            "passphrase": "bob passphrase",
            "coins": coins,
            "rpc_password": "pass",
        }),
        "pass".into(),
        None,
    )
    .unwrap();
    let (_dump_log, _dump_dashboard) = mm_bob.mm_dump();
    log!("log path: {}", mm_bob.log_path.display());

    let utxo_bob = block_on(enable_utxo_v2_electrum(
        &mm_bob,
        "BTC",
        btc_electrums(),
        None,
        600,
        None,
    ));
    log!("enable UTXO bob {:?}", utxo_bob);

    block_on(mm_bob.stop()).unwrap();
}

// This test is ignored because block headers sync and validation can take some time
// Todo: this test is failing, need a small fix in calculating btc_testnet_next_block_bits, and to add each block header individually while validating it.
#[test]
#[ignore]
#[cfg(not(target_arch = "wasm32"))]
fn test_tbtc_block_header_sync() {
    let coins = json!([tbtc_with_spv_conf()]);

    let mm_bob = MarketMakerIt::start(
        json!({
            "gui": "nogui",
            "netid": 9998,
            "myipaddr": env::var ("BOB_TRADE_IP") .ok(),
            "rpcip": env::var ("BOB_TRADE_IP") .ok(),
            "passphrase": "bob passphrase",
            "coins": coins,
            "rpc_password": "pass",
        }),
        "pass".into(),
        None,
    )
    .unwrap();
    let (_dump_log, _dump_dashboard) = mm_bob.mm_dump();
    log!("log path: {}", mm_bob.log_path.display());

    let utxo_bob = block_on(enable_utxo_v2_electrum(
        &mm_bob,
        "tBTC-TEST",
        tbtc_electrums(),
        None,
        100000,
        None,
    ));
    log!("enable UTXO bob {:?}", utxo_bob);

    block_on(mm_bob.stop()).unwrap();
}

#[test]
#[cfg(not(target_arch = "wasm32"))]
fn test_enable_utxo_with_enable_hd() {
    const PASSPHRASE: &str = "tank abandon bind salon remove wisdom net size aspect direct source fossil";

    let coins = json!([rick_conf(), btc_segwit_conf(),]);

    let path_to_address = HDAccountAddressId::default();
    let conf_0 = Mm2TestConf::seednode_with_hd_account(PASSPHRASE, &coins);
    let mm_hd_0 = MarketMakerIt::start(conf_0.conf, conf_0.rpc_password, None).unwrap();
    let (_dump_log, _dump_dashboard) = mm_hd_0.mm_dump();
    log!("log path: {}", mm_hd_0.log_path.display());

    let rick = block_on(enable_utxo_v2_electrum(
        &mm_hd_0,
        "RICK",
        doc_electrums(),
        Some(path_to_address.clone()),
        60,
        None,
    ));
    let balance = match rick.wallet_balance {
        EnableCoinBalanceMap::HD(hd) => hd,
        _ => panic!("Expected EnableCoinBalance::HD"),
    };
    let account = balance.accounts.get(0).expect("Expected account at index 0");
    assert_eq!(account.addresses[0].address, "RXNtAyDSsY3DS3VxTpJegzoHU9bUX54j56");
    assert_eq!(account.addresses[1].address, "RVyndZp3ZrhGKSwHryyM3Kcz9aq2EJrW1z");
    let new_account = block_on(create_new_account(&mm_hd_0, "RICK", Some(77), 60));
    assert_eq!(new_account.addresses[7].address, "RLNu8gszQ8ENUrY3VSyBS2714CNVwn1f7P");

    let btc_segwit = block_on(enable_utxo_v2_electrum(
        &mm_hd_0,
        "BTC-segwit",
        btc_electrums(),
        Some(path_to_address),
        60,
        None,
    ));
    let balance = match btc_segwit.wallet_balance {
        EnableCoinBalanceMap::HD(hd) => hd,
        _ => panic!("Expected EnableCoinBalance::HD"),
    };
    let account = balance.accounts.get(0).expect("Expected account at index 0");
    // This is the enabled address, so it should be derived and added to the account
    assert_eq!(
        account.addresses[0].address,
        "bc1q6vyur5hjul2m0979aadd6u7ptuj9ac4gt0ha0c"
    );
    // The next account address have 0 balance so they are not returned from scanning, We will have to add them manually
    assert!(account.addresses.get(1).is_none());
    let get_new_address_1 = block_on(get_new_address(&mm_hd_0, "BTC-segwit", 0, Some(Bip44Chain::External)));
    assert_eq!(
        get_new_address_1.new_address.address,
        "bc1q6kxcwcrsm5z8pe940xxu294q7588mqvarttxcx"
    );
    block_on(create_new_account(&mm_hd_0, "BTC-segwit", Some(77), 60));
    // The account addresses have 0 balance so they are not returned from scanning, We will have to add them manually
    for _ in 0..8 {
        block_on(get_new_address(&mm_hd_0, "BTC-segwit", 77, Some(Bip44Chain::External)));
    }
    let account_balance: HDAccountBalanceResponse =
        block_on(account_balance(&mm_hd_0, "BTC-segwit", 77, Bip44Chain::External));
    assert_eq!(
        account_balance.addresses[7].address,
        "bc1q0dxnd7afj997a40j86a8a6dq3xs3dwm7rkzams"
    );
}

// Todo: Ignored until enable_qtum_with_tokens is implemented, and also implemented for HD wallet using task manager.
#[test]
#[ignore]
#[cfg(not(target_arch = "wasm32"))]
fn test_enable_qrc20_with_enable_hd() {
    const PASSPHRASE: &str = "tank abandon bind salon remove wisdom net size aspect direct source fossil";

    let coins = json!([tqrc20_conf(),]);

    let path_to_address = HDAccountAddressId::default();
    let conf_0 = Mm2TestConf::seednode_with_hd_account(PASSPHRASE, &coins);
    let mm_hd_0 = MarketMakerIt::start(conf_0.conf, conf_0.rpc_password, None).unwrap();
    let (_dump_log, _dump_dashboard) = mm_hd_0.mm_dump();
    log!("log path: {}", mm_hd_0.log_path.display());

    let qrc20 = block_on(enable_qrc20(
        &mm_hd_0,
        "QRC20",
        QRC20_ELECTRUMS,
        "0xd362e096e873eb7907e205fadc6175c6fec7bc44",
        Some(path_to_address),
    ));
    assert_eq!(qrc20["address"].as_str(), Some("qRtCTiPHW9e6zH9NcRhjMVfq7sG37SvgrL"));

    let path_to_address = HDAccountAddressId {
        account_id: 0,
        chain: Bip44Chain::External,
        address_id: 1,
    };
    let conf_1 = Mm2TestConf::seednode_with_hd_account(PASSPHRASE, &coins);
    let mm_hd_1 = MarketMakerIt::start(conf_1.conf, conf_1.rpc_password, None).unwrap();
    let (_dump_log, _dump_dashboard) = mm_hd_1.mm_dump();
    log!("log path: {}", mm_hd_1.log_path.display());

    let qrc20 = block_on(enable_qrc20(
        &mm_hd_1,
        "QRC20",
        QRC20_ELECTRUMS,
        "0xd362e096e873eb7907e205fadc6175c6fec7bc44",
        Some(path_to_address),
    ));
    assert_eq!(qrc20["address"].as_str(), Some("qY8FNq2ZDUh52BjNvaroFoeHdr3AAhqsxW"));

    let path_to_address = HDAccountAddressId {
        account_id: 77,
        chain: Bip44Chain::External,
        address_id: 7,
    };
    let conf_1 = Mm2TestConf::seednode_with_hd_account(PASSPHRASE, &coins);
    let mm_hd_1 = MarketMakerIt::start(conf_1.conf, conf_1.rpc_password, None).unwrap();
    let (_dump_log, _dump_dashboard) = mm_hd_1.mm_dump();
    log!("log path: {}", mm_hd_1.log_path.display());

    let qrc20 = block_on(enable_qrc20(
        &mm_hd_1,
        "QRC20",
        QRC20_ELECTRUMS,
        "0xd362e096e873eb7907e205fadc6175c6fec7bc44",
        Some(path_to_address),
    ));
    assert_eq!(qrc20["address"].as_str(), Some("qREuDjyn7dzUPgnCkxPvALz9Szgy7diB5w"));
}

/// `shared_db_id` must be the same for Iguana and all HD accounts derived from the same passphrase.
#[test]
#[cfg(not(target_arch = "wasm32"))]
fn test_get_shared_db_id() {
    const PASSPHRASE: &str = "tank abandon bind salon remove wisdom net size aspect direct source fossil";
    const ANOTHER_PASSPHRASE: &str = "chair lyrics public brick beauty wine panther deer employ panther poet drip";

    let coins = json!([rick_conf()]);
    let confs = vec![
        Mm2TestConf::seednode(PASSPHRASE, &coins),
        Mm2TestConf::seednode_with_hd_account(PASSPHRASE, &coins),
        Mm2TestConf::seednode_with_hd_account(PASSPHRASE, &coins),
    ];

    let mut shared_db_id = None;
    for conf in confs {
        let mm = MarketMakerIt::start(conf.conf, conf.rpc_password, None).unwrap();
        let actual = block_on(get_shared_db_id(&mm)).shared_db_id;
        if let Some(expected) = shared_db_id {
            assert_eq!(
                actual, expected,
                "'shared_db_id' must be the same for Iguana and all HD accounts derived from the same passphrase"
            );
        }
        shared_db_id = Some(actual);
    }

    let another_conf = Mm2TestConf::seednode(ANOTHER_PASSPHRASE, &coins);
    let mm_another = MarketMakerIt::start(another_conf.conf, another_conf.rpc_password, None).unwrap();
    let actual = block_on(get_shared_db_id(&mm_another)).shared_db_id;
    assert_ne!(
        Some(actual),
        shared_db_id,
        "'shared_db_id' must be different for different passphrases"
    );
}

#[test]
#[cfg(not(target_arch = "wasm32"))]
fn test_get_wallet_names() {
    let coins = json!([]);

    // Initialize the first wallet with a specific name
    let wallet_1 = Mm2TestConf::seednode_with_wallet_name(&coins, "wallet_1", "pass");
    let mm_wallet_1 = MarketMakerIt::start(wallet_1.conf, wallet_1.rpc_password, None).unwrap();

    // Retrieve and verify the wallet names for the first wallet
    let get_wallet_names_1 = block_on(get_wallet_names(&mm_wallet_1));
    assert_eq!(get_wallet_names_1.wallet_names, vec!["wallet_1"]);
    assert_eq!(get_wallet_names_1.activated_wallet.unwrap(), "wallet_1");

    // Initialize the second wallet with a different name
    let mut wallet_2 = Mm2TestConf::seednode_with_wallet_name(&coins, "wallet_2", "pass");

    // Set the database directory for the second wallet to the same as the first wallet
    wallet_2.conf["dbdir"] = mm_wallet_1.folder.join("DB").to_str().unwrap().into();

    // Stop the first wallet before starting the second one
    block_on(mm_wallet_1.stop()).unwrap();

    // Start the second wallet
    let mm_wallet_2 = MarketMakerIt::start(wallet_2.conf, wallet_2.rpc_password, None).unwrap();

    // Retrieve and verify the wallet names for the second wallet
    let get_wallet_names_2 = block_on(get_wallet_names(&mm_wallet_2));
    assert_eq!(get_wallet_names_2.wallet_names, vec!["wallet_1", "wallet_2"]);
    assert_eq!(get_wallet_names_2.activated_wallet.unwrap(), "wallet_2");

    // Stop the second wallet
    block_on(mm_wallet_2.stop()).unwrap();
}

#[test]
#[cfg(not(target_arch = "wasm32"))]
fn test_change_mnemonic_password_rpc() {
    let coins = json!([]);
    // Initialize wallet with current_password.
    let old_password = "helloworld";
    let wallet_1 = Mm2TestConf::seednode_with_wallet_name(&coins, "wallet_1", old_password);
    let mm = MarketMakerIt::start(wallet_1.conf, wallet_1.rpc_password, None).unwrap();

    // Retrieve all wallet names(should succeed).
    let get_wallet_names_1 = block_on(get_wallet_names(&mm));
    assert_eq!(get_wallet_names_1.wallet_names, vec!["wallet_1"]);
    assert_eq!(get_wallet_names_1.activated_wallet.unwrap(), "wallet_1");

    // STAGE 1: send update mnemonic password using new rpc(must succeed).
    let new_password_stage_1 = "worldhello";
    let request = block_on(mm.rpc(&json!({
        "userpass": mm.userpass,
        "method": "change_mnemonic_password",
        "mmrpc": "2.0",
        "params": {
            "current_password": old_password,
            "new_password": new_password_stage_1
        }
    })))
    .unwrap();
    assert_eq!(
        request.0,
        StatusCode::OK,
        "'change_mnemonic_password' failed: {}",
        request.1
    );

    // STAGE 2: Try changing wallet password using old_password(Should fail!)
    let request = block_on(mm.rpc(&json!({
        "userpass": mm.userpass,
        "method": "change_mnemonic_password",
        "mmrpc": "2.0",
        "params": {
            "current_password": old_password,
            "new_password": "password2"
        }
    })))
    .unwrap();
    assert_eq!(
        request.0,
        StatusCode::INTERNAL_SERVER_ERROR,
        "'change_mnemonic_password' failed: {}",
        request.1
    );

    // STAGE 3: try updating password again using new_password_stage_1 password(Should pass!)
    let request = block_on(mm.rpc(&json!({
        "userpass": mm.userpass,
        "method": "change_mnemonic_password",
        "mmrpc": "2.0",
        "params": {
            "current_password": new_password_stage_1,
            "new_password": "password3"
        }
    })))
    .unwrap();
    assert_eq!(
        request.0,
        StatusCode::OK,
        "'change_mnemonic_password' failed: {}",
        request.1
    );
}

#[test]
#[cfg(not(target_arch = "wasm32"))]
fn test_sign_raw_transaction_rick() {
    use mm2_test_helpers::for_tests::test_sign_raw_transaction_rpc_helper;

    let bob_seed = "UvCjJf4dKSs2vFGVtCnUTAhR5FTZGdg43DDRa9s7s5DV1sSDX14g";
    let coins = json!([rick_conf(), morty_conf()]);
    let conf = Mm2TestConf::seednode(bob_seed, &coins);

    // start bob
    let mm_bob = MarketMakerIt::start(conf.conf, conf.rpc_password, None).unwrap();

    let (_bob_dump_log, _bob_dump_dashboard) = mm_bob.mm_dump();
    log!("Bob log path: {}", mm_bob.log_path.display());
    // Enable coins on Bob side. Print the replies in case we need the "address".
    let coin_init_resp = block_on(enable_coins_rick_morty_electrum(&mm_bob));
    assert_eq!(
        coin_init_resp["RICK"].result, "success",
        "enable_coins failed with {}",
        coin_init_resp["RICK"].result
    );

    let response = block_on(test_sign_raw_transaction_rpc_helper(
        &mm_bob,
        StatusCode::OK,
        &json!({
            "coin": "RICK",
            "type": "UTXO",
            "tx": {
                "tx_hex": "0400008085202f89015794e93fbec895035c5321ad5b8b3f9212c25694d9cc67de2093114ab4bd69530000000000ffffffff01605af405000000001976a914b506088aa2a3b4bb1da3a29bf00ce1a550ea1df988ac00000000c1d31e000000000000000000000000",
                "prev_txns": [{
                    "tx_hash": "5794e93fbec895035c5321ad5b8b3f9212c25694d9cc67de2093114ab4bd6953", //"5369bdb44a119320de67ccd99456c212923f8b5bad21535c0395c8be3fe99457",
                    "index": 0,
                    "script_pub_key": "76a914b506088aa2a3b4bb1da3a29bf00ce1a550ea1df988ac",
                    "amount": 1.00000000,
                }]
            }
        }),
    ));
    assert_eq!(response["result"]["tx_hex"], Json::from("0400008085202f89015794e93fbec895035c5321ad5b8b3f9212c25694d9cc67de2093114ab4bd6953000000006a47304402204d5793070a4f35946a7be6df0ff5e6db4e8e50c37d515dc24e2a70481b0d58d102205c144d2a504d2e59ac939472d90f91927b013b8b799bfd5fab3b71fbbb0d3b970121022cd3021a2197361fb70b862c412bc8e44cff6951fa1de45ceabfdd9b4c520420ffffffff01605af405000000001976a914b506088aa2a3b4bb1da3a29bf00ce1a550ea1df988ac00000000c1d31e000000000000000000000000"));
}

#[test]
#[cfg(not(target_arch = "wasm32"))]
fn test_sign_raw_transaction_p2wpkh() {
    use mm2_test_helpers::for_tests::test_sign_raw_transaction_rpc_helper;

    let bob_seed = "cNPm5PHMLfc4WPvsbGCpNMfVcoueVNZwJeW4fEfW3QWf8QaAT2Hd";
    let coin = tbtc_segwit_conf();
    let conf = Mm2TestConf::seednode(bob_seed, &json!([coin]));

    // start bob
    let mm_bob = MarketMakerIt::start(conf.conf, conf.rpc_password, None).unwrap();

    let (_bob_dump_log, _bob_dump_dashboard) = mm_bob.mm_dump();
    log!("Bob log path: {}", mm_bob.log_path.display());
    // Enable coins on Bob side. Print the replies in case we need the "address".
    let coin_init_resp = block_on(enable_electrum(&mm_bob, "tBTC-Segwit", false, TBTC_ELECTRUMS));
    assert_eq!(
        coin_init_resp.result, "success",
        "enable_coins failed with {}",
        coin_init_resp.result
    );

    let response = block_on(test_sign_raw_transaction_rpc_helper(
        &mm_bob,
        StatusCode::OK,
        &json!({
            "coin": "tBTC-Segwit",
            "type": "UTXO",
            "tx": {
                "tx_hex": "02000000010d23d763f12d77a337cc16df2696ac3f48552dda373c9977fa1f5dd8d5025cb20100000000fdffffff01f40100000000000016001488accd2145b7232b958db5cdf09336ad619541e200000000",
                "prev_txns": [{
                    "tx_hash": "0d23d763f12d77a337cc16df2696ac3f48552dda373c9977fa1f5dd8d5025cb2",
                    "index": 1,
                    "script_pub_key": "001449e3b6b4684c4d4a914b29411af51843c59bfff0",
                    "amount": 0.00001000,
                }]
            }
        }),
    ));
    assert_eq!(response["result"]["tx_hex"], Json::from("020000000001010d23d763f12d77a337cc16df2696ac3f48552dda373c9977fa1f5dd8d5025cb20100000000fdffffff01f40100000000000016001488accd2145b7232b958db5cdf09336ad619541e2024730440220156d185b3fb21725c040b7ddcf84bf862b46f079bb66067eef1941023b8451e602204d877ac51b74932dea34c20874fa8112b3636eb506ac429548f7c05fe54e3faf0121039ad38f67dbc22cf5a6bd48b26920d9fac71681836faf80a9a678ddbaa0fe92f800000000"));

    // bad request: spend from two different addresses
    let response = block_on(test_sign_raw_transaction_rpc_helper(
        &mm_bob,
        StatusCode::INTERNAL_SERVER_ERROR,
        &json!({
            "coin": "tBTC-Segwit",
            "type": "UTXO",
            "tx": {
                "tx_hex": "02000000020d23d763f12d77a337cc16df2696ac3f48552dda373c9977fa1f5dd8d5025cb20100000000fdffffff257c76e76a42c6833d137230ce94c0300178f3f84bd1ef2d1f8fa53d062fc9960000000000fdffffff01f40100000000000016001488accd2145b7232b958db5cdf09336ad619541e200000000",
                "prev_txns": [{
                    "tx_hash": "0d23d763f12d77a337cc16df2696ac3f48552dda373c9977fa1f5dd8d5025cb2",
                    "index": 1,
                    "script_pub_key": "001449e3b6b4684c4d4a914b29411af51843c59bfff0",
                    "amount": 0.00001000,
                }, {
                    "tx_hash": "96c92f063da58f1f2defd14bf8f3780130c094ce3072133d83c6426ae7767c25",
                    "index": 0,
                    // We don't own this address. Thus we will fail while signing this input.
                    "script_pub_key": "00146538caea0d5579f5b9f4e19ddbe2d6c663f3ea56",
                    "amount": 0.00002306,
                }]
            }
        }),
    ));
    assert!(response["error"].as_str().unwrap().contains("Signing error"));
}

#[test]
#[cfg(not(target_arch = "wasm32"))]
fn test_connection_healthcheck_rpc() {
    const BOB_ADDRESS: &str = "12D3KooWEtuv7kmgGCC7oAQ31hB7AR5KkhT3eEWB2bP2roo3M7rY";
    const BOB_SEED: &str = "dummy-value-bob";

    const ALICE_ADDRESS: &str = "12D3KooWHnoKd2Lr7BoxHCCeBhcnfAZsdiCdojbEMLE7DDSbMo1g";
    const ALICE_SEED: &str = "dummy-value-alice";

    let bob_conf = Mm2TestConf::seednode(BOB_SEED, &json!([]));
    let bob_mm = MarketMakerIt::start(bob_conf.conf, bob_conf.rpc_password, None).unwrap();

    thread::sleep(Duration::from_secs(2));

    let mut alice_conf = Mm2TestConf::seednode(ALICE_SEED, &json!([]));
    alice_conf.conf["seednodes"] = json!([bob_mm.my_seed_addr()]);
    alice_conf.conf["skip_startup_checks"] = json!(true);
    let alice_mm = MarketMakerIt::start(alice_conf.conf, alice_conf.rpc_password, None).unwrap();

    thread::sleep(Duration::from_secs(2));

    // Self-address check for Bob
    let response = block_on(peer_connection_healthcheck(&bob_mm, BOB_ADDRESS));
    assert_eq!(response["result"], json!(true));

    // Check address of Alice
    let response = block_on(peer_connection_healthcheck(&bob_mm, ALICE_ADDRESS));
    assert_eq!(response["result"], json!(true));

    thread::sleep(Duration::from_secs(1));

    // Self-address check for Alice
    let response = block_on(peer_connection_healthcheck(&alice_mm, ALICE_ADDRESS));
    assert_eq!(response["result"], json!(true));

    // Check address of Bob
    let response = block_on(peer_connection_healthcheck(&alice_mm, BOB_ADDRESS));
    assert_eq!(response["result"], json!(true));
}

#[cfg(all(feature = "run-device-tests", not(target_arch = "wasm32")))]
mod trezor_tests {
    use coins::eth::{eth_coin_from_conf_and_request, gas_limit, EthCoin};
    use coins::for_tests::test_withdraw_init_loop;
    use coins::rpc_command::account_balance::{AccountBalanceParams, AccountBalanceRpcOps};
    use coins::rpc_command::get_new_address::{GetNewAddressParams, GetNewAddressRpcOps};
    use coins::rpc_command::init_create_account::for_tests::test_create_new_account_init_loop;
    use coins::utxo::{utxo_standard::UtxoStandardCoin, UtxoActivationParams};
    use coins::EthGasLimitOption;
    use coins::{lp_coinfind, CoinProtocol, MmCoinEnum, PrivKeyBuildPolicy};
    use coins_activation::platform_for_tests::init_platform_coin_with_tokens_loop;
    use coins_activation::{for_tests::init_standalone_coin_loop, InitStandaloneCoinReq};
    use common::executor::Timer;
    use common::serde::Deserialize;
    use common::{block_on, log, now_ms, wait_until_ms};
    use crypto::hw_rpc_task::HwRpcTaskAwaitingStatus;
    use crypto::CryptoCtx;
    use mm2_core::mm_ctx::MmArc;
    use mm2_main::init_hw::init_trezor_user_action;
    use mm2_main::init_hw::{init_trezor, init_trezor_status, InitHwRequest, InitHwResponse};
    use mm2_test_helpers::electrums::tbtc_electrums;
    use mm2_test_helpers::for_tests::{enable_utxo_v2_electrum, eth_sepolia_trezor_firmware_compat_conf,
                                      eth_testnet_conf_trezor, init_trezor_rpc, init_trezor_status_rpc,
                                      init_trezor_user_action_rpc, init_withdraw, jst_sepolia_trezor_conf,
                                      mm_ctx_with_custom_db_with_conf, tbtc_legacy_conf, tbtc_segwit_conf,
                                      withdraw_status, MarketMakerIt, Mm2TestConf, ETH_SEPOLIA_NODES,
                                      ETH_SEPOLIA_SWAP_CONTRACT};
    use mm2_test_helpers::structs::{InitTaskResult, RpcV2Response, TransactionDetails, WithdrawStatus};
    use rpc_task::{rpc_common::RpcTaskStatusRequest, RpcInitReq, RpcTaskStatus};
    use serde_json::{self as json, json, Value as Json};
    use std::io::{stdin, stdout, BufRead, Write};

    #[derive(Debug, Deserialize)]
    #[serde(deny_unknown_fields, tag = "status", content = "details")]
    pub enum InitTrezorStatus {
        Ok(InitHwResponse),
        Error(Json),
        InProgress(Json),
        UserActionRequired(Json),
    }

    pub async fn mm_ctx_with_trezor(conf: Json) -> MmArc {
        let ctx = mm_ctx_with_custom_db_with_conf(Some(conf));

        CryptoCtx::init_with_iguana_passphrase(ctx.clone(), "123456").unwrap(); // for now we need passphrase seed for init
        let req: RpcInitReq<InitHwRequest> = serde_json::from_value(json!({ "device_pubkey": null })).unwrap();
        let res = match init_trezor(ctx.clone(), req).await {
            Ok(res) => res,
            _ => {
                panic!("cannot start init trezor task");
            },
        };

        let task_id = res.task_id;
        loop {
            let status_req = RpcTaskStatusRequest {
                task_id,
                forget_if_finished: false,
            };
            match init_trezor_status(ctx.clone(), status_req).await {
                Ok(status_res) => {
                    log!("trezor init status={:?}", serde_json::to_string(&status_res).unwrap());
                    match status_res {
                        RpcTaskStatus::Ok(_) => {
                            log!("device initialized");
                            break;
                        },
                        RpcTaskStatus::Error(_) => {
                            log!("device in error state");
                            break;
                        },
                        RpcTaskStatus::InProgress(_) => log!("trezor init in progress"),
                        RpcTaskStatus::UserActionRequired(device_req) => {
                            log!("device is waiting for user action");
                            match device_req {
                                HwRpcTaskAwaitingStatus::EnterTrezorPin => {
                                    print!("Enter pin:");
                                    let _ = stdout().flush();
                                    let pin = stdin().lock().lines().next().unwrap().unwrap(); // read pin from console
                                    let pin_req = serde_json::from_value(json!({
                                        "task_id": task_id,
                                        "user_action": {
                                            "action_type": "TrezorPin",
                                            "pin": pin
                                        }
                                    }))
                                    .unwrap();
                                    let _ = init_trezor_user_action(ctx.clone(), pin_req).await;
                                },
                                _ => {
                                    panic!("Trezor passphrase is not supported in tests");
                                },
                            }
                        },
                    }
                },
                _ => {
                    panic!("cannot get trezor status");
                },
            };
            Timer::sleep(5.).await
        }
        ctx
    }

    /// We cannot put this code in coins/eth_tests.rs as trezor init needs some structs in mm2_main
    #[test]
    pub fn eth_my_balance() {
        let req = json!({
            "method": "enable",
            "coin": "ETH",
            "urls": ETH_SEPOLIA_NODES,
            "swap_contract_address": ETH_SEPOLIA_SWAP_CONTRACT,
            "priv_key_policy": "Trezor",
        });

        let mut eth_conf = eth_sepolia_trezor_firmware_compat_conf();
        eth_conf["mm2"] = 2.into();
        let mm_conf = json!({ "coins": [eth_conf] });

        let ctx = block_on(mm_ctx_with_trezor(mm_conf));
        let priv_key_policy = PrivKeyBuildPolicy::Trezor;
        // this activate method does not create a default hd wallet account what is needed for trezor
        // maybe make a new account as a separate call?
        // for that we need get_activation_result() to be called (which calls enable_balance and then create_new_account)
        let eth_coin = block_on(eth_coin_from_conf_and_request(
            &ctx,
            "ETH",
            &eth_conf,
            &req,
            CoinProtocol::ETH,
            priv_key_policy,
        ))
        .unwrap();

        let account_balance = block_on(eth_coin.account_balance_rpc(AccountBalanceParams {
            account_index: 0,
            chain: crypto::Bip44Chain::External,
            limit: Default::default(),
            paging_options: Default::default(),
        }))
        .unwrap();
        println!("account_balance={:?}", account_balance);
    }

    /// Tool to run withdraw directly with trezor device or emulator (no rpc version, added for easier debugging)
    /// run cargo test with '--features run-device-tests' option
    /// to use trezor emulator also add '--features trezor-udp' option to cargo params
    #[test]
    fn test_withdraw_from_trezor_segwit_no_rpc() {
        let ticker = "tBTC-Segwit";
        let mut coin_conf = tbtc_segwit_conf();
        coin_conf["trezor_coin"] = "Testnet".into();
        let mm_conf = json!({ "coins": [coin_conf] });

        let ctx = block_on(mm_ctx_with_trezor(mm_conf));
        let enable_req = json!({
            "method": "electrum",
            "coin": ticker,
            "servers": tbtc_electrums(),
            "priv_key_policy": "Trezor",
        });
        let activation_params = UtxoActivationParams::from_legacy_req(&enable_req).unwrap();
        let request: InitStandaloneCoinReq<UtxoActivationParams> = json::from_value(json!({
            "ticker": ticker,
            "activation_params": activation_params
        }))
        .unwrap();

        block_on(init_standalone_coin_loop::<UtxoStandardCoin>(ctx.clone(), request))
            .expect("coin activation must be successful");

        let tx_details = block_on(test_withdraw_init_loop(
            ctx,
            ticker,
            "tb1q3zkv6g29ku3jh9vdkhxlpyek44se2s0zrv7ctn",
            "0.00001",
            Some("m/84'/1'/0'/0/0"),
            None,
        ))
        .expect("withdraw must end successfully");
        log!(
            "tx_hex={}",
            serde_json::to_string(&tx_details.tx.tx_hex().unwrap()).unwrap()
        );
    }

    /// Helper to init trezor and wait for completion
    pub async fn init_trezor_loop_rpc(mm: &MarketMakerIt, coin: &str, timeout: u64) -> InitHwResponse {
        let init = init_trezor_rpc(mm, coin).await;
        let init: RpcV2Response<InitTaskResult> = json::from_value(init).unwrap();
        let timeout = wait_until_ms(timeout * 1000);

        loop {
            if now_ms() > timeout {
                panic!("{} init_trezor_rpc timed out", coin);
            }

            let ret = init_trezor_status_rpc(mm, init.result.task_id).await;
            log!("init_trezor_status_rpc: {:?}", ret);
            let ret: RpcV2Response<InitTrezorStatus> = json::from_value(ret).unwrap();
            match ret.result {
                InitTrezorStatus::Ok(result) => break result,
                InitTrezorStatus::Error(e) => panic!("{} trezor initialization error {:?}", coin, e),
                InitTrezorStatus::UserActionRequired(device_req) => {
                    log!("device is waiting for user action");
                    let device_req = json::from_value(device_req).unwrap();
                    match device_req {
                        HwRpcTaskAwaitingStatus::EnterTrezorPin => {
                            print!("Enter pin:");
                            let _ = stdout().flush();
                            let pin = stdin().lock().lines().next().unwrap().unwrap(); // read pin from console
                            let pin_action = json!({
                                "action_type": "TrezorPin",
                                "pin": pin
                            });
                            let _ = init_trezor_user_action_rpc(mm, init.result.task_id, pin_action).await;
                        },
                        _ => {
                            panic!("Trezor passphrase is not supported in tests");
                        },
                    }
                },
                _ => Timer::sleep(1.).await,
            }
        }
    }

    /// Helper to run init withdraw and wait for completion
    async fn init_withdraw_loop_rpc(
        mm: &MarketMakerIt,
        coin: &str,
        to: &str,
        amount: &str,
        from: Option<Json>,
    ) -> TransactionDetails {
        let init = init_withdraw(mm, coin, to, amount, from).await;
        let init: RpcV2Response<InitTaskResult> = json::from_value(init).unwrap();
        let timeout = wait_until_ms(150000);

        loop {
            if now_ms() > timeout {
                panic!("{} init_withdraw timed out", coin);
            }

            let status = withdraw_status(mm, init.result.task_id).await;
            log!("Withdraw status {}", json::to_string(&status).unwrap());
            let status: RpcV2Response<WithdrawStatus> = json::from_value(status).unwrap();
            match status.result {
                WithdrawStatus::Ok(result) => break result,
                WithdrawStatus::Error(e) => panic!("{} withdraw error {:?}", coin, e),
                _ => Timer::sleep(1.).await,
            }
        }
    }

    /// Tool to run withdraw rpc from trezor device or emulator segwit account
    /// run cargo test with '--features run-device-tests' option
    /// to use trezor emulator also add '--features trezor-udp' option to cargo params
    #[test]
    fn test_withdraw_from_trezor_segwit_rpc() {
        let default_passphrase = "123"; // TODO: remove when we allow hardware wallet init w/o seed
        let ticker = "tBTC-Segwit";
        let mut coin_conf = tbtc_segwit_conf();
        coin_conf["trezor_coin"] = "Testnet".into();

        // start bob
        let conf = Mm2TestConf::seednode(default_passphrase, &json!([coin_conf]));
        let mm_bob = block_on(MarketMakerIt::start_async(conf.conf, conf.rpc_password, None)).unwrap();

        let (_bob_dump_log, _bob_dump_dashboard) = mm_bob.mm_dump();
        log!("Bob log path: {}", mm_bob.log_path.display());

        block_on(init_trezor_loop_rpc(&mm_bob, ticker, 60));

        let utxo_bob = block_on(enable_utxo_v2_electrum(
            &mm_bob,
            ticker,
            tbtc_electrums(),
            None,
            80,
            Some("Trezor"),
        ));
        log!("enable UTXO bob {:?}", utxo_bob);

        let tx_details = block_on(init_withdraw_loop_rpc(
            &mm_bob,
            ticker,
            "tb1q3zkv6g29ku3jh9vdkhxlpyek44se2s0zrv7ctn",
            "0.00001",
            Some(json!({"derivation_path": "m/84'/1'/0'/0/0"})),
        ));
        log!("tx_hex={}", serde_json::to_string(&tx_details.tx_hex).unwrap());
        block_on(mm_bob.stop()).unwrap();
    }

    /// Tool to run withdraw rpc from trezor device or emulator p2pkh account
    /// run cargo test with '--features run-device-tests' option
    /// to use trezor emulator also add '--features trezor-udp' option to cargo params
    #[test]
    fn test_withdraw_from_trezor_p2pkh_rpc() {
        let default_passphrase = "123"; // TODO: remove when we allow hardware wallet init w/o seed
        let ticker = "tBTC";
        let mut coin_conf = tbtc_legacy_conf();
        coin_conf["trezor_coin"] = "Testnet".into();
        coin_conf["derivation_path"] = "m/44'/1'".into();

        // start bob
        let conf = Mm2TestConf::seednode(default_passphrase, &json!([coin_conf]));
        let mm_bob = block_on(MarketMakerIt::start_async(conf.conf, conf.rpc_password, None)).unwrap();

        let (_bob_dump_log, _bob_dump_dashboard) = mm_bob.mm_dump();
        log!("Bob log path: {}", mm_bob.log_path.display());

        block_on(init_trezor_loop_rpc(&mm_bob, ticker, 60));

        let utxo_bob = block_on(enable_utxo_v2_electrum(
            &mm_bob,
            ticker,
            tbtc_electrums(),
            None,
            80,
            Some("Trezor"),
        ));
        log!("enable UTXO bob {:?}", utxo_bob);

        let tx_details = block_on(init_withdraw_loop_rpc(
            &mm_bob,
            ticker,
            "miuSj7rXDxbaHsqf1GmoKkygTBnoi3iwzj",
            "0.00001",
            Some(json!({"derivation_path": "m/44'/1'/0'/0/0"})),
        ));
        log!("tx_hex={}", serde_json::to_string(&tx_details.tx_hex).unwrap());
        block_on(mm_bob.stop()).unwrap();
    }

    /// Test to run eth withdraw directly with trezor device or emulator (for checking or debugging)
    /// run cargo test with '--features run-device-tests' option
    /// to use trezor emulator also add '--features trezor-udp' option to cargo params
    #[test]
    fn test_eth_withdraw_from_trezor_no_rpc() {
        use coins::WithdrawFee;
        use std::convert::TryInto;

        let ticker_coin = "tETH";
        let ticker_token = "tJST";
        let eth_conf = eth_sepolia_trezor_firmware_compat_conf();
        let jst_conf = jst_sepolia_trezor_conf();
        let mm_conf = json!({ "coins": [eth_conf, jst_conf] });
        let ctx = block_on(mm_ctx_with_trezor(mm_conf));
        block_on(init_platform_coin_with_tokens_loop::<EthCoin>(
            ctx.clone(),
            serde_json::from_value(json!({
                "ticker": ticker_coin,
                "rpc_mode": "Default",
                "nodes": [
                    {"url": "https://sepolia.drpc.org"},
<<<<<<< HEAD
=======
                    {"url": "https://ethereum-sepolia-rpc.publicnode.com"},
>>>>>>> 84f5c923
                    {"url": "https://rpc2.sepolia.org"},
                    {"url": "https://rpc.sepolia.org/"}
                ],
                "swap_contract_address": ETH_SEPOLIA_SWAP_CONTRACT,
                "erc20_tokens_requests": [{"ticker": ticker_token}],
                "priv_key_policy": "Trezor"
            }))
            .unwrap(),
        ))
        .unwrap();

        let coin = block_on(lp_coinfind(&ctx, ticker_coin)).unwrap();
        let eth_coin = if let Some(MmCoinEnum::EthCoin(eth_coin)) = coin {
            eth_coin
        } else {
            panic!("eth coin not enabled");
        };

        // try get eth balance
        let _account_balance = block_on(eth_coin.account_balance_rpc(AccountBalanceParams {
            account_index: 0,
            chain: crypto::Bip44Chain::External,
            limit: 1,
            paging_options: Default::default(),
        }))
        .expect("account_balance result okay");

        // try to create eth withdrawal tx
        let tx_details = block_on(test_withdraw_init_loop(
            ctx.clone(),
            ticker_coin,
            "0xc06eFafa6527fc4b3C8F69Afb173964A3780a104",
            "0.00001",
            None, // try withdraw from default account
            Some(WithdrawFee::EthGas {
                gas: gas_limit::ETH_SEND_COINS,
                gas_price: 0.1_f32.try_into().unwrap(),
            }),
        ))
        .expect("withdraw eth must end successfully");
        log!(
            "tx_hex={}",
            serde_json::to_string(&tx_details.tx.tx_hex().unwrap()).unwrap()
        );
        // try to create eth withdrawal eip1559 tx
        let tx_details = block_on(test_withdraw_init_loop(
            ctx.clone(),
            ticker_coin,
            "0xc06eFafa6527fc4b3C8F69Afb173964A3780a104",
            "0.00001",
            None, // try withdraw from default account
            Some(WithdrawFee::EthGasEip1559 {
                gas_option: EthGasLimitOption::Set(gas_limit::ETH_SEND_COINS),
                max_fee_per_gas: 12.3_f32.try_into().unwrap(),
                max_priority_fee_per_gas: 1.2_f32.try_into().unwrap(),
            }),
        ))
        .expect("withdraw eth with eip1559 tx must end successfully");
        log!(
            "tx_hex={}",
            serde_json::to_string(&tx_details.tx.tx_hex().unwrap()).unwrap()
        );

        // create a non-default address expected as "m/44'/1'/0'/0/1" (must be topped up already)
        let new_addr_params: GetNewAddressParams = serde_json::from_value(json!({
            "account_id": 0,
            "chain": "External"
        }))
        .unwrap();

        // TODO: ideally should be in loop to handle pin
        let new_addr_resp =
            block_on(eth_coin.get_new_address_rpc_without_conf(new_addr_params)).expect("new account created");
        log!("create new_addr_resp={:?}", new_addr_resp);

        // try to create JST ERC20 token withdrawal tx from a non-default account (should have some tokens on it)
        let tx_details = block_on(test_withdraw_init_loop(
            ctx,
            ticker_token,
            "0xbAB36286672fbdc7B250804bf6D14Be0dF69fa29",
            "0.000000000000000001",  // 1 wei
            Some("m/44'/1'/0'/0/1"), // Note: Trezor uses 1' type for all testnets
            Some(WithdrawFee::EthGas {
                gas: gas_limit::ETH_SEND_COINS,
                gas_price: 0.1_f32.try_into().unwrap(),
            }),
        ))
        .expect("withdraw must end successfully");
        log!(
            "tx_hex={}",
            serde_json::to_string(&tx_details.tx.tx_hex().unwrap()).unwrap()
        );

        // if you need to send the tx:
        /* let send_tx_res = block_on(send_raw_transaction(ctx, json!({
            "coin": ticker_token,
            "tx_hex": tx_details.tx_hex,
        })));
        assert!(send_tx_res.is_ok(), "!{} send: {:?}", ticker_token, send_tx_res);
        if send_tx_res.is_ok() {
            println!("tx_hash={}", tx_details.tx_hash);
        } */
    }

    /// Test to create a new eth account with trezor
    /// run cargo test with '--features run-device-tests' option
    /// to use trezor emulator also add '--features trezor-udp' option to cargo params
    #[test]
    fn test_eth_create_new_account_trezor_no_rpc() {
        let ticker_coin = "ETH";
        let eth_conf = eth_testnet_conf_trezor();
        let mm_conf = json!({ "coins": [eth_conf] });
        let ctx = block_on(mm_ctx_with_trezor(mm_conf));
        block_on(init_platform_coin_with_tokens_loop::<EthCoin>(
            ctx.clone(),
            serde_json::from_value(json!({
                "ticker": ticker_coin,
                "rpc_mode": "Default",
                "nodes": [
                    {"url": ETH_SEPOLIA_NODES[0]}
                ],
                "swap_contract_address": ETH_SEPOLIA_SWAP_CONTRACT,
                "erc20_tokens_requests": [],
                "priv_key_policy": "Trezor"
            }))
            .unwrap(),
        ))
        .unwrap();

        let create_acc_res = block_on(test_create_new_account_init_loop(ctx, ticker_coin, Some(1)));
        println!("create_acc_res= {:?}", create_acc_res);
    }
}<|MERGE_RESOLUTION|>--- conflicted
+++ resolved
@@ -6431,10 +6431,7 @@
                 "rpc_mode": "Default",
                 "nodes": [
                     {"url": "https://sepolia.drpc.org"},
-<<<<<<< HEAD
-=======
                     {"url": "https://ethereum-sepolia-rpc.publicnode.com"},
->>>>>>> 84f5c923
                     {"url": "https://rpc2.sepolia.org"},
                     {"url": "https://rpc.sepolia.org/"}
                 ],
