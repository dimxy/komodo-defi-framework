--- conflicted
+++ resolved
@@ -5,14 +5,9 @@
                                   get_tendermint_my_tx_history, ibc_withdraw, iris_nimda_testnet_conf,
                                   iris_testnet_conf, my_balance, send_raw_transaction, withdraw_v1, MarketMakerIt,
                                   Mm2TestConf};
-<<<<<<< HEAD
 use mm2_test_helpers::structs::{Bip44Chain, HDAccountAddressId, RpcV2Response, TendermintActivationResult,
                                 TransactionDetails};
-use serde_json::{self as json, json};
-=======
-use mm2_test_helpers::structs::{RpcV2Response, TendermintActivationResult, TransactionDetails};
 use serde_json::json;
->>>>>>> 1c8a9a85
 
 const ATOM_TEST_BALANCE_SEED: &str = "atom test seed";
 const ATOM_TEST_WITHDRAW_SEED: &str = "atom test withdraw seed";
@@ -807,21 +802,9 @@
             false
         )));
 
-        dbg!(block_on(enable_electrum(
-            &mm_bob,
-            "RICK",
-            false,
-            RICK_ELECTRUM_ADDRS,
-            None
-        )));
-
-        dbg!(block_on(enable_electrum(
-            &mm_alice,
-            "RICK",
-            false,
-            RICK_ELECTRUM_ADDRS,
-            None
-        )));
+        dbg!(block_on(enable_electrum(&mm_bob, "RICK", false, RICK_ELECTRUM_ADDRS)));
+
+        dbg!(block_on(enable_electrum(&mm_alice, "RICK", false, RICK_ELECTRUM_ADDRS)));
 
         block_on(trade_base_rel_tendermint(
             mm_bob,
