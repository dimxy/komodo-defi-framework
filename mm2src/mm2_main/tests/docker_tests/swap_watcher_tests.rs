use crate::docker_tests::docker_tests_common::GETH_RPC_URL;
use crate::docker_tests::eth_docker_tests::{erc20_coin_with_random_privkey, erc20_contract_checksum,
                                            eth_coin_with_random_privkey, watchers_swap_contract};
use crate::integration_tests_common::*;
use crate::{generate_utxo_coin_with_privkey, generate_utxo_coin_with_random_privkey, random_secp256k1_secret};
use coins::coin_errors::ValidatePaymentError;
use coins::eth::{checksum_address, EthCoin};
use coins::utxo::utxo_standard::UtxoStandardCoin;
use coins::utxo::{dhash160, UtxoCommonOps};
use coins::{dex_fee_from_taker_coin, ConfirmPaymentInput, FoundSwapTxSpend, MarketCoinOps, MmCoin, MmCoinEnum,
            RefundPaymentArgs, RewardTarget, SearchForSwapTxSpendInput, SendMakerPaymentSpendPreimageInput,
            SendPaymentArgs, SwapOps, SwapTxTypeWithSecretHash, TestCoin, ValidateWatcherSpendInput, WatcherOps,
            WatcherSpendType, WatcherValidatePaymentInput, WatcherValidateTakerFeeInput, EARLY_CONFIRMATION_ERR_LOG,
            INVALID_CONTRACT_ADDRESS_ERR_LOG, INVALID_PAYMENT_STATE_ERR_LOG, INVALID_RECEIVER_ERR_LOG,
            INVALID_REFUND_TX_ERR_LOG, INVALID_SCRIPT_ERR_LOG, INVALID_SENDER_ERR_LOG, INVALID_SWAP_ID_ERR_LOG,
            OLD_TRANSACTION_ERR_LOG};
use common::{block_on, block_on_f01, now_sec, wait_until_sec};
use crypto::privkey::{key_pair_from_secret, key_pair_from_seed};
use mm2_main::lp_swap::{generate_secret, get_payment_locktime, MAKER_PAYMENT_SENT_LOG, MAKER_PAYMENT_SPEND_FOUND_LOG,
                        MAKER_PAYMENT_SPEND_SENT_LOG, REFUND_TEST_FAILURE_LOG, TAKER_PAYMENT_REFUND_SENT_LOG,
                        WATCHER_MESSAGE_SENT_LOG};
use mm2_number::BigDecimal;
use mm2_number::MmNumber;
use mm2_test_helpers::for_tests::{enable_eth_coin, erc20_dev_conf, eth_dev_conf, eth_jst_testnet_conf, mm_dump,
                                  my_balance, my_swap_status, mycoin1_conf, mycoin_conf, start_swaps,
                                  wait_for_swaps_finish_and_check_status, MarketMakerIt, Mm2TestConf,
                                  DEFAULT_RPC_PASSWORD};
use mm2_test_helpers::get_passphrase;
use mm2_test_helpers::structs::WatcherConf;
use mocktopus::mocking::*;
use num_traits::{One, Zero};
use primitives::hash::H256;
use serde_json::Value;
use std::str::FromStr;
use std::thread;
use std::time::Duration;
use uuid::Uuid;

#[derive(Debug, Clone)]
struct BalanceResult {
    alice_acoin_balance_before: BigDecimal,
    alice_acoin_balance_middle: BigDecimal,
    alice_acoin_balance_after: BigDecimal,
    alice_bcoin_balance_before: BigDecimal,
    alice_bcoin_balance_middle: BigDecimal,
    alice_bcoin_balance_after: BigDecimal,
    alice_eth_balance_middle: BigDecimal,
    alice_eth_balance_after: BigDecimal,
    bob_acoin_balance_before: BigDecimal,
    bob_acoin_balance_after: BigDecimal,
    bob_bcoin_balance_before: BigDecimal,
    bob_bcoin_balance_after: BigDecimal,
    watcher_acoin_balance_before: BigDecimal,
    watcher_acoin_balance_after: BigDecimal,
    watcher_bcoin_balance_before: BigDecimal,
    watcher_bcoin_balance_after: BigDecimal,
}

fn enable_coin(mm_node: &MarketMakerIt, coin: &str) {
    if coin == "MYCOIN" {
        log!("{:?}", block_on(enable_native(mm_node, coin, &[], None)));
    } else {
        enable_eth(mm_node, coin);
    }
}

fn enable_eth(mm_node: &MarketMakerIt, coin: &str) {
    dbg!(block_on(enable_eth_coin(
        mm_node,
        coin,
        &[GETH_RPC_URL],
        &checksum_address(&format!("{:02x}", watchers_swap_contract())),
        Some(&checksum_address(&format!("{:02x}", watchers_swap_contract()))),
        true
    )));
}

#[allow(clippy::enum_variant_names)]
enum SwapFlow {
    WatcherSpendsMakerPayment,
    WatcherRefundsTakerPayment,
    TakerSpendsMakerPayment,
}

#[allow(clippy::too_many_arguments)]
fn start_swaps_and_get_balances(
    a_coin: &'static str,
    b_coin: &'static str,
    maker_price: f64,
    taker_price: f64,
    volume: f64,
    envs: &[(&str, &str)],
    swap_flow: SwapFlow,
    alice_privkey: &str,
    bob_privkey: &str,
    watcher_privkey: &str,
) -> BalanceResult {
    let coins = json!([
        eth_dev_conf(),
        erc20_dev_conf(&erc20_contract_checksum()),
        mycoin_conf(1000),
        mycoin1_conf(1000)
    ]);

    let alice_conf = Mm2TestConf::seednode(&format!("0x{}", alice_privkey), &coins);
    let mut mm_alice = block_on(MarketMakerIt::start_with_envs(
        alice_conf.conf.clone(),
        alice_conf.rpc_password.clone(),
        None,
        envs,
    ))
    .unwrap();
    let (_alice_dump_log, _alice_dump_dashboard) = mm_alice.mm_dump();
    log!("Alice log path: {}", mm_alice.log_path.display());

    let bob_conf = Mm2TestConf::light_node(&format!("0x{}", bob_privkey), &coins, &[&mm_alice.ip.to_string()]);
    let mut mm_bob = block_on(MarketMakerIt::start_with_envs(
        bob_conf.conf.clone(),
        bob_conf.rpc_password,
        None,
        envs,
    ))
    .unwrap();
    let (_bob_dump_log, _bob_dump_dashboard) = mm_bob.mm_dump();
    log!("Bob log path: {}", mm_bob.log_path.display());

    generate_utxo_coin_with_privkey("MYCOIN", 100.into(), H256::from_str(bob_privkey).unwrap());
    generate_utxo_coin_with_privkey("MYCOIN", 100.into(), H256::from_str(alice_privkey).unwrap());
    generate_utxo_coin_with_privkey("MYCOIN1", 100.into(), H256::from_str(bob_privkey).unwrap());
    generate_utxo_coin_with_privkey("MYCOIN1", 100.into(), H256::from_str(alice_privkey).unwrap());

    let (watcher_conf, watcher_log_to_wait) = match swap_flow {
        SwapFlow::WatcherSpendsMakerPayment => (
            WatcherConf {
                wait_taker_payment: 0.,
                wait_maker_payment_spend_factor: 0.,
                refund_start_factor: 1.5,
                search_interval: 1.0,
            },
            MAKER_PAYMENT_SPEND_SENT_LOG,
        ),
        SwapFlow::WatcherRefundsTakerPayment => (
            WatcherConf {
                wait_taker_payment: 0.,
                wait_maker_payment_spend_factor: 1.,
                refund_start_factor: 0.,
                search_interval: 1.,
            },
            TAKER_PAYMENT_REFUND_SENT_LOG,
        ),
        SwapFlow::TakerSpendsMakerPayment => (
            WatcherConf {
                wait_taker_payment: 0.,
                wait_maker_payment_spend_factor: 1.,
                refund_start_factor: 1.5,
                search_interval: 1.0,
            },
            MAKER_PAYMENT_SPEND_FOUND_LOG,
        ),
    };

    let watcher_conf = Mm2TestConf::watcher_light_node(
        &format!("0x{}", watcher_privkey),
        &coins,
        &[&mm_alice.ip.to_string()],
        watcher_conf,
    )
    .conf;

    let mut mm_watcher = block_on(MarketMakerIt::start_with_envs(
        watcher_conf,
        DEFAULT_RPC_PASSWORD.to_string(),
        None,
        envs,
    ))
    .unwrap();
    let (_watcher_dump_log, _watcher_dump_dashboard) = mm_dump(&mm_watcher.log_path);
    log!("Watcher log path: {}", mm_watcher.log_path.display());

    enable_coin(&mm_alice, a_coin);
    enable_coin(&mm_alice, b_coin);
    enable_coin(&mm_bob, a_coin);
    enable_coin(&mm_bob, b_coin);
    enable_coin(&mm_watcher, a_coin);
    enable_coin(&mm_watcher, b_coin);

    if a_coin != "ETH" && b_coin != "ETH" {
        enable_coin(&mm_alice, "ETH");
    }

    let alice_acoin_balance_before = block_on(my_balance(&mm_alice, a_coin)).balance;
    let alice_bcoin_balance_before = block_on(my_balance(&mm_alice, b_coin)).balance;
    let bob_acoin_balance_before = block_on(my_balance(&mm_bob, a_coin)).balance;
    let bob_bcoin_balance_before = block_on(my_balance(&mm_bob, b_coin)).balance;
    let watcher_acoin_balance_before = block_on(my_balance(&mm_watcher, a_coin)).balance;
    let watcher_bcoin_balance_before = block_on(my_balance(&mm_watcher, b_coin)).balance;

    let mut alice_acoin_balance_middle = BigDecimal::zero();
    let mut alice_bcoin_balance_middle = BigDecimal::zero();
    let mut alice_eth_balance_middle = BigDecimal::zero();
    let mut bob_acoin_balance_after = BigDecimal::zero();
    let mut bob_bcoin_balance_after = BigDecimal::zero();

    block_on(start_swaps(
        &mut mm_bob,
        &mut mm_alice,
        &[(b_coin, a_coin)],
        maker_price,
        taker_price,
        volume,
    ));

    if matches!(swap_flow, SwapFlow::WatcherRefundsTakerPayment) {
        block_on(mm_bob.wait_for_log(120., |log| log.contains(MAKER_PAYMENT_SENT_LOG))).unwrap();
        block_on(mm_bob.stop()).unwrap();
    }
    if !matches!(swap_flow, SwapFlow::TakerSpendsMakerPayment) {
        block_on(mm_alice.wait_for_log(120., |log| log.contains(WATCHER_MESSAGE_SENT_LOG))).unwrap();
        alice_acoin_balance_middle = block_on(my_balance(&mm_alice, a_coin)).balance;
        alice_bcoin_balance_middle = block_on(my_balance(&mm_alice, b_coin)).balance;
        alice_eth_balance_middle = block_on(my_balance(&mm_alice, "ETH")).balance;
        block_on(mm_alice.stop()).unwrap();
    }

    block_on(mm_watcher.wait_for_log(120., |log| log.contains(watcher_log_to_wait))).unwrap();
    thread::sleep(Duration::from_secs(20));

    let mm_alice = MarketMakerIt::start(alice_conf.conf, alice_conf.rpc_password, None).unwrap();
    enable_coin(&mm_alice, a_coin);
    enable_coin(&mm_alice, b_coin);

    if a_coin != "ETH" && b_coin != "ETH" {
        enable_coin(&mm_alice, "ETH");
    }

    let alice_acoin_balance_after = block_on(my_balance(&mm_alice, a_coin)).balance;
    let alice_bcoin_balance_after = block_on(my_balance(&mm_alice, b_coin)).balance;
    let alice_eth_balance_after = block_on(my_balance(&mm_alice, "ETH")).balance;
    if !matches!(swap_flow, SwapFlow::WatcherRefundsTakerPayment) {
        bob_acoin_balance_after = block_on(my_balance(&mm_bob, a_coin)).balance;
        bob_bcoin_balance_after = block_on(my_balance(&mm_bob, b_coin)).balance;
    }
    let watcher_acoin_balance_after = block_on(my_balance(&mm_watcher, a_coin)).balance;
    let watcher_bcoin_balance_after = block_on(my_balance(&mm_watcher, b_coin)).balance;

    BalanceResult {
        alice_acoin_balance_before,
        alice_acoin_balance_middle,
        alice_acoin_balance_after,
        alice_bcoin_balance_before,
        alice_bcoin_balance_middle,
        alice_bcoin_balance_after,
        alice_eth_balance_middle,
        alice_eth_balance_after,
        bob_acoin_balance_before,
        bob_acoin_balance_after,
        bob_bcoin_balance_before,
        bob_bcoin_balance_after,
        watcher_acoin_balance_before,
        watcher_acoin_balance_after,
        watcher_bcoin_balance_before,
        watcher_bcoin_balance_after,
    }
}

fn check_actual_events(mm_alice: &MarketMakerIt, uuid: &str, expected_events: &[&'static str]) -> Value {
    let status_response = block_on(my_swap_status(mm_alice, uuid)).unwrap();
    let events_array = status_response["result"]["events"].as_array().unwrap();
    let actual_events = events_array.iter().map(|item| item["event"]["type"].as_str().unwrap());
    let actual_events: Vec<&str> = actual_events.collect();
    assert_eq!(expected_events, actual_events.as_slice());
    status_response
}

fn run_taker_node(coins: &Value, envs: &[(&str, &str)], seednodes: &[&str]) -> (MarketMakerIt, Mm2TestConf) {
    let privkey = hex::encode(random_secp256k1_secret());
    let conf = Mm2TestConf::light_node(&format!("0x{}", privkey), coins, seednodes);
    let mm = block_on(MarketMakerIt::start_with_envs(
        conf.conf.clone(),
        conf.rpc_password.clone(),
        None,
        envs,
    ))
    .unwrap();
    let (_dump_log, _dump_dashboard) = mm.mm_dump();
    log!("Log path: {}", mm.log_path.display());

    generate_utxo_coin_with_privkey("MYCOIN", 100.into(), H256::from_str(&privkey).unwrap());
    generate_utxo_coin_with_privkey("MYCOIN1", 100.into(), H256::from_str(&privkey).unwrap());
    enable_coin(&mm, "MYCOIN");
    enable_coin(&mm, "MYCOIN1");

    (mm, conf)
}

fn restart_taker_and_wait_until(conf: &Mm2TestConf, envs: &[(&str, &str)], wait_until: &str) -> MarketMakerIt {
    let mut mm_alice = block_on(MarketMakerIt::start_with_envs(
        conf.conf.clone(),
        conf.rpc_password.clone(),
        None,
        envs,
    ))
    .unwrap();

    let (_alice_dump_log, _alice_dump_dashboard) = mm_alice.mm_dump();
    log!("Alice log path: {}", mm_alice.log_path.display());
    enable_coin(&mm_alice, "MYCOIN");
    enable_coin(&mm_alice, "MYCOIN1");

    block_on(mm_alice.wait_for_log(120., |log| log.contains(wait_until))).unwrap();
    mm_alice
}

fn run_maker_node(coins: &Value, envs: &[(&str, &str)], seednodes: &[&str]) -> MarketMakerIt {
    let privkey = hex::encode(random_secp256k1_secret());
    let conf = if seednodes.is_empty() {
        Mm2TestConf::seednode(&format!("0x{}", privkey), coins)
    } else {
        Mm2TestConf::light_node(&format!("0x{}", privkey), coins, seednodes)
    };
    let mm = block_on(MarketMakerIt::start_with_envs(
        conf.conf.clone(),
        conf.rpc_password,
        None,
        envs,
    ))
    .unwrap();
    let (_dump_log, _dump_dashboard) = mm.mm_dump();
    log!("Log path: {}", mm.log_path.display());

    generate_utxo_coin_with_privkey("MYCOIN", 100.into(), H256::from_str(&privkey).unwrap());
    generate_utxo_coin_with_privkey("MYCOIN1", 100.into(), H256::from_str(&privkey).unwrap());
    enable_coin(&mm, "MYCOIN");
    enable_coin(&mm, "MYCOIN1");

    mm
}

fn run_watcher_node(
    coins: &Value,
    envs: &[(&str, &str)],
    seednodes: &[&str],
    watcher_conf: WatcherConf,
) -> MarketMakerIt {
    let privkey = hex::encode(random_secp256k1_secret());
    let conf = Mm2TestConf::watcher_light_node(&format!("0x{}", privkey), coins, seednodes, watcher_conf).conf;
    let mm = block_on(MarketMakerIt::start_with_envs(
        conf,
        DEFAULT_RPC_PASSWORD.to_string(),
        None,
        envs,
    ))
    .unwrap();
    let (_dump_log, _dump_dashboard) = mm.mm_dump();
    log!("Log path: {}", mm.log_path.display());

    generate_utxo_coin_with_privkey("MYCOIN", 100.into(), H256::from_str(&privkey).unwrap());
    generate_utxo_coin_with_privkey("MYCOIN1", 100.into(), H256::from_str(&privkey).unwrap());
    enable_coin(&mm, "MYCOIN");
    enable_coin(&mm, "MYCOIN1");

    mm
}

#[test]
fn test_taker_saves_the_swap_as_successful_after_restart_panic_at_wait_for_taker_payment_spend() {
    let coins = json!([mycoin_conf(1000), mycoin1_conf(1000)]);
    let mut mm_bob = run_maker_node(&coins, &[], &[]);
    let (mut mm_alice, mut alice_conf) =
        run_taker_node(&coins, &[("TAKER_FAIL_AT", "wait_for_taker_payment_spend_panic")], &[
            &mm_bob.ip.to_string(),
        ]);

    let watcher_conf = WatcherConf {
        wait_taker_payment: 0.,
        wait_maker_payment_spend_factor: 0.,
        refund_start_factor: 1.5,
        search_interval: 1.0,
    };
    let mut mm_watcher = run_watcher_node(&coins, &[], &[&mm_bob.ip.to_string()], watcher_conf);

    let uuids = block_on(start_swaps(
        &mut mm_bob,
        &mut mm_alice,
        &[("MYCOIN1", "MYCOIN")],
        25.,
        25.,
        2.,
    ));
    let (_alice_dump_log, _alice_dump_dashboard) = mm_alice.mm_dump();
    log!("Alice log path: {}", mm_alice.log_path.display());
    alice_conf.conf["dbdir"] = mm_alice.folder.join("DB").to_str().unwrap().into();

    block_on(mm_alice.wait_for_log(120., |log| log.contains(WATCHER_MESSAGE_SENT_LOG))).unwrap();
    block_on(mm_bob.wait_for_log(120., |log| log.contains(&format!("[swap uuid={}] Finished", &uuids[0])))).unwrap();
    block_on(mm_watcher.wait_for_log(120., |log| log.contains(MAKER_PAYMENT_SPEND_SENT_LOG))).unwrap();

    block_on(mm_alice.stop()).unwrap();

    let mm_alice = restart_taker_and_wait_until(&alice_conf, &[], &format!("[swap uuid={}] Finished", &uuids[0]));

    let expected_events = [
        "Started",
        "Negotiated",
        "TakerFeeSent",
        "TakerPaymentInstructionsReceived",
        "MakerPaymentReceived",
        "MakerPaymentWaitConfirmStarted",
        "MakerPaymentValidatedAndConfirmed",
        "TakerPaymentSent",
        "WatcherMessageSent",
        "TakerPaymentSpent",
        "MakerPaymentSpentByWatcher",
        "MakerPaymentSpendConfirmed",
        "Finished",
    ];
    check_actual_events(&mm_alice, &uuids[0], &expected_events);

    block_on(mm_alice.stop()).unwrap();
    block_on(mm_watcher.stop()).unwrap();
    block_on(mm_bob.stop()).unwrap();
}

#[test]
fn test_taker_saves_the_swap_as_successful_after_restart_panic_at_maker_payment_spend() {
    let coins = json!([mycoin_conf(1000), mycoin1_conf(1000)]);
    let mut mm_bob = run_maker_node(&coins, &[], &[]);
    let (mut mm_alice, mut alice_conf) =
        run_taker_node(&coins, &[("TAKER_FAIL_AT", "maker_payment_spend_panic")], &[&mm_bob
            .ip
            .to_string()]);

    let watcher_conf = WatcherConf {
        wait_taker_payment: 0.,
        wait_maker_payment_spend_factor: 0.,
        refund_start_factor: 1.5,
        search_interval: 1.0,
    };
    let mut mm_watcher = run_watcher_node(&coins, &[], &[&mm_bob.ip.to_string()], watcher_conf);

    let uuids = block_on(start_swaps(
        &mut mm_bob,
        &mut mm_alice,
        &[("MYCOIN1", "MYCOIN")],
        25.,
        25.,
        2.,
    ));
    let (_alice_dump_log, _alice_dump_dashboard) = mm_alice.mm_dump();
    log!("Alice log path: {}", mm_alice.log_path.display());
    alice_conf.conf["dbdir"] = mm_alice.folder.join("DB").to_str().unwrap().into();

    block_on(mm_alice.wait_for_log(120., |log| log.contains(WATCHER_MESSAGE_SENT_LOG))).unwrap();
    block_on(mm_bob.wait_for_log(120., |log| log.contains(&format!("[swap uuid={}] Finished", &uuids[0])))).unwrap();
    block_on(mm_watcher.wait_for_log(120., |log| log.contains(MAKER_PAYMENT_SPEND_SENT_LOG))).unwrap();

    block_on(mm_alice.stop()).unwrap();

    let mm_alice = restart_taker_and_wait_until(&alice_conf, &[], &format!("[swap uuid={}] Finished", &uuids[0]));

    let expected_events = [
        "Started",
        "Negotiated",
        "TakerFeeSent",
        "TakerPaymentInstructionsReceived",
        "MakerPaymentReceived",
        "MakerPaymentWaitConfirmStarted",
        "MakerPaymentValidatedAndConfirmed",
        "TakerPaymentSent",
        "WatcherMessageSent",
        "TakerPaymentSpent",
        "MakerPaymentSpentByWatcher",
        "MakerPaymentSpendConfirmed",
        "Finished",
    ];
    check_actual_events(&mm_alice, &uuids[0], &expected_events);
}

#[test]
fn test_taker_saves_the_swap_as_finished_after_restart_taker_payment_refunded_panic_at_wait_for_taker_payment_spend() {
    let coins = json!([mycoin_conf(1000), mycoin1_conf(1000)]);
    let mm_seednode = run_maker_node(&coins, &[("USE_TEST_LOCKTIME", "")], &[]);
    let mut mm_bob = run_maker_node(&coins, &[("USE_TEST_LOCKTIME", "")], &[&mm_seednode.ip.to_string()]);
    let (mut mm_alice, mut alice_conf) = run_taker_node(
        &coins,
        &[
            ("USE_TEST_LOCKTIME", ""),
            ("TAKER_FAIL_AT", "wait_for_taker_payment_spend_panic"),
        ],
        &[&mm_seednode.ip.to_string()],
    );

    let watcher_conf = WatcherConf {
        wait_taker_payment: 0.,
        wait_maker_payment_spend_factor: 1.,
        refund_start_factor: 0.,
        search_interval: 1.,
    };
    let mut mm_watcher = run_watcher_node(
        &coins,
        &[("USE_TEST_LOCKTIME", "")],
        &[&mm_seednode.ip.to_string()],
        watcher_conf,
    );

    let uuids = block_on(start_swaps(
        &mut mm_bob,
        &mut mm_alice,
        &[("MYCOIN1", "MYCOIN")],
        25.,
        25.,
        2.,
    ));
    let (_alice_dump_log, _alice_dump_dashboard) = mm_alice.mm_dump();
    log!("Alice log path: {}", mm_alice.log_path.display());
    alice_conf.conf["dbdir"] = mm_alice.folder.join("DB").to_str().unwrap().into();

    block_on(mm_bob.wait_for_log(120., |log| log.contains(MAKER_PAYMENT_SENT_LOG))).unwrap();
    block_on(mm_bob.stop()).unwrap();

    block_on(mm_alice.wait_for_log(120., |log| log.contains(WATCHER_MESSAGE_SENT_LOG))).unwrap();
    block_on(mm_watcher.wait_for_log(120., |log| log.contains(TAKER_PAYMENT_REFUND_SENT_LOG))).unwrap();

    block_on(mm_alice.stop()).unwrap();

    let mm_alice = restart_taker_and_wait_until(
        &alice_conf,
        &[("USE_TEST_LOCKTIME", "")],
        &format!("[swap uuid={}] Finished", &uuids[0]),
    );

    let expected_events = [
        "Started",
        "Negotiated",
        "TakerFeeSent",
        "TakerPaymentInstructionsReceived",
        "MakerPaymentReceived",
        "MakerPaymentWaitConfirmStarted",
        "MakerPaymentValidatedAndConfirmed",
        "TakerPaymentSent",
        "WatcherMessageSent",
        "TakerPaymentRefundedByWatcher",
        "Finished",
    ];
    check_actual_events(&mm_alice, &uuids[0], &expected_events);

    block_on(mm_alice.stop()).unwrap();
    block_on(mm_watcher.stop()).unwrap();
    block_on(mm_seednode.stop()).unwrap();
}

#[test]
fn test_taker_saves_the_swap_as_finished_after_restart_taker_payment_refunded_panic_at_taker_payment_refund() {
    let coins = json!([mycoin_conf(1000), mycoin1_conf(1000)]);
    let mm_seednode = run_maker_node(&coins, &[("USE_TEST_LOCKTIME", "")], &[]);
    let mut mm_bob = run_maker_node(&coins, &[("USE_TEST_LOCKTIME", "")], &[&mm_seednode.ip.to_string()]);
    let (mut mm_alice, mut alice_conf) = run_taker_node(
        &coins,
        &[
            ("USE_TEST_LOCKTIME", ""),
            ("TAKER_FAIL_AT", "taker_payment_refund_panic"),
        ],
        &[&mm_seednode.ip.to_string()],
    );

    let watcher_conf = WatcherConf {
        wait_taker_payment: 0.,
        wait_maker_payment_spend_factor: 1.,
        refund_start_factor: 0.,
        search_interval: 1.,
    };
    let mut mm_watcher = run_watcher_node(
        &coins,
        &[("USE_TEST_LOCKTIME", "")],
        &[&mm_seednode.ip.to_string()],
        watcher_conf,
    );

    let uuids = block_on(start_swaps(
        &mut mm_bob,
        &mut mm_alice,
        &[("MYCOIN1", "MYCOIN")],
        25.,
        25.,
        2.,
    ));
    let (_alice_dump_log, _alice_dump_dashboard) = mm_alice.mm_dump();
    log!("Alice log path: {}", mm_alice.log_path.display());
    alice_conf.conf["dbdir"] = mm_alice.folder.join("DB").to_str().unwrap().into();

    block_on(mm_bob.wait_for_log(120., |log| log.contains(MAKER_PAYMENT_SENT_LOG))).unwrap();
    block_on(mm_bob.stop()).unwrap();

    block_on(mm_alice.wait_for_log(120., |log| log.contains(REFUND_TEST_FAILURE_LOG))).unwrap();
    block_on(mm_watcher.wait_for_log(120., |log| log.contains(TAKER_PAYMENT_REFUND_SENT_LOG))).unwrap();

    block_on(mm_alice.stop()).unwrap();

    let mm_alice = restart_taker_and_wait_until(
        &alice_conf,
        &[("USE_TEST_LOCKTIME", "")],
        &format!("[swap uuid={}] Finished", &uuids[0]),
    );

    let expected_events = [
        "Started",
        "Negotiated",
        "TakerFeeSent",
        "TakerPaymentInstructionsReceived",
        "MakerPaymentReceived",
        "MakerPaymentWaitConfirmStarted",
        "MakerPaymentValidatedAndConfirmed",
        "TakerPaymentSent",
        "WatcherMessageSent",
        "TakerPaymentWaitForSpendFailed",
        "TakerPaymentWaitRefundStarted",
        "TakerPaymentRefundStarted",
        "TakerPaymentRefundedByWatcher",
        "Finished",
    ];
    check_actual_events(&mm_alice, &uuids[0], &expected_events);

    block_on(mm_alice.stop()).unwrap();
    block_on(mm_watcher.stop()).unwrap();
    block_on(mm_seednode.stop()).unwrap();
}

#[test]
fn test_taker_completes_swap_after_restart() {
    let coins = json!([mycoin_conf(1000), mycoin1_conf(1000)]);
    let mut mm_bob = run_maker_node(&coins, &[], &[]);
    let (mut mm_alice, mut alice_conf) = run_taker_node(&coins, &[], &[&mm_bob.ip.to_string()]);

    let uuids = block_on(start_swaps(
        &mut mm_bob,
        &mut mm_alice,
        &[("MYCOIN1", "MYCOIN")],
        25.,
        25.,
        2.,
    ));

    block_on(mm_alice.wait_for_log(120., |log| log.contains(WATCHER_MESSAGE_SENT_LOG))).unwrap();
    alice_conf.conf["dbdir"] = mm_alice.folder.join("DB").to_str().unwrap().into();
    block_on(mm_alice.stop()).unwrap();

    let mut mm_alice = block_on(MarketMakerIt::start_with_envs(
        alice_conf.conf,
        alice_conf.rpc_password.clone(),
        None,
        &[],
    ))
    .unwrap();

    let (_alice_dump_log, _alice_dump_dashboard) = mm_alice.mm_dump();
    log!("Alice log path: {}", mm_alice.log_path.display());
    enable_coin(&mm_alice, "MYCOIN");
    enable_coin(&mm_alice, "MYCOIN1");

    block_on(wait_for_swaps_finish_and_check_status(
        &mut mm_bob,
        &mut mm_alice,
        &uuids,
        2.,
        25.,
    ));

    block_on(mm_alice.stop()).unwrap();
    block_on(mm_bob.stop()).unwrap();
}

// Verifies https://github.com/KomodoPlatform/komodo-defi-framework/issues/2111
#[test]
fn test_taker_completes_swap_after_taker_payment_spent_while_offline() {
    let coins = json!([mycoin_conf(1000), mycoin1_conf(1000)]);
    let mut mm_bob = run_maker_node(&coins, &[], &[]);
    let (mut mm_alice, mut alice_conf) = run_taker_node(&coins, &[], &[&mm_bob.ip.to_string()]);

    let uuids = block_on(start_swaps(
        &mut mm_bob,
        &mut mm_alice,
        &[("MYCOIN1", "MYCOIN")],
        25.,
        25.,
        2.,
    ));

    // stop taker after taker payment sent
    let taker_payment_msg = "Taker payment tx hash ";
    block_on(mm_alice.wait_for_log(120., |log| log.contains(taker_payment_msg))).unwrap();
    // ensure p2p message is sent to the maker, this happens before this message:
    block_on(mm_alice.wait_for_log(120., |log| log.contains("Waiting for maker to spend taker payment!"))).unwrap();
    alice_conf.conf["dbdir"] = mm_alice.folder.join("DB").to_str().unwrap().into();
    block_on(mm_alice.stop()).unwrap();

    // wait for taker payment spent by maker
    block_on(mm_bob.wait_for_log(120., |log| log.contains("Taker payment spend tx"))).unwrap();
    // and restart taker
    let mut mm_alice = block_on(MarketMakerIt::start_with_envs(
        alice_conf.conf,
        alice_conf.rpc_password.clone(),
        None,
        &[],
    ))
    .unwrap();

    let (_alice_dump_log, _alice_dump_dashboard) = mm_alice.mm_dump();
    log!("Alice log path: {}", mm_alice.log_path.display());
    enable_coin(&mm_alice, "MYCOIN");
    enable_coin(&mm_alice, "MYCOIN1");

    block_on(wait_for_swaps_finish_and_check_status(
        &mut mm_bob,
        &mut mm_alice,
        &uuids,
        2.,
        25.,
    ));

    block_on(mm_alice.stop()).unwrap();
    block_on(mm_bob.stop()).unwrap();
}

#[test]
fn test_watcher_spends_maker_payment_utxo_utxo() {
    let alice_privkey = hex::encode(random_secp256k1_secret());
    let bob_privkey = hex::encode(random_secp256k1_secret());
    let watcher_privkey = hex::encode(random_secp256k1_secret());

    let balances = start_swaps_and_get_balances(
        "MYCOIN",
        "MYCOIN1",
        25.,
        25.,
        2.,
        &[],
        SwapFlow::WatcherSpendsMakerPayment,
        &alice_privkey,
        &bob_privkey,
        &watcher_privkey,
    );

    let acoin_volume = BigDecimal::from_str("50").unwrap();
    let bcoin_volume = BigDecimal::from_str("2").unwrap();

    assert_eq!(
        balances.alice_acoin_balance_after.round(0),
        balances.alice_acoin_balance_before - acoin_volume.clone()
    );
    assert_eq!(
        balances.alice_bcoin_balance_after.round(0),
        balances.alice_bcoin_balance_before + bcoin_volume.clone()
    );
    assert_eq!(
        balances.bob_acoin_balance_after.round(0),
        balances.bob_acoin_balance_before + acoin_volume
    );
    assert_eq!(
        balances.bob_bcoin_balance_after.round(0),
        balances.bob_bcoin_balance_before - bcoin_volume
    );
}

#[test]
fn test_watcher_spends_maker_payment_utxo_eth() {
    let alice_coin = eth_coin_with_random_privkey(watchers_swap_contract());
    let bob_coin = eth_coin_with_random_privkey(watchers_swap_contract());
    let watcher_coin = eth_coin_with_random_privkey(watchers_swap_contract());

    let balances = start_swaps_and_get_balances(
        "ETH",
        "MYCOIN",
        0.01,
        0.01,
        1.,
        &[("USE_WATCHER_REWARD", "")],
        SwapFlow::WatcherSpendsMakerPayment,
        &alice_coin.display_priv_key().unwrap()[2..],
        &bob_coin.display_priv_key().unwrap()[2..],
        &watcher_coin.display_priv_key().unwrap()[2..],
    );

    let mycoin_volume = BigDecimal::from_str("1").unwrap();

    assert_eq!(
        balances.alice_bcoin_balance_after.round(0),
        balances.alice_bcoin_balance_before + mycoin_volume
    );
    assert!(balances.bob_acoin_balance_after > balances.bob_acoin_balance_before);
    assert!(balances.alice_acoin_balance_after > balances.alice_acoin_balance_middle);
}

#[test]
fn test_watcher_spends_maker_payment_eth_utxo() {
    let alice_coin = eth_coin_with_random_privkey(watchers_swap_contract());
    let bob_coin = eth_coin_with_random_privkey(watchers_swap_contract());
    let watcher_coin = eth_coin_with_random_privkey(watchers_swap_contract());

    let balances = start_swaps_and_get_balances(
        "MYCOIN",
        "ETH",
        100.,
        100.,
        0.01,
        &[("TEST_COIN_PRICE", "0.01"), ("USE_WATCHER_REWARD", "")],
        SwapFlow::WatcherSpendsMakerPayment,
        &alice_coin.display_priv_key().unwrap()[2..],
        &bob_coin.display_priv_key().unwrap()[2..],
        &watcher_coin.display_priv_key().unwrap()[2..],
    );

    let eth_volume = BigDecimal::from_str("0.01").unwrap();
    let mycoin_volume = BigDecimal::from_str("1").unwrap();
    let min_tx_amount = BigDecimal::from_str("0.00001").unwrap();

    let coin = TestCoin::new("MYCOIN");
    TestCoin::min_tx_amount.mock_safe(move |_| MockResult::Return(min_tx_amount.clone()));
    let dex_fee: BigDecimal = dex_fee_from_taker_coin(&coin, "ETH", &MmNumber::from(mycoin_volume.clone()), None, None)
        .fee_amount() // returns Standard fee (default for TestCoin)
        .into();
    let alice_mycoin_reward_sent = balances.alice_acoin_balance_before
        - balances.alice_acoin_balance_after.clone()
        - mycoin_volume.clone()
        - dex_fee.with_scale(8);

    assert_eq!(
        balances.alice_bcoin_balance_after,
        balances.alice_bcoin_balance_middle + eth_volume
    );
    assert_eq!(
        balances.bob_acoin_balance_after.round(2),
        balances.bob_acoin_balance_before + mycoin_volume + alice_mycoin_reward_sent.round(2)
    );
    assert!(balances.watcher_bcoin_balance_after > balances.watcher_bcoin_balance_before);
}

#[test]
fn test_watcher_spends_maker_payment_eth_erc20() {
    let alice_coin = erc20_coin_with_random_privkey(watchers_swap_contract());
    let bob_coin = eth_coin_with_random_privkey(watchers_swap_contract());
    let watcher_coin = eth_coin_with_random_privkey(watchers_swap_contract());

    let balances = start_swaps_and_get_balances(
        "ERC20DEV",
        "ETH",
        100.,
        100.,
        0.01,
        &[("TEST_COIN_PRICE", "0.01"), ("USE_WATCHER_REWARD", "")],
        SwapFlow::WatcherSpendsMakerPayment,
        &alice_coin.display_priv_key().unwrap()[2..],
        &bob_coin.display_priv_key().unwrap()[2..],
        &watcher_coin.display_priv_key().unwrap()[2..],
    );

    let eth_volume = BigDecimal::from_str("0.01").unwrap();
    let jst_volume = BigDecimal::from_str("1").unwrap();

    assert_eq!(
        balances.alice_bcoin_balance_after,
        balances.alice_bcoin_balance_middle + eth_volume
    );
    assert_eq!(
        balances.bob_acoin_balance_after,
        balances.bob_acoin_balance_before + jst_volume
    );
    assert!(balances.watcher_bcoin_balance_after > balances.watcher_bcoin_balance_before);
}

#[test]
fn test_watcher_spends_maker_payment_erc20_eth() {
    let alice_coin = eth_coin_with_random_privkey(watchers_swap_contract());
    let bob_coin = erc20_coin_with_random_privkey(watchers_swap_contract());
    let watcher_coin = eth_coin_with_random_privkey(watchers_swap_contract());

    let balances = start_swaps_and_get_balances(
        "ETH",
        "ERC20DEV",
        0.01,
        0.01,
        1.,
        &[("USE_WATCHER_REWARD", "")],
        SwapFlow::WatcherSpendsMakerPayment,
        &alice_coin.display_priv_key().unwrap()[2..],
        &bob_coin.display_priv_key().unwrap()[2..],
        &watcher_coin.display_priv_key().unwrap()[2..],
    );

    let jst_volume = BigDecimal::from_str("1").unwrap();

    assert_eq!(
        balances.alice_bcoin_balance_after,
        balances.alice_bcoin_balance_before + jst_volume
    );
    assert!(balances.bob_acoin_balance_after > balances.bob_acoin_balance_before);
    // TODO watcher likely pays the fee that is higher than received reward
    // assert!(balances.watcher_acoin_balance_after > balances.watcher_acoin_balance_before);
}

#[test]
fn test_watcher_spends_maker_payment_utxo_erc20() {
    let alice_coin = erc20_coin_with_random_privkey(watchers_swap_contract());
    let bob_coin = eth_coin_with_random_privkey(watchers_swap_contract());
    let watcher_coin = eth_coin_with_random_privkey(watchers_swap_contract());

    let balances = start_swaps_and_get_balances(
        "ERC20DEV",
        "MYCOIN",
        1.,
        1.,
        1.,
        &[("TEST_COIN_PRICE", "0.01"), ("USE_WATCHER_REWARD", "")],
        SwapFlow::WatcherSpendsMakerPayment,
        &alice_coin.display_priv_key().unwrap()[2..],
        &bob_coin.display_priv_key().unwrap()[2..],
        &watcher_coin.display_priv_key().unwrap()[2..],
    );

    let mycoin_volume = BigDecimal::from_str("1").unwrap();
    let jst_volume = BigDecimal::from_str("1").unwrap();

    assert_eq!(
        balances.alice_bcoin_balance_after.round(0),
        balances.alice_bcoin_balance_before + mycoin_volume
    );
    assert_eq!(
        balances.bob_acoin_balance_after,
        balances.bob_acoin_balance_before + jst_volume
    );
    assert!(balances.alice_eth_balance_after > balances.alice_eth_balance_middle);
}

#[test]
fn test_watcher_spends_maker_payment_erc20_utxo() {
    let alice_coin = eth_coin_with_random_privkey(watchers_swap_contract());
    let bob_coin = erc20_coin_with_random_privkey(watchers_swap_contract());
    let watcher_coin = eth_coin_with_random_privkey(watchers_swap_contract());

    let balances = start_swaps_and_get_balances(
        "MYCOIN",
        "ERC20DEV",
        1.,
        1.,
        1.,
        &[("TEST_COIN_PRICE", "0.01"), ("USE_WATCHER_REWARD", "")],
        SwapFlow::WatcherSpendsMakerPayment,
        &alice_coin.display_priv_key().unwrap()[2..],
        &bob_coin.display_priv_key().unwrap()[2..],
        &watcher_coin.display_priv_key().unwrap()[2..],
    );

    let mycoin_volume = BigDecimal::from_str("1").unwrap();
    let jst_volume = BigDecimal::from_str("1").unwrap();

    let min_tx_amount = BigDecimal::from_str("0.00001").unwrap();
    let coin = TestCoin::new("MYCOIN");
    TestCoin::min_tx_amount.mock_safe(move |_| MockResult::Return(min_tx_amount.clone()));
    let dex_fee: BigDecimal =
        dex_fee_from_taker_coin(&coin, "ERC20DEV", &MmNumber::from(mycoin_volume.clone()), None, None)
            .fee_amount() // returns Standard fee (default for TestCoin)
            .into();
    let alice_mycoin_reward_sent = balances.alice_acoin_balance_before
        - balances.alice_acoin_balance_after.clone()
        - mycoin_volume.clone()
        - dex_fee.with_scale(8);

    let bob_jst_reward_sent =
        balances.bob_bcoin_balance_before - jst_volume.clone() - balances.bob_bcoin_balance_after.clone();

    assert_eq!(
        balances.alice_bcoin_balance_after,
        balances.alice_bcoin_balance_before + jst_volume
    );
    assert_eq!(
        balances.bob_acoin_balance_after.round(2),
        balances.bob_acoin_balance_before + mycoin_volume + alice_mycoin_reward_sent.round(2)
    );
    assert_eq!(
        balances.watcher_bcoin_balance_after,
        balances.watcher_bcoin_balance_before + bob_jst_reward_sent
    );
}

#[test]
fn test_watcher_refunds_taker_payment_utxo() {
    let alice_privkey = &hex::encode(random_secp256k1_secret());
    let bob_privkey = &hex::encode(random_secp256k1_secret());
    let watcher_privkey = &hex::encode(random_secp256k1_secret());

    let balances = start_swaps_and_get_balances(
        "MYCOIN1",
        "MYCOIN",
        25.,
        25.,
        2.,
        &[("USE_TEST_LOCKTIME", "")],
        SwapFlow::WatcherRefundsTakerPayment,
        alice_privkey,
        bob_privkey,
        watcher_privkey,
    );

    assert_eq!(
        balances.alice_acoin_balance_after.round(0),
        balances.alice_acoin_balance_before
    );
    assert_eq!(balances.alice_bcoin_balance_after, balances.alice_bcoin_balance_before);
}

#[test]
fn test_watcher_refunds_taker_payment_eth() {
    let alice_coin = eth_coin_with_random_privkey(watchers_swap_contract());
    let bob_coin = erc20_coin_with_random_privkey(watchers_swap_contract());
    let watcher_coin = eth_coin_with_random_privkey(watchers_swap_contract());

    let balances = start_swaps_and_get_balances(
        "ETH",
        "ERC20DEV",
        0.01,
        0.01,
        1.,
        &[("USE_TEST_LOCKTIME", ""), ("USE_WATCHER_REWARD", "")],
        SwapFlow::WatcherRefundsTakerPayment,
        &alice_coin.display_priv_key().unwrap()[2..],
        &bob_coin.display_priv_key().unwrap()[2..],
        &watcher_coin.display_priv_key().unwrap()[2..],
    );

    assert_eq!(balances.alice_bcoin_balance_after, balances.alice_bcoin_balance_before);
    assert!(balances.watcher_acoin_balance_after > balances.watcher_acoin_balance_before);
}

#[test]
fn test_watcher_refunds_taker_payment_erc20() {
    let alice_coin = erc20_coin_with_random_privkey(watchers_swap_contract());
    let bob_coin = eth_coin_with_random_privkey(watchers_swap_contract());
    let watcher_coin = eth_coin_with_random_privkey(watchers_swap_contract());

    let balances = start_swaps_and_get_balances(
        "ERC20DEV",
        "ETH",
        100.,
        100.,
        0.01,
        &[
            ("USE_TEST_LOCKTIME", ""),
            ("TEST_COIN_PRICE", "0.01"),
            ("USE_WATCHER_REWARD", ""),
        ],
        SwapFlow::WatcherRefundsTakerPayment,
        &alice_coin.display_priv_key().unwrap()[2..],
        &bob_coin.display_priv_key().unwrap()[2..],
        &watcher_coin.display_priv_key().unwrap()[2..],
    );
    let erc20_volume = BigDecimal::from_str("1").unwrap();

    assert_eq!(
        balances.alice_acoin_balance_after,
        balances.alice_acoin_balance_middle + erc20_volume
    );

    log!("watcher_bcoin_balance_before {}", balances.watcher_bcoin_balance_before);
    log!("watcher_bcoin_balance_after {}", balances.watcher_bcoin_balance_after);

    assert!(balances.watcher_bcoin_balance_after > balances.watcher_bcoin_balance_before);
}

#[test]
fn test_watcher_waits_for_taker_utxo() {
    let alice_privkey = &hex::encode(random_secp256k1_secret());
    let bob_privkey = &hex::encode(random_secp256k1_secret());
    let watcher_privkey = &hex::encode(random_secp256k1_secret());

    start_swaps_and_get_balances(
        "MYCOIN1",
        "MYCOIN",
        25.,
        25.,
        2.,
        &[],
        SwapFlow::TakerSpendsMakerPayment,
        alice_privkey,
        bob_privkey,
        watcher_privkey,
    );
}

#[test]
fn test_watcher_waits_for_taker_eth() {
    let alice_coin = erc20_coin_with_random_privkey(watchers_swap_contract());
    let bob_coin = eth_coin_with_random_privkey(watchers_swap_contract());
    let watcher_coin = eth_coin_with_random_privkey(watchers_swap_contract());

    start_swaps_and_get_balances(
        "ERC20DEV",
        "ETH",
        100.,
        100.,
        0.01,
        &[("TEST_COIN_PRICE", "0.01"), ("USE_WATCHER_REWARD", "")],
        SwapFlow::TakerSpendsMakerPayment,
        &alice_coin.display_priv_key().unwrap()[2..],
        &bob_coin.display_priv_key().unwrap()[2..],
        &watcher_coin.display_priv_key().unwrap()[2..],
    );
}

#[test]
#[ignore]
fn test_two_watchers_spend_maker_payment_eth_erc20() {
    let coins = json!([eth_dev_conf(), eth_jst_testnet_conf()]);

    let alice_passphrase =
        String::from("spice describe gravity federal blast come thank unfair canal monkey style afraid");
    let alice_conf = Mm2TestConf::seednode(&alice_passphrase, &coins);
    let mut mm_alice = MarketMakerIt::start(alice_conf.conf.clone(), alice_conf.rpc_password.clone(), None).unwrap();
    let (_alice_dump_log, _alice_dump_dashboard) = mm_alice.mm_dump();
    log!("Alice log path: {}", mm_alice.log_path.display());

    let bob_passphrase = String::from("also shoot benefit prefer juice shell elder veteran woman mimic image kidney");
    let bob_conf = Mm2TestConf::light_node(&bob_passphrase, &coins, &[&mm_alice.ip.to_string()]);
    let mut mm_bob = MarketMakerIt::start(bob_conf.conf, bob_conf.rpc_password, None).unwrap();
    let (_bob_dump_log, _bob_dump_dashboard) = mm_bob.mm_dump();
    log!("Bob log path: {}", mm_bob.log_path.display());

    let watcher1_passphrase =
        String::from("also shoot benefit prefer juice shell thank unfair canal monkey style afraid");
    let watcher1_conf =
        Mm2TestConf::watcher_light_node(&watcher1_passphrase, &coins, &[&mm_alice.ip.to_string()], WatcherConf {
            wait_taker_payment: 0.,
            wait_maker_payment_spend_factor: 0.,
            refund_start_factor: 1.5,
            search_interval: 1.0,
        })
        .conf;
    let mut mm_watcher1 = MarketMakerIt::start(watcher1_conf, DEFAULT_RPC_PASSWORD.to_string(), None).unwrap();
    let (_watcher_dump_log, _watcher_dump_dashboard) = mm_dump(&mm_watcher1.log_path);

    let watcher2_passphrase =
        String::from("also shoot benefit shell thank prefer juice unfair canal monkey style afraid");
    let watcher2_conf =
        Mm2TestConf::watcher_light_node(&watcher2_passphrase, &coins, &[&mm_alice.ip.to_string()], WatcherConf {
            wait_taker_payment: 0.,
            wait_maker_payment_spend_factor: 0.,
            refund_start_factor: 1.5,
            search_interval: 1.0,
        })
        .conf;
    let mut mm_watcher2 = MarketMakerIt::start(watcher2_conf, DEFAULT_RPC_PASSWORD.to_string(), None).unwrap();
    let (_watcher_dump_log, _watcher_dump_dashboard) = mm_dump(&mm_watcher1.log_path);

    enable_eth(&mm_alice, "ETH");
    enable_eth(&mm_alice, "JST");
    enable_eth(&mm_bob, "ETH");
    enable_eth(&mm_bob, "JST");
    enable_eth(&mm_watcher1, "ETH");
    enable_eth(&mm_watcher1, "JST");
    enable_eth(&mm_watcher2, "ETH");
    enable_eth(&mm_watcher2, "JST");

    let alice_eth_balance_before = block_on(my_balance(&mm_alice, "ETH")).balance.with_scale(2);
    let alice_jst_balance_before = block_on(my_balance(&mm_alice, "JST")).balance.with_scale(2);
    let bob_eth_balance_before = block_on(my_balance(&mm_bob, "ETH")).balance.with_scale(2);
    let bob_jst_balance_before = block_on(my_balance(&mm_bob, "JST")).balance.with_scale(2);
    let watcher1_eth_balance_before = block_on(my_balance(&mm_watcher1, "ETH")).balance;
    let watcher2_eth_balance_before = block_on(my_balance(&mm_watcher2, "ETH")).balance;

    block_on(start_swaps(&mut mm_bob, &mut mm_alice, &[("ETH", "JST")], 1., 1., 0.01));

    block_on(mm_alice.wait_for_log(180., |log| log.contains(WATCHER_MESSAGE_SENT_LOG))).unwrap();
    block_on(mm_alice.stop()).unwrap();
    block_on(mm_watcher1.wait_for_log(180., |log| log.contains(MAKER_PAYMENT_SPEND_SENT_LOG))).unwrap();
    block_on(mm_watcher2.wait_for_log(180., |log| log.contains(MAKER_PAYMENT_SPEND_SENT_LOG))).unwrap();
    thread::sleep(Duration::from_secs(25));

    let mm_alice = MarketMakerIt::start(alice_conf.conf.clone(), alice_conf.rpc_password, None).unwrap();
    enable_eth(&mm_alice, "ETH");
    enable_eth(&mm_alice, "JST");

    let alice_eth_balance_after = block_on(my_balance(&mm_alice, "ETH")).balance.with_scale(2);
    let alice_jst_balance_after = block_on(my_balance(&mm_alice, "JST")).balance.with_scale(2);
    let bob_eth_balance_after = block_on(my_balance(&mm_bob, "ETH")).balance.with_scale(2);
    let bob_jst_balance_after = block_on(my_balance(&mm_bob, "JST")).balance.with_scale(2);
    let watcher1_eth_balance_after = block_on(my_balance(&mm_watcher1, "ETH")).balance;
    let watcher2_eth_balance_after = block_on(my_balance(&mm_watcher2, "ETH")).balance;

    let volume = BigDecimal::from_str("0.01").unwrap();
    assert_eq!(alice_jst_balance_before - volume.clone(), alice_jst_balance_after);
    assert_eq!(bob_jst_balance_before + volume.clone(), bob_jst_balance_after);
    assert_eq!(alice_eth_balance_before + volume.clone(), alice_eth_balance_after);
    assert_eq!(bob_eth_balance_before - volume, bob_eth_balance_after);
    if watcher1_eth_balance_after > watcher1_eth_balance_before {
        assert_eq!(watcher2_eth_balance_after, watcher2_eth_balance_after);
    }
    if watcher2_eth_balance_after > watcher2_eth_balance_before {
        assert_eq!(watcher1_eth_balance_after, watcher1_eth_balance_after);
    }
}

#[test]
fn test_watcher_validate_taker_fee_utxo() {
    let timeout = wait_until_sec(120); // timeout if test takes more than 120 seconds to run
    let lock_duration = get_payment_locktime();
    let (_ctx, taker_coin, _) = generate_utxo_coin_with_random_privkey("MYCOIN", 1000u64.into());
    let (_ctx, maker_coin, _) = generate_utxo_coin_with_random_privkey("MYCOIN", 1000u64.into());
    let taker_pubkey = taker_coin.my_public_key().unwrap();

    let taker_amount = MmNumber::from((10, 1));
    let dex_fee = dex_fee_from_taker_coin(&taker_coin, maker_coin.ticker(), &taker_amount, None, None);

<<<<<<< HEAD
    let taker_fee = block_on_f01(taker_coin.send_taker_fee(dex_fee, Uuid::new_v4().as_bytes(), lock_duration)).unwrap();
=======
    let taker_fee = block_on(taker_coin.send_taker_fee(
        &DEX_FEE_ADDR_RAW_PUBKEY,
        fee_amount,
        Uuid::new_v4().as_bytes(),
        lock_duration,
    ))
    .unwrap();
>>>>>>> 91d982b1

    let confirm_payment_input = ConfirmPaymentInput {
        payment_tx: taker_fee.tx_hex(),
        confirmations: 1,
        requires_nota: false,
        wait_until: timeout,
        check_every: 1,
    };

    block_on_f01(taker_coin.wait_for_confirmations(confirm_payment_input)).unwrap();

    let validate_taker_fee_res = block_on_f01(taker_coin.watcher_validate_taker_fee(WatcherValidateTakerFeeInput {
        taker_fee_hash: taker_fee.tx_hash_as_bytes().into_vec(),
        sender_pubkey: taker_pubkey.to_vec(),
        min_block_number: 0,
        lock_duration,
    }));
    assert!(validate_taker_fee_res.is_ok());

    let error = block_on_f01(taker_coin.watcher_validate_taker_fee(WatcherValidateTakerFeeInput {
        taker_fee_hash: taker_fee.tx_hash_as_bytes().into_vec(),
        sender_pubkey: maker_coin.my_public_key().unwrap().to_vec(),
        min_block_number: 0,
        lock_duration,
    }))
    .unwrap_err()
    .into_inner();

    log!("error: {:?}", error);
    match error {
        ValidatePaymentError::WrongPaymentTx(err) => {
            assert!(err.contains(INVALID_SENDER_ERR_LOG))
        },
        _ => panic!("Expected `WrongPaymentTx` invalid public key, found {:?}", error),
    }

    let error = block_on_f01(taker_coin.watcher_validate_taker_fee(WatcherValidateTakerFeeInput {
        taker_fee_hash: taker_fee.tx_hash_as_bytes().into_vec(),
        sender_pubkey: taker_pubkey.to_vec(),
        min_block_number: std::u64::MAX,
        lock_duration,
    }))
    .unwrap_err()
    .into_inner();
    log!("error: {:?}", error);
    match error {
        ValidatePaymentError::WrongPaymentTx(err) => {
            assert!(err.contains(EARLY_CONFIRMATION_ERR_LOG))
        },
        _ => panic!(
            "Expected `WrongPaymentTx` confirmed before min_block, found {:?}",
            error
        ),
    }

    let error = block_on_f01(taker_coin.watcher_validate_taker_fee(WatcherValidateTakerFeeInput {
        taker_fee_hash: taker_fee.tx_hash_as_bytes().into_vec(),
        sender_pubkey: taker_pubkey.to_vec(),
        min_block_number: 0,
        lock_duration: 0,
    }))
    .unwrap_err()
    .into_inner();
    log!("error: {:?}", error);
    match error {
        ValidatePaymentError::WrongPaymentTx(err) => {
            assert!(err.contains(OLD_TRANSACTION_ERR_LOG))
        },
        _ => panic!("Expected `WrongPaymentTx` transaction too old, found {:?}", error),
    }

    let mock_pubkey = taker_pubkey.to_vec();
    <UtxoStandardCoin as SwapOps>::dex_pubkey
        .mock_safe(move |_| MockResult::Return(Box::leak(Box::new(mock_pubkey.clone()))));

    let error = block_on_f01(taker_coin.watcher_validate_taker_fee(WatcherValidateTakerFeeInput {
        taker_fee_hash: taker_fee.tx_hash_as_bytes().into_vec(),
        sender_pubkey: taker_pubkey.to_vec(),
        min_block_number: 0,
        lock_duration,
    }))
    .unwrap_err()
    .into_inner();
    log!("error: {:?}", error);
    match error {
        ValidatePaymentError::WrongPaymentTx(err) => {
            assert!(err.contains(INVALID_RECEIVER_ERR_LOG))
        },
        _ => panic!(
            "Expected `WrongPaymentTx` tx output script_pubkey doesn't match expected, found {:?}",
            error
        ),
    }
}

#[test]
fn test_watcher_validate_taker_fee_eth() {
    let timeout = wait_until_sec(120); // timeout if test takes more than 120 seconds to run
    let lock_duration = get_payment_locktime();

    let taker_coin = eth_coin_with_random_privkey(watchers_swap_contract());
    let taker_keypair = taker_coin.derive_htlc_key_pair(&[]);
    let taker_pubkey = taker_keypair.public();

    let taker_amount = MmNumber::from((1, 1));
<<<<<<< HEAD
    let dex_fee = dex_fee_from_taker_coin(&taker_coin, "ETH", &taker_amount, None, None);
    let taker_fee = block_on_f01(taker_coin.send_taker_fee(dex_fee, Uuid::new_v4().as_bytes(), lock_duration)).unwrap();
=======
    let fee_amount = dex_fee_amount_from_taker_coin(&taker_coin, "ETH", &taker_amount);
    let taker_fee = block_on(taker_coin.send_taker_fee(
        &DEX_FEE_ADDR_RAW_PUBKEY,
        fee_amount,
        Uuid::new_v4().as_bytes(),
        lock_duration,
    ))
    .unwrap();
>>>>>>> 91d982b1

    let confirm_payment_input = ConfirmPaymentInput {
        payment_tx: taker_fee.tx_hex(),
        confirmations: 1,
        requires_nota: false,
        wait_until: timeout,
        check_every: 1,
    };
    block_on_f01(taker_coin.wait_for_confirmations(confirm_payment_input)).unwrap();

    let validate_taker_fee_res = block_on_f01(taker_coin.watcher_validate_taker_fee(WatcherValidateTakerFeeInput {
        taker_fee_hash: taker_fee.tx_hash_as_bytes().into_vec(),
        sender_pubkey: taker_pubkey.to_vec(),
        min_block_number: 0,
        lock_duration,
    }));
    assert!(validate_taker_fee_res.is_ok());

    let wrong_keypair = key_pair_from_secret(random_secp256k1_secret().as_slice()).unwrap();
    let error = block_on_f01(taker_coin.watcher_validate_taker_fee(WatcherValidateTakerFeeInput {
        taker_fee_hash: taker_fee.tx_hash_as_bytes().into_vec(),
        sender_pubkey: wrong_keypair.public().to_vec(),
        min_block_number: 0,
        lock_duration,
    }))
    .unwrap_err()
    .into_inner();

    log!("error: {:?}", error);
    match error {
        ValidatePaymentError::WrongPaymentTx(err) => {
            assert!(err.contains(INVALID_SENDER_ERR_LOG))
        },
        _ => panic!("Expected `WrongPaymentTx` invalid public key, found {:?}", error),
    }

    let error = block_on_f01(taker_coin.watcher_validate_taker_fee(WatcherValidateTakerFeeInput {
        taker_fee_hash: taker_fee.tx_hash_as_bytes().into_vec(),
        sender_pubkey: taker_pubkey.to_vec(),
        min_block_number: std::u64::MAX,
        lock_duration,
    }))
    .unwrap_err()
    .into_inner();
    log!("error: {:?}", error);
    match error {
        ValidatePaymentError::WrongPaymentTx(err) => {
            assert!(err.contains(EARLY_CONFIRMATION_ERR_LOG))
        },
        _ => panic!(
            "Expected `WrongPaymentTx` confirmed before min_block, found {:?}",
            error
        ),
    }

    let mock_pubkey = taker_pubkey.to_vec();
    <EthCoin as SwapOps>::dex_pubkey.mock_safe(move |_| MockResult::Return(Box::leak(Box::new(mock_pubkey.clone()))));

    let error = block_on_f01(taker_coin.watcher_validate_taker_fee(WatcherValidateTakerFeeInput {
        taker_fee_hash: taker_fee.tx_hash_as_bytes().into_vec(),
        sender_pubkey: taker_pubkey.to_vec(),
        min_block_number: 0,
        lock_duration,
    }))
    .unwrap_err()
    .into_inner();
    log!("error: {:?}", error);
    match error {
        ValidatePaymentError::WrongPaymentTx(err) => {
            assert!(err.contains(INVALID_RECEIVER_ERR_LOG))
        },
        _ => panic!(
            "Expected `WrongPaymentTx` tx output script_pubkey doesn't match expected, found {:?}",
            error
        ),
    }
    <EthCoin as SwapOps>::dex_pubkey.clear_mock();
}

#[test]
fn test_watcher_validate_taker_fee_erc20() {
    let timeout = wait_until_sec(120); // timeout if test takes more than 120 seconds to run
    let lock_duration = get_payment_locktime();

    let taker_coin = erc20_coin_with_random_privkey(watchers_swap_contract());
    let taker_keypair = taker_coin.derive_htlc_key_pair(&[]);
    let taker_pubkey = taker_keypair.public();

    let taker_amount = MmNumber::from((1, 1));
<<<<<<< HEAD
    let dex_fee = dex_fee_from_taker_coin(&taker_coin, "ETH", &taker_amount, None, None);
    let taker_fee = block_on_f01(taker_coin.send_taker_fee(dex_fee, Uuid::new_v4().as_bytes(), lock_duration)).unwrap();
=======
    let fee_amount = dex_fee_amount_from_taker_coin(&taker_coin, "ETH", &taker_amount);
    let taker_fee = block_on(taker_coin.send_taker_fee(
        &DEX_FEE_ADDR_RAW_PUBKEY,
        fee_amount,
        Uuid::new_v4().as_bytes(),
        lock_duration,
    ))
    .unwrap();
>>>>>>> 91d982b1

    let confirm_payment_input = ConfirmPaymentInput {
        payment_tx: taker_fee.tx_hex(),
        confirmations: 1,
        requires_nota: false,
        wait_until: timeout,
        check_every: 1,
    };
    block_on_f01(taker_coin.wait_for_confirmations(confirm_payment_input)).unwrap();

    let validate_taker_fee_res = block_on_f01(taker_coin.watcher_validate_taker_fee(WatcherValidateTakerFeeInput {
        taker_fee_hash: taker_fee.tx_hash_as_bytes().into_vec(),
        sender_pubkey: taker_pubkey.to_vec(),
        min_block_number: 0,
        lock_duration,
    }));
    assert!(validate_taker_fee_res.is_ok());

    let wrong_keypair = key_pair_from_secret(random_secp256k1_secret().as_slice()).unwrap();
    let error = block_on_f01(taker_coin.watcher_validate_taker_fee(WatcherValidateTakerFeeInput {
        taker_fee_hash: taker_fee.tx_hash_as_bytes().into_vec(),
        sender_pubkey: wrong_keypair.public().to_vec(),
        min_block_number: 0,
        lock_duration,
    }))
    .unwrap_err()
    .into_inner();

    log!("error: {:?}", error);
    match error {
        ValidatePaymentError::WrongPaymentTx(err) => {
            assert!(err.contains(INVALID_SENDER_ERR_LOG))
        },
        _ => panic!("Expected `WrongPaymentTx` invalid public key, found {:?}", error),
    }

    let error = block_on_f01(taker_coin.watcher_validate_taker_fee(WatcherValidateTakerFeeInput {
        taker_fee_hash: taker_fee.tx_hash_as_bytes().into_vec(),
        sender_pubkey: taker_pubkey.to_vec(),
        min_block_number: std::u64::MAX,
        lock_duration,
    }))
    .unwrap_err()
    .into_inner();
    log!("error: {:?}", error);
    match error {
        ValidatePaymentError::WrongPaymentTx(err) => {
            assert!(err.contains(EARLY_CONFIRMATION_ERR_LOG))
        },
        _ => panic!(
            "Expected `WrongPaymentTx` confirmed before min_block, found {:?}",
            error
        ),
    }

    let mock_pubkey = taker_pubkey.to_vec();
    <EthCoin as SwapOps>::dex_pubkey.mock_safe(move |_| MockResult::Return(Box::leak(Box::new(mock_pubkey.clone()))));

    let error = block_on_f01(taker_coin.watcher_validate_taker_fee(WatcherValidateTakerFeeInput {
        taker_fee_hash: taker_fee.tx_hash_as_bytes().into_vec(),
        sender_pubkey: taker_pubkey.to_vec(),
        min_block_number: 0,
        lock_duration,
    }))
    .unwrap_err()
    .into_inner();
    log!("error: {:?}", error);
    match error {
        ValidatePaymentError::WrongPaymentTx(err) => {
            assert!(err.contains(INVALID_RECEIVER_ERR_LOG))
        },
        _ => panic!(
            "Expected `WrongPaymentTx` tx output script_pubkey doesn't match expected, found {:?}",
            error
        ),
    }
    <EthCoin as SwapOps>::dex_pubkey.clear_mock();
}

#[test]
fn test_watcher_validate_taker_payment_utxo() {
    let timeout = wait_until_sec(120); // timeout if test takes more than 120 seconds to run
    let time_lock_duration = get_payment_locktime();
    let wait_for_confirmation_until = wait_until_sec(time_lock_duration);
    let time_lock = wait_for_confirmation_until;

    let (_ctx, taker_coin, _) = generate_utxo_coin_with_random_privkey("MYCOIN", 1000u64.into());
    let taker_pubkey = taker_coin.my_public_key().unwrap();

    let (_ctx, maker_coin, _) = generate_utxo_coin_with_random_privkey("MYCOIN", 1000u64.into());
    let maker_pubkey = maker_coin.my_public_key().unwrap();

    let secret_hash = dhash160(&generate_secret().unwrap());

    let taker_payment = block_on(taker_coin.send_taker_payment(SendPaymentArgs {
        time_lock_duration,
        time_lock,
        other_pubkey: maker_pubkey,
        secret_hash: secret_hash.as_slice(),
        amount: BigDecimal::from(10),
        swap_contract_address: &None,
        swap_unique_data: &[],
        payment_instructions: &None,
        watcher_reward: None,
        wait_for_confirmation_until,
    }))
    .unwrap();

    let confirm_payment_input = ConfirmPaymentInput {
        payment_tx: taker_payment.tx_hex(),
        confirmations: 1,
        requires_nota: false,
        wait_until: timeout,
        check_every: 1,
    };
    block_on_f01(taker_coin.wait_for_confirmations(confirm_payment_input)).unwrap();

    let taker_payment_refund_preimage = block_on_f01(taker_coin.create_taker_payment_refund_preimage(
        &taker_payment.tx_hex(),
        time_lock,
        maker_pubkey,
        secret_hash.as_slice(),
        &None,
        &[],
    ))
    .unwrap();
    let validate_taker_payment_res =
        block_on_f01(taker_coin.watcher_validate_taker_payment(WatcherValidatePaymentInput {
            payment_tx: taker_payment.tx_hex(),
            taker_payment_refund_preimage: taker_payment_refund_preimage.tx_hex(),
            time_lock,
            taker_pub: taker_pubkey.to_vec(),
            maker_pub: maker_pubkey.to_vec(),
            secret_hash: secret_hash.to_vec(),
            wait_until: timeout,
            confirmations: 1,
            maker_coin: MmCoinEnum::UtxoCoin(maker_coin.clone()),
        }));
    assert!(validate_taker_payment_res.is_ok());

    let error = block_on_f01(taker_coin.watcher_validate_taker_payment(WatcherValidatePaymentInput {
        payment_tx: taker_payment.tx_hex(),
        taker_payment_refund_preimage: taker_payment_refund_preimage.tx_hex(),
        time_lock,
        taker_pub: maker_pubkey.to_vec(),
        maker_pub: maker_pubkey.to_vec(),
        secret_hash: secret_hash.to_vec(),
        wait_until: timeout,
        confirmations: 1,
        maker_coin: MmCoinEnum::UtxoCoin(maker_coin.clone()),
    }))
    .unwrap_err()
    .into_inner();

    log!("error: {:?}", error);
    match error {
        ValidatePaymentError::WrongPaymentTx(err) => {
            assert!(err.contains(INVALID_SENDER_ERR_LOG))
        },
        _ => panic!("Expected `WrongPaymentTx` {INVALID_SENDER_ERR_LOG}, found {:?}", error),
    }

    // Used to get wrong swap id
    let wrong_secret_hash = dhash160(&generate_secret().unwrap());
    let error = block_on_f01(taker_coin.watcher_validate_taker_payment(WatcherValidatePaymentInput {
        payment_tx: taker_payment.tx_hex(),
        taker_payment_refund_preimage: taker_payment_refund_preimage.tx_hex(),
        time_lock,
        taker_pub: taker_pubkey.to_vec(),
        maker_pub: maker_pubkey.to_vec(),
        secret_hash: wrong_secret_hash.to_vec(),
        wait_until: timeout,
        confirmations: 1,
        maker_coin: MmCoinEnum::UtxoCoin(maker_coin.clone()),
    }))
    .unwrap_err()
    .into_inner();

    log!("error: {:?}", error);
    match error {
        ValidatePaymentError::WrongPaymentTx(err) => {
            assert!(err.contains(INVALID_SCRIPT_ERR_LOG))
        },
        _ => panic!(
            "Expected `WrongPaymentTx` {}, found {:?}",
            INVALID_SCRIPT_ERR_LOG, error
        ),
    }

    let taker_payment_wrong_secret = block_on(taker_coin.send_taker_payment(SendPaymentArgs {
        time_lock_duration,
        time_lock,
        other_pubkey: maker_pubkey,
        secret_hash: wrong_secret_hash.as_slice(),
        amount: BigDecimal::from(10),
        swap_contract_address: &taker_coin.swap_contract_address(),
        swap_unique_data: &[],
        payment_instructions: &None,
        watcher_reward: None,
        wait_for_confirmation_until,
    }))
    .unwrap();

    let confirm_payment_input = ConfirmPaymentInput {
        payment_tx: taker_payment_wrong_secret.tx_hex(),
        confirmations: 1,
        requires_nota: false,
        wait_until: timeout,
        check_every: 1,
    };
    block_on_f01(taker_coin.wait_for_confirmations(confirm_payment_input)).unwrap();

    let error = block_on_f01(taker_coin.watcher_validate_taker_payment(WatcherValidatePaymentInput {
        payment_tx: taker_payment.tx_hex(),
        taker_payment_refund_preimage: taker_payment_refund_preimage.tx_hex(),
        time_lock: 500,
        taker_pub: taker_pubkey.to_vec(),
        maker_pub: maker_pubkey.to_vec(),
        secret_hash: wrong_secret_hash.to_vec(),
        wait_until: timeout,
        confirmations: 1,
        maker_coin: MmCoinEnum::UtxoCoin(maker_coin.clone()),
    }))
    .unwrap_err()
    .into_inner();

    log!("error: {:?}", error);
    match error {
        ValidatePaymentError::WrongPaymentTx(err) => {
            assert!(err.contains(INVALID_SCRIPT_ERR_LOG))
        },
        _ => panic!(
            "Expected `WrongPaymentTx` {}, found {:?}",
            INVALID_SCRIPT_ERR_LOG, error
        ),
    }

    let wrong_taker_payment_refund_preimage = block_on_f01(taker_coin.create_taker_payment_refund_preimage(
        &taker_payment.tx_hex(),
        time_lock,
        maker_pubkey,
        wrong_secret_hash.as_slice(),
        &None,
        &[],
    ))
    .unwrap();

    let error = block_on_f01(taker_coin.watcher_validate_taker_payment(WatcherValidatePaymentInput {
        payment_tx: taker_payment.tx_hex(),
        taker_payment_refund_preimage: wrong_taker_payment_refund_preimage.tx_hex(),
        time_lock,
        taker_pub: taker_pubkey.to_vec(),
        maker_pub: maker_pubkey.to_vec(),
        secret_hash: secret_hash.to_vec(),
        wait_until: timeout,
        confirmations: 1,
        maker_coin: MmCoinEnum::UtxoCoin(maker_coin.clone()),
    }))
    .unwrap_err()
    .into_inner();

    log!("error: {:?}", error);
    match error {
        ValidatePaymentError::WrongPaymentTx(err) => {
            assert!(err.contains(INVALID_REFUND_TX_ERR_LOG))
        },
        _ => panic!(
            "Expected `WrongPaymentTx` {}, found {:?}",
            INVALID_REFUND_TX_ERR_LOG, error
        ),
    }
}

#[test]
fn test_watcher_validate_taker_payment_eth() {
    let timeout = wait_until_sec(120); // timeout if test takes more than 120 seconds to run

    let taker_coin = eth_coin_with_random_privkey(watchers_swap_contract());
    let taker_keypair = taker_coin.derive_htlc_key_pair(&[]);
    let taker_pub = taker_keypair.public();

    let maker_seed = get_passphrase!(".env.seed", "BOB_PASSPHRASE").unwrap();
    let maker_keypair = key_pair_from_seed(&maker_seed).unwrap();
    let maker_pub = maker_keypair.public();

    let time_lock_duration = get_payment_locktime();
    let wait_for_confirmation_until = wait_until_sec(time_lock_duration);
    let time_lock = wait_for_confirmation_until;
    let taker_amount = BigDecimal::from_str("0.01").unwrap();
    let maker_amount = BigDecimal::from_str("0.01").unwrap();
    let secret_hash = dhash160(&generate_secret().unwrap());
    let watcher_reward = Some(
        block_on(taker_coin.get_taker_watcher_reward(
            &MmCoinEnum::from(taker_coin.clone()),
            Some(taker_amount.clone()),
            Some(maker_amount),
            None,
            wait_for_confirmation_until,
        ))
        .unwrap(),
    );

    let taker_payment = block_on(taker_coin.send_taker_payment(SendPaymentArgs {
        time_lock_duration,
        time_lock,
        other_pubkey: maker_pub,
        secret_hash: secret_hash.as_slice(),
        amount: taker_amount.clone(),
        swap_contract_address: &taker_coin.swap_contract_address(),
        swap_unique_data: &[],
        payment_instructions: &None,
        watcher_reward: watcher_reward.clone(),
        wait_for_confirmation_until,
    }))
    .unwrap();

    let confirm_payment_input = ConfirmPaymentInput {
        payment_tx: taker_payment.tx_hex(),
        confirmations: 1,
        requires_nota: false,
        wait_until: timeout,
        check_every: 1,
    };
    block_on_f01(taker_coin.wait_for_confirmations(confirm_payment_input)).unwrap();

    let validate_taker_payment_res = block_on_f01(taker_coin.watcher_validate_taker_payment(
        coins::WatcherValidatePaymentInput {
            payment_tx: taker_payment.tx_hex(),
            taker_payment_refund_preimage: Vec::new(),
            time_lock,
            taker_pub: taker_pub.to_vec(),
            maker_pub: maker_pub.to_vec(),
            secret_hash: secret_hash.to_vec(),
            wait_until: timeout,
            confirmations: 1,
            maker_coin: MmCoinEnum::EthCoin(taker_coin.clone()),
        },
    ));
    assert!(validate_taker_payment_res.is_ok());

    let error = block_on_f01(
        taker_coin.watcher_validate_taker_payment(coins::WatcherValidatePaymentInput {
            payment_tx: taker_payment.tx_hex(),
            taker_payment_refund_preimage: Vec::new(),
            time_lock,
            taker_pub: maker_pub.to_vec(),
            maker_pub: maker_pub.to_vec(),
            secret_hash: secret_hash.to_vec(),
            wait_until: timeout,
            confirmations: 1,
            maker_coin: MmCoinEnum::EthCoin(taker_coin.clone()),
        }),
    )
    .unwrap_err()
    .into_inner();
    log!("error: {:?}", error);
    match error {
        ValidatePaymentError::WrongPaymentTx(err) => {
            assert!(err.contains(INVALID_SENDER_ERR_LOG))
        },
        _ => panic!(
            "Expected `WrongPaymentTx` {}, found {:?}",
            INVALID_SENDER_ERR_LOG, error
        ),
    }

    let taker_payment_wrong_contract = block_on(taker_coin.send_taker_payment(SendPaymentArgs {
        time_lock_duration,
        time_lock,
        other_pubkey: maker_pub,
        secret_hash: secret_hash.as_slice(),
        amount: taker_amount.clone(),
        swap_contract_address: &Some("9130b257d37a52e52f21054c4da3450c72f595ce".into()),
        swap_unique_data: &[],
        payment_instructions: &None,
        watcher_reward: watcher_reward.clone(),
        wait_for_confirmation_until,
    }))
    .unwrap();

    let error = block_on_f01(
        taker_coin.watcher_validate_taker_payment(coins::WatcherValidatePaymentInput {
            payment_tx: taker_payment_wrong_contract.tx_hex(),
            taker_payment_refund_preimage: Vec::new(),
            time_lock,
            taker_pub: taker_pub.to_vec(),
            maker_pub: maker_pub.to_vec(),
            secret_hash: secret_hash.to_vec(),
            wait_until: timeout,
            confirmations: 1,
            maker_coin: MmCoinEnum::EthCoin(taker_coin.clone()),
        }),
    )
    .unwrap_err()
    .into_inner();
    log!("error: {:?}", error);
    match error {
        ValidatePaymentError::WrongPaymentTx(err) => {
            assert!(err.contains(INVALID_CONTRACT_ADDRESS_ERR_LOG))
        },
        _ => panic!(
            "Expected `WrongPaymentTx` {}, found {:?}",
            INVALID_CONTRACT_ADDRESS_ERR_LOG, error
        ),
    }

    // Used to get wrong swap id
    let wrong_secret_hash = dhash160(&generate_secret().unwrap());
    let error = block_on_f01(
        taker_coin.watcher_validate_taker_payment(coins::WatcherValidatePaymentInput {
            payment_tx: taker_payment.tx_hex(),
            taker_payment_refund_preimage: Vec::new(),
            time_lock,
            taker_pub: taker_pub.to_vec(),
            maker_pub: maker_pub.to_vec(),
            secret_hash: wrong_secret_hash.to_vec(),
            wait_until: timeout,
            confirmations: 1,
            maker_coin: MmCoinEnum::EthCoin(taker_coin.clone()),
        }),
    )
    .unwrap_err()
    .into_inner();
    log!("error: {:?}", error);
    match error {
        ValidatePaymentError::UnexpectedPaymentState(err) => {
            assert!(err.contains(INVALID_PAYMENT_STATE_ERR_LOG))
        },
        _ => panic!(
            "Expected `UnexpectedPaymentState` {}, found {:?}",
            INVALID_PAYMENT_STATE_ERR_LOG, error
        ),
    }

    let taker_payment_wrong_secret = block_on(taker_coin.send_taker_payment(SendPaymentArgs {
        time_lock_duration,
        time_lock,
        other_pubkey: maker_pub,
        secret_hash: wrong_secret_hash.as_slice(),
        amount: taker_amount,
        swap_contract_address: &taker_coin.swap_contract_address(),
        swap_unique_data: &[],
        payment_instructions: &None,
        watcher_reward,
        wait_for_confirmation_until,
    }))
    .unwrap();

    let confirm_payment_input = ConfirmPaymentInput {
        payment_tx: taker_payment_wrong_secret.tx_hex(),
        confirmations: 1,
        requires_nota: false,
        wait_until: timeout,
        check_every: 1,
    };
    block_on_f01(taker_coin.wait_for_confirmations(confirm_payment_input)).unwrap();

    let error = block_on_f01(taker_coin.watcher_validate_taker_payment(WatcherValidatePaymentInput {
        payment_tx: taker_payment.tx_hex(),
        taker_payment_refund_preimage: Vec::new(),
        time_lock,
        taker_pub: taker_pub.to_vec(),
        maker_pub: maker_pub.to_vec(),
        secret_hash: wrong_secret_hash.to_vec(),
        wait_until: timeout,
        confirmations: 1,
        maker_coin: MmCoinEnum::EthCoin(taker_coin.clone()),
    }))
    .unwrap_err()
    .into_inner();
    log!("error: {:?}", error);
    match error {
        ValidatePaymentError::WrongPaymentTx(err) => {
            assert!(err.contains(INVALID_SWAP_ID_ERR_LOG))
        },
        _ => panic!(
            "Expected `WrongPaymentTx` {}, found {:?}",
            INVALID_SWAP_ID_ERR_LOG, error
        ),
    }

    let error = block_on_f01(taker_coin.watcher_validate_taker_payment(WatcherValidatePaymentInput {
        payment_tx: taker_payment.tx_hex(),
        taker_payment_refund_preimage: Vec::new(),
        time_lock,
        taker_pub: taker_pub.to_vec(),
        maker_pub: taker_pub.to_vec(),
        secret_hash: secret_hash.to_vec(),
        wait_until: timeout,
        confirmations: 1,
        maker_coin: MmCoinEnum::EthCoin(taker_coin.clone()),
    }))
    .unwrap_err()
    .into_inner();
    log!("error: {:?}", error);
    match error {
        ValidatePaymentError::WrongPaymentTx(err) => {
            assert!(err.contains(INVALID_RECEIVER_ERR_LOG))
        },
        _ => panic!(
            "Expected `WrongPaymentTx` {}, found {:?}",
            INVALID_RECEIVER_ERR_LOG, error
        ),
    }
}

#[test]
fn test_watcher_validate_taker_payment_erc20() {
    let timeout = wait_until_sec(120); // timeout if test takes more than 120 seconds to run

    let taker_coin = erc20_coin_with_random_privkey(watchers_swap_contract());
    let taker_keypair = taker_coin.derive_htlc_key_pair(&[]);
    let taker_pub = taker_keypair.public();

    let maker_seed = get_passphrase!(".env.seed", "BOB_PASSPHRASE").unwrap();
    let maker_keypair = key_pair_from_seed(&maker_seed).unwrap();
    let maker_pub = maker_keypair.public();

    let time_lock_duration = get_payment_locktime();
    let wait_for_confirmation_until = wait_until_sec(time_lock_duration);
    let time_lock = wait_for_confirmation_until;

    let secret_hash = dhash160(&generate_secret().unwrap());

    let taker_amount = BigDecimal::from_str("0.01").unwrap();
    let maker_amount = BigDecimal::from_str("0.01").unwrap();

    let watcher_reward = Some(
        block_on(taker_coin.get_taker_watcher_reward(
            &MmCoinEnum::from(taker_coin.clone()),
            Some(taker_amount.clone()),
            Some(maker_amount),
            None,
            wait_for_confirmation_until,
        ))
        .unwrap(),
    );

    let taker_payment = block_on(taker_coin.send_taker_payment(SendPaymentArgs {
        time_lock_duration,
        time_lock,
        other_pubkey: maker_pub,
        secret_hash: secret_hash.as_slice(),
        amount: taker_amount.clone(),
        swap_contract_address: &taker_coin.swap_contract_address(),
        swap_unique_data: &[],
        payment_instructions: &None,
        watcher_reward: watcher_reward.clone(),
        wait_for_confirmation_until,
    }))
    .unwrap();

    let confirm_payment_input = ConfirmPaymentInput {
        payment_tx: taker_payment.tx_hex(),
        confirmations: 1,
        requires_nota: false,
        wait_until: timeout,
        check_every: 1,
    };
    block_on_f01(taker_coin.wait_for_confirmations(confirm_payment_input)).unwrap();

    let validate_taker_payment_res =
        block_on_f01(taker_coin.watcher_validate_taker_payment(WatcherValidatePaymentInput {
            payment_tx: taker_payment.tx_hex(),
            taker_payment_refund_preimage: Vec::new(),
            time_lock,
            taker_pub: taker_pub.to_vec(),
            maker_pub: maker_pub.to_vec(),
            secret_hash: secret_hash.to_vec(),
            wait_until: timeout,
            confirmations: 1,
            maker_coin: MmCoinEnum::EthCoin(taker_coin.clone()),
        }));
    assert!(validate_taker_payment_res.is_ok());

    let error = block_on_f01(taker_coin.watcher_validate_taker_payment(WatcherValidatePaymentInput {
        payment_tx: taker_payment.tx_hex(),
        taker_payment_refund_preimage: Vec::new(),
        time_lock,
        taker_pub: maker_pub.to_vec(),
        maker_pub: maker_pub.to_vec(),
        secret_hash: secret_hash.to_vec(),
        wait_until: timeout,
        confirmations: 1,
        maker_coin: MmCoinEnum::EthCoin(taker_coin.clone()),
    }))
    .unwrap_err()
    .into_inner();
    log!("error: {:?}", error);
    match error {
        ValidatePaymentError::WrongPaymentTx(err) => {
            assert!(err.contains(INVALID_SENDER_ERR_LOG))
        },
        _ => panic!(
            "Expected `WrongPaymentTx` {}, found {:?}",
            INVALID_SENDER_ERR_LOG, error
        ),
    }

    let taker_payment_wrong_contract = block_on(taker_coin.send_taker_payment(SendPaymentArgs {
        time_lock_duration,
        time_lock,
        other_pubkey: maker_pub,
        secret_hash: secret_hash.as_slice(),
        amount: taker_amount.clone(),
        swap_contract_address: &Some("9130b257d37a52e52f21054c4da3450c72f595ce".into()),
        swap_unique_data: &[],
        payment_instructions: &None,
        watcher_reward: watcher_reward.clone(),
        wait_for_confirmation_until,
    }))
    .unwrap();

    let error = block_on_f01(taker_coin.watcher_validate_taker_payment(WatcherValidatePaymentInput {
        payment_tx: taker_payment_wrong_contract.tx_hex(),
        taker_payment_refund_preimage: Vec::new(),
        time_lock,
        taker_pub: taker_pub.to_vec(),
        maker_pub: maker_pub.to_vec(),
        secret_hash: secret_hash.to_vec(),
        wait_until: timeout,
        confirmations: 1,
        maker_coin: MmCoinEnum::EthCoin(taker_coin.clone()),
    }))
    .unwrap_err()
    .into_inner();
    log!("error: {:?}", error);
    match error {
        ValidatePaymentError::WrongPaymentTx(err) => {
            assert!(err.contains(INVALID_CONTRACT_ADDRESS_ERR_LOG))
        },
        _ => panic!(
            "Expected `WrongPaymentTx` {}, found {:?}",
            INVALID_CONTRACT_ADDRESS_ERR_LOG, error
        ),
    }

    // Used to get wrong swap id
    let wrong_secret_hash = dhash160(&generate_secret().unwrap());
    let error = block_on_f01(taker_coin.watcher_validate_taker_payment(WatcherValidatePaymentInput {
        payment_tx: taker_payment.tx_hex(),
        taker_payment_refund_preimage: Vec::new(),
        time_lock,
        taker_pub: taker_pub.to_vec(),
        maker_pub: maker_pub.to_vec(),
        secret_hash: wrong_secret_hash.to_vec(),
        wait_until: timeout,
        confirmations: 1,
        maker_coin: MmCoinEnum::EthCoin(taker_coin.clone()),
    }))
    .unwrap_err()
    .into_inner();
    log!("error: {:?}", error);
    match error {
        ValidatePaymentError::UnexpectedPaymentState(err) => {
            assert!(err.contains(INVALID_PAYMENT_STATE_ERR_LOG))
        },
        _ => panic!(
            "Expected `UnexpectedPaymentState` {}, found {:?}",
            INVALID_PAYMENT_STATE_ERR_LOG, error
        ),
    }

    let taker_payment_wrong_secret = block_on(taker_coin.send_taker_payment(SendPaymentArgs {
        time_lock_duration,
        time_lock,
        other_pubkey: maker_pub,
        secret_hash: wrong_secret_hash.as_slice(),
        amount: taker_amount,
        swap_contract_address: &taker_coin.swap_contract_address(),
        swap_unique_data: &[],
        payment_instructions: &None,
        watcher_reward,
        wait_for_confirmation_until,
    }))
    .unwrap();

    let confirm_payment_input = ConfirmPaymentInput {
        payment_tx: taker_payment_wrong_secret.tx_hex(),
        confirmations: 1,
        requires_nota: false,
        wait_until: timeout,
        check_every: 1,
    };
    block_on_f01(taker_coin.wait_for_confirmations(confirm_payment_input)).unwrap();

    let error = block_on_f01(taker_coin.watcher_validate_taker_payment(WatcherValidatePaymentInput {
        payment_tx: taker_payment.tx_hex(),
        taker_payment_refund_preimage: Vec::new(),
        time_lock,
        taker_pub: taker_pub.to_vec(),
        maker_pub: maker_pub.to_vec(),
        secret_hash: wrong_secret_hash.to_vec(),
        wait_until: timeout,
        confirmations: 1,
        maker_coin: MmCoinEnum::EthCoin(taker_coin.clone()),
    }))
    .unwrap_err()
    .into_inner();
    log!("error: {:?}", error);
    match error {
        ValidatePaymentError::WrongPaymentTx(err) => {
            assert!(err.contains(INVALID_SWAP_ID_ERR_LOG))
        },
        _ => panic!(
            "Expected `WrongPaymentTx` {}, found {:?}",
            INVALID_SWAP_ID_ERR_LOG, error
        ),
    }

    let error = block_on_f01(taker_coin.watcher_validate_taker_payment(WatcherValidatePaymentInput {
        payment_tx: taker_payment.tx_hex(),
        taker_payment_refund_preimage: Vec::new(),
        time_lock,
        taker_pub: taker_pub.to_vec(),
        maker_pub: taker_pub.to_vec(),
        secret_hash: secret_hash.to_vec(),
        wait_until: timeout,
        confirmations: 1,
        maker_coin: MmCoinEnum::EthCoin(taker_coin.clone()),
    }))
    .unwrap_err()
    .into_inner();
    log!("error: {:?}", error);
    match error {
        ValidatePaymentError::WrongPaymentTx(err) => {
            assert!(err.contains(INVALID_RECEIVER_ERR_LOG))
        },
        _ => panic!(
            "Expected `WrongPaymentTx` {}, found {:?}",
            INVALID_RECEIVER_ERR_LOG, error
        ),
    }
}

#[test]
fn test_taker_validates_taker_payment_refund_utxo() {
    let timeout = wait_until_sec(120); // timeout if test takes more than 120 seconds to run
    let time_lock_duration = get_payment_locktime();
    let wait_for_confirmation_until = wait_until_sec(time_lock_duration);
    let time_lock = now_sec() - 10;

    let (_ctx, taker_coin, _) = generate_utxo_coin_with_random_privkey("MYCOIN", 1000u64.into());
    let (_ctx, maker_coin, _) = generate_utxo_coin_with_random_privkey("MYCOIN", 1000u64.into());
    let maker_pubkey = maker_coin.my_public_key().unwrap();

    let secret_hash = dhash160(&generate_secret().unwrap());

    let taker_payment = block_on(taker_coin.send_taker_payment(SendPaymentArgs {
        time_lock_duration,
        time_lock,
        other_pubkey: maker_pubkey,
        secret_hash: secret_hash.as_slice(),
        amount: BigDecimal::from(10),
        swap_contract_address: &None,
        swap_unique_data: &[],
        payment_instructions: &None,
        watcher_reward: None,
        wait_for_confirmation_until,
    }))
    .unwrap();

    let confirm_payment_input = ConfirmPaymentInput {
        payment_tx: taker_payment.tx_hex(),
        confirmations: 1,
        requires_nota: false,
        wait_until: timeout,
        check_every: 1,
    };
    block_on_f01(taker_coin.wait_for_confirmations(confirm_payment_input)).unwrap();

    let taker_payment_refund_preimage = block_on_f01(taker_coin.create_taker_payment_refund_preimage(
        &taker_payment.tx_hex(),
        time_lock,
        maker_pubkey,
        secret_hash.as_slice(),
        &None,
        &[],
    ))
    .unwrap();

    let taker_payment_refund = block_on_f01(taker_coin.send_taker_payment_refund_preimage(RefundPaymentArgs {
        payment_tx: &taker_payment_refund_preimage.tx_hex(),
        other_pubkey: maker_pubkey,
        tx_type_with_secret_hash: SwapTxTypeWithSecretHash::TakerOrMakerPayment {
            maker_secret_hash: secret_hash.as_slice(),
        },
        time_lock,
        swap_contract_address: &None,
        swap_unique_data: &[],
        watcher_reward: false,
    }))
    .unwrap();

    let validate_input = ValidateWatcherSpendInput {
        payment_tx: taker_payment_refund.tx_hex(),
        maker_pub: maker_pubkey.to_vec(),
        swap_contract_address: None,
        time_lock,
        secret_hash: secret_hash.to_vec(),
        amount: BigDecimal::from(10),
        watcher_reward: None,
        spend_type: WatcherSpendType::TakerPaymentRefund,
    };

    let validate_watcher_refund = block_on_f01(taker_coin.taker_validates_payment_spend_or_refund(validate_input));
    assert!(validate_watcher_refund.is_ok());
}

#[test]
fn test_taker_validates_taker_payment_refund_eth() {
    let timeout = wait_until_sec(120); // timeout if test takes more than 120 seconds to run

    let taker_coin = eth_coin_with_random_privkey(watchers_swap_contract());
    let taker_keypair = taker_coin.derive_htlc_key_pair(&[]);
    let taker_pub = taker_keypair.public();

    let maker_coin = eth_coin_with_random_privkey(watchers_swap_contract());
    let maker_keypair = maker_coin.derive_htlc_key_pair(&[]);
    let maker_pub = maker_keypair.public();

    let time_lock_duration = get_payment_locktime();
    let wait_for_confirmation_until = wait_until_sec(time_lock_duration);
    let time_lock = now_sec() - 10;
    let taker_amount = BigDecimal::from_str("0.001").unwrap();
    let maker_amount = BigDecimal::from_str("0.001").unwrap();
    let secret_hash = dhash160(&generate_secret().unwrap());

    let watcher_reward = block_on(taker_coin.get_taker_watcher_reward(
        &MmCoinEnum::from(taker_coin.clone()),
        Some(taker_amount.clone()),
        Some(maker_amount),
        None,
        wait_for_confirmation_until,
    ))
    .unwrap();

    let taker_payment = block_on(taker_coin.send_taker_payment(SendPaymentArgs {
        time_lock_duration,
        time_lock,
        other_pubkey: maker_pub,
        secret_hash: secret_hash.as_slice(),
        amount: taker_amount.clone(),
        swap_contract_address: &taker_coin.swap_contract_address(),
        swap_unique_data: &[],
        payment_instructions: &None,
        watcher_reward: Some(watcher_reward.clone()),
        wait_for_confirmation_until,
    }))
    .unwrap();

    let confirm_payment_input = ConfirmPaymentInput {
        payment_tx: taker_payment.tx_hex(),
        confirmations: 1,
        requires_nota: false,
        wait_until: timeout,
        check_every: 1,
    };
    block_on_f01(taker_coin.wait_for_confirmations(confirm_payment_input)).unwrap();

    let taker_payment_refund_preimage = block_on_f01(taker_coin.create_taker_payment_refund_preimage(
        &taker_payment.tx_hex(),
        time_lock,
        taker_pub,
        secret_hash.as_slice(),
        &taker_coin.swap_contract_address(),
        &[],
    ))
    .unwrap();

    let validate_input = ValidateWatcherSpendInput {
        payment_tx: taker_payment_refund_preimage.tx_hex(),
        maker_pub: maker_pub.to_vec(),
        swap_contract_address: taker_coin.swap_contract_address(),
        time_lock,
        secret_hash: secret_hash.to_vec(),
        amount: taker_amount.clone(),
        watcher_reward: Some(watcher_reward.clone()),
        spend_type: WatcherSpendType::TakerPaymentRefund,
    };

    let error = block_on_f01(taker_coin.taker_validates_payment_spend_or_refund(validate_input))
        .unwrap_err()
        .into_inner();
    log!("error: {:?}", error);
    match error {
        ValidatePaymentError::UnexpectedPaymentState(err) => {
            assert!(err.contains("Payment state is not"))
        },
        _ => panic!(
            "Expected `UnexpectedPaymentState` {}, found {:?}",
            "Payment state is not 3", error
        ),
    }

    let taker_payment_refund = block_on_f01(taker_coin.send_taker_payment_refund_preimage(RefundPaymentArgs {
        payment_tx: &taker_payment_refund_preimage.tx_hex(),
        other_pubkey: taker_pub,
        tx_type_with_secret_hash: SwapTxTypeWithSecretHash::TakerOrMakerPayment {
            maker_secret_hash: secret_hash.as_slice(),
        },
        time_lock,
        swap_contract_address: &taker_coin.swap_contract_address(),
        swap_unique_data: &[],
        watcher_reward: true,
    }))
    .unwrap();

    let validate_input = ValidateWatcherSpendInput {
        payment_tx: taker_payment_refund.tx_hex(),
        maker_pub: maker_pub.to_vec(),
        swap_contract_address: taker_coin.swap_contract_address(),
        time_lock,
        secret_hash: secret_hash.to_vec(),
        amount: taker_amount.clone(),
        watcher_reward: Some(watcher_reward.clone()),
        spend_type: WatcherSpendType::TakerPaymentRefund,
    };

    let validate_watcher_refund = block_on_f01(taker_coin.taker_validates_payment_spend_or_refund(validate_input));
    assert!(validate_watcher_refund.is_ok());

    let validate_input = ValidateWatcherSpendInput {
        payment_tx: taker_payment_refund.tx_hex(),
        maker_pub: maker_pub.to_vec(),
        swap_contract_address: Some("9130b257d37a52e52f21054c4da3450c72f595ce".into()),
        time_lock,
        secret_hash: secret_hash.to_vec(),
        amount: taker_amount.clone(),
        watcher_reward: Some(watcher_reward.clone()),
        spend_type: WatcherSpendType::TakerPaymentRefund,
    };
    let error = block_on_f01(taker_coin.taker_validates_payment_spend_or_refund(validate_input))
        .unwrap_err()
        .into_inner();
    log!("error: {:?}", error);
    match error {
        ValidatePaymentError::WrongPaymentTx(err) => {
            assert!(err.contains("was sent to wrong address"))
        },
        _ => panic!(
            "Expected `WrongPaymentTx` {}, found {:?}",
            "invalid contract address", error
        ),
    }

    let validate_input = ValidateWatcherSpendInput {
        payment_tx: taker_payment_refund.tx_hex(),
        maker_pub: maker_pub.to_vec(),
        swap_contract_address: taker_coin.swap_contract_address(),
        time_lock,
        secret_hash: secret_hash.to_vec(),
        amount: taker_amount.clone(),
        watcher_reward: Some(watcher_reward.clone()),
        spend_type: WatcherSpendType::TakerPaymentRefund,
    };

    let error = block_on_f01(maker_coin.taker_validates_payment_spend_or_refund(validate_input))
        .unwrap_err()
        .into_inner();
    log!("error: {:?}", error);
    match error {
        ValidatePaymentError::WrongPaymentTx(err) => {
            assert!(err.contains("Transaction sender arg"))
        },
        _ => panic!(
            "Expected `WrongPaymentTx` {}, found {:?}",
            "invalid refund tx sender arg", error
        ),
    }

    let validate_input = ValidateWatcherSpendInput {
        payment_tx: taker_payment_refund.tx_hex(),
        maker_pub: taker_pub.to_vec(),
        swap_contract_address: taker_coin.swap_contract_address(),
        time_lock,
        secret_hash: secret_hash.to_vec(),
        amount: taker_amount.clone(),
        watcher_reward: Some(watcher_reward.clone()),
        spend_type: WatcherSpendType::TakerPaymentRefund,
    };

    let error = block_on_f01(taker_coin.taker_validates_payment_spend_or_refund(validate_input))
        .unwrap_err()
        .into_inner();
    log!("error: {:?}", error);
    match error {
        ValidatePaymentError::WrongPaymentTx(err) => {
            assert!(err.contains("Transaction receiver arg"))
        },
        _ => panic!(
            "Expected `WrongPaymentTx` {}, found {:?}",
            "invalid refund tx receiver arg", error
        ),
    }

    let mut wrong_watcher_reward = watcher_reward.clone();
    wrong_watcher_reward.reward_target = RewardTarget::PaymentReceiver;

    let validate_input = ValidateWatcherSpendInput {
        payment_tx: taker_payment_refund.tx_hex(),
        maker_pub: maker_pub.to_vec(),
        swap_contract_address: taker_coin.swap_contract_address(),
        time_lock,
        secret_hash: secret_hash.to_vec(),
        amount: taker_amount.clone(),
        watcher_reward: Some(wrong_watcher_reward),
        spend_type: WatcherSpendType::TakerPaymentRefund,
    };

    let error = block_on_f01(taker_coin.taker_validates_payment_spend_or_refund(validate_input))
        .unwrap_err()
        .into_inner();
    log!("error: {:?}", error);
    match error {
        ValidatePaymentError::WrongPaymentTx(err) => {
            assert!(err.contains("Transaction reward target arg"))
        },
        _ => panic!(
            "Expected `WrongPaymentTx` {}, found {:?}",
            "invalid refund tx reward target arg", error
        ),
    }

    let mut wrong_watcher_reward = watcher_reward.clone();
    wrong_watcher_reward.send_contract_reward_on_spend = true;

    let validate_input = ValidateWatcherSpendInput {
        payment_tx: taker_payment_refund.tx_hex(),
        maker_pub: maker_pub.to_vec(),
        swap_contract_address: taker_coin.swap_contract_address(),
        time_lock,
        secret_hash: secret_hash.to_vec(),
        amount: taker_amount.clone(),
        watcher_reward: Some(wrong_watcher_reward),
        spend_type: WatcherSpendType::TakerPaymentRefund,
    };

    let error = block_on_f01(taker_coin.taker_validates_payment_spend_or_refund(validate_input))
        .unwrap_err()
        .into_inner();
    log!("error: {:?}", error);
    match error {
        ValidatePaymentError::WrongPaymentTx(err) => {
            assert!(err.contains("Transaction sends contract reward on spend arg"))
        },
        _ => panic!(
            "Expected `WrongPaymentTx` {}, found {:?}",
            "invalid refund tx sends contract reward on spend arg", error
        ),
    }

    let mut wrong_watcher_reward = watcher_reward.clone();
    wrong_watcher_reward.amount = BigDecimal::one();

    let validate_input = ValidateWatcherSpendInput {
        payment_tx: taker_payment_refund.tx_hex(),
        maker_pub: maker_pub.to_vec(),
        swap_contract_address: taker_coin.swap_contract_address(),
        time_lock,
        secret_hash: secret_hash.to_vec(),
        amount: taker_amount,
        watcher_reward: Some(wrong_watcher_reward),
        spend_type: WatcherSpendType::TakerPaymentRefund,
    };

    let error = block_on_f01(taker_coin.taker_validates_payment_spend_or_refund(validate_input))
        .unwrap_err()
        .into_inner();
    log!("error: {:?}", error);
    match error {
        ValidatePaymentError::WrongPaymentTx(err) => {
            assert!(err.contains("Transaction watcher reward amount arg"))
        },
        _ => panic!(
            "Expected `WrongPaymentTx` {}, found {:?}",
            "invalid refund tx watcher reward amount arg", error
        ),
    }

    let validate_input = ValidateWatcherSpendInput {
        payment_tx: taker_payment_refund.tx_hex(),
        maker_pub: maker_pub.to_vec(),
        swap_contract_address: taker_coin.swap_contract_address(),
        time_lock,
        secret_hash: secret_hash.to_vec(),
        amount: BigDecimal::one(),
        watcher_reward: Some(watcher_reward),
        spend_type: WatcherSpendType::TakerPaymentRefund,
    };

    let error = block_on_f01(taker_coin.taker_validates_payment_spend_or_refund(validate_input))
        .unwrap_err()
        .into_inner();
    log!("error: {:?}", error);
    match error {
        ValidatePaymentError::WrongPaymentTx(err) => {
            assert!(err.contains("Transaction amount arg"))
        },
        _ => panic!(
            "Expected `WrongPaymentTx` {}, found {:?}",
            "invalid refund tx amount arg", error
        ),
    }
}

#[test]
fn test_taker_validates_taker_payment_refund_erc20() {
    let timeout = wait_until_sec(120); // timeout if test takes more than 120 seconds to run

    let taker_coin = erc20_coin_with_random_privkey(watchers_swap_contract());
    let taker_keypair = taker_coin.derive_htlc_key_pair(&[]);
    let taker_pub = taker_keypair.public();

    let maker_seed = get_passphrase!(".env.client", "BOB_PASSPHRASE").unwrap();
    let maker_keypair = key_pair_from_seed(&maker_seed).unwrap();
    let maker_pub = maker_keypair.public();

    let time_lock_duration = get_payment_locktime();
    let wait_for_confirmation_until = wait_until_sec(time_lock_duration);
    let time_lock = now_sec() - 10;

    let secret_hash = dhash160(&generate_secret().unwrap());

    let taker_amount = BigDecimal::from_str("0.001").unwrap();
    let maker_amount = BigDecimal::from_str("0.001").unwrap();

    let watcher_reward = Some(
        block_on(taker_coin.get_taker_watcher_reward(
            &MmCoinEnum::from(taker_coin.clone()),
            Some(taker_amount.clone()),
            Some(maker_amount),
            None,
            wait_for_confirmation_until,
        ))
        .unwrap(),
    );

    let taker_payment = block_on(taker_coin.send_taker_payment(SendPaymentArgs {
        time_lock_duration,
        time_lock,
        other_pubkey: maker_pub,
        secret_hash: secret_hash.as_slice(),
        amount: taker_amount.clone(),
        swap_contract_address: &taker_coin.swap_contract_address(),
        swap_unique_data: &[],
        payment_instructions: &None,
        watcher_reward: watcher_reward.clone(),
        wait_for_confirmation_until,
    }))
    .unwrap();

    let confirm_payment_input = ConfirmPaymentInput {
        payment_tx: taker_payment.tx_hex(),
        confirmations: 1,
        requires_nota: false,
        wait_until: timeout,
        check_every: 1,
    };
    block_on_f01(taker_coin.wait_for_confirmations(confirm_payment_input)).unwrap();

    let taker_payment_refund_preimage = block_on_f01(taker_coin.create_taker_payment_refund_preimage(
        &taker_payment.tx_hex(),
        time_lock,
        taker_pub,
        secret_hash.as_slice(),
        &taker_coin.swap_contract_address(),
        &[],
    ))
    .unwrap();

    let taker_payment_refund = block_on_f01(taker_coin.send_taker_payment_refund_preimage(RefundPaymentArgs {
        payment_tx: &taker_payment_refund_preimage.tx_hex(),
        other_pubkey: taker_pub,
        tx_type_with_secret_hash: SwapTxTypeWithSecretHash::TakerOrMakerPayment {
            maker_secret_hash: secret_hash.as_slice(),
        },
        time_lock,
        swap_contract_address: &taker_coin.swap_contract_address(),
        swap_unique_data: &[],
        watcher_reward: true,
    }))
    .unwrap();

    let validate_input = ValidateWatcherSpendInput {
        payment_tx: taker_payment_refund.tx_hex(),
        maker_pub: maker_pub.to_vec(),
        swap_contract_address: taker_coin.swap_contract_address(),
        time_lock,
        secret_hash: secret_hash.to_vec(),
        amount: taker_amount,
        watcher_reward: watcher_reward.clone(),
        spend_type: WatcherSpendType::TakerPaymentRefund,
    };

    let validate_watcher_refund = block_on_f01(taker_coin.taker_validates_payment_spend_or_refund(validate_input));
    assert!(validate_watcher_refund.is_ok());

    let validate_input = ValidateWatcherSpendInput {
        payment_tx: taker_payment_refund.tx_hex(),
        maker_pub: maker_pub.to_vec(),
        swap_contract_address: taker_coin.swap_contract_address(),
        time_lock,
        secret_hash: secret_hash.to_vec(),
        amount: BigDecimal::one(),
        watcher_reward,
        spend_type: WatcherSpendType::TakerPaymentRefund,
    };

    let error = block_on_f01(taker_coin.taker_validates_payment_spend_or_refund(validate_input))
        .unwrap_err()
        .into_inner();
    log!("error: {:?}", error);
    match error {
        ValidatePaymentError::WrongPaymentTx(err) => {
            assert!(err.contains("Transaction amount arg"))
        },
        _ => panic!(
            "Expected `WrongPaymentTx` {}, found {:?}",
            "invalid refund tx amount arg", error
        ),
    }
}

#[test]
fn test_taker_validates_maker_payment_spend_utxo() {
    let timeout = wait_until_sec(120); // timeout if test takes more than 120 seconds to run
    let time_lock_duration = get_payment_locktime();
    let wait_for_confirmation_until = wait_until_sec(time_lock_duration);
    let time_lock = wait_for_confirmation_until;

    let (_ctx, taker_coin, _) = generate_utxo_coin_with_random_privkey("MYCOIN", 1000u64.into());
    let (_ctx, maker_coin, _) = generate_utxo_coin_with_random_privkey("MYCOIN", 1000u64.into());
    let taker_pubkey = taker_coin.my_public_key().unwrap();
    let maker_pubkey = maker_coin.my_public_key().unwrap();

    let secret = generate_secret().unwrap();
    let secret_hash = dhash160(&secret);

    let maker_payment = block_on(maker_coin.send_maker_payment(SendPaymentArgs {
        time_lock_duration,
        time_lock,
        other_pubkey: taker_pubkey,
        secret_hash: secret_hash.as_slice(),
        amount: BigDecimal::from(10),
        swap_contract_address: &None,
        swap_unique_data: &[],
        payment_instructions: &None,
        watcher_reward: None,
        wait_for_confirmation_until,
    }))
    .unwrap();

    block_on_f01(maker_coin.wait_for_confirmations(ConfirmPaymentInput {
        payment_tx: maker_payment.tx_hex(),
        confirmations: 1,
        requires_nota: false,
        wait_until: timeout,
        check_every: 1,
    }))
    .unwrap();

    let maker_payment_spend_preimage = block_on_f01(taker_coin.create_maker_payment_spend_preimage(
        &maker_payment.tx_hex(),
        time_lock,
        maker_pubkey,
        secret_hash.as_slice(),
        &[],
    ))
    .unwrap();

    let maker_payment_spend = block_on_f01(taker_coin.send_maker_payment_spend_preimage(
        SendMakerPaymentSpendPreimageInput {
            preimage: &maker_payment_spend_preimage.tx_hex(),
            secret_hash: secret_hash.as_slice(),
            secret: secret.as_slice(),
            taker_pub: taker_pubkey,
            watcher_reward: false,
        },
    ))
    .unwrap();

    let validate_input = ValidateWatcherSpendInput {
        payment_tx: maker_payment_spend.tx_hex(),
        maker_pub: maker_pubkey.to_vec(),
        swap_contract_address: None,
        time_lock,
        secret_hash: secret_hash.to_vec(),
        amount: BigDecimal::from(10),
        watcher_reward: None,
        spend_type: WatcherSpendType::TakerPaymentRefund,
    };

    let validate_watcher_spend = block_on_f01(taker_coin.taker_validates_payment_spend_or_refund(validate_input));
    assert!(validate_watcher_spend.is_ok());
}

#[test]
fn test_taker_validates_maker_payment_spend_eth() {
    let timeout = wait_until_sec(120); // timeout if test takes more than 120 seconds to run

    let taker_coin = eth_coin_with_random_privkey(watchers_swap_contract());
    let taker_keypair = taker_coin.derive_htlc_key_pair(&[]);
    let taker_pub = taker_keypair.public();

    let maker_coin = eth_coin_with_random_privkey(watchers_swap_contract());
    let maker_keypair = maker_coin.derive_htlc_key_pair(&[]);
    let maker_pub = maker_keypair.public();

    let time_lock_duration = get_payment_locktime();
    let wait_for_confirmation_until = wait_until_sec(time_lock_duration);
    let time_lock = wait_for_confirmation_until;
    let maker_amount = BigDecimal::from_str("0.001").unwrap();

    let secret = generate_secret().unwrap();
    let secret_hash = dhash160(&secret);

    let watcher_reward = block_on(maker_coin.get_maker_watcher_reward(
        &MmCoinEnum::from(taker_coin.clone()),
        None,
        wait_for_confirmation_until,
    ))
    .unwrap()
    .unwrap();

    let maker_payment = block_on(maker_coin.send_maker_payment(SendPaymentArgs {
        time_lock_duration,
        time_lock,
        other_pubkey: taker_pub,
        secret_hash: secret_hash.as_slice(),
        amount: maker_amount.clone(),
        swap_contract_address: &maker_coin.swap_contract_address(),
        swap_unique_data: &[],
        payment_instructions: &None,
        watcher_reward: Some(watcher_reward.clone()),
        wait_for_confirmation_until,
    }))
    .unwrap();

    block_on_f01(maker_coin.wait_for_confirmations(ConfirmPaymentInput {
        payment_tx: maker_payment.tx_hex(),
        confirmations: 1,
        requires_nota: false,
        wait_until: timeout,
        check_every: 1,
    }))
    .unwrap();

    let maker_payment_spend_preimage = block_on_f01(taker_coin.create_maker_payment_spend_preimage(
        &maker_payment.tx_hex(),
        time_lock,
        maker_pub,
        secret_hash.as_slice(),
        &[],
    ))
    .unwrap();

    let validate_input = ValidateWatcherSpendInput {
        payment_tx: maker_payment_spend_preimage.tx_hex(),
        maker_pub: maker_pub.to_vec(),
        swap_contract_address: maker_coin.swap_contract_address(),
        time_lock,
        secret_hash: secret_hash.to_vec(),
        amount: maker_amount.clone(),
        watcher_reward: Some(watcher_reward.clone()),
        spend_type: WatcherSpendType::MakerPaymentSpend,
    };

    let error = block_on_f01(taker_coin.taker_validates_payment_spend_or_refund(validate_input))
        .unwrap_err()
        .into_inner();
    log!("error: {:?}", error);
    match error {
        ValidatePaymentError::UnexpectedPaymentState(err) => {
            assert!(err.contains("Payment state is not"))
        },
        _ => panic!(
            "Expected `UnexpectedPaymentState` {}, found {:?}",
            "invalid payment state", error
        ),
    }

    let maker_payment_spend = block_on_f01(taker_coin.send_maker_payment_spend_preimage(
        SendMakerPaymentSpendPreimageInput {
            preimage: &maker_payment_spend_preimage.tx_hex(),
            secret_hash: secret_hash.as_slice(),
            secret: secret.as_slice(),
            taker_pub,
            watcher_reward: true,
        },
    ))
    .unwrap();

    block_on_f01(maker_coin.wait_for_confirmations(ConfirmPaymentInput {
        payment_tx: maker_payment_spend.tx_hex(),
        confirmations: 1,
        requires_nota: false,
        wait_until: timeout,
        check_every: 1,
    }))
    .unwrap();

    let validate_input = ValidateWatcherSpendInput {
        payment_tx: maker_payment_spend.tx_hex(),
        maker_pub: maker_pub.to_vec(),
        swap_contract_address: maker_coin.swap_contract_address(),
        time_lock,
        secret_hash: secret_hash.to_vec(),
        amount: maker_amount.clone(),
        watcher_reward: Some(watcher_reward.clone()),
        spend_type: WatcherSpendType::MakerPaymentSpend,
    };

    block_on_f01(taker_coin.taker_validates_payment_spend_or_refund(validate_input)).unwrap();

    let validate_input = ValidateWatcherSpendInput {
        payment_tx: maker_payment_spend.tx_hex(),
        maker_pub: maker_pub.to_vec(),
        swap_contract_address: Some("9130b257d37a52e52f21054c4da3450c72f595ce".into()),
        time_lock,
        secret_hash: secret_hash.to_vec(),
        amount: maker_amount.clone(),
        watcher_reward: Some(watcher_reward.clone()),
        spend_type: WatcherSpendType::MakerPaymentSpend,
    };

    let error = block_on_f01(taker_coin.taker_validates_payment_spend_or_refund(validate_input))
        .unwrap_err()
        .into_inner();
    log!("error: {:?}", error);
    match error {
        ValidatePaymentError::WrongPaymentTx(err) => {
            assert!(err.contains("was sent to wrong address"))
        },
        _ => panic!(
            "Expected `WrongPaymentTx` {}, found {:?}",
            "invalid contract address", error
        ),
    };

    let validate_input = ValidateWatcherSpendInput {
        payment_tx: maker_payment_spend.tx_hex(),
        maker_pub: taker_pub.to_vec(),
        swap_contract_address: maker_coin.swap_contract_address(),
        time_lock,
        secret_hash: secret_hash.to_vec(),
        amount: maker_amount.clone(),
        watcher_reward: Some(watcher_reward.clone()),
        spend_type: WatcherSpendType::MakerPaymentSpend,
    };

    let error = block_on_f01(taker_coin.taker_validates_payment_spend_or_refund(validate_input))
        .unwrap_err()
        .into_inner();
    log!("error: {:?}", error);
    match error {
        ValidatePaymentError::WrongPaymentTx(err) => {
            assert!(err.contains("Transaction sender arg"))
        },
        _ => panic!(
            "Expected `WrongPaymentTx` {}, found {:?}",
            "invalid payment spend tx sender arg", error
        ),
    };

    let validate_input = ValidateWatcherSpendInput {
        payment_tx: maker_payment_spend.tx_hex(),
        maker_pub: maker_pub.to_vec(),
        swap_contract_address: maker_coin.swap_contract_address(),
        time_lock,
        secret_hash: secret_hash.to_vec(),
        amount: maker_amount.clone(),
        watcher_reward: Some(watcher_reward.clone()),
        spend_type: WatcherSpendType::MakerPaymentSpend,
    };

    let error = block_on_f01(maker_coin.taker_validates_payment_spend_or_refund(validate_input))
        .unwrap_err()
        .into_inner();
    log!("error: {:?}", error);
    match error {
        ValidatePaymentError::WrongPaymentTx(err) => {
            assert!(err.contains("Transaction receiver arg"))
        },
        _ => panic!(
            "Expected `WrongPaymentTx` {}, found {:?}",
            "invalid payment spend tx receiver arg", error
        ),
    };

    let mut wrong_watcher_reward = watcher_reward.clone();
    wrong_watcher_reward.reward_target = RewardTarget::Contract;

    let validate_input = ValidateWatcherSpendInput {
        payment_tx: maker_payment_spend.tx_hex(),
        maker_pub: maker_pub.to_vec(),
        swap_contract_address: maker_coin.swap_contract_address(),
        time_lock,
        secret_hash: secret_hash.to_vec(),
        amount: maker_amount.clone(),
        watcher_reward: Some(wrong_watcher_reward),
        spend_type: WatcherSpendType::MakerPaymentSpend,
    };

    let error = block_on_f01(taker_coin.taker_validates_payment_spend_or_refund(validate_input))
        .unwrap_err()
        .into_inner();
    log!("error: {:?}", error);
    match error {
        ValidatePaymentError::WrongPaymentTx(err) => {
            assert!(err.contains("Transaction reward target arg"))
        },
        _ => panic!(
            "Expected `WrongPaymentTx` {}, found {:?}",
            "invalid payment spend tx reward target arg", error
        ),
    };

    let mut wrong_watcher_reward = watcher_reward.clone();
    wrong_watcher_reward.send_contract_reward_on_spend = false;

    let validate_input = ValidateWatcherSpendInput {
        payment_tx: maker_payment_spend.tx_hex(),
        maker_pub: maker_pub.to_vec(),
        swap_contract_address: maker_coin.swap_contract_address(),
        time_lock,
        secret_hash: secret_hash.to_vec(),
        amount: maker_amount.clone(),
        watcher_reward: Some(wrong_watcher_reward),
        spend_type: WatcherSpendType::MakerPaymentSpend,
    };

    let error = block_on_f01(taker_coin.taker_validates_payment_spend_or_refund(validate_input))
        .unwrap_err()
        .into_inner();
    log!("error: {:?}", error);
    match error {
        ValidatePaymentError::WrongPaymentTx(err) => {
            assert!(err.contains("Transaction sends contract reward on spend arg"))
        },
        _ => panic!(
            "Expected `WrongPaymentTx` {}, found {:?}",
            "invalid payment spend tx sends contract reward on spend arg", error
        ),
    };

    let mut wrong_watcher_reward = watcher_reward.clone();
    wrong_watcher_reward.amount = BigDecimal::one();

    let validate_input = ValidateWatcherSpendInput {
        payment_tx: maker_payment_spend.tx_hex(),
        maker_pub: maker_pub.to_vec(),
        swap_contract_address: maker_coin.swap_contract_address(),
        time_lock,
        secret_hash: secret_hash.to_vec(),
        amount: maker_amount,
        watcher_reward: Some(wrong_watcher_reward),
        spend_type: WatcherSpendType::MakerPaymentSpend,
    };

    let error = block_on_f01(taker_coin.taker_validates_payment_spend_or_refund(validate_input))
        .unwrap_err()
        .into_inner();
    log!("error: {:?}", error);
    match error {
        ValidatePaymentError::WrongPaymentTx(err) => {
            assert!(err.contains("Transaction watcher reward amount arg"))
        },
        _ => panic!(
            "Expected `WrongPaymentTx` {}, found {:?}",
            "invalid payment spend tx watcher reward amount arg", error
        ),
    };

    let validate_input = ValidateWatcherSpendInput {
        payment_tx: maker_payment_spend.tx_hex(),
        maker_pub: maker_pub.to_vec(),
        swap_contract_address: maker_coin.swap_contract_address(),
        time_lock,
        secret_hash: secret_hash.to_vec(),
        amount: BigDecimal::one(),
        watcher_reward: Some(watcher_reward),
        spend_type: WatcherSpendType::MakerPaymentSpend,
    };

    let error = block_on_f01(taker_coin.taker_validates_payment_spend_or_refund(validate_input))
        .unwrap_err()
        .into_inner();
    log!("error: {:?}", error);
    match error {
        ValidatePaymentError::WrongPaymentTx(err) => {
            assert!(err.contains("Transaction amount arg"))
        },
        _ => panic!(
            "Expected `WrongPaymentTx` {}, found {:?}",
            "invalid payment spend tx amount arg", error
        ),
    };
}

#[test]
fn test_taker_validates_maker_payment_spend_erc20() {
    let timeout = wait_until_sec(120); // timeout if test takes more than 120 seconds to run

    let taker_coin = erc20_coin_with_random_privkey(watchers_swap_contract());
    let taker_keypair = taker_coin.derive_htlc_key_pair(&[]);
    let taker_pub = taker_keypair.public();

    let maker_coin = erc20_coin_with_random_privkey(watchers_swap_contract());
    let maker_keypair = maker_coin.derive_htlc_key_pair(&[]);
    let maker_pub = maker_keypair.public();

    let time_lock_duration = get_payment_locktime();
    let wait_for_confirmation_until = wait_until_sec(time_lock_duration);
    let time_lock = wait_for_confirmation_until;
    let maker_amount = BigDecimal::from_str("0.001").unwrap();

    let secret = generate_secret().unwrap();
    let secret_hash = dhash160(&secret);

    let watcher_reward = block_on(maker_coin.get_maker_watcher_reward(
        &MmCoinEnum::from(taker_coin.clone()),
        None,
        wait_for_confirmation_until,
    ))
    .unwrap();

    let maker_payment = block_on(maker_coin.send_maker_payment(SendPaymentArgs {
        time_lock_duration,
        time_lock,
        other_pubkey: taker_pub,
        secret_hash: secret_hash.as_slice(),
        amount: maker_amount.clone(),
        swap_contract_address: &maker_coin.swap_contract_address(),
        swap_unique_data: &[],
        payment_instructions: &None,
        watcher_reward: watcher_reward.clone(),
        wait_for_confirmation_until,
    }))
    .unwrap();

    block_on_f01(maker_coin.wait_for_confirmations(ConfirmPaymentInput {
        payment_tx: maker_payment.tx_hex(),
        confirmations: 1,
        requires_nota: false,
        wait_until: timeout,
        check_every: 1,
    }))
    .unwrap();

    let maker_payment_spend_preimage = block_on_f01(taker_coin.create_maker_payment_spend_preimage(
        &maker_payment.tx_hex(),
        time_lock,
        maker_pub,
        secret_hash.as_slice(),
        &[],
    ))
    .unwrap();

    let maker_payment_spend = block_on_f01(taker_coin.send_maker_payment_spend_preimage(
        SendMakerPaymentSpendPreimageInput {
            preimage: &maker_payment_spend_preimage.tx_hex(),
            secret_hash: secret_hash.as_slice(),
            secret: secret.as_slice(),
            taker_pub,
            watcher_reward: true,
        },
    ))
    .unwrap();

    block_on_f01(maker_coin.wait_for_confirmations(ConfirmPaymentInput {
        payment_tx: maker_payment_spend.tx_hex(),
        confirmations: 1,
        requires_nota: false,
        wait_until: timeout,
        check_every: 1,
    }))
    .unwrap();

    let validate_input = ValidateWatcherSpendInput {
        payment_tx: maker_payment_spend.tx_hex(),
        maker_pub: maker_pub.to_vec(),
        swap_contract_address: maker_coin.swap_contract_address(),
        time_lock,
        secret_hash: secret_hash.to_vec(),
        amount: maker_amount,
        watcher_reward: watcher_reward.clone(),
        spend_type: WatcherSpendType::MakerPaymentSpend,
    };

    block_on_f01(taker_coin.taker_validates_payment_spend_or_refund(validate_input)).unwrap();

    let validate_input = ValidateWatcherSpendInput {
        payment_tx: maker_payment_spend.tx_hex(),
        maker_pub: maker_pub.to_vec(),
        swap_contract_address: maker_coin.swap_contract_address(),
        time_lock,
        secret_hash: secret_hash.to_vec(),
        amount: BigDecimal::one(),
        watcher_reward,
        spend_type: WatcherSpendType::MakerPaymentSpend,
    };

    let error = block_on_f01(taker_coin.taker_validates_payment_spend_or_refund(validate_input))
        .unwrap_err()
        .into_inner();
    log!("error: {:?}", error);
    match error {
        ValidatePaymentError::WrongPaymentTx(err) => {
            assert!(err.contains("Transaction amount arg"))
        },
        _ => panic!(
            "Expected `WrongPaymentTx` {}, found {:?}",
            "invalid payment spend tx amount arg", error
        ),
    };
}

#[test]
fn test_send_taker_payment_refund_preimage_utxo() {
    let timeout = wait_until_sec(120); // timeout if test takes more than 120 seconds to run
    let (_ctx, coin, _) = generate_utxo_coin_with_random_privkey("MYCOIN", 1000u64.into());
    let my_public_key = coin.my_public_key().unwrap();

    let time_lock = now_sec() - 3600;
    let taker_payment_args = SendPaymentArgs {
        time_lock_duration: 0,
        time_lock,
        other_pubkey: my_public_key,
        secret_hash: &[0; 20],
        amount: 1u64.into(),
        swap_contract_address: &None,
        swap_unique_data: &[],
        payment_instructions: &None,
        watcher_reward: None,
        wait_for_confirmation_until: 0,
    };
    let tx = block_on(coin.send_taker_payment(taker_payment_args)).unwrap();

    let confirm_payment_input = ConfirmPaymentInput {
        payment_tx: tx.tx_hex(),
        confirmations: 1,
        requires_nota: false,
        wait_until: timeout,
        check_every: 1,
    };
    block_on_f01(coin.wait_for_confirmations(confirm_payment_input)).unwrap();

    let refund_tx = block_on_f01(coin.create_taker_payment_refund_preimage(
        &tx.tx_hex(),
        time_lock,
        my_public_key,
        &[0; 20],
        &None,
        &[],
    ))
    .unwrap();

    let refund_tx = block_on_f01(coin.send_taker_payment_refund_preimage(RefundPaymentArgs {
        payment_tx: &refund_tx.tx_hex(),
        swap_contract_address: &None,
        tx_type_with_secret_hash: SwapTxTypeWithSecretHash::TakerOrMakerPayment {
            maker_secret_hash: &[0; 20],
        },
        other_pubkey: my_public_key,
        time_lock,
        swap_unique_data: &[],
        watcher_reward: false,
    }))
    .unwrap();

    let confirm_payment_input = ConfirmPaymentInput {
        payment_tx: refund_tx.tx_hex(),
        confirmations: 1,
        requires_nota: false,
        wait_until: timeout,
        check_every: 1,
    };
    block_on_f01(coin.wait_for_confirmations(confirm_payment_input)).unwrap();

    let search_input = SearchForSwapTxSpendInput {
        time_lock,
        other_pub: coin.my_public_key().unwrap(),
        secret_hash: &[0; 20],
        tx: &tx.tx_hex(),
        search_from_block: 0,
        swap_contract_address: &None,
        swap_unique_data: &[],
        watcher_reward: false,
    };
    let found = block_on(coin.search_for_swap_tx_spend_my(search_input))
        .unwrap()
        .unwrap();
    assert_eq!(FoundSwapTxSpend::Refunded(refund_tx), found);
}

#[test]
fn test_watcher_reward() {
    let timeout = wait_until_sec(300); // timeout if test takes more than 300 seconds to run
    let (_ctx, utxo_coin, _) = generate_utxo_coin_with_random_privkey("MYCOIN", 1000u64.into());
    let eth_coin = eth_coin_with_random_privkey(watchers_swap_contract());

    let watcher_reward =
        block_on(eth_coin.get_taker_watcher_reward(&MmCoinEnum::EthCoin(eth_coin.clone()), None, None, None, timeout))
            .unwrap();
    assert!(!watcher_reward.is_exact_amount);
    assert!(matches!(watcher_reward.reward_target, RewardTarget::Contract));
    assert!(!watcher_reward.send_contract_reward_on_spend);

    let watcher_reward = block_on(eth_coin.get_taker_watcher_reward(
        &MmCoinEnum::EthCoin(eth_coin.clone()),
        None,
        None,
        Some(BigDecimal::one()),
        timeout,
    ))
    .unwrap();
    // assert!(watcher_reward.is_exact_amount);
    assert!(matches!(watcher_reward.reward_target, RewardTarget::Contract));
    assert!(!watcher_reward.send_contract_reward_on_spend);
    assert_eq!(watcher_reward.amount, BigDecimal::one());

    let watcher_reward = block_on(eth_coin.get_taker_watcher_reward(
        &MmCoinEnum::UtxoCoin(utxo_coin.clone()),
        None,
        None,
        None,
        timeout,
    ))
    .unwrap();
    assert!(!watcher_reward.is_exact_amount);
    assert!(matches!(watcher_reward.reward_target, RewardTarget::PaymentSender));
    assert!(!watcher_reward.send_contract_reward_on_spend);

    let watcher_reward =
        block_on(eth_coin.get_maker_watcher_reward(&MmCoinEnum::EthCoin(eth_coin.clone()), None, timeout))
            .unwrap()
            .unwrap();
    assert!(!watcher_reward.is_exact_amount);
    assert!(matches!(watcher_reward.reward_target, RewardTarget::None));
    assert!(watcher_reward.send_contract_reward_on_spend);

    let watcher_reward = block_on(eth_coin.get_maker_watcher_reward(
        &MmCoinEnum::EthCoin(eth_coin.clone()),
        Some(BigDecimal::one()),
        timeout,
    ))
    .unwrap()
    .unwrap();
    assert!(watcher_reward.is_exact_amount);
    assert!(matches!(watcher_reward.reward_target, RewardTarget::None));
    assert!(watcher_reward.send_contract_reward_on_spend);
    assert_eq!(watcher_reward.amount, BigDecimal::one());

    let watcher_reward =
        block_on(eth_coin.get_maker_watcher_reward(&MmCoinEnum::UtxoCoin(utxo_coin.clone()), None, timeout))
            .unwrap()
            .unwrap();
    assert!(!watcher_reward.is_exact_amount);
    assert!(matches!(watcher_reward.reward_target, RewardTarget::PaymentSpender));
    assert!(!watcher_reward.send_contract_reward_on_spend);

    let watcher_reward = block_on(utxo_coin.get_taker_watcher_reward(
        &MmCoinEnum::EthCoin(eth_coin),
        Some(BigDecimal::from_str("0.01").unwrap()),
        Some(BigDecimal::from_str("1").unwrap()),
        None,
        timeout,
    ))
    .unwrap();
    assert!(!watcher_reward.is_exact_amount);
    assert!(matches!(watcher_reward.reward_target, RewardTarget::PaymentReceiver));
    assert!(!watcher_reward.send_contract_reward_on_spend);

    let watcher_reward =
        block_on(utxo_coin.get_maker_watcher_reward(&MmCoinEnum::UtxoCoin(utxo_coin.clone()), None, timeout)).unwrap();
    assert!(matches!(watcher_reward, None));
}<|MERGE_RESOLUTION|>--- conflicted
+++ resolved
@@ -1208,17 +1208,7 @@
     let taker_amount = MmNumber::from((10, 1));
     let dex_fee = dex_fee_from_taker_coin(&taker_coin, maker_coin.ticker(), &taker_amount, None, None);
 
-<<<<<<< HEAD
-    let taker_fee = block_on_f01(taker_coin.send_taker_fee(dex_fee, Uuid::new_v4().as_bytes(), lock_duration)).unwrap();
-=======
-    let taker_fee = block_on(taker_coin.send_taker_fee(
-        &DEX_FEE_ADDR_RAW_PUBKEY,
-        fee_amount,
-        Uuid::new_v4().as_bytes(),
-        lock_duration,
-    ))
-    .unwrap();
->>>>>>> 91d982b1
+    let taker_fee = block_on(taker_coin.send_taker_fee(dex_fee, Uuid::new_v4().as_bytes(), lock_duration)).unwrap();
 
     let confirm_payment_input = ConfirmPaymentInput {
         payment_tx: taker_fee.tx_hex(),
@@ -1324,19 +1314,8 @@
     let taker_pubkey = taker_keypair.public();
 
     let taker_amount = MmNumber::from((1, 1));
-<<<<<<< HEAD
     let dex_fee = dex_fee_from_taker_coin(&taker_coin, "ETH", &taker_amount, None, None);
-    let taker_fee = block_on_f01(taker_coin.send_taker_fee(dex_fee, Uuid::new_v4().as_bytes(), lock_duration)).unwrap();
-=======
-    let fee_amount = dex_fee_amount_from_taker_coin(&taker_coin, "ETH", &taker_amount);
-    let taker_fee = block_on(taker_coin.send_taker_fee(
-        &DEX_FEE_ADDR_RAW_PUBKEY,
-        fee_amount,
-        Uuid::new_v4().as_bytes(),
-        lock_duration,
-    ))
-    .unwrap();
->>>>>>> 91d982b1
+    let taker_fee = block_on(taker_coin.send_taker_fee(dex_fee, Uuid::new_v4().as_bytes(), lock_duration)).unwrap();
 
     let confirm_payment_input = ConfirmPaymentInput {
         payment_tx: taker_fee.tx_hex(),
@@ -1426,19 +1405,8 @@
     let taker_pubkey = taker_keypair.public();
 
     let taker_amount = MmNumber::from((1, 1));
-<<<<<<< HEAD
     let dex_fee = dex_fee_from_taker_coin(&taker_coin, "ETH", &taker_amount, None, None);
-    let taker_fee = block_on_f01(taker_coin.send_taker_fee(dex_fee, Uuid::new_v4().as_bytes(), lock_duration)).unwrap();
-=======
-    let fee_amount = dex_fee_amount_from_taker_coin(&taker_coin, "ETH", &taker_amount);
-    let taker_fee = block_on(taker_coin.send_taker_fee(
-        &DEX_FEE_ADDR_RAW_PUBKEY,
-        fee_amount,
-        Uuid::new_v4().as_bytes(),
-        lock_duration,
-    ))
-    .unwrap();
->>>>>>> 91d982b1
+    let taker_fee = block_on(taker_coin.send_taker_fee(dex_fee, Uuid::new_v4().as_bytes(), lock_duration)).unwrap();
 
     let confirm_payment_input = ConfirmPaymentInput {
         payment_tx: taker_fee.tx_hex(),
