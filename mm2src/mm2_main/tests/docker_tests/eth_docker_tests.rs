--- conflicted
+++ resolved
@@ -2904,11 +2904,7 @@
                     &swap_contract_address,
                     contracts.clone(),
                     None,
-<<<<<<< HEAD
-                    &[node.clone()],
-=======
                     slice::from_ref(&node)
->>>>>>> 4c830ce4
                 ))
             );
         }
