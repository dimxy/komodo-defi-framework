use super::docker_tests_common::{random_secp256k1_secret, ERC1155_TEST_ABI, ERC721_TEST_ABI, GETH_ACCOUNT,
                                 GETH_ERC1155_CONTRACT, GETH_ERC20_CONTRACT, GETH_ERC721_CONTRACT,
                                 GETH_NFT_SWAP_CONTRACT, GETH_NONCE_LOCK, GETH_RPC_URL, GETH_SWAP_CONTRACT,
                                 GETH_WATCHERS_SWAP_CONTRACT, GETH_WEB3, MM_CTX};
use bitcrypto::{dhash160, sha256};
use coins::eth::{checksum_address, eth_addr_to_hex, eth_coin_from_conf_and_request, EthCoin, ERC20_ABI};
use coins::nft::nft_structs::{Chain, ContractType, NftInfo};
use coins::{CoinProtocol, ConfirmPaymentInput, FoundSwapTxSpend, MakerNftSwapOpsV2, MarketCoinOps, MmCoin,
            NftSwapInfo, ParseCoinAssocTypes, PrivKeyBuildPolicy, RefundPaymentArgs, SearchForSwapTxSpendInput,
            SendNftMakerPaymentArgs, SendPaymentArgs, SpendNftMakerPaymentArgs, SpendPaymentArgs, SwapOps,
            SwapTxFeePolicy, SwapTxTypeWithSecretHash, ToBytes, Transaction, ValidateNftMakerPaymentArgs};
use common::{block_on, now_sec};
use crypto::Secp256k1Secret;
use ethereum_types::U256;
use futures01::Future;
use mm2_number::{BigDecimal, BigUint};
use mm2_test_helpers::for_tests::{erc20_dev_conf, eth_dev_conf, nft_dev_conf};
use std::thread;
use std::time::Duration;
use web3::contract::{Contract, Options};
use web3::ethabi::Token;
use web3::types::{Address, TransactionRequest, H256};

/// # Safety
///
/// GETH_ACCOUNT is set once during initialization before tests start
pub fn geth_account() -> Address { unsafe { GETH_ACCOUNT } }

/// # Safety
///
/// GETH_SWAP_CONTRACT is set once during initialization before tests start
pub fn swap_contract() -> Address { unsafe { GETH_SWAP_CONTRACT } }

/// # Safety
///
/// GETH_NFT_SWAP_CONTRACT is set once during initialization before tests start
pub fn nft_swap_contract() -> Address { unsafe { GETH_NFT_SWAP_CONTRACT } }

/// # Safety
///
/// GETH_WATCHERS_SWAP_CONTRACT is set once during initialization before tests start
pub fn watchers_swap_contract() -> Address { unsafe { GETH_WATCHERS_SWAP_CONTRACT } }

/// # Safety
///
/// GETH_ERC20_CONTRACT is set once during initialization before tests start
pub fn erc20_contract() -> Address { unsafe { GETH_ERC20_CONTRACT } }

/// Return ERC20 dev token contract address in checksum format
pub fn erc20_contract_checksum() -> String { checksum_address(&format!("{:02x}", erc20_contract())) }

/// # Safety
///
/// GETH_ERC721_CONTRACT is set once during initialization before tests start
pub fn erc721_contract() -> Address { unsafe { GETH_ERC721_CONTRACT } }

/// # Safety
///
/// GETH_ERC1155_CONTRACT is set once during initialization before tests start
pub fn erc1155_contract() -> Address { unsafe { GETH_ERC1155_CONTRACT } }

fn wait_for_confirmation(tx_hash: H256) {
    thread::sleep(Duration::from_millis(2000));
    loop {
        match block_on(GETH_WEB3.eth().transaction_receipt(tx_hash)) {
            Ok(Some(r)) => match r.block_hash {
                Some(_) => break,
                None => thread::sleep(Duration::from_millis(100)),
            },
            _ => {
                thread::sleep(Duration::from_millis(100));
            },
        }
    }
}

pub fn fill_eth(to_addr: Address, amount: U256) {
    let _guard = GETH_NONCE_LOCK.lock().unwrap();
    let tx_request = TransactionRequest {
        from: geth_account(),
        to: Some(to_addr),
        gas: None,
        gas_price: None,
        value: Some(amount),
        data: None,
        nonce: None,
        condition: None,
        transaction_type: None,
        access_list: None,
        max_fee_per_gas: None,
        max_priority_fee_per_gas: None,
    };
    let tx_hash = block_on(GETH_WEB3.eth().send_transaction(tx_request)).unwrap();
    wait_for_confirmation(tx_hash);
}

fn fill_erc20(to_addr: Address, amount: U256) {
    let _guard = GETH_NONCE_LOCK.lock().unwrap();
    let erc20_contract = Contract::from_json(GETH_WEB3.eth(), erc20_contract(), ERC20_ABI.as_bytes()).unwrap();

    let tx_hash = block_on(erc20_contract.call(
        "transfer",
        (Token::Address(to_addr), Token::Uint(amount)),
        geth_account(),
        Options::default(),
    ))
    .unwrap();
    wait_for_confirmation(tx_hash);
}

pub(crate) fn mint_erc721(to_addr: Address, token_id: U256) {
    let _guard = GETH_NONCE_LOCK.lock().unwrap();
    let erc721_contract = Contract::from_json(GETH_WEB3.eth(), erc721_contract(), ERC721_TEST_ABI.as_bytes()).unwrap();

    let options = Options {
        gas: Some(U256::from(150_000)),
        ..Options::default()
    };

    let tx_hash = block_on(erc721_contract.call(
        "mint",
        (Token::Address(to_addr), Token::Uint(token_id)),
        geth_account(),
        options,
    ))
    .unwrap();
    wait_for_confirmation(tx_hash);

    let owner: Address =
        block_on(erc721_contract.query("ownerOf", Token::Uint(token_id), None, Options::default(), None)).unwrap();

    assert_eq!(
        owner, to_addr,
        "The ownership of the tokenID {:?} does not match the expected address {:?}.",
        token_id, to_addr
    );
}

fn erc712_owner(token_id: U256) -> Address {
    let _guard = GETH_NONCE_LOCK.lock().unwrap();
    let erc721_contract = Contract::from_json(GETH_WEB3.eth(), erc721_contract(), ERC721_TEST_ABI.as_bytes()).unwrap();
    block_on(erc721_contract.query("ownerOf", Token::Uint(token_id), None, Options::default(), None)).unwrap()
}

pub(crate) fn mint_erc1155(to_addr: Address, token_id: U256, amount: U256) {
    let _guard = GETH_NONCE_LOCK.lock().unwrap();
    let erc1155_contract =
        Contract::from_json(GETH_WEB3.eth(), erc1155_contract(), ERC1155_TEST_ABI.as_bytes()).unwrap();

    let tx_hash = block_on(erc1155_contract.call(
        "mint",
        (
            Token::Address(to_addr),
            Token::Uint(token_id),
            Token::Uint(amount),
            Token::Bytes("".into()),
        ),
        geth_account(),
        Options::default(),
    ))
    .unwrap();
    wait_for_confirmation(tx_hash);

    // Check the balance of the token for the to_addr
    let balance: U256 = block_on(erc1155_contract.query(
        "balanceOf",
        (Token::Address(to_addr), Token::Uint(token_id)),
        None,
        Options::default(),
        None,
    ))
    .unwrap();

    assert_eq!(
        balance, amount,
        "The balance of tokenId {:?} for address {:?} does not match the expected amount {:?}.",
        token_id, to_addr, amount
    );
}

fn erc1155_balance(wallet_addr: Address, token_id: U256) -> U256 {
    let _guard = GETH_NONCE_LOCK.lock().unwrap();
    let erc1155_contract =
        Contract::from_json(GETH_WEB3.eth(), erc1155_contract(), ERC1155_TEST_ABI.as_bytes()).unwrap();
    block_on(erc1155_contract.query(
        "balanceOf",
        (Token::Address(wallet_addr), Token::Uint(token_id)),
        None,
        Options::default(),
        None,
    ))
    .unwrap()
}

pub(crate) async fn fill_erc1155_info(eth_coin: &EthCoin, tokens_id: u32, amount: u32) {
    let nft_infos_lock = eth_coin.nfts_infos.clone();
    let mut nft_infos = nft_infos_lock.lock().await;

    let erc1155_nft_info = NftInfo {
        token_address: erc1155_contract(),
        token_id: BigUint::from(tokens_id),
        chain: Chain::Eth,
        contract_type: ContractType::Erc1155,
        amount: BigDecimal::from(amount),
    };
    let erc1155_address_str = eth_addr_to_hex(&erc1155_contract());
    let erc1155_key = format!("{},{}", erc1155_address_str, tokens_id);
    nft_infos.insert(erc1155_key, erc1155_nft_info);
}

pub(crate) async fn fill_erc721_info(eth_coin: &EthCoin, tokens_id: u32) {
    let nft_infos_lock = eth_coin.nfts_infos.clone();
    let mut nft_infos = nft_infos_lock.lock().await;

    let erc721_nft_info = NftInfo {
        token_address: erc721_contract(),
        token_id: BigUint::from(tokens_id),
        chain: Chain::Eth,
        contract_type: ContractType::Erc721,
        amount: BigDecimal::from(1),
    };
    let erc721_address_str = eth_addr_to_hex(&erc721_contract());
    let erc721_key = format!("{},{}", erc721_address_str, tokens_id);
    nft_infos.insert(erc721_key, erc721_nft_info);
}

/// Creates ETH protocol coin supplied with 100 ETH
pub fn eth_coin_with_random_privkey_using_urls(swap_contract_address: Address, urls: &[&str]) -> EthCoin {
    let eth_conf = eth_dev_conf();
    let req = json!({
        "method": "enable",
        "coin": "ETH",
        "swap_contract_address": swap_contract_address,
        "urls": urls,
    });

    let secret = random_secp256k1_secret();
    let eth_coin = block_on(eth_coin_from_conf_and_request(
        &MM_CTX,
        "ETH",
        &eth_conf,
        &req,
        CoinProtocol::ETH,
        PrivKeyBuildPolicy::IguanaPrivKey(secret),
    ))
    .unwrap();

    // 100 ETH
    fill_eth(eth_coin.my_address, U256::from(10).pow(U256::from(20)));

    eth_coin
}

/// Creates ETH protocol coin supplied with 100 ETH, using the default GETH_RPC_URL
pub fn eth_coin_with_random_privkey(swap_contract_address: Address) -> EthCoin {
    eth_coin_with_random_privkey_using_urls(swap_contract_address, &[GETH_RPC_URL])
}

/// Creates ERC20 protocol coin supplied with 1 ETH and 100 token
pub fn erc20_coin_with_random_privkey(swap_contract_address: Address) -> EthCoin {
    let erc20_conf = erc20_dev_conf(&erc20_contract_checksum());
    let req = json!({
        "method": "enable",
        "coin": "ERC20DEV",
        "swap_contract_address": swap_contract_address,
        "urls": [GETH_RPC_URL],
    });

    let erc20_coin = block_on(eth_coin_from_conf_and_request(
        &MM_CTX,
        "ERC20DEV",
        &erc20_conf,
        &req,
        CoinProtocol::ERC20 {
            platform: "ETH".to_string(),
            contract_address: checksum_address(&format!("{:02x}", erc20_contract())),
        },
        PrivKeyBuildPolicy::IguanaPrivKey(random_secp256k1_secret()),
    ))
    .unwrap();

    // 1 ETH
    fill_eth(erc20_coin.my_address, U256::from(10).pow(U256::from(18)));
    // 100 tokens (it has 8 decimals)
    fill_erc20(erc20_coin.my_address, U256::from(10000000000u64));

    erc20_coin
}

pub enum TestNftType {
    Erc1155 { token_id: u32, amount: u32 },
    Erc721 { token_id: u32 },
}

/// Generates a global NFT coin instance with a random private key and an initial 100 ETH balance.
/// Optionally mints a specified NFT (either ERC721 or ERC1155) to the global NFT address,
/// with details recorded in the `nfts_infos` field based on the provided `nft_type`.
pub fn global_nft_with_random_privkey(swap_contract_address: Address, nft_type: Option<TestNftType>) -> EthCoin {
    let nft_conf = nft_dev_conf();
    let req = json!({
        "method": "enable",
        "coin": "NFT_ETH",
        "urls": [GETH_RPC_URL],
        "swap_contract_address": swap_contract_address,
    });

    let global_nft = block_on(eth_coin_from_conf_and_request(
        &MM_CTX,
        "NFT_ETH",
        &nft_conf,
        &req,
        CoinProtocol::NFT {
            platform: "ETH".to_string(),
        },
        PrivKeyBuildPolicy::IguanaPrivKey(random_secp256k1_secret()),
    ))
    .unwrap();

    fill_eth(global_nft.my_address, U256::from(10).pow(U256::from(20)));

    if let Some(nft_type) = nft_type {
        match nft_type {
            TestNftType::Erc1155 { token_id, amount } => {
                mint_erc1155(global_nft.my_address, U256::from(token_id), U256::from(amount));
                block_on(fill_erc1155_info(&global_nft, token_id, amount));
            },
            TestNftType::Erc721 { token_id } => {
                mint_erc721(global_nft.my_address, U256::from(token_id));
                block_on(fill_erc721_info(&global_nft, token_id));
            },
        }
    }

    global_nft
}

<<<<<<< HEAD
fn send_and_refund_eth_maker_payment_impl(swap_txfee_policy: SwapTxFeePolicy) {
=======
/// Fills the private key's public address with ETH and ERC20 tokens
pub fn fill_eth_erc20_with_private_key(priv_key: Secp256k1Secret) {
    let eth_conf = eth_dev_conf();
    let req = json!({
        "coin": "ETH",
        "urls": [GETH_RPC_URL],
        "swap_contract_address": swap_contract(),
    });

    let eth_coin = block_on(eth_coin_from_conf_and_request(
        &MM_CTX,
        "ETH",
        &eth_conf,
        &req,
        CoinProtocol::ETH,
        PrivKeyBuildPolicy::IguanaPrivKey(priv_key),
    ))
    .unwrap();

    // 100 ETH
    fill_eth(eth_coin.my_address, U256::from(10).pow(U256::from(20)));

    let erc20_conf = erc20_dev_conf(&erc20_contract_checksum());
    let req = json!({
        "method": "enable",
        "coin": "ERC20DEV",
        "urls": [GETH_RPC_URL],
        "swap_contract_address": swap_contract(),
    });

    let erc20_coin = block_on(eth_coin_from_conf_and_request(
        &MM_CTX,
        "ERC20DEV",
        &erc20_conf,
        &req,
        CoinProtocol::ERC20 {
            platform: "ETH".to_string(),
            contract_address: erc20_contract_checksum(),
        },
        PrivKeyBuildPolicy::IguanaPrivKey(priv_key),
    ))
    .unwrap();

    // 100 tokens (it has 8 decimals)
    fill_erc20(erc20_coin.my_address, U256::from(10000000000u64));
}

#[test]
fn send_and_refund_eth_maker_payment() {
>>>>>>> ee3c4181
    let eth_coin = eth_coin_with_random_privkey(swap_contract());
    eth_coin.set_swap_transaction_fee_policy(swap_txfee_policy);

    let time_lock = now_sec() - 100;
    let other_pubkey = &[
        0x02, 0xc6, 0x6e, 0x7d, 0x89, 0x66, 0xb5, 0xc5, 0x55, 0xaf, 0x58, 0x05, 0x98, 0x9d, 0xa9, 0xfb, 0xf8, 0xdb,
        0x95, 0xe1, 0x56, 0x31, 0xce, 0x35, 0x8c, 0x3a, 0x17, 0x10, 0xc9, 0x62, 0x67, 0x90, 0x63,
    ];

    let send_payment_args = SendPaymentArgs {
        time_lock_duration: 100,
        time_lock,
        other_pubkey,
        secret_hash: &[0; 20],
        amount: 1.into(),
        swap_contract_address: &Some(swap_contract().as_bytes().into()),
        swap_unique_data: &[],
        payment_instructions: &None,
        watcher_reward: None,
        wait_for_confirmation_until: 0,
    };
    let eth_maker_payment = eth_coin.send_maker_payment(send_payment_args).wait().unwrap();

    let confirm_input = ConfirmPaymentInput {
        payment_tx: eth_maker_payment.tx_hex(),
        confirmations: 1,
        requires_nota: false,
        wait_until: now_sec() + 60,
        check_every: 1,
    };
    eth_coin.wait_for_confirmations(confirm_input).wait().unwrap();

    let refund_args = RefundPaymentArgs {
        payment_tx: &eth_maker_payment.tx_hex(),
        time_lock,
        other_pubkey,
        tx_type_with_secret_hash: SwapTxTypeWithSecretHash::TakerOrMakerPayment {
            maker_secret_hash: &[0; 20],
        },
        swap_contract_address: &Some(swap_contract().as_bytes().into()),
        swap_unique_data: &[],
        watcher_reward: false,
    };
    let payment_refund = block_on(eth_coin.send_maker_refunds_payment(refund_args)).unwrap();
<<<<<<< HEAD
    println!("Payment refund tx hash {:02x}", payment_refund.tx_hash_as_bytes());
=======
    log!("Payment refund tx hash {:02x}", payment_refund.tx_hash());
>>>>>>> ee3c4181

    let confirm_input = ConfirmPaymentInput {
        payment_tx: payment_refund.tx_hex(),
        confirmations: 1,
        requires_nota: false,
        wait_until: now_sec() + 60,
        check_every: 1,
    };
    eth_coin.wait_for_confirmations(confirm_input).wait().unwrap();

    let search_input = SearchForSwapTxSpendInput {
        time_lock,
        other_pub: other_pubkey,
        secret_hash: &[0; 20],
        tx: &eth_maker_payment.tx_hex(),
        search_from_block: 0,
        swap_contract_address: &Some(swap_contract().as_bytes().into()),
        swap_unique_data: &[],
        watcher_reward: false,
    };
    let search_tx = block_on(eth_coin.search_for_swap_tx_spend_my(search_input))
        .unwrap()
        .unwrap();

    let expected = FoundSwapTxSpend::Refunded(payment_refund);
    assert_eq!(expected, search_tx);
}

#[test]
fn send_and_refund_eth_maker_payment_internal_gas_policy() {
    send_and_refund_eth_maker_payment_impl(SwapTxFeePolicy::Internal);
}

#[test]
fn send_and_refund_eth_maker_payment_priority_fee() { send_and_refund_eth_maker_payment_impl(SwapTxFeePolicy::Medium); }

fn send_and_spend_eth_maker_payment_impl(swap_txfee_policy: SwapTxFeePolicy) {
    let maker_eth_coin = eth_coin_with_random_privkey(swap_contract());
    let taker_eth_coin = eth_coin_with_random_privkey(swap_contract());

    maker_eth_coin.set_swap_transaction_fee_policy(swap_txfee_policy.clone());
    taker_eth_coin.set_swap_transaction_fee_policy(swap_txfee_policy);

    let time_lock = now_sec() + 1000;
    let maker_pubkey = maker_eth_coin.derive_htlc_pubkey(&[]);
    let taker_pubkey = taker_eth_coin.derive_htlc_pubkey(&[]);
    let secret = &[1; 32];
    let secret_hash_owned = dhash160(secret);
    let secret_hash = secret_hash_owned.as_slice();

    let send_payment_args = SendPaymentArgs {
        time_lock_duration: 1000,
        time_lock,
        other_pubkey: &taker_pubkey,
        secret_hash,
        amount: 1.into(),
        swap_contract_address: &Some(swap_contract().as_bytes().into()),
        swap_unique_data: &[],
        payment_instructions: &None,
        watcher_reward: None,
        wait_for_confirmation_until: 0,
    };
    let eth_maker_payment = maker_eth_coin.send_maker_payment(send_payment_args).wait().unwrap();

    let confirm_input = ConfirmPaymentInput {
        payment_tx: eth_maker_payment.tx_hex(),
        confirmations: 1,
        requires_nota: false,
        wait_until: now_sec() + 60,
        check_every: 1,
    };
    taker_eth_coin.wait_for_confirmations(confirm_input).wait().unwrap();

    let spend_args = SpendPaymentArgs {
        other_payment_tx: &eth_maker_payment.tx_hex(),
        time_lock,
        other_pubkey: &maker_pubkey,
        secret,
        secret_hash,
        swap_contract_address: &Some(swap_contract().as_bytes().into()),
        swap_unique_data: &[],
        watcher_reward: false,
    };
    let payment_spend = taker_eth_coin
        .send_taker_spends_maker_payment(spend_args)
        .wait()
        .unwrap();
<<<<<<< HEAD
    println!("Payment spend tx hash {:02x}", payment_spend.tx_hash_as_bytes());
=======
    log!("Payment spend tx hash {:02x}", payment_spend.tx_hash());
>>>>>>> ee3c4181

    let confirm_input = ConfirmPaymentInput {
        payment_tx: payment_spend.tx_hex(),
        confirmations: 1,
        requires_nota: false,
        wait_until: now_sec() + 60,
        check_every: 1,
    };
    taker_eth_coin.wait_for_confirmations(confirm_input).wait().unwrap();

    let search_input = SearchForSwapTxSpendInput {
        time_lock,
        other_pub: &taker_pubkey,
        secret_hash,
        tx: &eth_maker_payment.tx_hex(),
        search_from_block: 0,
        swap_contract_address: &Some(swap_contract().as_bytes().into()),
        swap_unique_data: &[],
        watcher_reward: false,
    };
    let search_tx = block_on(maker_eth_coin.search_for_swap_tx_spend_my(search_input))
        .unwrap()
        .unwrap();

    let expected = FoundSwapTxSpend::Spent(payment_spend);
    assert_eq!(expected, search_tx);
}

#[test]
fn send_and_spend_eth_maker_payment_internal_gas_policy() {
    send_and_spend_eth_maker_payment_impl(SwapTxFeePolicy::Internal);
}

#[test]
fn send_and_spend_eth_maker_payment_priority_fee() { send_and_spend_eth_maker_payment_impl(SwapTxFeePolicy::Medium); }

fn send_and_refund_erc20_maker_payment_impl(swap_txfee_policy: SwapTxFeePolicy) {
    let erc20_coin = erc20_coin_with_random_privkey(swap_contract());
    erc20_coin.set_swap_transaction_fee_policy(swap_txfee_policy);

    let time_lock = now_sec() - 100;
    let other_pubkey = &[
        0x02, 0xc6, 0x6e, 0x7d, 0x89, 0x66, 0xb5, 0xc5, 0x55, 0xaf, 0x58, 0x05, 0x98, 0x9d, 0xa9, 0xfb, 0xf8, 0xdb,
        0x95, 0xe1, 0x56, 0x31, 0xce, 0x35, 0x8c, 0x3a, 0x17, 0x10, 0xc9, 0x62, 0x67, 0x90, 0x63,
    ];
    let secret_hash = &[1; 20];

    let send_payment_args = SendPaymentArgs {
        time_lock_duration: 100,
        time_lock,
        other_pubkey,
        secret_hash,
        amount: 1.into(),
        swap_contract_address: &Some(swap_contract().as_bytes().into()),
        swap_unique_data: &[],
        payment_instructions: &None,
        watcher_reward: None,
        wait_for_confirmation_until: now_sec() + 60,
    };
    let eth_maker_payment = erc20_coin.send_maker_payment(send_payment_args).wait().unwrap();

    let confirm_input = ConfirmPaymentInput {
        payment_tx: eth_maker_payment.tx_hex(),
        confirmations: 1,
        requires_nota: false,
        wait_until: now_sec() + 60,
        check_every: 1,
    };
    erc20_coin.wait_for_confirmations(confirm_input).wait().unwrap();

    let refund_args = RefundPaymentArgs {
        payment_tx: &eth_maker_payment.tx_hex(),
        time_lock,
        other_pubkey,
        tx_type_with_secret_hash: SwapTxTypeWithSecretHash::TakerOrMakerPayment {
            maker_secret_hash: secret_hash,
        },
        swap_contract_address: &Some(swap_contract().as_bytes().into()),
        swap_unique_data: &[],
        watcher_reward: false,
    };
    let payment_refund = block_on(erc20_coin.send_maker_refunds_payment(refund_args)).unwrap();
<<<<<<< HEAD
    println!("Payment refund tx hash {:02x}", payment_refund.tx_hash_as_bytes());
=======
    log!("Payment refund tx hash {:02x}", payment_refund.tx_hash());
>>>>>>> ee3c4181

    let confirm_input = ConfirmPaymentInput {
        payment_tx: payment_refund.tx_hex(),
        confirmations: 1,
        requires_nota: false,
        wait_until: now_sec() + 60,
        check_every: 1,
    };
    erc20_coin.wait_for_confirmations(confirm_input).wait().unwrap();

    let search_input = SearchForSwapTxSpendInput {
        time_lock,
        other_pub: other_pubkey,
        secret_hash,
        tx: &eth_maker_payment.tx_hex(),
        search_from_block: 0,
        swap_contract_address: &Some(swap_contract().as_bytes().into()),
        swap_unique_data: &[],
        watcher_reward: false,
    };
    let search_tx = block_on(erc20_coin.search_for_swap_tx_spend_my(search_input))
        .unwrap()
        .unwrap();

    let expected = FoundSwapTxSpend::Refunded(payment_refund);
    assert_eq!(expected, search_tx);
}

#[test]
fn send_and_refund_erc20_maker_payment_internal_gas_policy() {
    send_and_refund_erc20_maker_payment_impl(SwapTxFeePolicy::Internal);
}

#[test]
fn send_and_refund_erc20_maker_payment_priority_fee() {
    send_and_refund_erc20_maker_payment_impl(SwapTxFeePolicy::Medium);
}

fn send_and_spend_erc20_maker_payment_impl(swap_txfee_policy: SwapTxFeePolicy) {
    let maker_erc20_coin = erc20_coin_with_random_privkey(swap_contract());
    let taker_erc20_coin = erc20_coin_with_random_privkey(swap_contract());

    maker_erc20_coin.set_swap_transaction_fee_policy(swap_txfee_policy.clone());
    taker_erc20_coin.set_swap_transaction_fee_policy(swap_txfee_policy);

    let time_lock = now_sec() + 1000;
    let maker_pubkey = maker_erc20_coin.derive_htlc_pubkey(&[]);
    let taker_pubkey = taker_erc20_coin.derive_htlc_pubkey(&[]);
    let secret = &[2; 32];
    let secret_hash_owned = dhash160(secret);
    let secret_hash = secret_hash_owned.as_slice();

    let send_payment_args = SendPaymentArgs {
        time_lock_duration: 1000,
        time_lock,
        other_pubkey: &taker_pubkey,
        secret_hash,
        amount: 1.into(),
        swap_contract_address: &Some(swap_contract().as_bytes().into()),
        swap_unique_data: &[],
        payment_instructions: &None,
        watcher_reward: None,
        wait_for_confirmation_until: now_sec() + 60,
    };
    let eth_maker_payment = maker_erc20_coin.send_maker_payment(send_payment_args).wait().unwrap();

    let confirm_input = ConfirmPaymentInput {
        payment_tx: eth_maker_payment.tx_hex(),
        confirmations: 1,
        requires_nota: false,
        wait_until: now_sec() + 60,
        check_every: 1,
    };
    taker_erc20_coin.wait_for_confirmations(confirm_input).wait().unwrap();

    let spend_args = SpendPaymentArgs {
        other_payment_tx: &eth_maker_payment.tx_hex(),
        time_lock,
        other_pubkey: &maker_pubkey,
        secret,
        secret_hash,
        swap_contract_address: &Some(swap_contract().as_bytes().into()),
        swap_unique_data: &[],
        watcher_reward: false,
    };
    let payment_spend = taker_erc20_coin
        .send_taker_spends_maker_payment(spend_args)
        .wait()
        .unwrap();
<<<<<<< HEAD
    println!("Payment spend tx hash {:02x}", payment_spend.tx_hash_as_bytes());
=======
    log!("Payment spend tx hash {:02x}", payment_spend.tx_hash());
>>>>>>> ee3c4181

    let confirm_input = ConfirmPaymentInput {
        payment_tx: payment_spend.tx_hex(),
        confirmations: 1,
        requires_nota: false,
        wait_until: now_sec() + 60,
        check_every: 1,
    };
    taker_erc20_coin.wait_for_confirmations(confirm_input).wait().unwrap();

    let search_input = SearchForSwapTxSpendInput {
        time_lock,
        other_pub: &taker_pubkey,
        secret_hash,
        tx: &eth_maker_payment.tx_hex(),
        search_from_block: 0,
        swap_contract_address: &Some(swap_contract().as_bytes().into()),
        swap_unique_data: &[],
        watcher_reward: false,
    };
    let search_tx = block_on(maker_erc20_coin.search_for_swap_tx_spend_my(search_input))
        .unwrap()
        .unwrap();

    let expected = FoundSwapTxSpend::Spent(payment_spend);
    assert_eq!(expected, search_tx);
}

#[test]
fn send_and_spend_erc20_maker_payment_internal_gas_policy() {
    send_and_spend_erc20_maker_payment_impl(SwapTxFeePolicy::Internal);
}

#[test]
fn send_and_spend_erc20_maker_payment_priority_fee() {
    send_and_spend_erc20_maker_payment_impl(SwapTxFeePolicy::Medium);
}

#[test]
fn send_and_spend_erc721_maker_payment() {
    // TODO: Evaluate implementation strategy — either employing separate contracts for maker and taker
    // functionalities for both coins and NFTs, or utilizing the Diamond Standard (EIP-2535) for a unified contract approach.
    // Decision will inform whether to maintain multiple "swap_contract_address" fields in `EthCoin` for distinct contract types
    // or a singular field for a Diamond Standard-compatible contract address.

    let erc721_nft = TestNftType::Erc721 { token_id: 2 };

    let maker_global_nft = global_nft_with_random_privkey(nft_swap_contract(), Some(erc721_nft));
    let taker_global_nft = global_nft_with_random_privkey(nft_swap_contract(), None);

    let time_lock = now_sec() + 1000;
    let maker_pubkey = maker_global_nft.derive_htlc_pubkey(&[]);
    let taker_pubkey = taker_global_nft.derive_htlc_pubkey(&[]);

    let maker_secret = &[1; 32];
    let maker_secret_hash = sha256(maker_secret).to_vec();

    let nft_swap_info = NftSwapInfo {
        token_address: &erc721_contract(),
        token_id: &BigUint::from(2u32).to_bytes(),
        contract_type: &ContractType::Erc721,
        swap_contract_address: &nft_swap_contract(),
    };

    let send_payment_args: SendNftMakerPaymentArgs<EthCoin> = SendNftMakerPaymentArgs {
        time_lock,
        taker_secret_hash: &[0; 32],
        maker_secret_hash: &maker_secret_hash,
        amount: 1.into(),
        taker_pub: &taker_global_nft.parse_pubkey(&taker_pubkey).unwrap(),
        swap_unique_data: &[],
        nft_swap_info: &nft_swap_info,
    };
    let maker_payment = block_on(maker_global_nft.send_nft_maker_payment_v2(send_payment_args)).unwrap();
    log!("Maker sent ERC721 NFT Payment tx hash {:02x}", maker_payment.tx_hash());

    let confirm_input = ConfirmPaymentInput {
        payment_tx: maker_payment.tx_hex(),
        confirmations: 1,
        requires_nota: false,
        wait_until: now_sec() + 70,
        check_every: 1,
    };
    maker_global_nft.wait_for_confirmations(confirm_input).wait().unwrap();

    let validate_args = ValidateNftMakerPaymentArgs {
        maker_payment_tx: &maker_payment,
        time_lock,
        taker_secret_hash: &[0; 32],
        maker_secret_hash: &maker_secret_hash,
        amount: 1.into(),
        taker_pub: &taker_global_nft.parse_pubkey(&taker_pubkey).unwrap(),
        maker_pub: &maker_global_nft.parse_pubkey(&maker_pubkey).unwrap(),
        swap_unique_data: &[],
        nft_swap_info: &nft_swap_info,
    };
    block_on(maker_global_nft.validate_nft_maker_payment_v2(validate_args)).unwrap();

    let spend_payment_args = SpendNftMakerPaymentArgs {
        maker_payment_tx: &maker_payment,
        time_lock,
        taker_secret_hash: &[0; 32],
        maker_secret_hash: &maker_secret_hash,
        maker_secret,
        maker_pub: &maker_global_nft.parse_pubkey(&maker_pubkey).unwrap(),
        swap_unique_data: &[],
        contract_type: &ContractType::Erc721,
        swap_contract_address: &nft_swap_contract(),
    };
    let spend_tx = block_on(taker_global_nft.spend_nft_maker_payment_v2(spend_payment_args)).unwrap();

    let confirm_input = ConfirmPaymentInput {
        payment_tx: spend_tx.tx_hex(),
        confirmations: 1,
        requires_nota: false,
        wait_until: now_sec() + 70,
        check_every: 1,
    };
    taker_global_nft.wait_for_confirmations(confirm_input).wait().unwrap();

    let new_owner = erc712_owner(U256::from(2));
    assert_eq!(new_owner, taker_global_nft.my_address);
}

#[test]
fn send_and_spend_erc1155_maker_payment() {
    let erc1155_nft = TestNftType::Erc1155 { token_id: 4, amount: 3 };

    let maker_global_nft = global_nft_with_random_privkey(nft_swap_contract(), Some(erc1155_nft));
    let taker_global_nft = global_nft_with_random_privkey(nft_swap_contract(), None);

    let time_lock = now_sec() + 1000;
    let maker_pubkey = maker_global_nft.derive_htlc_pubkey(&[]);
    let taker_pubkey = taker_global_nft.derive_htlc_pubkey(&[]);

    let maker_secret = &[1; 32];
    let maker_secret_hash = sha256(maker_secret).to_vec();

    let nft_swap_info = NftSwapInfo {
        token_address: &erc1155_contract(),
        token_id: &BigUint::from(4u32).to_bytes(),
        contract_type: &ContractType::Erc1155,
        swap_contract_address: &nft_swap_contract(),
    };

    let send_payment_args: SendNftMakerPaymentArgs<EthCoin> = SendNftMakerPaymentArgs {
        time_lock,
        taker_secret_hash: &[0; 32],
        maker_secret_hash: &maker_secret_hash,
        amount: 3.into(),
        taker_pub: &taker_global_nft.parse_pubkey(&taker_pubkey).unwrap(),
        swap_unique_data: &[],
        nft_swap_info: &nft_swap_info,
    };
    let maker_payment = block_on(maker_global_nft.send_nft_maker_payment_v2(send_payment_args)).unwrap();
    log!("Maker sent ERC1155 NFT Payment tx hash {:02x}", maker_payment.tx_hash());

    let confirm_input = ConfirmPaymentInput {
        payment_tx: maker_payment.tx_hex(),
        confirmations: 1,
        requires_nota: false,
        wait_until: now_sec() + 60,
        check_every: 1,
    };
    maker_global_nft.wait_for_confirmations(confirm_input).wait().unwrap();

    let validate_args = ValidateNftMakerPaymentArgs {
        maker_payment_tx: &maker_payment,
        time_lock,
        taker_secret_hash: &[0; 32],
        maker_secret_hash: &maker_secret_hash,
        amount: 3.into(),
        taker_pub: &taker_global_nft.parse_pubkey(&taker_pubkey).unwrap(),
        maker_pub: &maker_global_nft.parse_pubkey(&maker_pubkey).unwrap(),
        swap_unique_data: &[],
        nft_swap_info: &nft_swap_info,
    };
    block_on(maker_global_nft.validate_nft_maker_payment_v2(validate_args)).unwrap();

    let spend_payment_args = SpendNftMakerPaymentArgs {
        maker_payment_tx: &maker_payment,
        time_lock,
        taker_secret_hash: &[0; 32],
        maker_secret_hash: &maker_secret_hash,
        maker_secret,
        maker_pub: &maker_global_nft.parse_pubkey(&maker_pubkey).unwrap(),
        swap_unique_data: &[],
        contract_type: &ContractType::Erc1155,
        swap_contract_address: &nft_swap_contract(),
    };
    let spend_tx = block_on(taker_global_nft.spend_nft_maker_payment_v2(spend_payment_args)).unwrap();

    let confirm_input = ConfirmPaymentInput {
        payment_tx: spend_tx.tx_hex(),
        confirmations: 1,
        requires_nota: false,
        wait_until: now_sec() + 60,
        check_every: 1,
    };
    taker_global_nft.wait_for_confirmations(confirm_input).wait().unwrap();

    let balance = erc1155_balance(taker_global_nft.my_address, U256::from(4));
    assert_eq!(balance, U256::from(3));
}

#[test]
fn test_nonce_several_urls() {
    // Use one working and one failing URL.
    let coin = eth_coin_with_random_privkey_using_urls(swap_contract(), &[GETH_RPC_URL, "http://127.0.0.1:0"]);
    let (old_nonce, _) = coin.clone().get_addr_nonce(coin.my_address).wait().unwrap();

    // Send a payment to increase the nonce.
    coin.send_to_address(coin.my_address, 200000000.into()).wait().unwrap();

    let (new_nonce, _) = coin.clone().get_addr_nonce(coin.my_address).wait().unwrap();
    assert_eq!(old_nonce + 1, new_nonce);
}

#[test]
fn test_nonce_lock() {
    use crate::common::Future01CompatExt;
    use futures::future::join_all;
    use mm2_test_helpers::for_tests::wait_for_log;

    let coin = eth_coin_with_random_privkey(swap_contract());
    let futures = (0..5).map(|_| coin.send_to_address(coin.my_address, 200000000.into()).compat());
    let results = block_on(join_all(futures));

    // make sure all transactions are successful
    for result in results {
        result.unwrap();
    }

    block_on(wait_for_log(&MM_CTX, 1.1, |line| line.contains("get_addr_nonce…"))).unwrap();
}<|MERGE_RESOLUTION|>--- conflicted
+++ resolved
@@ -5,10 +5,10 @@
 use bitcrypto::{dhash160, sha256};
 use coins::eth::{checksum_address, eth_addr_to_hex, eth_coin_from_conf_and_request, EthCoin, ERC20_ABI};
 use coins::nft::nft_structs::{Chain, ContractType, NftInfo};
-use coins::{CoinProtocol, ConfirmPaymentInput, FoundSwapTxSpend, MakerNftSwapOpsV2, MarketCoinOps, MmCoin,
-            NftSwapInfo, ParseCoinAssocTypes, PrivKeyBuildPolicy, RefundPaymentArgs, SearchForSwapTxSpendInput,
+use coins::{CoinProtocol, ConfirmPaymentInput, FoundSwapTxSpend, MakerNftSwapOpsV2, MarketCoinOps, NftSwapInfo,
+            ParseCoinAssocTypes, PrivKeyBuildPolicy, RefundPaymentArgs, SearchForSwapTxSpendInput,
             SendNftMakerPaymentArgs, SendPaymentArgs, SpendNftMakerPaymentArgs, SpendPaymentArgs, SwapOps,
-            SwapTxFeePolicy, SwapTxTypeWithSecretHash, ToBytes, Transaction, ValidateNftMakerPaymentArgs};
+            SwapTxTypeWithSecretHash, ToBytes, Transaction, ValidateNftMakerPaymentArgs};
 use common::{block_on, now_sec};
 use crypto::Secp256k1Secret;
 use ethereum_types::U256;
@@ -60,7 +60,6 @@
 pub fn erc1155_contract() -> Address { unsafe { GETH_ERC1155_CONTRACT } }
 
 fn wait_for_confirmation(tx_hash: H256) {
-    thread::sleep(Duration::from_millis(2000));
     loop {
         match block_on(GETH_WEB3.eth().transaction_receipt(tx_hash)) {
             Ok(Some(r)) => match r.block_hash {
@@ -334,9 +333,6 @@
     global_nft
 }
 
-<<<<<<< HEAD
-fn send_and_refund_eth_maker_payment_impl(swap_txfee_policy: SwapTxFeePolicy) {
-=======
 /// Fills the private key's public address with ETH and ERC20 tokens
 pub fn fill_eth_erc20_with_private_key(priv_key: Secp256k1Secret) {
     let eth_conf = eth_dev_conf();
@@ -386,9 +382,7 @@
 
 #[test]
 fn send_and_refund_eth_maker_payment() {
->>>>>>> ee3c4181
     let eth_coin = eth_coin_with_random_privkey(swap_contract());
-    eth_coin.set_swap_transaction_fee_policy(swap_txfee_policy);
 
     let time_lock = now_sec() - 100;
     let other_pubkey = &[
@@ -431,11 +425,7 @@
         watcher_reward: false,
     };
     let payment_refund = block_on(eth_coin.send_maker_refunds_payment(refund_args)).unwrap();
-<<<<<<< HEAD
-    println!("Payment refund tx hash {:02x}", payment_refund.tx_hash_as_bytes());
-=======
-    log!("Payment refund tx hash {:02x}", payment_refund.tx_hash());
->>>>>>> ee3c4181
+    log!("Payment refund tx hash {:02x}", payment_refund.tx_hash_as_bytes());
 
     let confirm_input = ConfirmPaymentInput {
         payment_tx: payment_refund.tx_hex(),
@@ -465,19 +455,9 @@
 }
 
 #[test]
-fn send_and_refund_eth_maker_payment_internal_gas_policy() {
-    send_and_refund_eth_maker_payment_impl(SwapTxFeePolicy::Internal);
-}
-
-#[test]
-fn send_and_refund_eth_maker_payment_priority_fee() { send_and_refund_eth_maker_payment_impl(SwapTxFeePolicy::Medium); }
-
-fn send_and_spend_eth_maker_payment_impl(swap_txfee_policy: SwapTxFeePolicy) {
+fn send_and_spend_eth_maker_payment() {
     let maker_eth_coin = eth_coin_with_random_privkey(swap_contract());
     let taker_eth_coin = eth_coin_with_random_privkey(swap_contract());
-
-    maker_eth_coin.set_swap_transaction_fee_policy(swap_txfee_policy.clone());
-    taker_eth_coin.set_swap_transaction_fee_policy(swap_txfee_policy);
 
     let time_lock = now_sec() + 1000;
     let maker_pubkey = maker_eth_coin.derive_htlc_pubkey(&[]);
@@ -523,11 +503,7 @@
         .send_taker_spends_maker_payment(spend_args)
         .wait()
         .unwrap();
-<<<<<<< HEAD
-    println!("Payment spend tx hash {:02x}", payment_spend.tx_hash_as_bytes());
-=======
-    log!("Payment spend tx hash {:02x}", payment_spend.tx_hash());
->>>>>>> ee3c4181
+    log!("Payment spend tx hash {:02x}", payment_spend.tx_hash_as_bytes());
 
     let confirm_input = ConfirmPaymentInput {
         payment_tx: payment_spend.tx_hex(),
@@ -557,16 +533,8 @@
 }
 
 #[test]
-fn send_and_spend_eth_maker_payment_internal_gas_policy() {
-    send_and_spend_eth_maker_payment_impl(SwapTxFeePolicy::Internal);
-}
-
-#[test]
-fn send_and_spend_eth_maker_payment_priority_fee() { send_and_spend_eth_maker_payment_impl(SwapTxFeePolicy::Medium); }
-
-fn send_and_refund_erc20_maker_payment_impl(swap_txfee_policy: SwapTxFeePolicy) {
+fn send_and_refund_erc20_maker_payment() {
     let erc20_coin = erc20_coin_with_random_privkey(swap_contract());
-    erc20_coin.set_swap_transaction_fee_policy(swap_txfee_policy);
 
     let time_lock = now_sec() - 100;
     let other_pubkey = &[
@@ -610,11 +578,7 @@
         watcher_reward: false,
     };
     let payment_refund = block_on(erc20_coin.send_maker_refunds_payment(refund_args)).unwrap();
-<<<<<<< HEAD
-    println!("Payment refund tx hash {:02x}", payment_refund.tx_hash_as_bytes());
-=======
-    log!("Payment refund tx hash {:02x}", payment_refund.tx_hash());
->>>>>>> ee3c4181
+    log!("Payment refund tx hash {:02x}", payment_refund.tx_hash_as_bytes());
 
     let confirm_input = ConfirmPaymentInput {
         payment_tx: payment_refund.tx_hex(),
@@ -644,21 +608,9 @@
 }
 
 #[test]
-fn send_and_refund_erc20_maker_payment_internal_gas_policy() {
-    send_and_refund_erc20_maker_payment_impl(SwapTxFeePolicy::Internal);
-}
-
-#[test]
-fn send_and_refund_erc20_maker_payment_priority_fee() {
-    send_and_refund_erc20_maker_payment_impl(SwapTxFeePolicy::Medium);
-}
-
-fn send_and_spend_erc20_maker_payment_impl(swap_txfee_policy: SwapTxFeePolicy) {
+fn send_and_spend_erc20_maker_payment() {
     let maker_erc20_coin = erc20_coin_with_random_privkey(swap_contract());
     let taker_erc20_coin = erc20_coin_with_random_privkey(swap_contract());
-
-    maker_erc20_coin.set_swap_transaction_fee_policy(swap_txfee_policy.clone());
-    taker_erc20_coin.set_swap_transaction_fee_policy(swap_txfee_policy);
 
     let time_lock = now_sec() + 1000;
     let maker_pubkey = maker_erc20_coin.derive_htlc_pubkey(&[]);
@@ -704,11 +656,7 @@
         .send_taker_spends_maker_payment(spend_args)
         .wait()
         .unwrap();
-<<<<<<< HEAD
-    println!("Payment spend tx hash {:02x}", payment_spend.tx_hash_as_bytes());
-=======
-    log!("Payment spend tx hash {:02x}", payment_spend.tx_hash());
->>>>>>> ee3c4181
+    log!("Payment spend tx hash {:02x}", payment_spend.tx_hash_as_bytes());
 
     let confirm_input = ConfirmPaymentInput {
         payment_tx: payment_spend.tx_hex(),
@@ -735,16 +683,6 @@
 
     let expected = FoundSwapTxSpend::Spent(payment_spend);
     assert_eq!(expected, search_tx);
-}
-
-#[test]
-fn send_and_spend_erc20_maker_payment_internal_gas_policy() {
-    send_and_spend_erc20_maker_payment_impl(SwapTxFeePolicy::Internal);
-}
-
-#[test]
-fn send_and_spend_erc20_maker_payment_priority_fee() {
-    send_and_spend_erc20_maker_payment_impl(SwapTxFeePolicy::Medium);
 }
 
 #[test]
@@ -783,7 +721,10 @@
         nft_swap_info: &nft_swap_info,
     };
     let maker_payment = block_on(maker_global_nft.send_nft_maker_payment_v2(send_payment_args)).unwrap();
-    log!("Maker sent ERC721 NFT Payment tx hash {:02x}", maker_payment.tx_hash());
+    log!(
+        "Maker sent ERC721 NFT Payment tx hash {:02x}",
+        maker_payment.tx_hash_as_bytes()
+    );
 
     let confirm_input = ConfirmPaymentInput {
         payment_tx: maker_payment.tx_hex(),
@@ -864,7 +805,10 @@
         nft_swap_info: &nft_swap_info,
     };
     let maker_payment = block_on(maker_global_nft.send_nft_maker_payment_v2(send_payment_args)).unwrap();
-    log!("Maker sent ERC1155 NFT Payment tx hash {:02x}", maker_payment.tx_hash());
+    log!(
+        "Maker sent ERC1155 NFT Payment tx hash {:02x}",
+        maker_payment.tx_hash_as_bytes()
+    );
 
     let confirm_input = ConfirmPaymentInput {
         payment_tx: maker_payment.tx_hex(),
