--- conflicted
+++ resolved
@@ -716,15 +716,7 @@
 
     let locked_alice = block_on(get_locked_amount(&mm_alice, MYCOIN1));
     assert_eq!(locked_alice.coin, MYCOIN1);
-<<<<<<< HEAD
     let expected: MmNumberMultiRepr = MmNumber::from("778.00000274").into();
-=======
-    let expected: MmNumberMultiRepr = if SET_BURN_PUBKEY_TO_ALICE.get() {
-        MmNumber::from("777.00001").into() // no dex fee if dex pubkey is alice
-    } else {
-        MmNumber::from("778.00001").into()
-    };
->>>>>>> c1140d0e
     assert_eq!(locked_alice.locked_amount, expected);
 
     // amount must unlocked after funding tx is sent
