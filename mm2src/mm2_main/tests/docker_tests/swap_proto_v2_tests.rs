--- conflicted
+++ resolved
@@ -37,11 +37,7 @@
         swap_unique_data: &[],
     };
     let taker_funding_utxo_tx = block_on(coin.send_taker_funding(send_args)).unwrap();
-<<<<<<< HEAD
-    println!("{:02x}", taker_funding_utxo_tx.tx_hash_as_bytes());
-=======
-    log!("{:02x}", taker_funding_utxo_tx.tx_hash());
->>>>>>> ee3c4181
+    log!("{:02x}", taker_funding_utxo_tx.tx_hash_as_bytes());
     // tx must have 3 outputs: actual funding, OP_RETURN containing the secret hash and change
     assert_eq!(3, taker_funding_utxo_tx.outputs.len());
 
@@ -80,11 +76,7 @@
     };
 
     let refund_tx = block_on(coin.refund_taker_funding_timelock(refund_args)).unwrap();
-<<<<<<< HEAD
-    println!("{:02x}", refund_tx.tx_hash_as_bytes());
-=======
-    log!("{:02x}", refund_tx.tx_hash());
->>>>>>> ee3c4181
+    log!("{:02x}", refund_tx.tx_hash_as_bytes());
 
     // refund tx has to be confirmed before it can be found as payment spend in native mode
     let confirm_input = ConfirmPaymentInput {
@@ -125,11 +117,7 @@
         swap_unique_data: &[],
     };
     let taker_funding_utxo_tx = block_on(coin.send_taker_funding(send_args)).unwrap();
-<<<<<<< HEAD
-    println!("{:02x}", taker_funding_utxo_tx.tx_hash_as_bytes());
-=======
-    log!("{:02x}", taker_funding_utxo_tx.tx_hash());
->>>>>>> ee3c4181
+    log!("{:02x}", taker_funding_utxo_tx.tx_hash_as_bytes());
     // tx must have 3 outputs: actual funding, OP_RETURN containing the secret hash and change
     assert_eq!(3, taker_funding_utxo_tx.outputs.len());
 
@@ -167,11 +155,7 @@
     };
 
     let refund_tx = block_on(coin.refund_taker_funding_secret(refund_args)).unwrap();
-<<<<<<< HEAD
-    println!("{:02x}", refund_tx.tx_hash_as_bytes());
-=======
-    log!("{:02x}", refund_tx.tx_hash());
->>>>>>> ee3c4181
+    log!("{:02x}", refund_tx.tx_hash_as_bytes());
 
     // refund tx has to be confirmed before it can be found as payment spend in native mode
     let confirm_input = ConfirmPaymentInput {
@@ -217,11 +201,7 @@
         swap_unique_data: &[],
     };
     let taker_funding_utxo_tx = block_on(taker_coin.send_taker_funding(send_args)).unwrap();
-<<<<<<< HEAD
-    println!("Funding tx {:02x}", taker_funding_utxo_tx.tx_hash_as_bytes());
-=======
-    log!("Funding tx {:02x}", taker_funding_utxo_tx.tx_hash());
->>>>>>> ee3c4181
+    log!("Funding tx {:02x}", taker_funding_utxo_tx.tx_hash_as_bytes());
     // tx must have 3 outputs: actual funding, OP_RETURN containing the secret hash and change
     assert_eq!(3, taker_funding_utxo_tx.outputs.len());
 
@@ -259,11 +239,7 @@
     let preimage = block_on(maker_coin.gen_taker_funding_spend_preimage(&preimage_args, &[])).unwrap();
 
     let payment_tx = block_on(taker_coin.sign_and_send_taker_funding_spend(&preimage, &preimage_args, &[])).unwrap();
-<<<<<<< HEAD
-    println!("Taker payment tx {:02x}", payment_tx.tx_hash_as_bytes());
-=======
-    log!("Taker payment tx {:02x}", payment_tx.tx_hash());
->>>>>>> ee3c4181
+    log!("Taker payment tx {:02x}", payment_tx.tx_hash_as_bytes());
 
     // payment tx has to be confirmed before it can be found as payment spend in native mode
     let confirm_input = ConfirmPaymentInput {
@@ -312,11 +288,7 @@
         swap_unique_data: &[],
     };
     let taker_funding_utxo_tx = block_on(taker_coin.send_taker_funding(send_args)).unwrap();
-<<<<<<< HEAD
-    println!("Funding tx {:02x}", taker_funding_utxo_tx.tx_hash_as_bytes());
-=======
-    log!("Funding tx {:02x}", taker_funding_utxo_tx.tx_hash());
->>>>>>> ee3c4181
+    log!("Funding tx {:02x}", taker_funding_utxo_tx.tx_hash_as_bytes());
     // tx must have 3 outputs: actual funding, OP_RETURN containing the secret hash and change
     assert_eq!(3, taker_funding_utxo_tx.outputs.len());
 
@@ -354,11 +326,7 @@
     let preimage = block_on(maker_coin.gen_taker_funding_spend_preimage(&preimage_args, &[])).unwrap();
 
     let payment_tx = block_on(taker_coin.sign_and_send_taker_funding_spend(&preimage, &preimage_args, &[])).unwrap();
-<<<<<<< HEAD
-    println!("Taker payment tx {:02x}", payment_tx.tx_hash_as_bytes());
-=======
-    log!("Taker payment tx {:02x}", payment_tx.tx_hash());
->>>>>>> ee3c4181
+    log!("Taker payment tx {:02x}", payment_tx.tx_hash_as_bytes());
 
     let gen_taker_payment_spend_args = GenTakerPaymentSpendArgs {
         taker_tx: &payment_tx,
@@ -393,11 +361,7 @@
         &[],
     ))
     .unwrap();
-<<<<<<< HEAD
-    println!("Taker payment spend tx {:02x}", taker_payment_spend.tx_hash_as_bytes());
-=======
-    log!("Taker payment spend tx {:02x}", taker_payment_spend.tx_hash());
->>>>>>> ee3c4181
+    log!("Taker payment spend tx {:02x}", taker_payment_spend.tx_hash_as_bytes());
 }
 
 #[test]
@@ -427,11 +391,7 @@
         swap_unique_data: &[],
     };
     let taker_funding_utxo_tx = block_on(taker_coin.send_taker_funding(send_args)).unwrap();
-<<<<<<< HEAD
-    println!("Funding tx {:02x}", taker_funding_utxo_tx.tx_hash_as_bytes());
-=======
-    log!("Funding tx {:02x}", taker_funding_utxo_tx.tx_hash());
->>>>>>> ee3c4181
+    log!("Funding tx {:02x}", taker_funding_utxo_tx.tx_hash_as_bytes());
     // tx must have 3 outputs: actual funding, OP_RETURN containing the secret hash and change
     assert_eq!(3, taker_funding_utxo_tx.outputs.len());
 
@@ -469,11 +429,7 @@
     let preimage = block_on(maker_coin.gen_taker_funding_spend_preimage(&preimage_args, &[])).unwrap();
 
     let payment_tx = block_on(taker_coin.sign_and_send_taker_funding_spend(&preimage, &preimage_args, &[])).unwrap();
-<<<<<<< HEAD
-    println!("Taker payment tx {:02x}", payment_tx.tx_hash_as_bytes());
-=======
-    log!("Taker payment tx {:02x}", payment_tx.tx_hash());
->>>>>>> ee3c4181
+    log!("Taker payment tx {:02x}", payment_tx.tx_hash_as_bytes());
 
     let gen_taker_payment_spend_args = GenTakerPaymentSpendArgs {
         taker_tx: &payment_tx,
@@ -506,14 +462,10 @@
         &[],
     ))
     .unwrap();
-<<<<<<< HEAD
-    println!(
+    log!(
         "Taker payment spend tx hash {:02x}",
         taker_payment_spend.tx_hash_as_bytes()
     );
-=======
-    log!("Taker payment spend tx hash {:02x}", taker_payment_spend.tx_hash());
->>>>>>> ee3c4181
 }
 
 #[test]
@@ -535,11 +487,7 @@
         swap_unique_data: &[],
     };
     let maker_payment = block_on(coin.send_maker_payment_v2(send_args)).unwrap();
-<<<<<<< HEAD
-    println!("{:02x}", maker_payment.tx_hash_as_bytes());
-=======
-    log!("{:02x}", maker_payment.tx_hash());
->>>>>>> ee3c4181
+    log!("{:02x}", maker_payment.tx_hash_as_bytes());
     // tx must have 3 outputs: actual payment, OP_RETURN containing the secret hash and change
     assert_eq!(3, maker_payment.outputs.len());
 
@@ -579,11 +527,7 @@
     };
 
     let refund_tx = block_on(coin.refund_maker_payment_v2_timelock(refund_args)).unwrap();
-<<<<<<< HEAD
-    println!("{:02x}", refund_tx.tx_hash_as_bytes());
-=======
-    log!("{:02x}", refund_tx.tx_hash());
->>>>>>> ee3c4181
+    log!("{:02x}", refund_tx.tx_hash_as_bytes());
 }
 
 #[test]
@@ -607,11 +551,7 @@
         swap_unique_data: &[],
     };
     let maker_payment = block_on(coin.send_maker_payment_v2(send_args)).unwrap();
-<<<<<<< HEAD
-    println!("{:02x}", maker_payment.tx_hash_as_bytes());
-=======
-    log!("{:02x}", maker_payment.tx_hash());
->>>>>>> ee3c4181
+    log!("{:02x}", maker_payment.tx_hash_as_bytes());
     // tx must have 3 outputs: actual payment, OP_RETURN containing the secret hash and change
     assert_eq!(3, maker_payment.outputs.len());
 
@@ -648,11 +588,7 @@
     };
 
     let refund_tx = block_on(coin.refund_maker_payment_v2_secret(refund_args)).unwrap();
-<<<<<<< HEAD
-    println!("{:02x}", refund_tx.tx_hash_as_bytes());
-=======
-    log!("{:02x}", refund_tx.tx_hash());
->>>>>>> ee3c4181
+    log!("{:02x}", refund_tx.tx_hash_as_bytes());
 }
 
 #[test]
