use coins::z_coin::ZCoin;
pub use common::{block_on, block_on_f01, now_ms, now_sec, wait_until_ms, wait_until_sec};
pub use mm2_number::MmNumber;
<<<<<<< HEAD
pub use mm2_test_helpers::for_tests::{check_my_swap_status, check_recent_swaps, enable_eth_coin, enable_native,
                                      enable_native_bch, erc20_dev_conf, eth_dev_conf, mm_dump,
                                      wait_check_stats_swap_status, MarketMakerIt};
=======
use mm2_rpc::data::legacy::BalanceResponse;
pub use mm2_test_helpers::for_tests::{
    check_my_swap_status, check_recent_swaps, enable_eth_coin, enable_native, enable_native_bch, erc20_dev_conf,
    eth_dev_conf, mm_dump, wait_check_stats_swap_status, MarketMakerIt,
};
>>>>>>> 9a2f74ed

use super::eth_docker_tests::{erc20_contract_checksum, fill_eth, fill_eth_erc20_with_private_key, geth_account,
                              geth_erc20_decimals, geth_swap_contracts, geth_wait_for_confirmation, swap_contract};
use super::z_coin_docker_tests::z_coin_from_spending_key;
use crate::integration_tests_common::enable_eth_coin_v2;
use bitcrypto::{dhash160, ChecksumType};
use chain::TransactionOutput;
use coins::eth::{addr_from_raw_pubkey, ERC20_ABI};
use coins::qrc20::rpc_clients::for_tests::Qrc20NativeWalletOps;
use coins::qrc20::{qrc20_coin_with_priv_key, Qrc20ActivationParams, Qrc20Coin};
use coins::utxo::bch::{bch_coin_with_priv_key, BchActivationRequest, BchCoin};
use coins::utxo::qtum::{qtum_coin_with_priv_key, QtumBasedCoin, QtumCoin};
use coins::utxo::rpc_clients::{NativeClient, UtxoRpcClientEnum, UtxoRpcClientOps};
use coins::utxo::slp::{slp_genesis_output, SlpOutput, SlpToken};
use coins::utxo::utxo_common::send_outputs_from_my_address;
use coins::utxo::utxo_standard::{utxo_standard_coin_with_priv_key, UtxoStandardCoin};
use coins::utxo::{
    coin_daemon_data_dir, sat_from_big_decimal, zcash_params_path, UtxoActivationParams, UtxoAddressFormat,
    UtxoCoinFields, UtxoCommonOps,
};
use coins::{ConfirmPaymentInput, MarketCoinOps, Transaction};
use crypto::privkey::{key_pair_from_secret, key_pair_from_seed};
use crypto::Secp256k1Secret;
use ethereum_types::{H160 as H160Eth, U256};
use futures::TryFutureExt;
use http::StatusCode;
use keys::{
    Address, AddressBuilder, AddressHashEnum, AddressPrefix, KeyPair, NetworkAddressPrefixes,
    NetworkPrefix as CashAddrPrefix,
};
use mm2_core::mm_ctx::{MmArc, MmCtxBuilder};
use mm2_number::BigDecimal;
use mm2_rpc::data::legacy::BalanceResponse;
use mm2_test_helpers::get_passphrase;
use mm2_test_helpers::structs::TransactionDetails;
use primitives::hash::{H160, H256};
use script::Builder;
use secp256k1::Secp256k1;
pub use secp256k1::{PublicKey, SecretKey};
use serde_json::{self as json, Value as Json};
pub use std::cell::Cell;
use std::convert::TryFrom;
use std::process::{Command, Stdio};
#[cfg(any(feature = "sepolia-maker-swap-v2-tests", feature = "sepolia-taker-swap-v2-tests"))]
use std::str::FromStr;
pub use std::{env, thread};
use std::{path::PathBuf, sync::Mutex, time::Duration};
use testcontainers::{clients::Cli, core::WaitFor, Container, GenericImage, RunnableImage};
use trading_api::one_inch_api::api_mock::{price_for_token_smallest_unit, TEST_LR_SWAP_CONTRACT_ABI};
use web3::contract::{Contract, Options};
use web3::ethabi::Token;
#[cfg(any(feature = "sepolia-maker-swap-v2-tests", feature = "sepolia-taker-swap-v2-tests"))]
use web3::types::Address as EthAddress;
use web3::types::{BlockId, BlockNumber, TransactionRequest};
use web3::{transports::Http, Web3};

lazy_static! {
    static ref MY_COIN_LOCK: Mutex<()> = Mutex::new(());
    static ref MY_COIN1_LOCK: Mutex<()> = Mutex::new(());
    static ref QTUM_LOCK: Mutex<()> = Mutex::new(());
    static ref FOR_SLP_LOCK: Mutex<()> = Mutex::new(());
    static ref ZOMBIE_LOCK: Mutex<()> = Mutex::new(());
    pub static ref SLP_TOKEN_ID: Mutex<H256> = Mutex::new(H256::default());
    // Private keys supplied with 1000 SLP tokens on tests initialization.
    // Due to the SLP protocol limitations only 19 outputs (18 + change) can be sent in one transaction, which is sufficient for now though.
    // Supply more privkeys when 18 will be not enough.
    pub static ref SLP_TOKEN_OWNERS: Mutex<Vec<[u8; 32]>> = Mutex::new(Vec::with_capacity(18));
    pub static ref MM_CTX: MmArc = MmCtxBuilder::new().with_conf(json!({"coins":[eth_dev_conf()],"use_trading_proto_v2": true})).into_mm_arc();
    /// We need a second `MmCtx` instance when we use the same private keys for Maker and Taker across various tests.
    /// When enabling coins for both Maker and Taker, two distinct coin instances are created.
    /// This means that different instances of the same coin should have separate global nonce locks.
    /// Utilizing different `MmCtx` instances allows us to assign Maker and Taker coins to separate `CoinsCtx`.
    /// This approach addresses the `replacement transaction` issue, which occurs when different transactions share the same nonce.
    pub static ref MM_CTX1: MmArc = MmCtxBuilder::new().with_conf(json!({"use_trading_proto_v2": true})).into_mm_arc();
    pub static ref GETH_WEB3: Web3<Http> = Web3::new(Http::new(GETH_RPC_URL).unwrap());
    // Mutex used to prevent nonce re-usage during funding addresses used in tests
    pub static ref GETH_NONCE_LOCK: Mutex<()> = Mutex::new(());
}

#[cfg(any(feature = "sepolia-maker-swap-v2-tests", feature = "sepolia-taker-swap-v2-tests"))]
lazy_static! {
    pub static ref SEPOLIA_WEB3: Web3<Http> = Web3::new(Http::new(SEPOLIA_RPC_URL).unwrap());
    pub static ref SEPOLIA_NONCE_LOCK: Mutex<()> = Mutex::new(());
    pub static ref SEPOLIA_TESTS_LOCK: Mutex<()> = Mutex::new(());
}

pub static mut QICK_TOKEN_ADDRESS: Option<H160Eth> = None;
pub static mut QORTY_TOKEN_ADDRESS: Option<H160Eth> = None;
pub static mut QRC20_SWAP_CONTRACT_ADDRESS: Option<H160Eth> = None;
pub static mut QTUM_CONF_PATH: Option<PathBuf> = None;
/// The account supplied with ETH on Geth dev node creation
pub static mut GETH_ACCOUNT: H160Eth = H160Eth::zero();
/// ERC20 token address on Geth dev node
pub static mut GETH_ERC20_CONTRACT: H160Eth = H160Eth::zero();
#[cfg(any(feature = "sepolia-maker-swap-v2-tests", feature = "sepolia-taker-swap-v2-tests"))]
pub static mut SEPOLIA_ERC20_CONTRACT: H160Eth = H160Eth::zero();
/// Swap contract address on Geth dev node
pub static mut GETH_SWAP_CONTRACT: H160Eth = H160Eth::zero();
/// Maker Swap V2 contract address on Geth dev node
pub static mut GETH_MAKER_SWAP_V2: H160Eth = H160Eth::zero();
/// Taker Swap V2 contract address on Geth dev node
pub static mut GETH_TAKER_SWAP_V2: H160Eth = H160Eth::zero();
#[cfg(any(feature = "sepolia-maker-swap-v2-tests", feature = "sepolia-taker-swap-v2-tests"))]
pub static mut SEPOLIA_TAKER_SWAP_V2: H160Eth = H160Eth::zero();
#[cfg(any(feature = "sepolia-maker-swap-v2-tests", feature = "sepolia-taker-swap-v2-tests"))]
pub static mut SEPOLIA_MAKER_SWAP_V2: H160Eth = H160Eth::zero();
/// Swap contract (with watchers support) address on Geth dev node
pub static mut GETH_WATCHERS_SWAP_CONTRACT: H160Eth = H160Eth::zero();
/// ERC721 token address on Geth dev node
pub static mut GETH_ERC721_CONTRACT: H160Eth = H160Eth::zero();
/// ERC1155 token address on Geth dev node
pub static mut GETH_ERC1155_CONTRACT: H160Eth = H160Eth::zero();
/// NFT Maker Swap V2 contract address on Geth dev node
pub static mut GETH_NFT_MAKER_SWAP_V2: H160Eth = H160Eth::zero();
/// LR swap provider emulator contract
pub static mut GETH_LR_SWAP_TEST_CONTRACT: H160Eth = H160Eth::zero();
#[cfg(any(feature = "sepolia-maker-swap-v2-tests", feature = "sepolia-taker-swap-v2-tests"))]
/// NFT Maker Swap V2 contract address on Sepolia testnet
pub static mut SEPOLIA_ETOMIC_MAKER_NFT_SWAP_V2: H160Eth = H160Eth::zero();
pub static GETH_RPC_URL: &str = "http://127.0.0.1:8545";
#[cfg(any(feature = "sepolia-maker-swap-v2-tests", feature = "sepolia-taker-swap-v2-tests"))]
pub static SEPOLIA_RPC_URL: &str = "https://ethereum-sepolia-rpc.publicnode.com";

// use thread local to affect only the current running test
thread_local! {
    /// Set test dex pubkey as Taker (to check DexFee::NoFee)
    pub static SET_BURN_PUBKEY_TO_ALICE: Cell<bool> = const { Cell::new(false) };
}

pub const UTXO_ASSET_DOCKER_IMAGE: &str = "docker.io/artempikulin/testblockchain";
pub const UTXO_ASSET_DOCKER_IMAGE_WITH_TAG: &str = "docker.io/artempikulin/testblockchain:multiarch";
pub const GETH_DOCKER_IMAGE: &str = "docker.io/ethereum/client-go";
pub const GETH_DOCKER_IMAGE_WITH_TAG: &str = "docker.io/ethereum/client-go:stable";
pub const ZOMBIE_ASSET_DOCKER_IMAGE: &str = "docker.io/borngraced/zombietestrunner";
pub const ZOMBIE_ASSET_DOCKER_IMAGE_WITH_TAG: &str = "docker.io/borngraced/zombietestrunner:multiarch";

#[allow(dead_code)]
pub const SIA_DOCKER_IMAGE: &str = "docker.io/alrighttt/walletd-komodo";
#[allow(dead_code)]
pub const SIA_DOCKER_IMAGE_WITH_TAG: &str = "docker.io/alrighttt/walletd-komodo:latest";

pub const NUCLEUS_IMAGE: &str = "docker.io/komodoofficial/nucleusd";
pub const ATOM_IMAGE_WITH_TAG: &str = "docker.io/komodoofficial/gaiad:kdf-ci";
pub const IBC_RELAYER_IMAGE_WITH_TAG: &str = "docker.io/komodoofficial/ibc-relayer:kdf-ci";

pub const QTUM_ADDRESS_LABEL: &str = "MM2_ADDRESS_LABEL";

/// ERC721_TEST_TOKEN has additional mint function
/// https://github.com/KomodoPlatform/etomic-swap/blob/006e6fd52334530f23624a2139d0eb5299c4cd10/contracts/Erc721Token.sol (see public-mint-nft-functions branch)
pub const ERC721_TEST_ABI: &str = include_str!("../../../mm2_test_helpers/dummy_files/erc721_test_abi.json");
/// ERC1155_TEST_TOKEN has additional mint function
/// https://github.com/KomodoPlatform/etomic-swap/blob/006e6fd52334530f23624a2139d0eb5299c4cd10/contracts/Erc1155Token.sol (see public-mint-nft-functions branch)
pub const ERC1155_TEST_ABI: &str = include_str!("../../../mm2_test_helpers/dummy_files/erc1155_test_abi.json");

/// Ticker of MYCOIN dockerized blockchain.
pub const MYCOIN: &str = "MYCOIN";
/// Ticker of MYCOIN1 dockerized blockchain.
pub const MYCOIN1: &str = "MYCOIN1";

pub const ERC20_TOKEN_BYTES: &str = include_str!("../../../mm2_test_helpers/contract_bytes/erc20_token_bytes");
pub const SWAP_CONTRACT_BYTES: &str = include_str!("../../../mm2_test_helpers/contract_bytes/swap_contract_bytes");
pub const WATCHERS_SWAP_CONTRACT_BYTES: &str =
    include_str!("../../../mm2_test_helpers/contract_bytes/watchers_swap_contract_bytes");
/// https://github.com/KomodoPlatform/etomic-swap/blob/006e6fd52334530f23624a2139d0eb5299c4cd10/contracts/Erc721Token.sol
pub const ERC721_TEST_TOKEN_BYTES: &str =
    include_str!("../../../mm2_test_helpers/contract_bytes/erc721_test_token_bytes");
/// https://github.com/KomodoPlatform/etomic-swap/blob/006e6fd52334530f23624a2139d0eb5299c4cd10/contracts/Erc1155Token.sol
pub const ERC1155_TEST_TOKEN_BYTES: &str =
    include_str!("../../../mm2_test_helpers/contract_bytes/erc1155_test_token_bytes");
/// https://github.com/KomodoPlatform/etomic-swap/blob/7d4eafd4a408188a95aee78a41f0bf5f9116ffa2/contracts/EtomicSwapMakerNftV2.sol
pub const NFT_MAKER_SWAP_V2_BYTES: &str =
    include_str!("../../../mm2_test_helpers/contract_bytes/nft_maker_swap_v2_bytes");
/// https://github.com/KomodoPlatform/etomic-swap/blob/7d4eafd4a408188a95aee78a41f0bf5f9116ffa2/contracts/EtomicSwapMakerV2.sol
pub const MAKER_SWAP_V2_BYTES: &str = include_str!("../../../mm2_test_helpers/contract_bytes/maker_swap_v2_bytes");
/// https://github.com/KomodoPlatform/etomic-swap/blob/7d4eafd4a408188a95aee78a41f0bf5f9116ffa2/contracts/EtomicSwapTakerV2.sol
pub const TAKER_SWAP_V2_BYTES: &str = include_str!("../../../mm2_test_helpers/contract_bytes/taker_swap_v2_bytes");
/// TODO: add ref to contract source
pub const TEST_LR_SWAP_BYTES: &str =
    include_str!("../../../mm2_test_helpers/contract_bytes/lr_swap_test_contract_bytes");

pub trait CoinDockerOps {
    fn rpc_client(&self) -> &UtxoRpcClientEnum;

    fn native_client(&self) -> &NativeClient {
        match self.rpc_client() {
            UtxoRpcClientEnum::Native(native) => native,
            _ => panic!("UtxoRpcClientEnum::Native is expected"),
        }
    }

    fn wait_ready(&self, expected_tx_version: i32) {
        let timeout = wait_until_ms(120000);
        loop {
            match block_on_f01(self.rpc_client().get_block_count()) {
                Ok(n) => {
                    if n > 1 {
                        if let UtxoRpcClientEnum::Native(client) = self.rpc_client() {
                            let hash = block_on_f01(client.get_block_hash(n)).unwrap();
                            let block = block_on_f01(client.get_block(hash)).unwrap();
                            let coinbase = block_on_f01(client.get_verbose_transaction(&block.tx[0])).unwrap();
                            log!("Coinbase tx {:?} in block {}", coinbase, n);
                            if coinbase.version == expected_tx_version {
                                break;
                            }
                        }
                    }
                },
                Err(e) => log!("{:?}", e),
            }
            assert!(now_ms() < timeout, "Test timed out");
            thread::sleep(Duration::from_secs(1));
        }
    }
}

pub struct UtxoAssetDockerOps {
    #[allow(dead_code)]
    ctx: MmArc,
    coin: UtxoStandardCoin,
}

impl CoinDockerOps for UtxoAssetDockerOps {
    fn rpc_client(&self) -> &UtxoRpcClientEnum {
        &self.coin.as_ref().rpc_client
    }
}

impl UtxoAssetDockerOps {
    pub fn from_ticker(ticker: &str) -> UtxoAssetDockerOps {
        let conf = json!({"asset": ticker, "txfee": 1000, "network": "regtest"});
        let req = json!({"method":"enable"});
        let priv_key = Secp256k1Secret::from("809465b17d0a4ddb3e4c69e8f23c2cabad868f51f8bed5c765ad1d6516c3306f");
        let ctx = MmCtxBuilder::new().into_mm_arc();
        let params = UtxoActivationParams::from_legacy_req(&req).unwrap();

        let coin = block_on(utxo_standard_coin_with_priv_key(&ctx, ticker, &conf, &params, priv_key)).unwrap();
        UtxoAssetDockerOps { ctx, coin }
    }
}

pub struct ZCoinAssetDockerOps {
    #[allow(dead_code)]
    ctx: MmArc,
    coin: ZCoin,
}

impl CoinDockerOps for ZCoinAssetDockerOps {
    fn rpc_client(&self) -> &UtxoRpcClientEnum {
        &self.coin.as_ref().rpc_client
    }
}

impl ZCoinAssetDockerOps {
    pub fn new() -> ZCoinAssetDockerOps {
        let (ctx, coin) = block_on(z_coin_from_spending_key("secret-extended-key-main1q0k2ga2cqqqqpq8m8j6yl0say83cagrqp53zqz54w38ezs8ly9ly5ptamqwfpq85u87w0df4k8t2lwyde3n9v0gcr69nu4ryv60t0kfcsvkr8h83skwqex2nf0vr32794fmzk89cpmjptzc22lgu5wfhhp8lgf3f5vn2l3sge0udvxnm95k6dtxj2jwlfyccnum7nz297ecyhmd5ph526pxndww0rqq0qly84l635mec0x4yedf95hzn6kcgq8yxts26k98j9g32kjc8y83fe", "fe"));

        ZCoinAssetDockerOps { ctx, coin }
    }
}

pub struct BchDockerOps {
    #[allow(dead_code)]
    ctx: MmArc,
    coin: BchCoin,
}

impl BchDockerOps {
    pub fn from_ticker(ticker: &str) -> BchDockerOps {
        let conf = json!({"asset": ticker,"txfee":1000,"network": "regtest","txversion":4,"overwintered":1});
        let req = json!({"method":"enable", "bchd_urls": [], "allow_slp_unsafe_conf": true});
        let priv_key = Secp256k1Secret::from("809465b17d0a4ddb3e4c69e8f23c2cabad868f51f8bed5c765ad1d6516c3306f");
        let ctx = MmCtxBuilder::new().into_mm_arc();
        let params = BchActivationRequest::from_legacy_req(&req).unwrap();

        let coin = block_on(bch_coin_with_priv_key(
            &ctx,
            ticker,
            &conf,
            params,
            CashAddrPrefix::SlpTest,
            priv_key,
        ))
        .unwrap();
        BchDockerOps { ctx, coin }
    }

    pub fn initialize_slp(&self) {
        fill_address(&self.coin, &self.coin.my_address().unwrap(), 100000.into(), 30);
        let mut slp_privkeys = vec![];

        let slp_genesis_op_ret = slp_genesis_output("ADEXSLP", "ADEXSLP", None, None, 8, None, 1000000_00000000);
        let slp_genesis = TransactionOutput {
            value: self.coin.as_ref().dust_amount,
            script_pubkey: Builder::build_p2pkh(&self.coin.my_public_key().unwrap().address_hash().into()).to_bytes(),
        };

        let mut bch_outputs = vec![slp_genesis_op_ret, slp_genesis];
        let mut slp_outputs = vec![];

        for _ in 0..18 {
            let key_pair = KeyPair::random_compressed();
            let address = AddressBuilder::new(
                Default::default(),
                Default::default(),
                self.coin.as_ref().conf.address_prefixes.clone(),
                None,
            )
            .as_pkh_from_pk(*key_pair.public())
            .build()
            .expect("valid address props");

            block_on_f01(
                self.native_client()
                    .import_address(&address.to_string(), &address.to_string(), false),
            )
            .unwrap();

            let script_pubkey = Builder::build_p2pkh(&key_pair.public().address_hash().into());

            bch_outputs.push(TransactionOutput {
                value: 1000_00000000,
                script_pubkey: script_pubkey.to_bytes(),
            });

            slp_outputs.push(SlpOutput {
                amount: 1000_00000000,
                script_pubkey: script_pubkey.to_bytes(),
            });
            slp_privkeys.push(*key_pair.private_ref());
        }

        let slp_genesis_tx = block_on_f01(send_outputs_from_my_address(self.coin.clone(), bch_outputs)).unwrap();
        let confirm_payment_input = ConfirmPaymentInput {
            payment_tx: slp_genesis_tx.tx_hex(),
            confirmations: 1,
            requires_nota: false,
            wait_until: wait_until_sec(30),
            check_every: 1,
        };
        block_on_f01(self.coin.wait_for_confirmations(confirm_payment_input)).unwrap();

        let adex_slp = SlpToken::new(
            8,
            "ADEXSLP".into(),
            <&[u8; 32]>::try_from(slp_genesis_tx.tx_hash_as_bytes().as_slice())
                .unwrap()
                .into(),
            self.coin.clone(),
            1,
        )
        .unwrap();

        let tx = block_on(adex_slp.send_slp_outputs(slp_outputs)).unwrap();
        let confirm_payment_input = ConfirmPaymentInput {
            payment_tx: tx.tx_hex(),
            confirmations: 1,
            requires_nota: false,
            wait_until: wait_until_sec(30),
            check_every: 1,
        };
        block_on_f01(self.coin.wait_for_confirmations(confirm_payment_input)).unwrap();
        *SLP_TOKEN_OWNERS.lock().unwrap() = slp_privkeys;
        *SLP_TOKEN_ID.lock().unwrap() = <[u8; 32]>::try_from(slp_genesis_tx.tx_hash_as_bytes().as_slice())
            .unwrap()
            .into();
    }
}

impl CoinDockerOps for BchDockerOps {
    fn rpc_client(&self) -> &UtxoRpcClientEnum {
        &self.coin.as_ref().rpc_client
    }
}

pub struct DockerNode<'a> {
    #[allow(dead_code)]
    pub container: Container<'a, GenericImage>,
    #[allow(dead_code)]
    pub ticker: String,
    #[allow(dead_code)]
    pub port: u16,
}

pub fn random_secp256k1_secret() -> Secp256k1Secret {
    let priv_key = SecretKey::new(&mut rand6::thread_rng());
    Secp256k1Secret::from(*priv_key.as_ref())
}

pub fn utxo_asset_docker_node<'a>(docker: &'a Cli, ticker: &'static str, port: u16) -> DockerNode<'a> {
    let image = GenericImage::new(UTXO_ASSET_DOCKER_IMAGE, "multiarch")
        .with_volume(zcash_params_path().display().to_string(), "/root/.zcash-params")
        .with_env_var("CLIENTS", "2")
        .with_env_var("CHAIN", ticker)
        .with_env_var("TEST_ADDY", "R9imXLs1hEcU9KbFDQq2hJEEJ1P5UoekaF")
        .with_env_var("TEST_WIF", "UqqW7f766rADem9heD8vSBvvrdfJb3zg5r8du9rJxPtccjWf7RG9")
        .with_env_var(
            "TEST_PUBKEY",
            "021607076d7a2cb148d542fb9644c04ffc22d2cca752f80755a0402a24c567b17a",
        )
        .with_env_var("DAEMON_URL", "http://test:test@127.0.0.1:7000")
        .with_env_var("COIN", "Komodo")
        .with_env_var("COIN_RPC_PORT", port.to_string())
        .with_wait_for(WaitFor::message_on_stdout("config is ready"));
    let image = RunnableImage::from(image).with_mapped_port((port, port));
    let container = docker.run(image);
    let mut conf_path = coin_daemon_data_dir(ticker, true);
    std::fs::create_dir_all(&conf_path).unwrap();
    conf_path.push(format!("{ticker}.conf"));
    Command::new("docker")
        .arg("cp")
        .arg(format!("{}:/data/node_0/{}.conf", container.id(), ticker))
        .arg(&conf_path)
        .status()
        .expect("Failed to execute docker command");
    let timeout = wait_until_ms(3000);
    loop {
        if conf_path.exists() {
            break;
        };
        assert!(now_ms() < timeout, "Test timed out");
    }
    DockerNode {
        container,
        ticker: ticker.into(),
        port,
    }
}

pub fn geth_docker_node<'a>(docker: &'a Cli, ticker: &'static str, port: u16) -> DockerNode<'a> {
    let image = GenericImage::new(GETH_DOCKER_IMAGE, "stable");
    let args = vec!["--dev".into(), "--http".into(), "--http.addr=0.0.0.0".into()];
    let image = RunnableImage::from((image, args)).with_mapped_port((port, port));
    let container = docker.run(image);
    DockerNode {
        container,
        ticker: ticker.into(),
        port,
    }
}

#[allow(dead_code)]
pub fn sia_docker_node<'a>(docker: &'a Cli, ticker: &'static str, port: u16) -> DockerNode<'a> {
    let image =
        GenericImage::new(SIA_DOCKER_IMAGE, "latest").with_env_var("WALLETD_API_PASSWORD", "password".to_string());
    let args = vec![];
    let image = RunnableImage::from((image, args))
        .with_mapped_port((port, port))
        .with_container_name("sia-docker");
    let container = docker.run(image);
    DockerNode {
        container,
        ticker: ticker.into(),
        port,
    }
}

pub fn nucleus_node(docker: &'_ Cli, runtime_dir: PathBuf) -> DockerNode<'_> {
    let nucleus_node_runtime_dir = runtime_dir.join("nucleus-testnet-data");
    assert!(nucleus_node_runtime_dir.exists());

    let image = GenericImage::new(NUCLEUS_IMAGE, "latest")
        .with_volume(nucleus_node_runtime_dir.to_str().unwrap(), "/root/.nucleus");
    let image = RunnableImage::from((image, vec![])).with_network("host");
    let container = docker.run(image);

    DockerNode {
        container,
        ticker: "NUCLEUS-TEST".to_owned(),
        port: Default::default(), // This doesn't need to be the correct value as we are using the host network.
    }
}

pub fn atom_node(docker: &'_ Cli, runtime_dir: PathBuf) -> DockerNode<'_> {
    let atom_node_runtime_dir = runtime_dir.join("atom-testnet-data");
    assert!(atom_node_runtime_dir.exists());

    let (image, tag) = ATOM_IMAGE_WITH_TAG.rsplit_once(':').unwrap();
    let image = GenericImage::new(image, tag).with_volume(atom_node_runtime_dir.to_str().unwrap(), "/root/.gaia");
    let image = RunnableImage::from((image, vec![])).with_network("host");
    let container = docker.run(image);

    DockerNode {
        container,
        ticker: "ATOM-TEST".to_owned(),
        port: Default::default(), // This doesn't need to be the correct value as we are using the host network.
    }
}

pub fn ibc_relayer_node(docker: &'_ Cli, runtime_dir: PathBuf) -> DockerNode<'_> {
    let relayer_node_runtime_dir = runtime_dir.join("ibc-relayer-data");
    assert!(relayer_node_runtime_dir.exists());

    let (image, tag) = IBC_RELAYER_IMAGE_WITH_TAG.rsplit_once(':').unwrap();
    let image = GenericImage::new(image, tag).with_volume(relayer_node_runtime_dir.to_str().unwrap(), "/root/.relayer");
    let image = RunnableImage::from((image, vec![])).with_network("host");
    let container = docker.run(image);

    DockerNode {
        container,
        ticker: Default::default(), // This isn't an asset node.
        port: Default::default(),   // This doesn't need to be the correct value as we are using the host network.
    }
}

pub fn zombie_asset_docker_node(docker: &Cli, port: u16) -> DockerNode<'_> {
    let image = GenericImage::new(ZOMBIE_ASSET_DOCKER_IMAGE, "multiarch")
        .with_volume(zcash_params_path().display().to_string(), "/root/.zcash-params")
        .with_env_var("COIN_RPC_PORT", port.to_string())
        .with_wait_for(WaitFor::message_on_stdout("config is ready"));

    let image = RunnableImage::from(image).with_mapped_port((port, port));
    let container = docker.run(image);
    let config_ticker = "ZOMBIE";
    let mut conf_path = coin_daemon_data_dir(config_ticker, true);

    std::fs::create_dir_all(&conf_path).unwrap();
    conf_path.push(format!("{config_ticker}.conf"));
    Command::new("docker")
        .arg("cp")
        .arg(format!("{}:/data/node_0/{}.conf", container.id(), config_ticker))
        .arg(&conf_path)
        .status()
        .expect("Failed to execute docker command");

    let timeout = wait_until_ms(3000);
    while !conf_path.exists() {
        assert!(now_ms() < timeout, "Test timed out");
    }

    DockerNode {
        container,
        ticker: config_ticker.into(),
        port,
    }
}

pub fn rmd160_from_priv(privkey: Secp256k1Secret) -> H160 {
    let secret = SecretKey::from_slice(privkey.as_slice()).unwrap();
    let public = PublicKey::from_secret_key(&Secp256k1::new(), &secret);
    dhash160(&public.serialize())
}

pub fn get_prefilled_slp_privkey() -> [u8; 32] {
    SLP_TOKEN_OWNERS.lock().unwrap().remove(0)
}

pub fn get_slp_token_id() -> String {
    hex::encode(SLP_TOKEN_ID.lock().unwrap().as_slice())
}

pub fn import_address<T>(coin: &T)
where
    T: MarketCoinOps + AsRef<UtxoCoinFields>,
{
    let mutex = match coin.ticker() {
        "MYCOIN" => &*MY_COIN_LOCK,
        "MYCOIN1" => &*MY_COIN1_LOCK,
        "QTUM" | "QICK" | "QORTY" => &*QTUM_LOCK,
        "FORSLP" => &*FOR_SLP_LOCK,
        ticker => panic!("Unknown ticker {}", ticker),
    };
    let _lock = mutex.lock().unwrap();

    match coin.as_ref().rpc_client {
        UtxoRpcClientEnum::Native(ref native) => {
            let my_address = coin.my_address().unwrap();
            block_on_f01(native.import_address(&my_address, &my_address, false)).unwrap()
        },
        UtxoRpcClientEnum::Electrum(_) => panic!("Expected NativeClient"),
    }
}

/// Build `Qrc20Coin` from ticker and privkey without filling the balance.
pub fn qrc20_coin_from_privkey(ticker: &str, priv_key: Secp256k1Secret) -> (MmArc, Qrc20Coin) {
    let (contract_address, swap_contract_address) = unsafe {
        let contract_address = match ticker {
            "QICK" => QICK_TOKEN_ADDRESS.expect("QICK_TOKEN_ADDRESS must be set already"),
            "QORTY" => QORTY_TOKEN_ADDRESS.expect("QORTY_TOKEN_ADDRESS must be set already"),
            _ => panic!("Expected QICK or QORTY ticker"),
        };
        (
            contract_address,
            QRC20_SWAP_CONTRACT_ADDRESS.expect("QRC20_SWAP_CONTRACT_ADDRESS must be set already"),
        )
    };
    let platform = "QTUM";
    let ctx = MmCtxBuilder::new().into_mm_arc();
    let confpath = unsafe { QTUM_CONF_PATH.as_ref().expect("Qtum config is not set yet") };
    let conf = json!({
        "coin":ticker,
        "decimals": 8,
        "required_confirmations":0,
        "pubtype":120,
        "p2shtype":110,
        "wiftype":128,
        "mm2":1,
        "mature_confirmations":500,
        "network":"regtest",
        "confpath": confpath,
        "dust": 72800,
    });
    let req = json!({
        "method": "enable",
        "swap_contract_address": format!("{:#02x}", swap_contract_address),
    });
    let params = Qrc20ActivationParams::from_legacy_req(&req).unwrap();

    let coin = block_on(qrc20_coin_with_priv_key(
        &ctx,
        ticker,
        platform,
        &conf,
        &params,
        priv_key,
        contract_address,
    ))
    .unwrap();

    import_address(&coin);
    (ctx, coin)
}

fn qrc20_coin_conf_item(ticker: &str) -> Json {
    let contract_address = unsafe {
        match ticker {
            "QICK" => QICK_TOKEN_ADDRESS.expect("QICK_TOKEN_ADDRESS must be set already"),
            "QORTY" => QORTY_TOKEN_ADDRESS.expect("QORTY_TOKEN_ADDRESS must be set already"),
            _ => panic!("Expected either QICK or QORTY ticker, found {}", ticker),
        }
    };
    let contract_address = format!("{contract_address:#02x}");

    let confpath = unsafe { QTUM_CONF_PATH.as_ref().expect("Qtum config is not set yet") };
    json!({
        "coin":ticker,
        "required_confirmations":1,
        "pubtype":120,
        "p2shtype":110,
        "wiftype":128,
        "mature_confirmations":500,
        "confpath":confpath,
        "network":"regtest",
        "protocol":{"type":"QRC20","protocol_data":{"platform":"QTUM","contract_address":contract_address}}})
}

/// Build asset `UtxoStandardCoin` from ticker and privkey without filling the balance.
pub fn utxo_coin_from_privkey(ticker: &str, priv_key: Secp256k1Secret) -> (MmArc, UtxoStandardCoin) {
    let ctx = MmCtxBuilder::new().into_mm_arc();
    let conf = json!({"asset":ticker,"txversion":4,"overwintered":1,"txfee":1000,"network":"regtest"});
    let req = json!({"method":"enable"});
    let params = UtxoActivationParams::from_legacy_req(&req).unwrap();
    let coin = block_on(utxo_standard_coin_with_priv_key(&ctx, ticker, &conf, &params, priv_key)).unwrap();
    import_address(&coin);
    (ctx, coin)
}

/// Create a UTXO coin for the given privkey and fill it's address with the specified balance.
pub fn generate_utxo_coin_with_privkey(ticker: &str, balance: BigDecimal, priv_key: Secp256k1Secret) {
    let (_, coin) = utxo_coin_from_privkey(ticker, priv_key);
    let timeout = 30; // timeout if test takes more than 30 seconds to run
    let my_address = coin.my_address().expect("!my_address");
    fill_address(&coin, &my_address, balance, timeout);
}

/// Generate random privkey, create a UTXO coin and fill it's address with the specified balance.
pub fn generate_utxo_coin_with_random_privkey(
    ticker: &str,
    balance: BigDecimal,
) -> (MmArc, UtxoStandardCoin, Secp256k1Secret) {
    let priv_key = random_secp256k1_secret();
    let (ctx, coin) = utxo_coin_from_privkey(ticker, priv_key);
    let timeout = 30; // timeout if test takes more than 30 seconds to run
    let my_address = coin.my_address().expect("!my_address");
    fill_address(&coin, &my_address, balance, timeout);
    (ctx, coin, priv_key)
}

/// Get only one address assigned the specified label.
pub fn get_address_by_label<T>(coin: T, label: &str) -> String
where
    T: AsRef<UtxoCoinFields>,
{
    let native = match coin.as_ref().rpc_client {
        UtxoRpcClientEnum::Native(ref native) => native,
        UtxoRpcClientEnum::Electrum(_) => panic!("NativeClient expected"),
    };
    let mut addresses = block_on_f01(native.get_addresses_by_label(label))
        .expect("!getaddressesbylabel")
        .into_iter();
    match addresses.next() {
        Some((addr, _purpose)) if addresses.next().is_none() => addr,
        Some(_) => panic!("Expected only one address by {:?}", label),
        None => panic!("Expected one address by {:?}", label),
    }
}

pub fn fill_qrc20_address(coin: &Qrc20Coin, amount: BigDecimal, timeout: u64) {
    // prevent concurrent fill since daemon RPC returns errors if send_to_address
    // is called concurrently (insufficient funds) and it also may return other errors
    // if previous transaction is not confirmed yet
    let _lock = QTUM_LOCK.lock().unwrap();
    let timeout = wait_until_sec(timeout);
    let client = match coin.as_ref().rpc_client {
        UtxoRpcClientEnum::Native(ref client) => client,
        UtxoRpcClientEnum::Electrum(_) => panic!("Expected NativeClient"),
    };

    let from_addr = get_address_by_label(coin, QTUM_ADDRESS_LABEL);
    let to_addr = block_on_f01(coin.my_addr_as_contract_addr().compat()).unwrap();
    let satoshis = sat_from_big_decimal(&amount, coin.as_ref().decimals).expect("!sat_from_big_decimal");

    let hash = block_on_f01(client.transfer_tokens(
        &coin.contract_address,
        &from_addr,
        to_addr,
        satoshis.into(),
        coin.as_ref().decimals,
    ))
    .expect("!transfer_tokens")
    .txid;

    let tx_bytes = block_on_f01(client.get_transaction_bytes(&hash)).unwrap();
    log!("{:02x}", tx_bytes);
    let confirm_payment_input = ConfirmPaymentInput {
        payment_tx: tx_bytes.0,
        confirmations: 1,
        requires_nota: false,
        wait_until: timeout,
        check_every: 1,
    };
    block_on_f01(coin.wait_for_confirmations(confirm_payment_input)).unwrap();
}

/// Generate random privkey, create a QRC20 coin and fill it's address with the specified balance.
pub fn generate_qrc20_coin_with_random_privkey(
    ticker: &str,
    qtum_balance: BigDecimal,
    qrc20_balance: BigDecimal,
) -> (MmArc, Qrc20Coin, Secp256k1Secret) {
    let priv_key = random_secp256k1_secret();
    let (ctx, coin) = qrc20_coin_from_privkey(ticker, priv_key);

    let timeout = 30; // timeout if test takes more than 30 seconds to run
    let my_address = coin.my_address().expect("!my_address");
    fill_address(&coin, &my_address, qtum_balance, timeout);
    fill_qrc20_address(&coin, qrc20_balance, timeout);
    (ctx, coin, priv_key)
}

pub fn generate_qtum_coin_with_random_privkey(
    ticker: &str,
    balance: BigDecimal,
    txfee: Option<u64>,
) -> (MmArc, QtumCoin, [u8; 32]) {
    let confpath = unsafe { QTUM_CONF_PATH.as_ref().expect("Qtum config is not set yet") };
    let conf = json!({
        "coin":ticker,
        "decimals":8,
        "required_confirmations":0,
        "pubtype":120,
        "p2shtype": 110,
        "wiftype":128,
        "txfee": txfee,
        "txfee_volatility_percent":0.1,
        "mm2":1,
        "mature_confirmations":500,
        "network":"regtest",
        "confpath": confpath,
        "dust": 72800,
    });
    let req = json!({"method": "enable"});
    let priv_key = random_secp256k1_secret();
    let ctx = MmCtxBuilder::new().into_mm_arc();
    let params = UtxoActivationParams::from_legacy_req(&req).unwrap();
    let coin = block_on(qtum_coin_with_priv_key(&ctx, "QTUM", &conf, &params, priv_key)).unwrap();

    let timeout = 30; // timeout if test takes more than 30 seconds to run
    let my_address = coin.my_address().expect("!my_address");
    fill_address(&coin, &my_address, balance, timeout);
    (ctx, coin, priv_key.take())
}

pub fn generate_segwit_qtum_coin_with_random_privkey(
    ticker: &str,
    balance: BigDecimal,
    txfee: Option<u64>,
) -> (MmArc, QtumCoin, Secp256k1Secret) {
    let confpath = unsafe { QTUM_CONF_PATH.as_ref().expect("Qtum config is not set yet") };
    let conf = json!({
        "coin":ticker,
        "decimals":8,
        "required_confirmations":0,
        "pubtype":120,
        "p2shtype": 110,
        "wiftype":128,
        "segwit":true,
        "txfee": txfee,
        "txfee_volatility_percent":0.1,
        "mm2":1,
        "mature_confirmations":500,
        "network":"regtest",
        "confpath": confpath,
        "dust": 72800,
        "bech32_hrp":"qcrt",
        "address_format": {
            "format": "segwit",
        },
    });
    let req = json!({"method": "enable"});
    let priv_key = random_secp256k1_secret();
    let ctx = MmCtxBuilder::new().into_mm_arc();
    let params = UtxoActivationParams::from_legacy_req(&req).unwrap();
    let coin = block_on(qtum_coin_with_priv_key(&ctx, "QTUM", &conf, &params, priv_key)).unwrap();

    let timeout = 30; // timeout if test takes more than 30 seconds to run
    let my_address = coin.my_address().expect("!my_address");
    fill_address(&coin, &my_address, balance, timeout);
    (ctx, coin, priv_key)
}

pub fn fill_address<T>(coin: &T, address: &str, amount: BigDecimal, timeout: u64)
where
    T: MarketCoinOps + AsRef<UtxoCoinFields>,
{
    // prevent concurrent fill since daemon RPC returns errors if send_to_address
    // is called concurrently (insufficient funds) and it also may return other errors
    // if previous transaction is not confirmed yet
    let mutex = match coin.ticker() {
        "MYCOIN" => &*MY_COIN_LOCK,
        "MYCOIN1" => &*MY_COIN1_LOCK,
        "QTUM" | "QICK" | "QORTY" => &*QTUM_LOCK,
        "FORSLP" => &*FOR_SLP_LOCK,
        ticker => panic!("Unknown ticker {}", ticker),
    };
    let _lock = mutex.lock().unwrap();
    let timeout = wait_until_sec(timeout);

    if let UtxoRpcClientEnum::Native(client) = &coin.as_ref().rpc_client {
        block_on_f01(client.import_address(address, address, false)).unwrap();
        let hash = block_on_f01(client.send_to_address(address, &amount)).unwrap();
        let tx_bytes = block_on_f01(client.get_transaction_bytes(&hash)).unwrap();
        let confirm_payment_input = ConfirmPaymentInput {
            payment_tx: tx_bytes.clone().0,
            confirmations: 1,
            requires_nota: false,
            wait_until: timeout,
            check_every: 1,
        };
        block_on_f01(coin.wait_for_confirmations(confirm_payment_input)).unwrap();
        log!("fill_address for {} tx={:02x}", coin.ticker(), tx_bytes);
        loop {
            let unspents = block_on_f01(client.list_unspent_impl(0, i32::MAX, vec![address.to_string()])).unwrap();
            if !unspents.is_empty() {
                break;
            }
            assert!(now_sec() < timeout, "Test timed out");
            thread::sleep(Duration::from_secs(1));
        }
    };
}

/// Wait for the `estimatesmartfee` returns no errors.
pub fn wait_for_estimate_smart_fee(timeout: u64) -> Result<(), String> {
    enum EstimateSmartFeeState {
        Idle,
        Ok,
        NotAvailable,
    }
    lazy_static! {
        static ref LOCK: Mutex<EstimateSmartFeeState> = Mutex::new(EstimateSmartFeeState::Idle);
    }

    let state = &mut *LOCK.lock().unwrap();
    match state {
        EstimateSmartFeeState::Ok => return Ok(()),
        EstimateSmartFeeState::NotAvailable => return ERR!("estimatesmartfee not available"),
        EstimateSmartFeeState::Idle => log!("Start wait_for_estimate_smart_fee"),
    }

    let priv_key = random_secp256k1_secret();
    let (_ctx, coin) = qrc20_coin_from_privkey("QICK", priv_key);
    let timeout = wait_until_sec(timeout);
    let client = match coin.as_ref().rpc_client {
        UtxoRpcClientEnum::Native(ref client) => client,
        UtxoRpcClientEnum::Electrum(_) => panic!("Expected NativeClient"),
    };
    while now_sec() < timeout {
        if let Ok(res) = block_on_f01(client.estimate_smart_fee(&None, 1)) {
            if res.errors.is_empty() {
                *state = EstimateSmartFeeState::Ok;
                return Ok(());
            }
        }
        thread::sleep(Duration::from_secs(1));
    }

    *state = EstimateSmartFeeState::NotAvailable;
    ERR!("Waited too long for estimate_smart_fee to work")
}

pub async fn enable_qrc20_native(mm: &MarketMakerIt, coin: &str) -> Json {
    let swap_contract_address =
        unsafe { QRC20_SWAP_CONTRACT_ADDRESS.expect("QRC20_SWAP_CONTRACT_ADDRESS must be set already") };

    let native = mm
        .rpc(&json! ({
            "userpass": mm.userpass,
            "method": "enable",
            "coin": coin,
            "swap_contract_address": format!("{:#02x}", swap_contract_address),
            "mm2": 1,
        }))
        .await
        .unwrap();
    assert_eq!(native.0, StatusCode::OK, "'enable' failed: {}", native.1);
    json::from_str(&native.1).unwrap()
}

pub fn trade_base_rel((base, rel): (&str, &str)) {
    /// Generate a wallet with the random private key and fill the wallet with Qtum (required by gas_fee) and specified in `ticker` coin.
    fn generate_and_fill_priv_key(ticker: &str) -> Secp256k1Secret {
        let timeout = 30; // timeout if test takes more than 30 seconds to run

        match ticker {
            "QTUM" => {
                //Segwit QTUM
                wait_for_estimate_smart_fee(timeout).expect("!wait_for_estimate_smart_fee");
                let (_ctx, _coin, priv_key) = generate_segwit_qtum_coin_with_random_privkey("QTUM", 10.into(), Some(0));

                priv_key
            },
            "QICK" | "QORTY" => {
                let priv_key = random_secp256k1_secret();
                let (_ctx, coin) = qrc20_coin_from_privkey(ticker, priv_key);
                let my_address = coin.my_address().expect("!my_address");
                fill_address(&coin, &my_address, 10.into(), timeout);
                fill_qrc20_address(&coin, 10.into(), timeout);

                priv_key
            },
            "MYCOIN" | "MYCOIN1" => {
                let priv_key = random_secp256k1_secret();
                let (_ctx, coin) = utxo_coin_from_privkey(ticker, priv_key);
                let my_address = coin.my_address().expect("!my_address");
                fill_address(&coin, &my_address, 10.into(), timeout);
                // also fill the Qtum
                let (_ctx, coin) = qrc20_coin_from_privkey("QICK", priv_key);
                let my_address = coin.my_address().expect("!my_address");
                fill_address(&coin, &my_address, 10.into(), timeout);

                priv_key
            },
            "ADEXSLP" | "FORSLP" => Secp256k1Secret::from(get_prefilled_slp_privkey()),
            "ETH" | "ERC20DEV" => {
                let priv_key = random_secp256k1_secret();
                fill_eth_erc20_with_private_key(priv_key);
                priv_key
            },
            _ => panic!("Expected either QICK or QORTY or MYCOIN or MYCOIN1, found {}", ticker),
        }
    }

    let bob_priv_key = generate_and_fill_priv_key(base);
    let alice_priv_key = generate_and_fill_priv_key(rel);
    let alice_pubkey_str = hex::encode(
        key_pair_from_secret(&alice_priv_key)
            .expect("valid test key pair")
            .public()
            .to_vec(),
    );

    let mut envs = vec![];
    if SET_BURN_PUBKEY_TO_ALICE.get() {
        envs.push(("TEST_BURN_ADDR_RAW_PUBKEY", alice_pubkey_str.as_str()));
    }
    let confpath = unsafe { QTUM_CONF_PATH.as_ref().expect("Qtum config is not set yet") };
    let coins = json! ([
        eth_dev_conf(),
        erc20_dev_conf(&erc20_contract_checksum()),
        qrc20_coin_conf_item("QICK"),
        qrc20_coin_conf_item("QORTY"),
        {"coin":"MYCOIN","asset":"MYCOIN","required_confirmations":0,"txversion":4,"overwintered":1,"txfee":1000,"protocol":{"type":"UTXO"}},
        {"coin":"MYCOIN1","asset":"MYCOIN1","required_confirmations":0,"txversion":4,"overwintered":1,"txfee":1000,"protocol":{"type":"UTXO"}},
        // TODO: check if we should fix protocol "type":"UTXO" to "QTUM" for this and other QTUM coin tests.
        // Maybe we should use a different coin for "UTXO" protocol and make new tests for "QTUM" protocol
        {"coin":"QTUM","asset":"QTUM","required_confirmations":0,"decimals":8,"pubtype":120,"p2shtype":110,"wiftype":128,"segwit":true,"txfee":0,"txfee_volatility_percent":0.1, "dust":72800,
        "mm2":1,"network":"regtest","confpath":confpath,"protocol":{"type":"UTXO"},"bech32_hrp":"qcrt","address_format":{"format":"segwit"}},
        {"coin":"FORSLP","asset":"FORSLP","required_confirmations":0,"txversion":4,"overwintered":1,"txfee":1000,"protocol":{"type":"BCH","protocol_data":{"slp_prefix":"slptest"}}},
        {"coin":"ADEXSLP","protocol":{"type":"SLPTOKEN","protocol_data":{"decimals":8,"token_id":get_slp_token_id(),"platform":"FORSLP"}}}
    ]);
    let mut mm_bob = block_on(MarketMakerIt::start_with_envs(
        json! ({
            "gui": "nogui",
            "netid": 9000,
            "dht": "on",  // Enable DHT without delay.
            "passphrase": format!("0x{}", hex::encode(bob_priv_key)),
            "coins": coins,
            "rpc_password": "pass",
            "i_am_seed": true,
            "is_bootstrap_node": true
        }),
        "pass".to_string(),
        None,
        envs.as_slice(),
    ))
    .unwrap();
    let (_bob_dump_log, _bob_dump_dashboard) = mm_dump(&mm_bob.log_path);
    block_on(mm_bob.wait_for_log(22., |log| log.contains(">>>>>>>>> DEX stats "))).unwrap();

    let mut mm_alice = block_on(MarketMakerIt::start_with_envs(
        json! ({
            "gui": "nogui",
            "netid": 9000,
            "dht": "on",  // Enable DHT without delay.
            "passphrase": format!("0x{}", hex::encode(alice_priv_key)),
            "coins": coins,
            "rpc_password": "pass",
            "seednodes": vec![format!("{}", mm_bob.ip)],
        }),
        "pass".to_string(),
        None,
        envs.as_slice(),
    ))
    .unwrap();
    let (_alice_dump_log, _alice_dump_dashboard) = mm_dump(&mm_alice.log_path);
    block_on(mm_alice.wait_for_log(22., |log| log.contains(">>>>>>>>> DEX stats "))).unwrap();

    let swap_contract = format!("0x{}", hex::encode(swap_contract()));
    log!("{:?}", block_on(enable_qrc20_native(&mm_bob, "QICK")));
    log!("{:?}", block_on(enable_qrc20_native(&mm_bob, "QORTY")));
    log!("{:?}", block_on(enable_native(&mm_bob, "MYCOIN", &[], None)));
    log!("{:?}", block_on(enable_native(&mm_bob, "MYCOIN1", &[], None)));
    log!("{:?}", block_on(enable_native(&mm_bob, "QTUM", &[], None)));
    log!("{:?}", block_on(enable_native_bch(&mm_bob, "FORSLP", &[])));
    log!("{:?}", block_on(enable_native(&mm_bob, "ADEXSLP", &[], None)));
    log!(
        "{:?}",
        block_on(enable_eth_coin(
            &mm_bob,
            "ETH",
            &[GETH_RPC_URL],
            &swap_contract,
            None,
            false
        ))
    );
    log!(
        "{:?}",
        block_on(enable_eth_coin(
            &mm_bob,
            "ERC20DEV",
            &[GETH_RPC_URL],
            &swap_contract,
            None,
            false
        ))
    );

    log!("{:?}", block_on(enable_qrc20_native(&mm_alice, "QICK")));
    log!("{:?}", block_on(enable_qrc20_native(&mm_alice, "QORTY")));
    log!("{:?}", block_on(enable_native(&mm_alice, "MYCOIN", &[], None)));
    log!("{:?}", block_on(enable_native(&mm_alice, "MYCOIN1", &[], None)));
    log!("{:?}", block_on(enable_native(&mm_alice, "QTUM", &[], None)));
    log!("{:?}", block_on(enable_native_bch(&mm_alice, "FORSLP", &[])));
    log!("{:?}", block_on(enable_native(&mm_alice, "ADEXSLP", &[], None)));
    log!(
        "{:?}",
        block_on(enable_eth_coin(
            &mm_alice,
            "ETH",
            &[GETH_RPC_URL],
            &swap_contract,
            None,
            false
        ))
    );
    log!(
        "{:?}",
        block_on(enable_eth_coin(
            &mm_alice,
            "ERC20DEV",
            &[GETH_RPC_URL],
            &swap_contract,
            None,
            false
        ))
    );

    let rc = block_on(mm_bob.rpc(&json! ({
        "userpass": mm_bob.userpass,
        "method": "setprice",
        "base": base,
        "rel": rel,
        "price": 1,
        "volume": "3",
    })))
    .unwrap();
    assert!(rc.0.is_success(), "!setprice: {}", rc.1);

    thread::sleep(Duration::from_secs(1));

    log!("Issue alice {}/{} buy request", base, rel);
    let rc = block_on(mm_alice.rpc(&json! ({
        "userpass": mm_alice.userpass,
        "method": "buy",
        "base": base,
        "rel": rel,
        "price": 1,
        "volume": "2",
    })))
    .unwrap();
    assert!(rc.0.is_success(), "!buy: {}", rc.1);
    let buy_json: Json = serde_json::from_str(&rc.1).unwrap();
    let uuid = buy_json["result"]["uuid"].as_str().unwrap().to_owned();

    // ensure the swaps are started
    block_on(mm_bob.wait_for_log(22., |log| {
        log.contains(&format!("Entering the maker_swap_loop {base}/{rel}"))
    }))
    .unwrap();
    block_on(mm_alice.wait_for_log(22., |log| {
        log.contains(&format!("Entering the taker_swap_loop {base}/{rel}"))
    }))
    .unwrap();

    // ensure the swaps are finished
    block_on(mm_bob.wait_for_log(600., |log| log.contains(&format!("[swap uuid={uuid}] Finished")))).unwrap();
    block_on(mm_alice.wait_for_log(600., |log| log.contains(&format!("[swap uuid={uuid}] Finished")))).unwrap();

    log!("Checking alice/taker status..");
    block_on(check_my_swap_status(
        &mm_alice,
        &uuid,
        "2".parse().unwrap(),
        "2".parse().unwrap(),
    ));

    log!("Checking bob/maker status..");
    block_on(check_my_swap_status(
        &mm_bob,
        &uuid,
        "2".parse().unwrap(),
        "2".parse().unwrap(),
    ));

    log!("Checking alice status..");
    block_on(wait_check_stats_swap_status(&mm_alice, &uuid, 240));

    log!("Checking bob status..");
    block_on(wait_check_stats_swap_status(&mm_bob, &uuid, 240));

    log!("Checking alice recent swaps..");
    block_on(check_recent_swaps(&mm_alice, 1));
    log!("Checking bob recent swaps..");
    block_on(check_recent_swaps(&mm_bob, 1));

    block_on(mm_bob.stop()).unwrap();
    block_on(mm_alice.stop()).unwrap();
}

pub fn slp_supplied_node() -> MarketMakerIt {
    let coins = json! ([
        {"coin":"FORSLP","asset":"FORSLP","required_confirmations":0,"txversion":4,"overwintered":1,"txfee":1000,"protocol":{"type":"BCH","protocol_data":{"slp_prefix":"slptest"}}},
        {"coin":"ADEXSLP","protocol":{"type":"SLPTOKEN","protocol_data":{"decimals":8,"token_id":get_slp_token_id(),"platform":"FORSLP"}}}
    ]);

    let priv_key = get_prefilled_slp_privkey();
    MarketMakerIt::start(
        json! ({
            "gui": "nogui",
            "netid": 9000,
            "dht": "on",  // Enable DHT without delay.
            "passphrase": format!("0x{}", hex::encode(priv_key)),
            "coins": coins,
            "rpc_password": "pass",
            "i_am_seed": true,
            "is_bootstrap_node": true
        }),
        "pass".to_string(),
        None,
    )
    .unwrap()
}

pub fn get_balance(mm: &MarketMakerIt, coin: &str) -> BalanceResponse {
    let rc = block_on(mm.rpc(&json!({
        "userpass": mm.userpass,
        "method": "my_balance",
        "coin": coin,
    })))
    .unwrap();
    assert_eq!(rc.0, StatusCode::OK, "my_balance request failed {}", rc.1);
    json::from_str(&rc.1).unwrap()
}

pub fn utxo_burn_address() -> Address {
    AddressBuilder::new(
        UtxoAddressFormat::Standard,
        ChecksumType::DSHA256,
        NetworkAddressPrefixes {
            p2pkh: [60].into(),
            p2sh: AddressPrefix::default(),
        },
        None,
    )
    .as_pkh(AddressHashEnum::default_address_hash())
    .build()
    .expect("valid address props")
}

pub fn withdraw_max_and_send_v1(mm: &MarketMakerIt, coin: &str, to: &str) -> TransactionDetails {
    let rc = block_on(mm.rpc(&json!({
        "userpass": mm.userpass,
        "method": "withdraw",
        "coin": coin,
        "max": true,
        "to": to,
    })))
    .unwrap();
    assert_eq!(rc.0, StatusCode::OK, "withdraw request failed {}", rc.1);
    let tx_details: TransactionDetails = json::from_str(&rc.1).unwrap();

    let rc = block_on(mm.rpc(&json!({
        "userpass": mm.userpass,
        "method": "send_raw_transaction",
        "tx_hex": tx_details.tx_hex,
        "coin": coin,
    })))
    .unwrap();
    assert_eq!(rc.0, StatusCode::OK, "send_raw_transaction request failed {}", rc.1);

    tx_details
}

async fn get_current_gas_limit(web3: &Web3<Http>) {
    match web3.eth().block(BlockId::Number(BlockNumber::Latest)).await {
        Ok(Some(block)) => {
            log!("Current gas limit: {}", block.gas_limit);
        },
        Ok(None) => log!("Latest block information is not available."),
        Err(e) => log!("Failed to fetch the latest block: {}", e),
    }
}

pub fn prepare_ibc_channels(container_id: &str) {
    let exec = |args: &[&str]| {
        Command::new("docker")
            .args(["exec", container_id])
            .args(args)
            .output()
            .unwrap();
    };

    exec(&["rly", "transact", "clients", "nucleus-atom", "--override"]);
    // It takes a couple of seconds for nodes to get into the right state after updating clients.
    // Wait for 5 just to make sure.
    thread::sleep(Duration::from_secs(5));

    exec(&["rly", "transact", "link", "nucleus-atom"]);
}

pub fn wait_until_relayer_container_is_ready(container_id: &str) {
    const Q_RESULT: &str = "0: nucleus-atom         -> chns(✔) clnts(✔) conn(✔) (nucleus-testnet<>cosmoshub-testnet)";

    let mut attempts = 0;
    loop {
        let mut docker = Command::new("docker");
        docker.arg("exec").arg(container_id).args(["rly", "paths", "list"]);

        log!("Running <<{docker:?}>>.");

        let output = docker.stderr(Stdio::inherit()).output().unwrap();
        let output = String::from_utf8(output.stdout).unwrap();
        let output = output.trim();

        if output == Q_RESULT {
            break;
        }
        attempts += 1;

        log!("Expected output {Q_RESULT}, received {output}.");
        if attempts > 10 {
            panic!("Reached max attempts for <<{:?}>>.", docker);
        } else {
            log!("Asking for relayer node status again..");
        }

        thread::sleep(Duration::from_secs(2));
    }
}

pub fn init_geth_node() {
    unsafe {
        block_on(get_current_gas_limit(&GETH_WEB3));
        let gas_price = block_on(GETH_WEB3.eth().gas_price()).unwrap();
        log!("Current gas price: {:?}", gas_price);
        let accounts = block_on(GETH_WEB3.eth().accounts()).unwrap();
        GETH_ACCOUNT = accounts[0];
        log!("GETH ACCOUNT {:?}", GETH_ACCOUNT);

        let tx_request_deploy_erc20 = TransactionRequest {
            from: GETH_ACCOUNT,
            to: None,
            gas: None,
            gas_price: None,
            value: None,
            data: Some(hex::decode(ERC20_TOKEN_BYTES).unwrap().into()),
            nonce: None,
            condition: None,
            transaction_type: None,
            access_list: None,
            max_fee_per_gas: None,
            max_priority_fee_per_gas: None,
        };

        let deploy_erc20_tx_hash = block_on(GETH_WEB3.eth().send_transaction(tx_request_deploy_erc20)).unwrap();
        log!("Sent ERC20 deploy transaction {:?}", deploy_erc20_tx_hash);

        loop {
            let deploy_tx_receipt = match block_on(GETH_WEB3.eth().transaction_receipt(deploy_erc20_tx_hash)) {
                Ok(receipt) => receipt,
                Err(_) => {
                    thread::sleep(Duration::from_millis(100));
                    continue;
                },
            };

            if let Some(receipt) = deploy_tx_receipt {
                GETH_ERC20_CONTRACT = receipt.contract_address.unwrap();
                log!("GETH_ERC20_CONTRACT {:?}", GETH_ERC20_CONTRACT);
                break;
            }
            thread::sleep(Duration::from_millis(100));
        }

        let tx_request_deploy_swap_contract = TransactionRequest {
            from: GETH_ACCOUNT,
            to: None,
            gas: None,
            gas_price: None,
            value: None,
            data: Some(hex::decode(SWAP_CONTRACT_BYTES).unwrap().into()),
            nonce: None,
            condition: None,
            transaction_type: None,
            access_list: None,
            max_fee_per_gas: None,
            max_priority_fee_per_gas: None,
        };
        let deploy_swap_tx_hash = block_on(GETH_WEB3.eth().send_transaction(tx_request_deploy_swap_contract)).unwrap();
        log!("Sent deploy swap contract transaction {:?}", deploy_swap_tx_hash);

        loop {
            let deploy_swap_tx_receipt = match block_on(GETH_WEB3.eth().transaction_receipt(deploy_swap_tx_hash)) {
                Ok(receipt) => receipt,
                Err(_) => {
                    thread::sleep(Duration::from_millis(100));
                    continue;
                },
            };

            if let Some(receipt) = deploy_swap_tx_receipt {
                GETH_SWAP_CONTRACT = receipt.contract_address.unwrap();
                log!("GETH_SWAP_CONTRACT {:?}", GETH_SWAP_CONTRACT);
                break;
            }
            thread::sleep(Duration::from_millis(100));
        }

        let tx_request_deploy_maker_swap_contract_v2 = TransactionRequest {
            from: GETH_ACCOUNT,
            to: None,
            gas: None,
            gas_price: None,
            value: None,
            data: Some(hex::decode(MAKER_SWAP_V2_BYTES).unwrap().into()),
            nonce: None,
            condition: None,
            transaction_type: None,
            access_list: None,
            max_fee_per_gas: None,
            max_priority_fee_per_gas: None,
        };
        let deploy_maker_swap_v2_tx_hash = block_on(
            GETH_WEB3
                .eth()
                .send_transaction(tx_request_deploy_maker_swap_contract_v2),
        )
        .unwrap();
        log!(
            "Sent deploy maker swap v2 contract transaction {:?}",
            deploy_maker_swap_v2_tx_hash
        );

        loop {
            let deploy_maker_swap_v2_tx_receipt =
                match block_on(GETH_WEB3.eth().transaction_receipt(deploy_maker_swap_v2_tx_hash)) {
                    Ok(receipt) => receipt,
                    Err(_) => {
                        thread::sleep(Duration::from_millis(100));
                        continue;
                    },
                };

            if let Some(receipt) = deploy_maker_swap_v2_tx_receipt {
                GETH_MAKER_SWAP_V2 = receipt.contract_address.unwrap();
                log!(
                    "GETH_MAKER_SWAP_V2 contract address: {:?}, receipt.status: {:?}",
                    GETH_MAKER_SWAP_V2,
                    receipt.status
                );
                break;
            }
            thread::sleep(Duration::from_millis(100));
        }

        let dex_fee_addr = Token::Address(GETH_ACCOUNT);
        let params = ethabi::encode(&[dex_fee_addr]);
        let taker_swap_v2_data = format!("{}{}", TAKER_SWAP_V2_BYTES, hex::encode(params));

        let tx_request_deploy_taker_swap_contract_v2 = TransactionRequest {
            from: GETH_ACCOUNT,
            to: None,
            gas: None,
            gas_price: None,
            value: None,
            data: Some(hex::decode(taker_swap_v2_data).unwrap().into()),
            nonce: None,
            condition: None,
            transaction_type: None,
            access_list: None,
            max_fee_per_gas: None,
            max_priority_fee_per_gas: None,
        };
        let deploy_taker_swap_v2_tx_hash = block_on(
            GETH_WEB3
                .eth()
                .send_transaction(tx_request_deploy_taker_swap_contract_v2),
        )
        .unwrap();
        log!(
            "Sent deploy taker swap v2 contract transaction {:?}",
            deploy_taker_swap_v2_tx_hash
        );

        loop {
            let deploy_taker_swap_v2_tx_receipt =
                match block_on(GETH_WEB3.eth().transaction_receipt(deploy_taker_swap_v2_tx_hash)) {
                    Ok(receipt) => receipt,
                    Err(_) => {
                        thread::sleep(Duration::from_millis(100));
                        continue;
                    },
                };

            if let Some(receipt) = deploy_taker_swap_v2_tx_receipt {
                GETH_TAKER_SWAP_V2 = receipt.contract_address.unwrap();
                log!(
                    "GETH_TAKER_SWAP_V2 contract address: {:?}, receipt.status: {:?}",
                    GETH_TAKER_SWAP_V2,
                    receipt.status
                );
                break;
            }
            thread::sleep(Duration::from_millis(100));
        }

        let tx_request_deploy_watchers_swap_contract = TransactionRequest {
            from: GETH_ACCOUNT,
            to: None,
            gas: None,
            gas_price: None,
            value: None,
            data: Some(hex::decode(WATCHERS_SWAP_CONTRACT_BYTES).unwrap().into()),
            nonce: None,
            condition: None,
            transaction_type: None,
            access_list: None,
            max_fee_per_gas: None,
            max_priority_fee_per_gas: None,
        };
        let deploy_watchers_swap_tx_hash = block_on(
            GETH_WEB3
                .eth()
                .send_transaction(tx_request_deploy_watchers_swap_contract),
        )
        .unwrap();
        log!(
            "Sent deploy watchers swap contract transaction {:?}",
            deploy_watchers_swap_tx_hash
        );

        loop {
            let deploy_watchers_swap_tx_receipt =
                match block_on(GETH_WEB3.eth().transaction_receipt(deploy_watchers_swap_tx_hash)) {
                    Ok(receipt) => receipt,
                    Err(_) => {
                        thread::sleep(Duration::from_millis(100));
                        continue;
                    },
                };

            if let Some(receipt) = deploy_watchers_swap_tx_receipt {
                GETH_WATCHERS_SWAP_CONTRACT = receipt.contract_address.unwrap();
                log!("GETH_WATCHERS_SWAP_CONTRACT {:?}", GETH_WATCHERS_SWAP_CONTRACT);
                break;
            }
            thread::sleep(Duration::from_millis(100));
        }

        let tx_request_deploy_nft_maker_swap_v2_contract = TransactionRequest {
            from: GETH_ACCOUNT,
            to: None,
            gas: None,
            gas_price: None,
            value: None,
            data: Some(hex::decode(NFT_MAKER_SWAP_V2_BYTES).unwrap().into()),
            nonce: None,
            condition: None,
            transaction_type: None,
            access_list: None,
            max_fee_per_gas: None,
            max_priority_fee_per_gas: None,
        };
        let deploy_nft_maker_swap_v2_tx_hash = block_on(
            GETH_WEB3
                .eth()
                .send_transaction(tx_request_deploy_nft_maker_swap_v2_contract),
        )
        .unwrap();
        log!(
            "Sent deploy nft maker swap v2 contract transaction {:?}",
            deploy_nft_maker_swap_v2_tx_hash
        );

        loop {
            let deploy_nft_maker_swap_v2_tx_receipt =
                match block_on(GETH_WEB3.eth().transaction_receipt(deploy_nft_maker_swap_v2_tx_hash)) {
                    Ok(receipt) => receipt,
                    Err(_) => {
                        thread::sleep(Duration::from_millis(100));
                        continue;
                    },
                };

            if let Some(receipt) = deploy_nft_maker_swap_v2_tx_receipt {
                GETH_NFT_MAKER_SWAP_V2 = receipt.contract_address.unwrap();
                log!(
                    "GETH_NFT_MAKER_SWAP_V2 contact address: {:?}, receipt.status: {:?}",
                    GETH_NFT_MAKER_SWAP_V2,
                    receipt.status
                );
                break;
            }
            thread::sleep(Duration::from_millis(100));
        }

        let tx_request_deploy_nft_maker_swap_v2_contract = TransactionRequest {
            from: GETH_ACCOUNT,
            to: None,
            gas: None,
            gas_price: None,
            value: None,
            data: Some(hex::decode(NFT_MAKER_SWAP_V2_BYTES).unwrap().into()),
            nonce: None,
            condition: None,
            transaction_type: None,
            access_list: None,
            max_fee_per_gas: None,
            max_priority_fee_per_gas: None,
        };
        let deploy_nft_maker_swap_v2_tx_hash = block_on(
            GETH_WEB3
                .eth()
                .send_transaction(tx_request_deploy_nft_maker_swap_v2_contract),
        )
        .unwrap();
        log!(
            "Sent deploy nft maker swap v2 contract transaction {:?}",
            deploy_nft_maker_swap_v2_tx_hash
        );

        loop {
            let deploy_nft_maker_swap_v2_tx_receipt =
                match block_on(GETH_WEB3.eth().transaction_receipt(deploy_nft_maker_swap_v2_tx_hash)) {
                    Ok(receipt) => receipt,
                    Err(_) => {
                        thread::sleep(Duration::from_millis(100));
                        continue;
                    },
                };

            if let Some(receipt) = deploy_nft_maker_swap_v2_tx_receipt {
                GETH_NFT_MAKER_SWAP_V2 = receipt.contract_address.unwrap();
                log!(
                    "GETH_NFT_MAKER_SWAP_V2 {:?}, receipt.status {:?}",
                    GETH_NFT_MAKER_SWAP_V2,
                    receipt.status
                );
                break;
            }
            thread::sleep(Duration::from_millis(100));
        }

        let name = Token::String("MyNFT".into());
        let symbol = Token::String("MNFT".into());
        let params = ethabi::encode(&[name, symbol]);
        let erc721_data = format!("{}{}", ERC721_TEST_TOKEN_BYTES, hex::encode(params));

        let tx_request_deploy_erc721 = TransactionRequest {
            from: GETH_ACCOUNT,
            to: None,
            gas: None,
            gas_price: None,
            value: None,
            data: Some(hex::decode(erc721_data).unwrap().into()),
            nonce: None,
            condition: None,
            transaction_type: None,
            access_list: None,
            max_fee_per_gas: None,
            max_priority_fee_per_gas: None,
        };
        let deploy_erc721_tx_hash = block_on(GETH_WEB3.eth().send_transaction(tx_request_deploy_erc721)).unwrap();
        log!("Sent ERC721 deploy transaction {:?}", deploy_erc721_tx_hash);

        loop {
            let deploy_erc721_tx_receipt = match block_on(GETH_WEB3.eth().transaction_receipt(deploy_erc721_tx_hash)) {
                Ok(receipt) => receipt,
                Err(_) => {
                    thread::sleep(Duration::from_millis(100));
                    continue;
                },
            };

            if let Some(receipt) = deploy_erc721_tx_receipt {
                GETH_ERC721_CONTRACT = receipt.contract_address.unwrap();
                log!("GETH_ERC721_CONTRACT {:?}", GETH_ERC721_CONTRACT);
                break;
            }
            thread::sleep(Duration::from_millis(100));
        }

        let uri = Token::String("MyNFTUri".into());
        let params = ethabi::encode(&[uri]);
        let erc1155_data = format!("{}{}", ERC1155_TEST_TOKEN_BYTES, hex::encode(params));

        let tx_request_deploy_erc1155 = TransactionRequest {
            from: GETH_ACCOUNT,
            to: None,
            gas: None,
            gas_price: None,
            value: None,
            data: Some(hex::decode(erc1155_data).unwrap().into()),
            nonce: None,
            condition: None,
            transaction_type: None,
            access_list: None,
            max_fee_per_gas: None,
            max_priority_fee_per_gas: None,
        };
        let deploy_erc1155_tx_hash = block_on(GETH_WEB3.eth().send_transaction(tx_request_deploy_erc1155)).unwrap();
        log!("Sent ERC1155 deploy transaction {:?}", deploy_erc721_tx_hash);

        loop {
            let deploy_erc1155_tx_receipt = match block_on(GETH_WEB3.eth().transaction_receipt(deploy_erc1155_tx_hash))
            {
                Ok(receipt) => receipt,
                Err(_) => {
                    thread::sleep(Duration::from_millis(100));
                    continue;
                },
            };

            if let Some(receipt) = deploy_erc1155_tx_receipt {
                GETH_ERC1155_CONTRACT = receipt.contract_address.unwrap();
                log!("GETH_ERC1155_CONTRACT {:?}", GETH_ERC1155_CONTRACT);
                break;
            }
            thread::sleep(Duration::from_millis(100));
        }

        // Deploy and top up LR provider emulator
        let erc20_decimals = geth_erc20_decimals();
        let lr_swap_test_contract = geth_deploy_lr_swap_contract(price_for_token_smallest_unit(erc20_decimals as u32));
        let wei_to_deposit = U256::from(10) * U256::from(10_u64.pow(18));
        let tokens_to_deposit = U256::from(500) * U256::from(10_u64.pow(erc20_decimals as u32));
        deposit_eth_to_lr_swap_contract(lr_swap_test_contract, wei_to_deposit);
        geth_approve_tokens(GETH_ERC20_CONTRACT, lr_swap_test_contract, tokens_to_deposit);
        deposit_erc20_to_lr_swap_contract(lr_swap_test_contract, tokens_to_deposit);
        GETH_LR_SWAP_TEST_CONTRACT = lr_swap_test_contract;
        log!("GETH_LR_SWAP_TEST_CONTRACT {:?}", GETH_LR_SWAP_TEST_CONTRACT);

        #[cfg(any(feature = "sepolia-maker-swap-v2-tests", feature = "sepolia-taker-swap-v2-tests"))]
        {
            SEPOLIA_ETOMIC_MAKER_NFT_SWAP_V2 =
                EthAddress::from_str("0x9eb88cd58605d8fb9b14652d6152727f7e95fb4d").unwrap();
            SEPOLIA_ERC20_CONTRACT = EthAddress::from_str("0xF7b5F8E8555EF7A743f24D3E974E23A3C6cB6638").unwrap();
            SEPOLIA_TAKER_SWAP_V2 = EthAddress::from_str("0x3B19873b81a6B426c8B2323955215F7e89CfF33F").unwrap();
            // deploy tx https://sepolia.etherscan.io/tx/0x6f743d79ecb806f5899a6a801083e33eba9e6f10726af0873af9f39883db7f11
            SEPOLIA_MAKER_SWAP_V2 = EthAddress::from_str("0xf9000589c66Df3573645B59c10aa87594Edc318F").unwrap();
        }
        let alice_passphrase = get_passphrase!(".env.client", "ALICE_PASSPHRASE").unwrap();
        let alice_keypair = key_pair_from_seed(&alice_passphrase).unwrap();
        let alice_eth_addr = addr_from_raw_pubkey(alice_keypair.public()).unwrap();
        // 100 ETH
        fill_eth(alice_eth_addr, U256::from(10).pow(U256::from(20)));

        let bob_passphrase = get_passphrase!(".env.seed", "BOB_PASSPHRASE").unwrap();
        let bob_keypair = key_pair_from_seed(&bob_passphrase).unwrap();
        let bob_eth_addr = addr_from_raw_pubkey(bob_keypair.public()).unwrap();
        // 100 ETH
        fill_eth(bob_eth_addr, U256::from(10).pow(U256::from(20)));
    }
}

pub async fn enable_geth_tokens(mm: &MarketMakerIt, tickers: &[&str]) -> Json {
    let (swap_legacy_addr, fallback_addr, swap_v2_addrs) = geth_swap_contracts();

    enable_eth_coin_v2(
        mm,
        eth_dev_conf()["coin"].as_str().unwrap(),
        swap_legacy_addr,
        swap_v2_addrs,
        Some(fallback_addr),
        &[GETH_RPC_URL],
        tickers,
    )
    .await
}

// Deploy test LR provider swap contract
pub fn geth_deploy_lr_swap_contract(price: U256) -> H160Eth {
    let token_address = Token::Address(unsafe { GETH_ERC20_CONTRACT });
    let eth_token_price = Token::Uint(price);
    let params = ethabi::encode(&[token_address, eth_token_price]);
    let test_lr_swap_data = format!("{}{}", TEST_LR_SWAP_BYTES, hex::encode(params));

    let tx_request_deploy_test_lr_swap = TransactionRequest {
        from: unsafe { GETH_ACCOUNT },
        to: None,
        gas: None,
        gas_price: None,
        value: None,
        data: Some(hex::decode(test_lr_swap_data).unwrap().into()),
        nonce: None,
        condition: None,
        transaction_type: None,
        access_list: None,
        max_fee_per_gas: None,
        max_priority_fee_per_gas: None,
    };
    let deploy_test_lr_swap_hash = block_on(GETH_WEB3.eth().send_transaction(tx_request_deploy_test_lr_swap)).unwrap();
    log!(
        "Sent test LR swap contract deploy transaction {:?}",
        deploy_test_lr_swap_hash
    );

    loop {
        let deploy_test_lr_swap_receipt = match block_on(GETH_WEB3.eth().transaction_receipt(deploy_test_lr_swap_hash))
        {
            Ok(receipt) => receipt,
            Err(_) => {
                thread::sleep(Duration::from_millis(100));
                continue;
            },
        };

        if let Some(receipt) = deploy_test_lr_swap_receipt {
            let lr_swap_contract = receipt.contract_address.unwrap();
            log!("GETH_TEST_LR_SWAP_CONTRACT {:?}", lr_swap_contract);
            return lr_swap_contract;
        }
        thread::sleep(Duration::from_millis(100));
    }
}

pub fn deposit_eth_to_lr_swap_contract(lr_swap_address: H160Eth, amount: U256) {
    let _guard = GETH_NONCE_LOCK.lock().unwrap();
    let lr_swap_contract =
        Contract::from_json(GETH_WEB3.eth(), lr_swap_address, TEST_LR_SWAP_CONTRACT_ABI.as_bytes()).unwrap();

    let options = Options {
        gas: Some(U256::from(150_000)),
        value: Some(amount),
        ..Options::default()
    };

    let tx_hash = block_on(lr_swap_contract.call("depositEth", (), geth_account(), options)).unwrap();
    geth_wait_for_confirmation(tx_hash);
}

pub fn deposit_erc20_to_lr_swap_contract(lr_swap_address: H160Eth, amount: U256) {
    let _guard = GETH_NONCE_LOCK.lock().unwrap();
    let lr_swap_contract =
        Contract::from_json(GETH_WEB3.eth(), lr_swap_address, TEST_LR_SWAP_CONTRACT_ABI.as_bytes()).unwrap();

    let options = Options {
        gas: Some(U256::from(150_000)),
        ..Options::default()
    };

    let tx_hash =
        block_on(lr_swap_contract.call("depositTokens", Token::Uint(amount), geth_account(), options)).unwrap();
    geth_wait_for_confirmation(tx_hash);
}

pub fn geth_approve_tokens(token_address: H160Eth, spender: H160Eth, amount: U256) {
    let _guard = GETH_NONCE_LOCK.lock().unwrap();
    let erc20_contract = Contract::from_json(GETH_WEB3.eth(), token_address, ERC20_ABI.as_bytes()).unwrap();

    let options = Options {
        gas: Some(U256::from(150_000)),
        ..Options::default()
    };

    let tx_hash = block_on(erc20_contract.call(
        "approve",
        (Token::Address(spender), Token::Uint(amount)),
        geth_account(),
        options,
    ))
    .unwrap();
    geth_wait_for_confirmation(tx_hash);
}<|MERGE_RESOLUTION|>--- conflicted
+++ resolved
@@ -1,20 +1,15 @@
 use coins::z_coin::ZCoin;
 pub use common::{block_on, block_on_f01, now_ms, now_sec, wait_until_ms, wait_until_sec};
 pub use mm2_number::MmNumber;
-<<<<<<< HEAD
-pub use mm2_test_helpers::for_tests::{check_my_swap_status, check_recent_swaps, enable_eth_coin, enable_native,
-                                      enable_native_bch, erc20_dev_conf, eth_dev_conf, mm_dump,
-                                      wait_check_stats_swap_status, MarketMakerIt};
-=======
-use mm2_rpc::data::legacy::BalanceResponse;
 pub use mm2_test_helpers::for_tests::{
     check_my_swap_status, check_recent_swaps, enable_eth_coin, enable_native, enable_native_bch, erc20_dev_conf,
     eth_dev_conf, mm_dump, wait_check_stats_swap_status, MarketMakerIt,
 };
->>>>>>> 9a2f74ed
-
-use super::eth_docker_tests::{erc20_contract_checksum, fill_eth, fill_eth_erc20_with_private_key, geth_account,
-                              geth_erc20_decimals, geth_swap_contracts, geth_wait_for_confirmation, swap_contract};
+
+use super::eth_docker_tests::{
+    erc20_contract_checksum, fill_eth, fill_eth_erc20_with_private_key, geth_account, geth_erc20_decimals,
+    geth_swap_contracts, geth_wait_for_confirmation, swap_contract,
+};
 use super::z_coin_docker_tests::z_coin_from_spending_key;
 use crate::integration_tests_common::enable_eth_coin_v2;
 use bitcrypto::{dhash160, ChecksumType};
