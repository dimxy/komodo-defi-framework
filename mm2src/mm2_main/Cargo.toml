# Support for split-debuginfo [should eventually](https://github.com/rust-lang/rust/issues/34651) land,
# hopefully giving us an out-of-the-box way to separate the code from the debugging information.
# We should use the "objcopy --only-keep-debug" and "add-symbol-file" meanwhile
# and separating stack tracing into raw trace and symbolication parts.

[package]
name = "mm2_main"
version = "0.1.0"
edition = "2018"

[lib]
doctest = false

[features]
custom-swap-locktime = [] # only for testing purposes, should never be activated on release builds.
native = [] # Deprecated
track-ctx-pointer = ["common/track-ctx-pointer"]
zhtlc-native-tests = ["coins/zhtlc-native-tests"]
run-docker-tests = ["coins/run-docker-tests"]
# TODO
enable-solana = []
default = []
trezor-udp = ["crypto/trezor-udp"] # use for tests to connect to trezor emulator over udp
run-device-tests = []

[dependencies]
async-std = { version = "1.5", features = ["unstable"] }
async-trait = "0.1"
bitcrypto = { path = "../mm2_bitcoin/crypto" }
blake2 = "0.10.6"
bytes = "0.4"
chain = { path = "../mm2_bitcoin/chain" }
cfg-if = "1.0"
coins = { path = "../coins" }
coins_activation = { path = "../coins_activation" }
common = { path = "../common" }
crc32fast = { version = "1.3.2", features = ["std", "nightly"] }
crossbeam = "0.8"
crypto = { path = "../crypto" }
db_common = { path = "../db_common" }
derive_more = "0.99"
either = "1.6"
ethereum-types = { version = "0.13", default-features = false, features = ["std", "serialize"] }
enum_derives = { path = "../derives/enum_derives" }
enum-primitive-derive = "0.2"
futures01 = { version = "0.1", package = "futures" }
futures = { version = "0.3.1", package = "futures", features = ["compat", "async-await"] }
gstuff = { version = "0.7", features = ["nightly"] }
hash256-std-hasher = "0.15.2"
hash-db = "0.15.2"
hex = "0.4.2"
http = "0.2"
hw_common = { path = "../hw_common" }
instant = { version = "0.1.12" }
itertools = "0.10"
keys = { path = "../mm2_bitcoin/keys" }
lazy_static = "1.4"
# ledger = { path = "../ledger" }
libc = "0.2"
mm2_core = { path = "../mm2_core" }
mm2_err_handle = { path = "../mm2_err_handle" }
mm2_event_stream = { path = "../mm2_event_stream" }
mm2_gui_storage = { path = "../mm2_gui_storage" }
mm2_io = { path = "../mm2_io" }
mm2-libp2p = { path = "../mm2_p2p", package = "mm2_p2p" }
mm2_metrics = { path = "../mm2_metrics" }
mm2_net = { path = "../mm2_net", features = ["event-stream", "p2p"] }
mm2_number = { path = "../mm2_number" }
mm2_rpc = { path = "../mm2_rpc", features = ["rpc_facilities"]}
mm2_state_machine = { path = "../mm2_state_machine" }
num-traits = "0.2"
parity-util-mem = "0.11"
parking_lot = { version = "0.12.0", features = ["nightly"] }
primitives = { path = "../mm2_bitcoin/primitives" }
prost = "0.10"
rand = { version = "0.7", features = ["std", "small_rng"] }
rand6 = { version = "0.6", package = "rand" }
# TODO: Reduce the size of regex by disabling the features we don't use.
# cf. https://github.com/rust-lang/regex/issues/583
regex = "1"
rmp-serde = "0.14.3"
rpc = { path = "../mm2_bitcoin/rpc" }
rpc_task = { path = "../rpc_task" }
script = { path = "../mm2_bitcoin/script" }
secp256k1 = { version = "0.20", features = ["rand"] }
serde = "1.0"
serde_json = { version = "1", features = ["preserve_order", "raw_value"] }
serde_derive = "1.0"
ser_error = { path = "../derives/ser_error" }
ser_error_derive = { path = "../derives/ser_error_derive" }
serialization = { path = "../mm2_bitcoin/serialization" }
serialization_derive = { path = "../mm2_bitcoin/serialization_derive" }
spv_validation = { path = "../mm2_bitcoin/spv_validation" }
sp-runtime-interface = { version = "6.0.0", default-features = false, features = ["disable_target_static_assertions"] }
sp-trie = { version = "6.0", default-features = false }
trie-db = { version = "0.23.1", default-features = false }
trie-root = "0.16.0"
uuid = { version = "1.2.2", features = ["fast-rng", "serde", "v4"] }

[target.'cfg(target_arch = "wasm32")'.dependencies]
instant = { version = "0.1.12", features = ["wasm-bindgen"] }
js-sys = { version = "0.3.27" }
mm2_db = { path = "../mm2_db" }
mm2_test_helpers = { path = "../mm2_test_helpers" }
wasm-bindgen = "0.2.86"
wasm-bindgen-futures = { version = "0.4.1" }
wasm-bindgen-test = { version = "0.3.1" }
web-sys = { version = "0.3.55", features = ["console"] }

[target.'cfg(not(target_arch = "wasm32"))'.dependencies]
dirs = { version = "1" }
futures-rustls = { version = "0.21.1" }
hyper = { version = "0.14.26", features = ["client", "http2", "server", "tcp"] }
rcgen = "0.10"
rustls = { version = "0.20", default-features = false }
rustls-pemfile = "1.0.2"
tokio = { version = "1.20", features = ["io-util", "rt-multi-thread", "net"] }
mm2_test_helpers = { path = "../mm2_test_helpers" }

[target.'cfg(windows)'.dependencies]
winapi = "0.3"

[dev-dependencies]
mm2_test_helpers = { path = "../mm2_test_helpers" }
mocktopus = "0.8.0"
testcontainers = "0.15.0"
<<<<<<< HEAD
web3 = { git = "https://github.com/KomodoPlatform/rust-web3", tag = "v0.20.0", default-features = false, features = ["http"] }
=======
web3 = { git = "https://github.com/KomodoPlatform/rust-web3", tag = "v0.19.0", default-features = false, features = ["http"] }
ethabi = { version = "17.0.0" }
>>>>>>> 6d45cfe9

[build-dependencies]
chrono = "0.4"
gstuff = { version = "0.7", features = ["nightly"] }
prost-build = { version = "0.10.4", default-features = false }
regex = "1"<|MERGE_RESOLUTION|>--- conflicted
+++ resolved
@@ -124,12 +124,8 @@
 mm2_test_helpers = { path = "../mm2_test_helpers" }
 mocktopus = "0.8.0"
 testcontainers = "0.15.0"
-<<<<<<< HEAD
 web3 = { git = "https://github.com/KomodoPlatform/rust-web3", tag = "v0.20.0", default-features = false, features = ["http"] }
-=======
-web3 = { git = "https://github.com/KomodoPlatform/rust-web3", tag = "v0.19.0", default-features = false, features = ["http"] }
 ethabi = { version = "17.0.0" }
->>>>>>> 6d45cfe9
 
 [build-dependencies]
 chrono = "0.4"
