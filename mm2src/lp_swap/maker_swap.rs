#![cfg_attr(not(feature = "native"), allow(dead_code))]

use super::{ban_pubkey, broadcast_my_swap_status, dex_fee_amount, get_locked_amount, get_locked_amount_by_other_swaps,
            my_swap_file_path, my_swaps_dir, AtomicSwap, LockedAmount, MySwapInfo, RecoveredSwap, RecoveredSwapAction,
            SavedSwap, SwapConfirmationsSettings, SwapError, SwapNegotiationData, SwapsContext, BASIC_COMM_TIMEOUT,
            WAIT_CONFIRM_INTERVAL};
use atomic::Atomic;
use bigdecimal::BigDecimal;
use bitcrypto::dhash160;
use coins::{FoundSwapTxSpend, MmCoinEnum, TradeFee, TransactionDetails};
use common::{bits256, executor::Timer, file_lock::FileLock, mm_ctx::MmArc, mm_number::MmNumber, now_float, now_ms,
             slurp, write, MM_VERSION};
use crc::crc32;
use futures::{compat::Future01CompatExt, future::Either, select, FutureExt};
use futures01::Future;
use parking_lot::Mutex as PaMutex;
use peers::FixedValidator;
use primitives::hash::H264;
use rand::Rng;
use rpc::v1::types::{H160 as H160Json, H256 as H256Json, H264 as H264Json};
use serde_json::{self as json};
use serialization::{deserialize, serialize};
use std::path::PathBuf;
use std::sync::atomic::Ordering;
<<<<<<< HEAD
use super::{ban_pubkey, broadcast_my_swap_status, dex_fee_amount, get_locked_amount, get_locked_amount_by_other_swaps,
            lp_atomic_locktime, my_swaps_dir, my_swap_file_path, recv_swap_msg, swap_topic,
            AtomicSwap, LockedAmount, MySwapInfo, RecoveredSwap, RecoveredSwapAction,
            SavedSwap, SwapConfirmationsSettings, SwapsContext, SwapError, SwapNegotiationData, SwapMsg,
            BASIC_COMM_TIMEOUT, WAIT_CONFIRM_INTERVAL};
=======
use std::sync::{Arc, RwLock, RwLockReadGuard, RwLockWriteGuard};
>>>>>>> 8a284f02

pub fn stats_maker_swap_file_path(ctx: &MmArc, uuid: &str) -> PathBuf {
    ctx.dbdir()
        .join("SWAPS")
        .join("STATS")
        .join("MAKER")
        .join(format!("{}.json", uuid))
}

fn save_my_maker_swap_event(ctx: &MmArc, swap: &MakerSwap, event: MakerSavedEvent) -> Result<(), String> {
    let path = my_swap_file_path(ctx, &swap.uuid);
    let content = try_s!(slurp(&path));
    let swap: SavedSwap = if content.is_empty() {
        SavedSwap::Maker(MakerSavedSwap {
            uuid: swap.uuid.clone(),
            maker_amount: Some(swap.maker_amount.clone()),
            maker_coin: Some(swap.maker_coin.ticker().to_owned()),
            taker_amount: Some(swap.taker_amount.clone()),
            taker_coin: Some(swap.taker_coin.ticker().to_owned()),
            gui: ctx.gui().map(|g| g.to_owned()),
            mm_version: Some(MM_VERSION.to_owned()),
            events: vec![],
            success_events: vec![
                "Started".into(),
                "Negotiated".into(),
                "TakerFeeValidated".into(),
                "MakerPaymentSent".into(),
                "TakerPaymentReceived".into(),
                "TakerPaymentWaitConfirmStarted".into(),
                "TakerPaymentValidatedAndConfirmed".into(),
                "TakerPaymentSpent".into(),
                "Finished".into(),
            ],
            error_events: vec![
                "StartFailed".into(),
                "NegotiateFailed".into(),
                "TakerFeeValidateFailed".into(),
                "MakerPaymentTransactionFailed".into(),
                "MakerPaymentDataSendFailed".into(),
                "MakerPaymentWaitConfirmFailed".into(),
                "TakerPaymentValidateFailed".into(),
                "TakerPaymentWaitConfirmFailed".into(),
                "TakerPaymentSpendFailed".into(),
                "MakerPaymentWaitRefundStarted".into(),
                "MakerPaymentRefunded".into(),
                "MakerPaymentRefundFailed".into(),
            ],
        })
    } else {
        try_s!(json::from_slice(&content))
    };

    if let SavedSwap::Maker(mut maker_swap) = swap {
        maker_swap.events.push(event);
        let new_swap = SavedSwap::Maker(maker_swap);
        let new_content = try_s!(json::to_vec(&new_swap));
        try_s!(write(&path, &new_content));
        Ok(())
    } else {
        ERR!("Expected SavedSwap::Maker at {}, got {:?}", path.display(), swap)
    }
}

#[derive(Clone, Debug, Deserialize, Eq, PartialEq, Serialize)]
pub struct TakerNegotiationData {
    pub taker_payment_locktime: u64,
    pub taker_pubkey: H264Json,
}

#[derive(Clone, Debug, Default, Deserialize, PartialEq, Eq, Serialize)]
pub struct MakerSwapData {
    taker_coin: String,
    maker_coin: String,
    taker: H256Json,
    secret: H256Json,
    secret_hash: Option<H160Json>,
    my_persistent_pub: H264Json,
    lock_duration: u64,
    maker_amount: BigDecimal,
    taker_amount: BigDecimal,
    maker_payment_confirmations: u64,
    maker_payment_requires_nota: Option<bool>,
    taker_payment_confirmations: u64,
    taker_payment_requires_nota: Option<bool>,
    maker_payment_lock: u64,
    /// Allows to recognize one SWAP from the other in the logs. #274.
    uuid: String,
    started_at: u64,
    maker_coin_start_block: u64,
    taker_coin_start_block: u64,
}

pub struct MakerSwapMut {
    data: MakerSwapData,
    other_persistent_pub: H264,
    taker_fee: Option<TransactionDetails>,
    maker_payment: Option<TransactionDetails>,
    taker_payment: Option<TransactionDetails>,
    taker_payment_spend: Option<TransactionDetails>,
    maker_payment_refund: Option<TransactionDetails>,
}

pub struct MakerSwap {
    ctx: MmArc,
    maker_coin: MmCoinEnum,
    taker_coin: MmCoinEnum,
    maker_amount: BigDecimal,
    taker_amount: BigDecimal,
    my_persistent_pub: H264,
    taker: bits256,
    uuid: String,
    taker_payment_lock: Atomic<u64>,
    taker_payment_confirmed: Atomic<bool>,
    errors: PaMutex<Vec<SwapError>>,
    finished_at: Atomic<u64>,
    mutable: RwLock<MakerSwapMut>,
    conf_settings: SwapConfirmationsSettings,
    payment_locktime: u64,
}

impl MakerSwap {
    fn w(&self) -> RwLockWriteGuard<MakerSwapMut> { unwrap!(self.mutable.write()) }
    fn r(&self) -> RwLockReadGuard<MakerSwapMut> { unwrap!(self.mutable.read()) }

    fn wait_refund_until(&self) -> u64 { self.r().data.maker_payment_lock + 3700 }

    fn apply_event(&self, event: MakerSwapEvent) -> Result<(), String> {
        match event {
            MakerSwapEvent::Started(data) => self.w().data = data,
            MakerSwapEvent::StartFailed(err) => self.errors.lock().push(err),
            MakerSwapEvent::Negotiated(data) => {
                self.taker_payment_lock
                    .store(data.taker_payment_locktime, Ordering::Relaxed);
                self.w().other_persistent_pub = data.taker_pubkey.into();
            },
            MakerSwapEvent::NegotiateFailed(err) => self.errors.lock().push(err),
            MakerSwapEvent::TakerFeeValidated(tx) => self.w().taker_fee = Some(tx),
            MakerSwapEvent::TakerFeeValidateFailed(err) => self.errors.lock().push(err),
            MakerSwapEvent::MakerPaymentSent(tx) => self.w().maker_payment = Some(tx),
            MakerSwapEvent::MakerPaymentTransactionFailed(err) => self.errors.lock().push(err),
            MakerSwapEvent::MakerPaymentDataSendFailed(err) => self.errors.lock().push(err),
            MakerSwapEvent::MakerPaymentWaitConfirmFailed(err) => self.errors.lock().push(err),
            MakerSwapEvent::TakerPaymentReceived(tx) => self.w().taker_payment = Some(tx),
            MakerSwapEvent::TakerPaymentWaitConfirmStarted => (),
            MakerSwapEvent::TakerPaymentValidatedAndConfirmed => {
                self.taker_payment_confirmed.store(true, Ordering::Relaxed)
            },
            MakerSwapEvent::TakerPaymentValidateFailed(err) => self.errors.lock().push(err),
            MakerSwapEvent::TakerPaymentWaitConfirmFailed(err) => self.errors.lock().push(err),
            MakerSwapEvent::TakerPaymentSpent(tx) => self.w().taker_payment_spend = Some(tx),
            MakerSwapEvent::TakerPaymentSpendFailed(err) => self.errors.lock().push(err),
            MakerSwapEvent::MakerPaymentWaitRefundStarted { .. } => (),
            MakerSwapEvent::MakerPaymentRefunded(tx) => self.w().maker_payment_refund = Some(tx),
            MakerSwapEvent::MakerPaymentRefundFailed(err) => self.errors.lock().push(err),
            MakerSwapEvent::Finished => self.finished_at.store(now_ms() / 1000, Ordering::Relaxed),
        }
        Ok(())
    }

    async fn handle_command(
        &self,
        command: MakerSwapCommand,
    ) -> Result<(Option<MakerSwapCommand>, Vec<MakerSwapEvent>), String> {
        match command {
            MakerSwapCommand::Start => self.start().await,
            MakerSwapCommand::Negotiate => self.negotiate().await,
            MakerSwapCommand::WaitForTakerFee => self.wait_taker_fee().await,
            MakerSwapCommand::SendPayment => self.maker_payment().await,
            MakerSwapCommand::WaitForTakerPayment => self.wait_for_taker_payment().await,
            MakerSwapCommand::ValidateTakerPayment => self.validate_taker_payment().await,
            MakerSwapCommand::SpendTakerPayment => self.spend_taker_payment().await,
            MakerSwapCommand::RefundMakerPayment => self.refund_maker_payment().await,
            MakerSwapCommand::Finish => Ok((None, vec![MakerSwapEvent::Finished])),
        }
    }

    #[allow(clippy::too_many_arguments)]
    pub fn new(
        ctx: MmArc,
        taker: bits256,
        maker_amount: BigDecimal,
        taker_amount: BigDecimal,
        my_persistent_pub: H264,
        uuid: String,
        conf_settings: SwapConfirmationsSettings,
        maker_coin: MmCoinEnum,
        taker_coin: MmCoinEnum,
        payment_locktime: u64,
    ) -> Self {
        MakerSwap {
            ctx,
            maker_coin,
            taker_coin,
            maker_amount,
            taker_amount,
            my_persistent_pub,
            taker,
            uuid,
            taker_payment_lock: Atomic::new(0),
            errors: PaMutex::new(Vec::new()),
            finished_at: Atomic::new(0),
            taker_payment_confirmed: Atomic::new(false),
            conf_settings,
            payment_locktime,
            mutable: RwLock::new(MakerSwapMut {
                data: MakerSwapData::default(),
                other_persistent_pub: H264::default(),
                taker_fee: None,
                maker_payment: None,
                taker_payment: None,
                taker_payment_spend: None,
                maker_payment_refund: None,
            }),
        }
    }

    async fn start(&self) -> Result<(Option<MakerSwapCommand>, Vec<MakerSwapEvent>), String> {
        match check_balance_for_maker_swap(
            &self.ctx,
            &self.maker_coin,
            self.maker_amount.clone().into(),
            Some(&self.uuid),
        )
        .await
        {
            Ok(_) => (),
            Err(e) => {
                return Ok((Some(MakerSwapCommand::Finish), vec![MakerSwapEvent::StartFailed(
                    ERRL!("!check_balance_for_maker_swap {}", e).into(),
                )]))
            },
        };

        if let Err(e) = self.taker_coin.can_i_spend_other_payment().compat().await {
            return Ok((Some(MakerSwapCommand::Finish), vec![MakerSwapEvent::StartFailed(
                ERRL!("!can_i_spend_other_payment {}", e).into(),
            )]));
        };

        let secret: [u8; 32] = {
            #[cfg(feature = "native")]
            let mut rng = rand::thread_rng();
            // TODO small rng uses now_ms() as seed which is completely insecure to generate the secret
            // for swap, we must consider refactoring
            #[cfg(not(feature = "native"))]
            let mut rng = common::small_rng();

            rng.gen()
        };
        let started_at = now_ms() / 1000;

        let maker_coin_start_block = match self.maker_coin.current_block().compat().await {
            Ok(b) => b,
            Err(e) => {
                return Ok((Some(MakerSwapCommand::Finish), vec![MakerSwapEvent::StartFailed(
                    ERRL!("!maker_coin.current_block {}", e).into(),
                )]))
            },
        };

        let taker_coin_start_block = match self.taker_coin.current_block().compat().await {
            Ok(b) => b,
            Err(e) => {
                return Ok((Some(MakerSwapCommand::Finish), vec![MakerSwapEvent::StartFailed(
                    ERRL!("!taker_coin.current_block {}", e).into(),
                )]))
            },
        };

        let data = MakerSwapData {
            taker_coin: self.taker_coin.ticker().to_owned(),
            maker_coin: self.maker_coin.ticker().to_owned(),
            taker: self.taker.bytes.into(),
            secret_hash: Some(dhash160(&secret).into()),
            secret: secret.into(),
            started_at,
            lock_duration: self.payment_locktime,
            maker_amount: self.maker_amount.clone(),
            taker_amount: self.taker_amount.clone(),
            maker_payment_confirmations: self.conf_settings.maker_coin_confs,
            maker_payment_requires_nota: Some(self.conf_settings.maker_coin_nota),
            taker_payment_confirmations: self.conf_settings.taker_coin_confs,
            taker_payment_requires_nota: Some(self.conf_settings.taker_coin_nota),
            maker_payment_lock: started_at + self.payment_locktime * 2,
            my_persistent_pub: self.my_persistent_pub.clone().into(),
            uuid: self.uuid.clone(),
            maker_coin_start_block,
            taker_coin_start_block,
        };

        Ok((Some(MakerSwapCommand::Negotiate), vec![MakerSwapEvent::Started(data)]))
    }

    async fn negotiate(&self) -> Result<(Option<MakerSwapCommand>, Vec<MakerSwapEvent>), String> {
        let maker_negotiation_data = SwapNegotiationData {
            started_at: self.r().data.started_at,
            payment_locktime: self.r().data.maker_payment_lock,
            secret_hash: dhash160(&self.r().data.secret.0),
            persistent_pubkey: self.my_persistent_pub.clone(),
        };

        let bytes = serialize(&maker_negotiation_data);
<<<<<<< HEAD
        let sending_f = send!(self.ctx, "negotiation", swap_topic(&self.uuid), bytes.take());

        let data = match recv_swap_msg(self.ctx.clone(), "negotiation-reply", &self.uuid, 90).await {
=======
        let sending_f = match send!(
            self.ctx,
            self.taker,
            fomat!(("negotiation") '@' (self.uuid)),
            30,
            bytes.as_slice()
        ) {
            Ok(f) => f,
            Err(e) => {
                return Ok((Some(MakerSwapCommand::Finish), vec![MakerSwapEvent::NegotiateFailed(
                    ERRL!("{}", e).into(),
                )]))
            },
        };

        let data = match recv!(
            self,
            sending_f,
            "negotiation-reply",
            90,
            -2000,
            FixedValidator::AnythingGoes
        ) {
>>>>>>> 8a284f02
            Ok(d) => d,
            Err(e) => {
                return Ok((Some(MakerSwapCommand::Finish), vec![MakerSwapEvent::NegotiateFailed(
                    ERRL!("{:?}", e).into(),
                )]))
            },
        };
        let taker_data: SwapNegotiationData = match deserialize(data.as_slice()) {
            Ok(d) => d,
            Err(e) => {
                return Ok((Some(MakerSwapCommand::Finish), vec![MakerSwapEvent::NegotiateFailed(
                    ERRL!("{:?}", e).into(),
                )]))
            },
        };
        let time_dif = (self.r().data.started_at as i64 - taker_data.started_at as i64).abs();
        if time_dif > 60 {
            return Ok((Some(MakerSwapCommand::Finish), vec![MakerSwapEvent::NegotiateFailed(
                ERRL!("Started_at time_dif over 60 {}", time_dif).into(),
            )]));
        }

        let expected_lock_time = taker_data.started_at + self.r().data.lock_duration;
        if taker_data.payment_locktime != expected_lock_time {
            return Ok((Some(MakerSwapCommand::Finish), vec![MakerSwapEvent::NegotiateFailed(
                ERRL!(
                    "taker_data.payment_locktime {} not equal to expected {}",
                    taker_data.payment_locktime,
                    expected_lock_time
                )
                .into(),
            )]));
        }

        Ok((Some(MakerSwapCommand::WaitForTakerFee), vec![
            MakerSwapEvent::Negotiated(TakerNegotiationData {
                taker_payment_locktime: taker_data.payment_locktime,
                taker_pubkey: taker_data.persistent_pubkey.into(),
            }),
        ]))
    }

    async fn wait_taker_fee(&self) -> Result<(Option<MakerSwapCommand>, Vec<MakerSwapEvent>), String> {
        let negotiated = serialize(&true);
<<<<<<< HEAD
        let sending_f = send!(self.ctx, "negotiated", swap_topic(&self.uuid), negotiated.take());
=======
        let sending_f = match send!(
            self.ctx,
            self.taker,
            fomat!(("negotiated") '@' (self.uuid)),
            30,
            negotiated.as_slice()
        ) {
            Ok(f) => f,
            Err(e) => {
                return Ok((Some(MakerSwapCommand::Finish), vec![MakerSwapEvent::NegotiateFailed(
                    ERRL!("{}", e).into(),
                )]))
            },
        };
>>>>>>> 8a284f02

        let payload = match recv_swap_msg(self.ctx.clone(), "taker-fee", &self.uuid, 180).await {
            Ok(d) => d,
            Err(e) => {
                return Ok((Some(MakerSwapCommand::Finish), vec![
                    MakerSwapEvent::TakerFeeValidateFailed(ERRL!("{}", e).into()),
                ]))
            },
        };
        let taker_fee = match self.taker_coin.tx_enum_from_bytes(&payload) {
            Ok(tx) => tx,
            Err(e) => {
                return Ok((Some(MakerSwapCommand::Finish), vec![
                    MakerSwapEvent::TakerFeeValidateFailed(ERRL!("{}", e).into()),
                ]))
            },
        };

        let hash = taker_fee.tx_hash();
        log!({ "Taker fee tx {:02x}", hash });

        let fee_addr_pub_key = unwrap!(hex::decode(
            "03bc2c7ba671bae4a6fc835244c9762b41647b9827d4780a89a949b984a8ddcc06"
        ));
        let fee_amount = dex_fee_amount(
            &self.r().data.maker_coin,
            &self.r().data.taker_coin,
            &self.taker_amount.clone().into(),
        );

        let mut attempts = 0;
        loop {
            match self
                .taker_coin
                .validate_fee(&taker_fee, &fee_addr_pub_key, &fee_amount.clone().into())
                .compat()
                .await
            {
                Ok(_) => break,
                Err(err) => {
                    if attempts >= 3 {
                        return Ok((Some(MakerSwapCommand::Finish), vec![
                            MakerSwapEvent::TakerFeeValidateFailed(ERRL!("{}", err).into()),
                        ]));
                    } else {
                        attempts += 1;
                        Timer::sleep(10.).await;
                    }
                },
            };
        }

        let mut attempts = 0;
        let fee_details = loop {
            match self.taker_coin.tx_details_by_hash(&hash).compat().await {
                Ok(details) => break details,
                Err(err) => {
                    if attempts >= 3 {
                        return Ok((Some(MakerSwapCommand::Finish), vec![
                            MakerSwapEvent::TakerFeeValidateFailed(
                                ERRL!("Taker fee tx_details_by_hash failed {}", err).into(),
                            ),
                        ]));
                    } else {
                        attempts += 1;
                        Timer::sleep(10.).await;
                    }
                },
            };
        };

        Ok((Some(MakerSwapCommand::SendPayment), vec![
            MakerSwapEvent::TakerFeeValidated(fee_details),
        ]))
    }

    async fn maker_payment(&self) -> Result<(Option<MakerSwapCommand>, Vec<MakerSwapEvent>), String> {
        let timeout = self.r().data.started_at + self.r().data.lock_duration / 3;
        let now = now_ms() / 1000;
        if now > timeout {
            return Ok((Some(MakerSwapCommand::Finish), vec![
                MakerSwapEvent::MakerPaymentTransactionFailed(ERRL!("Timeout {} > {}", now, timeout).into()),
            ]));
        }

        let transaction_f = self
            .maker_coin
            .check_if_my_payment_sent(
                self.r().data.maker_payment_lock as u32,
                &*self.r().other_persistent_pub,
                &*dhash160(&self.r().data.secret.0),
                self.r().data.maker_coin_start_block,
            )
            .compat();
        let transaction = match transaction_f.await {
            Ok(res) => match res {
                Some(tx) => tx,
                None => {
                    let payment_fut = self.maker_coin.send_maker_payment(
                        self.r().data.maker_payment_lock as u32,
                        &*self.r().other_persistent_pub,
                        &*dhash160(&self.r().data.secret.0),
                        self.maker_amount.clone(),
                    );

                    match payment_fut.compat().await {
                        Ok(t) => t,
                        Err(err) => {
                            return Ok((Some(MakerSwapCommand::Finish), vec![
                                MakerSwapEvent::MakerPaymentTransactionFailed(ERRL!("{}", err).into()),
                            ]))
                        },
                    }
                },
            },
            Err(e) => {
                return Ok((Some(MakerSwapCommand::Finish), vec![
                    MakerSwapEvent::MakerPaymentTransactionFailed(ERRL!("{}", e).into()),
                ]))
            },
        };

        let hash = transaction.tx_hash();
        log!({ "Maker payment tx {:02x}", hash });
        // we can attempt to get the details in loop here as transaction was already sent and
        // is present on blockchain so only transport errors are expected to happen
        let tx_details = loop {
            match self.maker_coin.tx_details_by_hash(&hash).compat().await {
                Ok(details) => break details,
                Err(e) => {
                    log!({"Error {} getting tx details of {:02x}", e, hash});
                    Timer::sleep(30.).await;
                    continue;
                },
            }
        };

        Ok((Some(MakerSwapCommand::WaitForTakerPayment), vec![
            MakerSwapEvent::MakerPaymentSent(tx_details),
        ]))
    }

    async fn wait_for_taker_payment(&self) -> Result<(Option<MakerSwapCommand>, Vec<MakerSwapEvent>), String> {
<<<<<<< HEAD
        let maker_payment_hex = self.r().maker_payment.as_ref().unwrap().tx_hex.0.clone();
        let sending_f = send!(self.ctx, "maker-payment", swap_topic(&self.uuid), maker_payment_hex);
=======
        let maker_payment_hex = self.r().maker_payment.as_ref().unwrap().tx_hex.clone();
        let sending_f = match send!(
            self.ctx,
            self.taker,
            fomat!(("maker-payment") '@' (self.uuid)),
            60,
            maker_payment_hex
        ) {
            Ok(f) => f,
            Err(e) => {
                return Ok((Some(MakerSwapCommand::RefundMakerPayment), vec![
                    MakerSwapEvent::MakerPaymentDataSendFailed(ERRL!("{}", e).into()),
                    MakerSwapEvent::MakerPaymentWaitRefundStarted {
                        wait_until: self.wait_refund_until(),
                    },
                ]))
            },
        };
>>>>>>> 8a284f02

        let maker_payment_wait_confirm = self.r().data.started_at + (self.r().data.lock_duration * 2) / 5;
        let f = self.maker_coin.wait_for_confirmations(
            &unwrap!(self.r().maker_payment.clone()).tx_hex,
            self.r().data.maker_payment_confirmations,
            self.r().data.maker_payment_requires_nota.unwrap_or(false),
            maker_payment_wait_confirm,
            WAIT_CONFIRM_INTERVAL,
        );
        if let Err(err) = f.compat().await {
            return Ok((Some(MakerSwapCommand::RefundMakerPayment), vec![
                MakerSwapEvent::MakerPaymentWaitConfirmFailed(
                    ERRL!("!wait for maker payment confirmations: {}", err).into(),
                ),
                MakerSwapEvent::MakerPaymentWaitRefundStarted {
                    wait_until: self.wait_refund_until(),
                },
            ]));
        }

        // wait for 3/5, we need to leave some time space for transaction to be confirmed
        let wait_duration = (self.r().data.lock_duration * 3) / 5;
<<<<<<< HEAD
        let payload = match recv_swap_msg(self.ctx.clone(), "taker-payment", &self.uuid, wait_duration).await {
=======
        let payload = match recv!(
            self,
            sending_f,
            "taker-payment",
            wait_duration,
            -2006,
            FixedValidator::AnythingGoes
        ) {
>>>>>>> 8a284f02
            Ok(p) => p,
            Err(e) => {
                return Ok((Some(MakerSwapCommand::RefundMakerPayment), vec![
                    MakerSwapEvent::TakerPaymentValidateFailed(e.into()),
                    MakerSwapEvent::MakerPaymentWaitRefundStarted {
                        wait_until: self.wait_refund_until(),
                    },
                ]))
            },
        };

        let taker_payment = match self.taker_coin.tx_enum_from_bytes(&payload) {
            Ok(tx) => tx,
            Err(err) => {
                return Ok((Some(MakerSwapCommand::RefundMakerPayment), vec![
                    MakerSwapEvent::TakerPaymentValidateFailed(ERRL!("!taker_coin.tx_enum_from_bytes: {}", err).into()),
                    MakerSwapEvent::MakerPaymentWaitRefundStarted {
                        wait_until: self.wait_refund_until(),
                    },
                ]))
            },
        };

        let hash = taker_payment.tx_hash();
        log!({ "Taker payment tx {:02x}", hash });
        let mut attempts = 0;
        let tx_details = loop {
            match self.taker_coin.tx_details_by_hash(&hash).compat().await {
                Ok(details) => break details,
                Err(err) => {
                    if attempts >= 3 {
                        return Ok((Some(MakerSwapCommand::RefundMakerPayment), vec![
                            MakerSwapEvent::TakerPaymentValidateFailed(
                                ERRL!("!taker_coin.tx_details_by_hash: {}", err).into(),
                            ),
                            MakerSwapEvent::MakerPaymentWaitRefundStarted {
                                wait_until: self.wait_refund_until(),
                            },
                        ]));
                    } else {
                        attempts += 1;
                        Timer::sleep(10.).await;
                    }
                },
            };
        };

        Ok((Some(MakerSwapCommand::ValidateTakerPayment), vec![
            MakerSwapEvent::TakerPaymentReceived(tx_details),
            MakerSwapEvent::TakerPaymentWaitConfirmStarted,
        ]))
    }

    async fn validate_taker_payment(&self) -> Result<(Option<MakerSwapCommand>, Vec<MakerSwapEvent>), String> {
        let wait_duration = (self.r().data.lock_duration * 4) / 5;
        let wait_taker_payment = self.r().data.started_at + wait_duration;

        let validated_f = self
            .taker_coin
            .validate_taker_payment(
                &unwrap!(self.r().taker_payment.clone()).tx_hex,
                self.taker_payment_lock.load(Ordering::Relaxed) as u32,
                &*self.r().other_persistent_pub,
                &*dhash160(&self.r().data.secret.0),
                self.taker_amount.clone(),
            )
            .compat();

        if let Err(e) = validated_f.await {
            return Ok((Some(MakerSwapCommand::RefundMakerPayment), vec![
                MakerSwapEvent::TakerPaymentValidateFailed(ERRL!("!taker_coin.validate_taker_payment: {}", e).into()),
                MakerSwapEvent::MakerPaymentWaitRefundStarted {
                    wait_until: self.wait_refund_until(),
                },
            ]));
        }

        let wait_f = self
            .taker_coin
            .wait_for_confirmations(
                &unwrap!(self.r().taker_payment.clone()).tx_hex,
                self.r().data.taker_payment_confirmations,
                self.r().data.taker_payment_requires_nota.unwrap_or(false),
                wait_taker_payment,
                WAIT_CONFIRM_INTERVAL,
            )
            .compat();

        if let Err(err) = wait_f.await {
            return Ok((Some(MakerSwapCommand::RefundMakerPayment), vec![
                MakerSwapEvent::TakerPaymentWaitConfirmFailed(
                    ERRL!("!taker_coin.wait_for_confirmations: {}", err).into(),
                ),
                MakerSwapEvent::MakerPaymentWaitRefundStarted {
                    wait_until: self.wait_refund_until(),
                },
            ]));
        }

        Ok((Some(MakerSwapCommand::SpendTakerPayment), vec![
            MakerSwapEvent::TakerPaymentValidatedAndConfirmed,
        ]))
    }

    async fn spend_taker_payment(&self) -> Result<(Option<MakerSwapCommand>, Vec<MakerSwapEvent>), String> {
        let spend_fut = self.taker_coin.send_maker_spends_taker_payment(
            &unwrap!(self.r().taker_payment.clone()).tx_hex,
            self.taker_payment_lock.load(Ordering::Relaxed) as u32,
            &*self.r().other_persistent_pub,
            &self.r().data.secret.0,
        );

        let transaction = match spend_fut.compat().await {
            Ok(t) => t,
            Err(err) => {
                return Ok((Some(MakerSwapCommand::RefundMakerPayment), vec![
                    MakerSwapEvent::TakerPaymentSpendFailed(
                        ERRL!("!taker_coin.send_maker_spends_taker_payment: {}", err).into(),
                    ),
                    MakerSwapEvent::MakerPaymentWaitRefundStarted {
                        wait_until: self.wait_refund_until(),
                    },
                ]))
            },
        };

        let hash = transaction.tx_hash();
        log!({ "Taker payment spend tx {:02x}", hash });

        // we can attempt to get the details in loop here as transaction was already sent and
        // is present on blockchain so only transport errors are expected to happen
        let tx_details = loop {
            match self.taker_coin.tx_details_by_hash(&hash).compat().await {
                Ok(details) => break details,
                Err(e) => {
                    log!({"Error {} getting tx details of {:02x}", e, hash});
                    Timer::sleep(30.).await;
                    continue;
                },
            }
        };
        Ok((Some(MakerSwapCommand::Finish), vec![MakerSwapEvent::TakerPaymentSpent(
            tx_details,
        )]))
    }

    async fn refund_maker_payment(&self) -> Result<(Option<MakerSwapCommand>, Vec<MakerSwapEvent>), String> {
        // have to wait for 1 hour more due as some coins have BIP113 activated so these will reject transactions with locktime == present time
        // https://github.com/bitcoin/bitcoin/blob/master/doc/release-notes/release-notes-0.11.2.md#bip113-mempool-only-locktime-enforcement-using-getmediantimepast
        while now_ms() / 1000 < self.wait_refund_until() {
            Timer::sleep(10.).await;
        }

        let spend_fut = self.maker_coin.send_maker_refunds_payment(
            &unwrap!(self.r().maker_payment.clone()).tx_hex,
            self.r().data.maker_payment_lock as u32,
            &*self.r().other_persistent_pub,
            &*dhash160(&self.r().data.secret.0),
        );

        let transaction = match spend_fut.compat().await {
            Ok(t) => t,
            Err(err) => {
                return Ok((Some(MakerSwapCommand::Finish), vec![
                    MakerSwapEvent::MakerPaymentRefundFailed(
                        ERRL!("!maker_coin.send_maker_refunds_payment: {}", err).into(),
                    ),
                ]))
            },
        };
        let hash = transaction.tx_hash();
        log!({ "Maker payment refund tx {:02x}", hash });

        // we can attempt to get the details in loop here as transaction was already sent and
        // is present on blockchain so only transport errors are expected to happen
        let tx_details = loop {
            match self.maker_coin.tx_details_by_hash(&hash).compat().await {
                Ok(details) => break details,
                Err(e) => {
                    log!({"Error {} getting tx details of {:02x}", e, hash});
                    Timer::sleep(30.).await;
                    continue;
                },
            }
        };
        Ok((Some(MakerSwapCommand::Finish), vec![
            MakerSwapEvent::MakerPaymentRefunded(tx_details),
        ]))
    }

    pub fn load_from_db_by_uuid(
        ctx: MmArc,
        maker_coin: MmCoinEnum,
        taker_coin: MmCoinEnum,
        swap_uuid: &str,
    ) -> Result<(Self, Option<MakerSwapCommand>), String> {
        let path = my_swap_file_path(&ctx, swap_uuid);
        let saved: SavedSwap = try_s!(json::from_slice(&try_s!(slurp(&path))));
        let saved = match saved {
            SavedSwap::Maker(swap) => swap,
            SavedSwap::Taker(_) => return ERR!("Can not load MakerSwap from SavedSwap::Taker uuid: {}", swap_uuid),
        };
        Self::load_from_saved(ctx, maker_coin, taker_coin, saved)
    }

    pub fn load_from_saved(
        ctx: MmArc,
        maker_coin: MmCoinEnum,
        taker_coin: MmCoinEnum,
        saved: MakerSavedSwap,
    ) -> Result<(Self, Option<MakerSwapCommand>), String> {
        if saved.events.is_empty() {
            return ERR!("Can't restore swap from empty events set");
        };

        match &saved.events[0].event {
            MakerSwapEvent::Started(data) => {
                let mut taker = bits256::from([0; 32]);
                taker.bytes = data.taker.0;
                let my_persistent_pub = H264::from(&**ctx.secp256k1_key_pair().public());
                let conf_settings = SwapConfirmationsSettings {
                    maker_coin_confs: data.maker_payment_confirmations,
                    maker_coin_nota: data
                        .maker_payment_requires_nota
                        .unwrap_or_else(|| maker_coin.requires_notarization()),
                    taker_coin_confs: data.taker_payment_confirmations,
                    taker_coin_nota: data
                        .taker_payment_requires_nota
                        .unwrap_or_else(|| taker_coin.requires_notarization()),
                };
                let swap = MakerSwap::new(
                    ctx,
                    taker,
                    data.maker_amount.clone(),
                    data.taker_amount.clone(),
                    my_persistent_pub,
                    saved.uuid,
                    conf_settings,
                    maker_coin,
                    taker_coin,
                    data.lock_duration,
                );
                let command = saved.events.last().unwrap().get_command();
                for saved_event in saved.events {
                    try_s!(swap.apply_event(saved_event.event));
                }
                Ok((swap, command))
            },
            _ => ERR!("First swap event must be Started"),
        }
    }

    pub fn recover_funds(&self) -> Result<RecoveredSwap, String> {
        if self.finished_at.load(Ordering::Relaxed) == 0 {
            return ERR!("Swap must be finished before recover funds attempt");
        }

        if self.r().maker_payment_refund.is_some() {
            return ERR!("Maker payment is refunded, swap is not recoverable");
        }

        if self.r().taker_payment_spend.is_some() {
            return ERR!("Taker payment is spent, swap is not recoverable");
        }

        let secret_hash = self
            .r()
            .data
            .secret_hash
            .clone()
            .unwrap_or_else(|| dhash160(&self.r().data.secret.0).into());

        let maker_payment = match &self.r().maker_payment {
            Some(tx) => tx.tx_hex.0.clone(),
            None => {
                let maybe_maker_payment = try_s!(self
                    .maker_coin
                    .check_if_my_payment_sent(
                        self.r().data.maker_payment_lock as u32,
                        &*self.r().other_persistent_pub,
                        &secret_hash.0,
                        self.r().data.maker_coin_start_block,
                    )
                    .wait());
                match maybe_maker_payment {
                    Some(tx) => tx.tx_hex(),
                    None => return ERR!("Maker payment transaction was not found"),
                }
            },
        };
        // validate that maker payment is not spent
        match self.maker_coin.search_for_swap_tx_spend_my(
            self.r().data.maker_payment_lock as u32,
            &*self.r().other_persistent_pub,
            &secret_hash.0,
            &maker_payment,
            self.r().data.maker_coin_start_block,
        ) {
            Ok(Some(FoundSwapTxSpend::Spent(tx))) => {
                return ERR!(
                    "Maker payment was already spent by {} tx {:02x}",
                    self.maker_coin.ticker(),
                    tx.tx_hash()
                )
            },
            Ok(Some(FoundSwapTxSpend::Refunded(tx))) => {
                return ERR!(
                    "Maker payment was already refunded by {} tx {:02x}",
                    self.maker_coin.ticker(),
                    tx.tx_hash()
                )
            },
            Err(e) => return ERR!("Error {} when trying to find maker payment spend", e),
            Ok(None) => (), // payment is not spent, continue
        }

        if now_ms() / 1000 < self.r().data.maker_payment_lock + 3700 {
            return ERR!(
                "Too early to refund, wait until {}",
                self.r().data.maker_payment_lock + 3700
            );
        }
        let transaction = try_s!(self
            .maker_coin
            .send_maker_refunds_payment(
                &maker_payment,
                self.r().data.maker_payment_lock as u32,
                &*self.r().other_persistent_pub,
                &secret_hash.0,
            )
            .wait());

        Ok(RecoveredSwap {
            action: RecoveredSwapAction::RefundedMyPayment,
            coin: self.maker_coin.ticker().to_string(),
            transaction,
        })
    }
}

impl AtomicSwap for MakerSwap {
    fn locked_amount(&self, trade_fee: &TradeFee) -> LockedAmount {
        // if maker payment is not sent yet the maker amount must be virtually locked
        let mut amount = match self.r().maker_payment {
            Some(_) => 0.into(),
            None => self.maker_amount.clone().into(),
        };
        if trade_fee.coin == self.maker_coin.ticker() {
            amount = &amount + &trade_fee.amount;
        }
        LockedAmount {
            coin: self.maker_coin.ticker().to_string(),
            amount,
        }
    }

    fn uuid(&self) -> &str { &self.uuid }

    fn maker_coin(&self) -> &str { self.maker_coin.ticker() }

    fn taker_coin(&self) -> &str { self.taker_coin.ticker() }
}

#[derive(Debug)]
pub enum MakerSwapCommand {
    Start,
    Negotiate,
    WaitForTakerFee,
    SendPayment,
    WaitForTakerPayment,
    ValidateTakerPayment,
    SpendTakerPayment,
    RefundMakerPayment,
    Finish,
}

#[derive(Clone, Debug, Deserialize, PartialEq, Serialize)]
#[serde(tag = "type", content = "data")]
#[allow(clippy::large_enum_variant)]
pub enum MakerSwapEvent {
    Started(MakerSwapData),
    StartFailed(SwapError),
    Negotiated(TakerNegotiationData),
    NegotiateFailed(SwapError),
    TakerFeeValidated(TransactionDetails),
    TakerFeeValidateFailed(SwapError),
    MakerPaymentSent(TransactionDetails),
    MakerPaymentTransactionFailed(SwapError),
    MakerPaymentDataSendFailed(SwapError),
    MakerPaymentWaitConfirmFailed(SwapError),
    TakerPaymentReceived(TransactionDetails),
    TakerPaymentWaitConfirmStarted,
    TakerPaymentValidatedAndConfirmed,
    TakerPaymentValidateFailed(SwapError),
    TakerPaymentWaitConfirmFailed(SwapError),
    TakerPaymentSpent(TransactionDetails),
    TakerPaymentSpendFailed(SwapError),
    MakerPaymentWaitRefundStarted { wait_until: u64 },
    MakerPaymentRefunded(TransactionDetails),
    MakerPaymentRefundFailed(SwapError),
    Finished,
}

impl MakerSwapEvent {
    fn status_str(&self) -> String {
        match self {
            MakerSwapEvent::Started(_) => "Started...".to_owned(),
            MakerSwapEvent::StartFailed(_) => "Start failed...".to_owned(),
            MakerSwapEvent::Negotiated(_) => "Negotiated...".to_owned(),
            MakerSwapEvent::NegotiateFailed(_) => "Negotiate failed...".to_owned(),
            MakerSwapEvent::TakerFeeValidated(_) => "Taker fee validated...".to_owned(),
            MakerSwapEvent::TakerFeeValidateFailed(_) => "Taker fee validate failed...".to_owned(),
            MakerSwapEvent::MakerPaymentSent(_) => "Maker payment sent...".to_owned(),
            MakerSwapEvent::MakerPaymentTransactionFailed(_) => "Maker payment failed...".to_owned(),
            MakerSwapEvent::MakerPaymentDataSendFailed(_) => "Maker payment failed...".to_owned(),
            MakerSwapEvent::MakerPaymentWaitConfirmFailed(_) => {
                "Maker payment wait for confirmation failed...".to_owned()
            },
            MakerSwapEvent::TakerPaymentReceived(_) => "Taker payment received...".to_owned(),
            MakerSwapEvent::TakerPaymentWaitConfirmStarted => "Taker payment wait confirm started...".to_owned(),
            MakerSwapEvent::TakerPaymentValidatedAndConfirmed => "Taker payment validated and confirmed...".to_owned(),
            MakerSwapEvent::TakerPaymentValidateFailed(_) => "Taker payment validate failed...".to_owned(),
            MakerSwapEvent::TakerPaymentWaitConfirmFailed(_) => {
                "Taker payment wait for confirmation failed...".to_owned()
            },
            MakerSwapEvent::TakerPaymentSpent(_) => "Taker payment spent...".to_owned(),
            MakerSwapEvent::TakerPaymentSpendFailed(_) => "Taker payment spend failed...".to_owned(),
            MakerSwapEvent::MakerPaymentWaitRefundStarted { wait_until } => {
                format!("Maker payment wait refund till {} started...", wait_until)
            },
            MakerSwapEvent::MakerPaymentRefunded(_) => "Maker payment refunded...".to_owned(),
            MakerSwapEvent::MakerPaymentRefundFailed(_) => "Maker payment refund failed...".to_owned(),
            MakerSwapEvent::Finished => "Finished".to_owned(),
        }
    }

    fn should_ban_taker(&self) -> bool {
        match self {
            MakerSwapEvent::NegotiateFailed(_)
            | MakerSwapEvent::TakerFeeValidateFailed(_)
            | MakerSwapEvent::TakerPaymentValidateFailed(_) => true,
            _ => false,
        }
    }
}

#[derive(Debug, Deserialize, PartialEq, Serialize)]
struct MakerSavedEvent {
    timestamp: u64,
    event: MakerSwapEvent,
}

impl MakerSavedEvent {
    /// next command that must be executed after swap is restored
    fn get_command(&self) -> Option<MakerSwapCommand> {
        match self.event {
            MakerSwapEvent::Started(_) => Some(MakerSwapCommand::Negotiate),
            MakerSwapEvent::StartFailed(_) => Some(MakerSwapCommand::Finish),
            MakerSwapEvent::Negotiated(_) => Some(MakerSwapCommand::WaitForTakerFee),
            MakerSwapEvent::NegotiateFailed(_) => Some(MakerSwapCommand::Finish),
            MakerSwapEvent::TakerFeeValidated(_) => Some(MakerSwapCommand::SendPayment),
            MakerSwapEvent::TakerFeeValidateFailed(_) => Some(MakerSwapCommand::Finish),
            MakerSwapEvent::MakerPaymentSent(_) => Some(MakerSwapCommand::WaitForTakerPayment),
            MakerSwapEvent::MakerPaymentTransactionFailed(_) => Some(MakerSwapCommand::Finish),
            MakerSwapEvent::MakerPaymentDataSendFailed(_) => Some(MakerSwapCommand::RefundMakerPayment),
            MakerSwapEvent::MakerPaymentWaitConfirmFailed(_) => Some(MakerSwapCommand::RefundMakerPayment),
            MakerSwapEvent::TakerPaymentReceived(_) => Some(MakerSwapCommand::ValidateTakerPayment),
            MakerSwapEvent::TakerPaymentWaitConfirmStarted => Some(MakerSwapCommand::ValidateTakerPayment),
            MakerSwapEvent::TakerPaymentValidatedAndConfirmed => Some(MakerSwapCommand::SpendTakerPayment),
            MakerSwapEvent::TakerPaymentValidateFailed(_) => Some(MakerSwapCommand::RefundMakerPayment),
            MakerSwapEvent::TakerPaymentWaitConfirmFailed(_) => Some(MakerSwapCommand::RefundMakerPayment),
            MakerSwapEvent::TakerPaymentSpent(_) => Some(MakerSwapCommand::Finish),
            MakerSwapEvent::TakerPaymentSpendFailed(_) => Some(MakerSwapCommand::RefundMakerPayment),
            MakerSwapEvent::MakerPaymentWaitRefundStarted { .. } => Some(MakerSwapCommand::RefundMakerPayment),
            MakerSwapEvent::MakerPaymentRefunded(_) => Some(MakerSwapCommand::Finish),
            MakerSwapEvent::MakerPaymentRefundFailed(_) => Some(MakerSwapCommand::Finish),
            MakerSwapEvent::Finished => None,
        }
    }
}

#[derive(Debug, Serialize, Deserialize)]
pub struct MakerSavedSwap {
    pub uuid: String,
    events: Vec<MakerSavedEvent>,
    maker_amount: Option<BigDecimal>,
    maker_coin: Option<String>,
    taker_amount: Option<BigDecimal>,
    taker_coin: Option<String>,
    gui: Option<String>,
    mm_version: Option<String>,
    success_events: Vec<String>,
    error_events: Vec<String>,
}

impl MakerSavedSwap {
    pub fn maker_coin(&self) -> Result<String, String> {
        match self.events.first() {
            Some(event) => match &event.event {
                MakerSwapEvent::Started(data) => Ok(data.maker_coin.clone()),
                _ => ERR!("First swap event must be Started"),
            },
            None => ERR!("Can't get maker coin, events are empty"),
        }
    }

    pub fn taker_coin(&self) -> Result<String, String> {
        match self.events.first() {
            Some(event) => match &event.event {
                MakerSwapEvent::Started(data) => Ok(data.taker_coin.clone()),
                _ => ERR!("First swap event must be Started"),
            },
            None => ERR!("Can't get maker coin, events are empty"),
        }
    }

    pub fn is_finished(&self) -> bool {
        match self.events.last() {
            Some(event) => event.event == MakerSwapEvent::Finished,
            None => false,
        }
    }

    pub fn get_my_info(&self) -> Option<MySwapInfo> {
        match self.events.first() {
            Some(event) => match &event.event {
                MakerSwapEvent::Started(data) => Some(MySwapInfo {
                    my_coin: data.maker_coin.clone(),
                    other_coin: data.taker_coin.clone(),
                    my_amount: data.maker_amount.clone(),
                    other_amount: data.taker_amount.clone(),
                    started_at: data.started_at,
                }),
                _ => None,
            },
            None => None,
        }
    }

    pub fn hide_secret(&mut self) {
        if let Some(ref mut event) = self.events.first_mut() {
            if let MakerSwapEvent::Started(ref mut data) = event.event {
                data.secret = H256Json::default();
            }
        }
    }

    pub fn is_recoverable(&self) -> bool {
        if !self.is_finished() {
            return false;
        };
        for event in self.events.iter() {
            match event.event {
                MakerSwapEvent::StartFailed(_)
                | MakerSwapEvent::NegotiateFailed(_)
                | MakerSwapEvent::TakerFeeValidateFailed(_)
                | MakerSwapEvent::TakerPaymentSpent(_)
                | MakerSwapEvent::MakerPaymentRefunded(_) => {
                    return false;
                },
                _ => (),
            }
        }
        true
    }
}

#[allow(clippy::large_enum_variant)]
pub enum RunMakerSwapInput {
    StartNew(MakerSwap),
    KickStart {
        maker_coin: MmCoinEnum,
        taker_coin: MmCoinEnum,
        swap_uuid: String,
    },
}

impl RunMakerSwapInput {
    fn uuid(&self) -> &str {
        match self {
            RunMakerSwapInput::StartNew(swap) => &swap.uuid,
            RunMakerSwapInput::KickStart { swap_uuid, .. } => &swap_uuid,
        }
    }
}

/// Starts the maker swap and drives it to completion (until None next command received).
/// Panics in case of command or event apply fails, not sure yet how to handle such situations
/// because it's usually means that swap is in invalid state which is possible only if there's developer error.
/// Every produced event is saved to local DB. Swap status is broadcasted to P2P network after completion.
pub async fn run_maker_swap(swap: RunMakerSwapInput, ctx: MmArc) {
    let uuid = swap.uuid().to_owned();
    let lock_path = my_swaps_dir(&ctx).join(fomat!((uuid) ".lock"));
    let mut attempts = 0;
    let file_lock = loop {
        match FileLock::lock(&lock_path, 40.) {
            Ok(Some(l)) => break l,
            Ok(None) => {
                if attempts >= 1 {
                    log!("Swap " (uuid) " file lock is acquired by another process/thread, aborting");
                    return;
                } else {
                    attempts += 1;
                    Timer::sleep(40.).await;
                }
            },
            Err(e) => {
                log!("Swap " (uuid) " file lock error " (e));
                return;
            },
        };
    };

    let (swap, mut command) = match swap {
        RunMakerSwapInput::StartNew(swap) => (swap, MakerSwapCommand::Start),
        RunMakerSwapInput::KickStart {
            maker_coin,
            taker_coin,
            swap_uuid,
        } => match MakerSwap::load_from_db_by_uuid(ctx, maker_coin, taker_coin, &swap_uuid) {
            Ok((swap, command)) => match command {
                Some(c) => {
                    log!("Swap " (uuid) " kick started.");
                    (swap, c)
                },
                None => {
                    log!("Swap " (uuid) " has been finished already, aborting.");
                    return;
                },
            },
            Err(e) => {
                log!("Error " (e) " loading swap " (uuid));
                return;
            },
        },
    };

    let mut touch_loop = Box::pin(
        async move {
            loop {
                match file_lock.touch() {
                    Ok(_) => (),
                    Err(e) => log!("Warning, touch error " (e) " for swap " (uuid)),
                };
                Timer::sleep(30.).await;
            }
        }
        .fuse(),
    );

    let ctx = swap.ctx.clone();
    let subscribe_fut = ctx.subscribe_to_p2p_topic(swap_topic(&swap.uuid));
    unwrap!(subscribe_fut.await);
    let mut status = ctx.log.status_handle();
    let uuid = swap.uuid.clone();
    macro_rules! swap_tags {
        () => {
            &[&"swap", &("uuid", &uuid[..])]
        };
    }
    let running_swap = Arc::new(swap);
    let weak_ref = Arc::downgrade(&running_swap);
    let swap_ctx = unwrap!(SwapsContext::from_ctx(&ctx));
    unwrap!(swap_ctx.running_swaps.lock()).push(weak_ref);
    let shutdown_rx = swap_ctx.shutdown_rx.clone();
    let swap_for_log = running_swap.clone();
    let mut swap_fut = Box::pin(
        async move {
            let mut events;
            loop {
                let res = unwrap!(running_swap.handle_command(command).await, "!handle_command");
                events = res.1;
                for event in events {
                    let to_save = MakerSavedEvent {
                        timestamp: now_ms(),
                        event: event.clone(),
                    };
                    unwrap!(
                        save_my_maker_swap_event(&ctx, &running_swap, to_save),
                        "!save_my_maker_swap_event"
                    );
                    if event.should_ban_taker() {
                        ban_pubkey(
                            &ctx,
                            running_swap.taker.bytes.into(),
                            &running_swap.uuid,
                            event.clone().into(),
                        )
                    }
                    status.status(swap_tags!(), &event.status_str());
                    unwrap!(running_swap.apply_event(event), "!apply_event");
                }
                match res.0 {
                    Some(c) => {
                        command = c;
                    },
                    None => {
                        if let Err(e) = broadcast_my_swap_status(&uuid, &ctx) {
                            log!("!broadcast_my_swap_status(" (uuid) "): " (e));
                        }
                        break;
                    },
                }
            }
        }
        .fuse(),
    );
    let mut shutdown_fut = Box::pin(shutdown_rx.recv().fuse());
    select! {
        swap = swap_fut => (), // swap finished normally
        shutdown = shutdown_fut => log!("on_stop] swap " (swap_for_log.uuid) " stopped!"),
        touch = touch_loop => unreachable!("Touch loop can not stop!"),
    };
}

pub async fn check_balance_for_maker_swap(
    ctx: &MmArc,
    my_coin: &MmCoinEnum,
    volume: MmNumber,
    swap_uuid: Option<&str>,
) -> Result<(), String> {
    let miner_fee = try_s!(my_coin.get_trade_fee().compat().await);
    log!("check_balance_for_maker_swap miner fee "[miner_fee.amount.to_fraction()]);
    let locked = match swap_uuid {
        Some(u) => get_locked_amount_by_other_swaps(ctx, u, my_coin.ticker(), &miner_fee),
        None => get_locked_amount(&ctx, my_coin.ticker(), &miner_fee),
    };
    log!("check_balance_for_maker_swap locked "[locked.to_fraction()]);
    let my_balance = try_s!(my_coin.my_balance().compat().await).into();
    log!("check_balance_for_maker_swap my_balance "(my_balance));
    let total = if my_coin.ticker() == miner_fee.coin {
        volume + miner_fee.amount
    } else {
        let base_coin_balance = try_s!(my_coin.base_coin_balance().compat().await);
        if miner_fee.amount > base_coin_balance {
            return ERR!(
                "Base coin {} balance {} is not sufficient to pay total miner fees {}",
                miner_fee.coin,
                base_coin_balance,
                miner_fee.amount
            );
        }
        volume
    };
    let available = &my_balance - &locked;
    if total <= available {
        Ok(())
    } else {
        ERR!(
            "The total required {} amount {} is larger than available {:.8}, balance: {}, locked by swaps: {:.8}",
            my_coin.ticker(),
            total,
            available,
            my_balance,
            locked
        )
    }
}

#[cfg(test)]
mod maker_swap_tests {
    use super::*;
    use coins::eth::{signed_eth_tx_from_bytes, SignedEthTx};
    use coins::{MarketCoinOps, SwapOps, TestCoin};
    use common::mm_ctx::MmCtxBuilder;
    use common::privkey::key_pair_from_seed;
    use mocktopus::mocking::*;

    fn eth_tx_for_test() -> SignedEthTx {
        // raw transaction bytes of https://etherscan.io/tx/0x0869be3e5d4456a29d488a533ad6c118620fef450f36778aecf31d356ff8b41f
        let tx_bytes = [
            248, 240, 3, 133, 1, 42, 5, 242, 0, 131, 2, 73, 240, 148, 133, 0, 175, 192, 188, 82, 20, 114, 128, 130, 22,
            51, 38, 194, 255, 12, 115, 244, 168, 113, 135, 110, 205, 245, 24, 127, 34, 254, 184, 132, 21, 44, 243, 175,
            73, 33, 143, 82, 117, 16, 110, 27, 133, 82, 200, 114, 233, 42, 140, 198, 35, 21, 201, 249, 187, 180, 20,
            46, 148, 40, 9, 228, 193, 130, 71, 199, 0, 0, 0, 0, 0, 0, 0, 0, 0, 0, 0, 0, 152, 41, 132, 9, 201, 73, 19,
            94, 237, 137, 35, 61, 4, 194, 207, 239, 152, 75, 175, 245, 157, 174, 10, 214, 161, 207, 67, 70, 87, 246,
            231, 212, 47, 216, 119, 68, 237, 197, 125, 141, 0, 0, 0, 0, 0, 0, 0, 0, 0, 0, 0, 0, 0, 0, 0, 0, 0, 0, 0, 0,
            0, 0, 0, 0, 0, 0, 0, 0, 0, 0, 0, 0, 0, 0, 0, 0, 0, 0, 0, 0, 93, 72, 125, 102, 28, 159, 180, 237, 198, 97,
            87, 80, 82, 200, 104, 40, 245, 221, 7, 28, 122, 104, 91, 99, 1, 159, 140, 25, 131, 101, 74, 87, 50, 168,
            146, 187, 90, 160, 51, 1, 123, 247, 6, 108, 165, 181, 188, 40, 56, 47, 211, 229, 221, 73, 5, 15, 89, 81,
            117, 225, 216, 108, 98, 226, 119, 232, 94, 184, 42, 106,
        ];
        unwrap!(signed_eth_tx_from_bytes(&tx_bytes))
    }

    #[test]
    fn test_recover_funds_maker_swap_payment_errored_but_sent() {
        // the swap ends up with MakerPaymentTransactionFailed error but the transaction is actually
        // sent, need to find it and refund
        let maker_saved_json = r#"{"error_events":["StartFailed","NegotiateFailed","TakerFeeValidateFailed","MakerPaymentTransactionFailed","MakerPaymentDataSendFailed","TakerPaymentValidateFailed","TakerPaymentSpendFailed","MakerPaymentRefunded","MakerPaymentRefundFailed"],"events":[{"event":{"data":{"lock_duration":7800,"maker_amount":"3.54932734","maker_coin":"KMD","maker_coin_start_block":1452970,"maker_payment_confirmations":1,"maker_payment_lock":1563759539,"my_persistent_pub":"031bb83b58ec130e28e0a6d5d2acf2eb01b0d3f1670e021d47d31db8a858219da8","secret":"0000000000000000000000000000000000000000000000000000000000000000","started_at":1563743939,"taker":"101ace6b08605b9424b0582b5cce044b70a3c8d8d10cb2965e039b0967ae92b9","taker_amount":"0.02004833998671660000000000","taker_coin":"ETH","taker_coin_start_block":8196380,"taker_payment_confirmations":1,"uuid":"3447b727-fe93-4357-8e5a-8cf2699b7e86"},"type":"Started"},"timestamp":1563743939211},{"event":{"data":{"taker_payment_locktime":1563751737,"taker_pubkey":"03101ace6b08605b9424b0582b5cce044b70a3c8d8d10cb2965e039b0967ae92b9"},"type":"Negotiated"},"timestamp":1563743979835},{"event":{"data":{"block_height":8196386,"coin":"ETH","fee_details":null,"from":["0x3D6a2f4Dd6085b34EeD6cBc2D3aaABd0D3B697C1"],"internal_id":"00","my_balance_change":0,"received_by_me":0,"spent_by_me":0,"timestamp":1563744052,"to":["0xD8997941Dd1346e9231118D5685d866294f59e5b"],"total_amount":0.0001,"tx_hash":"a59203eb2328827de00bed699a29389792906e4f39fdea145eb40dc6b3821bd6","tx_hex":"f8690284ee6b280082520894d8997941dd1346e9231118d5685d866294f59e5b865af3107a4000801ca0743d2b7c9fad65805d882179062012261be328d7628ae12ee08eff8d7657d993a07eecbd051f49d35279416778faa4664962726d516ce65e18755c9b9406a9c2fd"},"type":"TakerFeeValidated"},"timestamp":1563744052878},{"event":{"data":{"error":"lp_swap:1888] eth:654] RPC error: Error { code: ServerError(-32010), message: \"Transaction with the same hash was already imported.\", data: None }"},"type":"MakerPaymentTransactionFailed"},"timestamp":1563744118577},{"event":{"type":"Finished"},"timestamp":1563763243350}],"success_events":["Started","Negotiated","TakerFeeValidated","MakerPaymentSent","TakerPaymentReceived","TakerPaymentWaitConfirmStarted","TakerPaymentValidatedAndConfirmed","TakerPaymentSpent","Finished"],"uuid":"3447b727-fe93-4357-8e5a-8cf2699b7e86"}"#;
        let maker_saved_swap: MakerSavedSwap = unwrap!(json::from_str(maker_saved_json));
        let key_pair = unwrap!(key_pair_from_seed(
            "spice describe gravity federal blast come thank unfair canal monkey style afraid"
        ));
        let ctx = MmCtxBuilder::default().with_secp256k1_key_pair(key_pair).into_mm_arc();

        TestCoin::ticker.mock_safe(|_| MockResult::Return("ticker"));
        static mut MY_PAYMENT_SENT_CALLED: bool = false;
        TestCoin::check_if_my_payment_sent.mock_safe(|_, _, _, _, _| {
            unsafe { MY_PAYMENT_SENT_CALLED = true };
            MockResult::Return(Box::new(futures01::future::ok(Some(eth_tx_for_test().into()))))
        });

        static mut MAKER_REFUND_CALLED: bool = false;
        TestCoin::send_maker_refunds_payment.mock_safe(|_, _, _, _, _| {
            unsafe { MAKER_REFUND_CALLED = true };
            MockResult::Return(Box::new(futures01::future::ok(eth_tx_for_test().into())))
        });
        TestCoin::search_for_swap_tx_spend_my.mock_safe(|_, _, _, _, _, _| MockResult::Return(Ok(None)));
        let maker_coin = MmCoinEnum::Test(TestCoin {});
        let taker_coin = MmCoinEnum::Test(TestCoin {});
        let (maker_swap, _) = unwrap!(MakerSwap::load_from_saved(
            ctx,
            maker_coin,
            taker_coin,
            maker_saved_swap
        ));
        let actual = unwrap!(maker_swap.recover_funds());
        let expected = RecoveredSwap {
            action: RecoveredSwapAction::RefundedMyPayment,
            coin: "ticker".to_string(),
            transaction: eth_tx_for_test().into(),
        };
        assert_eq!(expected, actual);
        assert!(unsafe { MY_PAYMENT_SENT_CALLED });
        assert!(unsafe { MAKER_REFUND_CALLED });
    }

    #[test]
    fn test_recover_funds_maker_payment_refund_errored() {
        // the swap ends up with MakerPaymentRefundFailed error
        let maker_saved_json = r#"{"error_events":["StartFailed","NegotiateFailed","TakerFeeValidateFailed","MakerPaymentTransactionFailed","MakerPaymentDataSendFailed","TakerPaymentValidateFailed","TakerPaymentSpendFailed","MakerPaymentRefunded","MakerPaymentRefundFailed"],"events":[{"event":{"data":{"lock_duration":7800,"maker_amount":"0.58610590","maker_coin":"KMD","maker_coin_start_block":1450923,"maker_payment_confirmations":1,"maker_payment_lock":1563636475,"my_persistent_pub":"031bb83b58ec130e28e0a6d5d2acf2eb01b0d3f1670e021d47d31db8a858219da8","secret":"0000000000000000000000000000000000000000000000000000000000000000","started_at":1563620875,"taker":"14a96292bfcd7762ece8eb08ead915da927c2619277363853572f30880d5155e","taker_amount":"0.0077700000552410000000000","taker_coin":"LTC","taker_coin_start_block":1670837,"taker_payment_confirmations":1,"uuid":"9db641f5-4300-4527-9fa6-f1c391d42c35"},"type":"Started"},"timestamp":1563620875062},{"event":{"data":{"taker_payment_locktime":1563628675,"taker_pubkey":"02713015d3fa4d30259e90be5f131beb593bf0131f3af2dcdb304e3322d8d52b91"},"type":"Negotiated"},"timestamp":1563620915497},{"event":{"data":{"block_height":0,"coin":"LTC","fee_details":{"amount":0.001},"from":["LKquWDGkJHEcFn85Dzw4FV5XwYp8GT3WvD"],"internal_id":"6740136eaaa615d9d231969e3a9599d0fc59e53989237a8d31cd6fc86c160013","my_balance_change":0,"received_by_me":0,"spent_by_me":0,"timestamp":0,"to":["LKquWDGkJHEcFn85Dzw4FV5XwYp8GT3WvD","LdeeicEe3dYpjy36TPWrufiGToyaaEP2Zs"],"total_amount":0.0179204,"tx_hash":"6740136eaaa615d9d231969e3a9599d0fc59e53989237a8d31cd6fc86c160013","tx_hex":"0100000001a2586ea8294cedc55741bef625ba72c646399903391a7f6c604a58c6263135f2000000006b4830450221009c78c8ba4a7accab6b09f9a95da5bc59c81f4fc1e60b288ec3c5462b4d02ef01022056b63be1629cf17751d3cc5ffec51bcb1d7f9396e9ce9ca254d0f34104f7263a012102713015d3fa4d30259e90be5f131beb593bf0131f3af2dcdb304e3322d8d52b91ffffffff0210270000000000001976a914ca1e04745e8ca0c60d8c5881531d51bec470743f88ac78aa1900000000001976a91406ccabfd5f9075ecd5e8d0d31c0e973a54d51e8288ac5bf6325d"},"type":"TakerFeeValidated"},"timestamp":1563620976060},{"event":{"data":{"block_height":0,"coin":"KMD","fee_details":{"amount":1e-05},"from":["RT9MpMyucqXiX8bZLimXBnrrn2ofmdGNKd"],"internal_id":"d0f6e664cea9d89fe7b5cf8005fdca070d1ab1d05a482aaef95c08cdaecddf0a","my_balance_change":-0.5861159,"received_by_me":0.41387409,"spent_by_me":0.99998999,"timestamp":0,"to":["RT9MpMyucqXiX8bZLimXBnrrn2ofmdGNKd","bLVo4svJDxUF6C2fVivmV91HJqVjrkkAf4"],"total_amount":0.99998999,"tx_hash":"d0f6e664cea9d89fe7b5cf8005fdca070d1ab1d05a482aaef95c08cdaecddf0a","tx_hex":"0400008085202f89019f1cbda354342cdf982046b331bbd3791f53b692efc6e4becc36be495b2977d9000000006b483045022100fa9d4557394141f6a8b9bfb8cd594a521fd8bcd1965dbf8bc4e04abc849ac66e0220589f521814c10a7561abfd5e432f7a2ee60d4875fe4604618af3207dae531ac00121031bb83b58ec130e28e0a6d5d2acf2eb01b0d3f1670e021d47d31db8a858219da8ffffffff029e537e030000000017a9145534898009f1467191065f6890b96914b39a1c018791857702000000001976a914c3f710deb7320b0efa6edb14e3ebeeb9155fa90d88ac72ee325d000000000000000000000000000000"},"type":"MakerPaymentSent"},"timestamp":1563620976189},{"event":{"data":{"block_height":0,"coin":"LTC","fee_details":{"amount":0.001},"from":["LKquWDGkJHEcFn85Dzw4FV5XwYp8GT3WvD"],"internal_id":"1e883eb2f3991e84ba27f53651f89b7dda708678a5b9813d043577f222b9ca30","my_balance_change":0,"received_by_me":0,"spent_by_me":0,"timestamp":0,"to":["3DgMcEEjxwXfnEVapgQSCBVy2tz9X41RmR","LKquWDGkJHEcFn85Dzw4FV5XwYp8GT3WvD"],"total_amount":0.0168204,"tx_hash":"1e883eb2f3991e84ba27f53651f89b7dda708678a5b9813d043577f222b9ca30","tx_hex":"01000000011300166cc86fcd318d7a238939e559fcd099953a9e9631d2d915a6aa6e134067010000006a47304402206781d5f2db2ff13d2ec7e266f774ea5630cc2dba4019e18e9716131b8b026051022006ebb33857b6d180f13aa6be2fc532f9734abde9d00ae14757e7d7ba3741c08c012102713015d3fa4d30259e90be5f131beb593bf0131f3af2dcdb304e3322d8d52b91ffffffff0228db0b000000000017a91483818667161bf94adda3964a81a231cbf6f5338187b0480c00000000001976a91406ccabfd5f9075ecd5e8d0d31c0e973a54d51e8288ac7cf7325d"},"type":"TakerPaymentReceived"},"timestamp":1563621268320},{"event":{"type":"TakerPaymentWaitConfirmStarted"},"timestamp":1563621268321},{"event":{"type":"TakerPaymentValidatedAndConfirmed"},"timestamp":1563621778471},{"event":{"data":{"error":"lp_swap:2025] utxo:938] rpc_clients:719] JsonRpcError { request: JsonRpcRequest { jsonrpc: \"2.0\", id: \"9\", method: \"blockchain.transaction.broadcast\", params: [String(\"010000000130cab922f27735043d81b9a5788670da7d9bf85136f527ba841e99f3b23e881e00000000b6473044022058a0c1da6bcf8c1418899ff8475f3ab6dddbff918528451c1fe71c2f7dad176302204c2e0bcf8f9b5f09e02ccfeb9256e9b34fb355ea655a5704a8a3fa920079b91501514c6b63048314335db1752102713015d3fa4d30259e90be5f131beb593bf0131f3af2dcdb304e3322d8d52b91ac6782012088a9147ed38daab6085c1a1e4426e61dc87a3c2c081a958821031bb83b58ec130e28e0a6d5d2acf2eb01b0d3f1670e021d47d31db8a858219da8ac68feffffff0188540a00000000001976a91406ccabfd5f9075ecd5e8d0d31c0e973a54d51e8288ac1c2b335d\")] }, error: Response(Object({\"code\": Number(1), \"message\": String(\"the transaction was rejected by network rules.\\n\\nMissing inputs\\n[010000000130cab922f27735043d81b9a5788670da7d9bf85136f527ba841e99f3b23e881e00000000b6473044022058a0c1da6bcf8c1418899ff8475f3ab6dddbff918528451c1fe71c2f7dad176302204c2e0bcf8f9b5f09e02ccfeb9256e9b34fb355ea655a5704a8a3fa920079b91501514c6b63048314335db1752102713015d3fa4d30259e90be5f131beb593bf0131f3af2dcdb304e3322d8d52b91ac6782012088a9147ed38daab6085c1a1e4426e61dc87a3c2c081a958821031bb83b58ec130e28e0a6d5d2acf2eb01b0d3f1670e021d47d31db8a858219da8ac68feffffff0188540a00000000001976a91406ccabfd5f9075ecd5e8d0d31c0e973a54d51e8288ac1c2b335d]\")})) }"},"type":"TakerPaymentSpendFailed"},"timestamp":1563638060583},{"event":{"data":{"error":"lp_swap:2025] utxo:938] rpc_clients:719] JsonRpcError { request: JsonRpcRequest { jsonrpc: \"2.0\", id: \"9\", method: \"blockchain.transaction.broadcast\", params: [String(\"010000000130cab922f27735043d81b9a5788670da7d9bf85136f527ba841e99f3b23e881e00000000b6473044022058a0c1da6bcf8c1418899ff8475f3ab6dddbff918528451c1fe71c2f7dad176302204c2e0bcf8f9b5f09e02ccfeb9256e9b34fb355ea655a5704a8a3fa920079b91501514c6b63048314335db1752102713015d3fa4d30259e90be5f131beb593bf0131f3af2dcdb304e3322d8d52b91ac6782012088a9147ed38daab6085c1a1e4426e61dc87a3c2c081a958821031bb83b58ec130e28e0a6d5d2acf2eb01b0d3f1670e021d47d31db8a858219da8ac68feffffff0188540a00000000001976a91406ccabfd5f9075ecd5e8d0d31c0e973a54d51e8288ac1c2b335d\")] }, error: Response(Object({\"code\": Number(1), \"message\": String(\"the transaction was rejected by network rules.\\n\\nMissing inputs\\n[010000000130cab922f27735043d81b9a5788670da7d9bf85136f527ba841e99f3b23e881e00000000b6473044022058a0c1da6bcf8c1418899ff8475f3ab6dddbff918528451c1fe71c2f7dad176302204c2e0bcf8f9b5f09e02ccfeb9256e9b34fb355ea655a5704a8a3fa920079b91501514c6b63048314335db1752102713015d3fa4d30259e90be5f131beb593bf0131f3af2dcdb304e3322d8d52b91ac6782012088a9147ed38daab6085c1a1e4426e61dc87a3c2c081a958821031bb83b58ec130e28e0a6d5d2acf2eb01b0d3f1670e021d47d31db8a858219da8ac68feffffff0188540a00000000001976a91406ccabfd5f9075ecd5e8d0d31c0e973a54d51e8288ac1c2b335d]\")})) }"},"type":"MakerPaymentRefundFailed"},"timestamp":1563638060583},{"event":{"type":"Finished"},"timestamp":1563621778483}],"success_events":["Started","Negotiated","TakerFeeValidated","MakerPaymentSent","TakerPaymentReceived","TakerPaymentWaitConfirmStarted","TakerPaymentValidatedAndConfirmed","TakerPaymentSpent","Finished"],"uuid":"9db641f5-4300-4527-9fa6-f1c391d42c35"}"#;
        let maker_saved_swap: MakerSavedSwap = unwrap!(json::from_str(maker_saved_json));
        let key_pair = unwrap!(key_pair_from_seed(
            "spice describe gravity federal blast come thank unfair canal monkey style afraid"
        ));
        let ctx = MmCtxBuilder::default().with_secp256k1_key_pair(key_pair).into_mm_arc();

        TestCoin::ticker.mock_safe(|_| MockResult::Return("ticker"));
        static mut MAKER_REFUND_CALLED: bool = false;

        TestCoin::send_maker_refunds_payment.mock_safe(|_, _, _, _, _| {
            unsafe { MAKER_REFUND_CALLED = true };
            MockResult::Return(Box::new(futures01::future::ok(eth_tx_for_test().into())))
        });

        TestCoin::search_for_swap_tx_spend_my.mock_safe(|_, _, _, _, _, _| MockResult::Return(Ok(None)));
        let maker_coin = MmCoinEnum::Test(TestCoin {});
        let taker_coin = MmCoinEnum::Test(TestCoin {});
        let (maker_swap, _) = unwrap!(MakerSwap::load_from_saved(
            ctx,
            maker_coin,
            taker_coin,
            maker_saved_swap
        ));
        let actual = unwrap!(maker_swap.recover_funds());
        let expected = RecoveredSwap {
            action: RecoveredSwapAction::RefundedMyPayment,
            coin: "ticker".to_string(),
            transaction: eth_tx_for_test().into(),
        };
        assert_eq!(expected, actual);
        assert!(unsafe { MAKER_REFUND_CALLED });
    }

    #[test]
    fn test_recover_funds_maker_payment_refund_errored_already_refunded() {
        // the swap ends up with MakerPaymentRefundFailed error
        let maker_saved_json = r#"{"error_events":["StartFailed","NegotiateFailed","TakerFeeValidateFailed","MakerPaymentTransactionFailed","MakerPaymentDataSendFailed","TakerPaymentValidateFailed","TakerPaymentSpendFailed","MakerPaymentRefunded","MakerPaymentRefundFailed"],"events":[{"event":{"data":{"lock_duration":7800,"maker_amount":"0.58610590","maker_coin":"KMD","maker_coin_start_block":1450923,"maker_payment_confirmations":1,"maker_payment_lock":1563636475,"my_persistent_pub":"031bb83b58ec130e28e0a6d5d2acf2eb01b0d3f1670e021d47d31db8a858219da8","secret":"0000000000000000000000000000000000000000000000000000000000000000","started_at":1563620875,"taker":"14a96292bfcd7762ece8eb08ead915da927c2619277363853572f30880d5155e","taker_amount":"0.0077700000552410000000000","taker_coin":"LTC","taker_coin_start_block":1670837,"taker_payment_confirmations":1,"uuid":"9db641f5-4300-4527-9fa6-f1c391d42c35"},"type":"Started"},"timestamp":1563620875062},{"event":{"data":{"taker_payment_locktime":1563628675,"taker_pubkey":"02713015d3fa4d30259e90be5f131beb593bf0131f3af2dcdb304e3322d8d52b91"},"type":"Negotiated"},"timestamp":1563620915497},{"event":{"data":{"block_height":0,"coin":"LTC","fee_details":{"amount":0.001},"from":["LKquWDGkJHEcFn85Dzw4FV5XwYp8GT3WvD"],"internal_id":"6740136eaaa615d9d231969e3a9599d0fc59e53989237a8d31cd6fc86c160013","my_balance_change":0,"received_by_me":0,"spent_by_me":0,"timestamp":0,"to":["LKquWDGkJHEcFn85Dzw4FV5XwYp8GT3WvD","LdeeicEe3dYpjy36TPWrufiGToyaaEP2Zs"],"total_amount":0.0179204,"tx_hash":"6740136eaaa615d9d231969e3a9599d0fc59e53989237a8d31cd6fc86c160013","tx_hex":"0100000001a2586ea8294cedc55741bef625ba72c646399903391a7f6c604a58c6263135f2000000006b4830450221009c78c8ba4a7accab6b09f9a95da5bc59c81f4fc1e60b288ec3c5462b4d02ef01022056b63be1629cf17751d3cc5ffec51bcb1d7f9396e9ce9ca254d0f34104f7263a012102713015d3fa4d30259e90be5f131beb593bf0131f3af2dcdb304e3322d8d52b91ffffffff0210270000000000001976a914ca1e04745e8ca0c60d8c5881531d51bec470743f88ac78aa1900000000001976a91406ccabfd5f9075ecd5e8d0d31c0e973a54d51e8288ac5bf6325d"},"type":"TakerFeeValidated"},"timestamp":1563620976060},{"event":{"data":{"block_height":0,"coin":"KMD","fee_details":{"amount":1e-05},"from":["RT9MpMyucqXiX8bZLimXBnrrn2ofmdGNKd"],"internal_id":"d0f6e664cea9d89fe7b5cf8005fdca070d1ab1d05a482aaef95c08cdaecddf0a","my_balance_change":-0.5861159,"received_by_me":0.41387409,"spent_by_me":0.99998999,"timestamp":0,"to":["RT9MpMyucqXiX8bZLimXBnrrn2ofmdGNKd","bLVo4svJDxUF6C2fVivmV91HJqVjrkkAf4"],"total_amount":0.99998999,"tx_hash":"d0f6e664cea9d89fe7b5cf8005fdca070d1ab1d05a482aaef95c08cdaecddf0a","tx_hex":"0400008085202f89019f1cbda354342cdf982046b331bbd3791f53b692efc6e4becc36be495b2977d9000000006b483045022100fa9d4557394141f6a8b9bfb8cd594a521fd8bcd1965dbf8bc4e04abc849ac66e0220589f521814c10a7561abfd5e432f7a2ee60d4875fe4604618af3207dae531ac00121031bb83b58ec130e28e0a6d5d2acf2eb01b0d3f1670e021d47d31db8a858219da8ffffffff029e537e030000000017a9145534898009f1467191065f6890b96914b39a1c018791857702000000001976a914c3f710deb7320b0efa6edb14e3ebeeb9155fa90d88ac72ee325d000000000000000000000000000000"},"type":"MakerPaymentSent"},"timestamp":1563620976189},{"event":{"data":{"block_height":0,"coin":"LTC","fee_details":{"amount":0.001},"from":["LKquWDGkJHEcFn85Dzw4FV5XwYp8GT3WvD"],"internal_id":"1e883eb2f3991e84ba27f53651f89b7dda708678a5b9813d043577f222b9ca30","my_balance_change":0,"received_by_me":0,"spent_by_me":0,"timestamp":0,"to":["3DgMcEEjxwXfnEVapgQSCBVy2tz9X41RmR","LKquWDGkJHEcFn85Dzw4FV5XwYp8GT3WvD"],"total_amount":0.0168204,"tx_hash":"1e883eb2f3991e84ba27f53651f89b7dda708678a5b9813d043577f222b9ca30","tx_hex":"01000000011300166cc86fcd318d7a238939e559fcd099953a9e9631d2d915a6aa6e134067010000006a47304402206781d5f2db2ff13d2ec7e266f774ea5630cc2dba4019e18e9716131b8b026051022006ebb33857b6d180f13aa6be2fc532f9734abde9d00ae14757e7d7ba3741c08c012102713015d3fa4d30259e90be5f131beb593bf0131f3af2dcdb304e3322d8d52b91ffffffff0228db0b000000000017a91483818667161bf94adda3964a81a231cbf6f5338187b0480c00000000001976a91406ccabfd5f9075ecd5e8d0d31c0e973a54d51e8288ac7cf7325d"},"type":"TakerPaymentReceived"},"timestamp":1563621268320},{"event":{"type":"TakerPaymentWaitConfirmStarted"},"timestamp":1563621268321},{"event":{"type":"TakerPaymentValidatedAndConfirmed"},"timestamp":1563621778471},{"event":{"data":{"error":"lp_swap:2025] utxo:938] rpc_clients:719] JsonRpcError { request: JsonRpcRequest { jsonrpc: \"2.0\", id: \"9\", method: \"blockchain.transaction.broadcast\", params: [String(\"010000000130cab922f27735043d81b9a5788670da7d9bf85136f527ba841e99f3b23e881e00000000b6473044022058a0c1da6bcf8c1418899ff8475f3ab6dddbff918528451c1fe71c2f7dad176302204c2e0bcf8f9b5f09e02ccfeb9256e9b34fb355ea655a5704a8a3fa920079b91501514c6b63048314335db1752102713015d3fa4d30259e90be5f131beb593bf0131f3af2dcdb304e3322d8d52b91ac6782012088a9147ed38daab6085c1a1e4426e61dc87a3c2c081a958821031bb83b58ec130e28e0a6d5d2acf2eb01b0d3f1670e021d47d31db8a858219da8ac68feffffff0188540a00000000001976a91406ccabfd5f9075ecd5e8d0d31c0e973a54d51e8288ac1c2b335d\")] }, error: Response(Object({\"code\": Number(1), \"message\": String(\"the transaction was rejected by network rules.\\n\\nMissing inputs\\n[010000000130cab922f27735043d81b9a5788670da7d9bf85136f527ba841e99f3b23e881e00000000b6473044022058a0c1da6bcf8c1418899ff8475f3ab6dddbff918528451c1fe71c2f7dad176302204c2e0bcf8f9b5f09e02ccfeb9256e9b34fb355ea655a5704a8a3fa920079b91501514c6b63048314335db1752102713015d3fa4d30259e90be5f131beb593bf0131f3af2dcdb304e3322d8d52b91ac6782012088a9147ed38daab6085c1a1e4426e61dc87a3c2c081a958821031bb83b58ec130e28e0a6d5d2acf2eb01b0d3f1670e021d47d31db8a858219da8ac68feffffff0188540a00000000001976a91406ccabfd5f9075ecd5e8d0d31c0e973a54d51e8288ac1c2b335d]\")})) }"},"type":"TakerPaymentSpendFailed"},"timestamp":1563638060583},{"event":{"data":{"error":"lp_swap:2025] utxo:938] rpc_clients:719] JsonRpcError { request: JsonRpcRequest { jsonrpc: \"2.0\", id: \"9\", method: \"blockchain.transaction.broadcast\", params: [String(\"010000000130cab922f27735043d81b9a5788670da7d9bf85136f527ba841e99f3b23e881e00000000b6473044022058a0c1da6bcf8c1418899ff8475f3ab6dddbff918528451c1fe71c2f7dad176302204c2e0bcf8f9b5f09e02ccfeb9256e9b34fb355ea655a5704a8a3fa920079b91501514c6b63048314335db1752102713015d3fa4d30259e90be5f131beb593bf0131f3af2dcdb304e3322d8d52b91ac6782012088a9147ed38daab6085c1a1e4426e61dc87a3c2c081a958821031bb83b58ec130e28e0a6d5d2acf2eb01b0d3f1670e021d47d31db8a858219da8ac68feffffff0188540a00000000001976a91406ccabfd5f9075ecd5e8d0d31c0e973a54d51e8288ac1c2b335d\")] }, error: Response(Object({\"code\": Number(1), \"message\": String(\"the transaction was rejected by network rules.\\n\\nMissing inputs\\n[010000000130cab922f27735043d81b9a5788670da7d9bf85136f527ba841e99f3b23e881e00000000b6473044022058a0c1da6bcf8c1418899ff8475f3ab6dddbff918528451c1fe71c2f7dad176302204c2e0bcf8f9b5f09e02ccfeb9256e9b34fb355ea655a5704a8a3fa920079b91501514c6b63048314335db1752102713015d3fa4d30259e90be5f131beb593bf0131f3af2dcdb304e3322d8d52b91ac6782012088a9147ed38daab6085c1a1e4426e61dc87a3c2c081a958821031bb83b58ec130e28e0a6d5d2acf2eb01b0d3f1670e021d47d31db8a858219da8ac68feffffff0188540a00000000001976a91406ccabfd5f9075ecd5e8d0d31c0e973a54d51e8288ac1c2b335d]\")})) }"},"type":"MakerPaymentRefundFailed"},"timestamp":1563638060583},{"event":{"type":"Finished"},"timestamp":1563621778483}],"success_events":["Started","Negotiated","TakerFeeValidated","MakerPaymentSent","TakerPaymentReceived","TakerPaymentWaitConfirmStarted","TakerPaymentValidatedAndConfirmed","TakerPaymentSpent","Finished"],"uuid":"9db641f5-4300-4527-9fa6-f1c391d42c35"}"#;
        let maker_saved_swap: MakerSavedSwap = unwrap!(json::from_str(maker_saved_json));
        let key_pair = unwrap!(key_pair_from_seed(
            "spice describe gravity federal blast come thank unfair canal monkey style afraid"
        ));
        let ctx = MmCtxBuilder::default().with_secp256k1_key_pair(key_pair).into_mm_arc();

        TestCoin::ticker.mock_safe(|_| MockResult::Return("ticker"));
        TestCoin::search_for_swap_tx_spend_my.mock_safe(|_, _, _, _, _, _| {
            MockResult::Return(Ok(Some(FoundSwapTxSpend::Refunded(eth_tx_for_test().into()))))
        });
        let maker_coin = MmCoinEnum::Test(TestCoin {});
        let taker_coin = MmCoinEnum::Test(TestCoin {});
        let (maker_swap, _) = unwrap!(MakerSwap::load_from_saved(
            ctx,
            maker_coin,
            taker_coin,
            maker_saved_swap
        ));
        assert!(maker_swap.recover_funds().is_err());
    }

    #[test]
    fn test_recover_funds_maker_payment_refund_errored_already_spent() {
        // the swap ends up with MakerPaymentRefundFailed error
        let maker_saved_json = r#"{"error_events":["StartFailed","NegotiateFailed","TakerFeeValidateFailed","MakerPaymentTransactionFailed","MakerPaymentDataSendFailed","TakerPaymentValidateFailed","TakerPaymentSpendFailed","MakerPaymentRefunded","MakerPaymentRefundFailed"],"events":[{"event":{"data":{"lock_duration":7800,"maker_amount":"0.58610590","maker_coin":"KMD","maker_coin_start_block":1450923,"maker_payment_confirmations":1,"maker_payment_lock":1563636475,"my_persistent_pub":"031bb83b58ec130e28e0a6d5d2acf2eb01b0d3f1670e021d47d31db8a858219da8","secret":"0000000000000000000000000000000000000000000000000000000000000000","started_at":1563620875,"taker":"14a96292bfcd7762ece8eb08ead915da927c2619277363853572f30880d5155e","taker_amount":"0.0077700000552410000000000","taker_coin":"LTC","taker_coin_start_block":1670837,"taker_payment_confirmations":1,"uuid":"9db641f5-4300-4527-9fa6-f1c391d42c35"},"type":"Started"},"timestamp":1563620875062},{"event":{"data":{"taker_payment_locktime":1563628675,"taker_pubkey":"02713015d3fa4d30259e90be5f131beb593bf0131f3af2dcdb304e3322d8d52b91"},"type":"Negotiated"},"timestamp":1563620915497},{"event":{"data":{"block_height":0,"coin":"LTC","fee_details":{"amount":0.001},"from":["LKquWDGkJHEcFn85Dzw4FV5XwYp8GT3WvD"],"internal_id":"6740136eaaa615d9d231969e3a9599d0fc59e53989237a8d31cd6fc86c160013","my_balance_change":0,"received_by_me":0,"spent_by_me":0,"timestamp":0,"to":["LKquWDGkJHEcFn85Dzw4FV5XwYp8GT3WvD","LdeeicEe3dYpjy36TPWrufiGToyaaEP2Zs"],"total_amount":0.0179204,"tx_hash":"6740136eaaa615d9d231969e3a9599d0fc59e53989237a8d31cd6fc86c160013","tx_hex":"0100000001a2586ea8294cedc55741bef625ba72c646399903391a7f6c604a58c6263135f2000000006b4830450221009c78c8ba4a7accab6b09f9a95da5bc59c81f4fc1e60b288ec3c5462b4d02ef01022056b63be1629cf17751d3cc5ffec51bcb1d7f9396e9ce9ca254d0f34104f7263a012102713015d3fa4d30259e90be5f131beb593bf0131f3af2dcdb304e3322d8d52b91ffffffff0210270000000000001976a914ca1e04745e8ca0c60d8c5881531d51bec470743f88ac78aa1900000000001976a91406ccabfd5f9075ecd5e8d0d31c0e973a54d51e8288ac5bf6325d"},"type":"TakerFeeValidated"},"timestamp":1563620976060},{"event":{"data":{"block_height":0,"coin":"KMD","fee_details":{"amount":1e-05},"from":["RT9MpMyucqXiX8bZLimXBnrrn2ofmdGNKd"],"internal_id":"d0f6e664cea9d89fe7b5cf8005fdca070d1ab1d05a482aaef95c08cdaecddf0a","my_balance_change":-0.5861159,"received_by_me":0.41387409,"spent_by_me":0.99998999,"timestamp":0,"to":["RT9MpMyucqXiX8bZLimXBnrrn2ofmdGNKd","bLVo4svJDxUF6C2fVivmV91HJqVjrkkAf4"],"total_amount":0.99998999,"tx_hash":"d0f6e664cea9d89fe7b5cf8005fdca070d1ab1d05a482aaef95c08cdaecddf0a","tx_hex":"0400008085202f89019f1cbda354342cdf982046b331bbd3791f53b692efc6e4becc36be495b2977d9000000006b483045022100fa9d4557394141f6a8b9bfb8cd594a521fd8bcd1965dbf8bc4e04abc849ac66e0220589f521814c10a7561abfd5e432f7a2ee60d4875fe4604618af3207dae531ac00121031bb83b58ec130e28e0a6d5d2acf2eb01b0d3f1670e021d47d31db8a858219da8ffffffff029e537e030000000017a9145534898009f1467191065f6890b96914b39a1c018791857702000000001976a914c3f710deb7320b0efa6edb14e3ebeeb9155fa90d88ac72ee325d000000000000000000000000000000"},"type":"MakerPaymentSent"},"timestamp":1563620976189},{"event":{"data":{"block_height":0,"coin":"LTC","fee_details":{"amount":0.001},"from":["LKquWDGkJHEcFn85Dzw4FV5XwYp8GT3WvD"],"internal_id":"1e883eb2f3991e84ba27f53651f89b7dda708678a5b9813d043577f222b9ca30","my_balance_change":0,"received_by_me":0,"spent_by_me":0,"timestamp":0,"to":["3DgMcEEjxwXfnEVapgQSCBVy2tz9X41RmR","LKquWDGkJHEcFn85Dzw4FV5XwYp8GT3WvD"],"total_amount":0.0168204,"tx_hash":"1e883eb2f3991e84ba27f53651f89b7dda708678a5b9813d043577f222b9ca30","tx_hex":"01000000011300166cc86fcd318d7a238939e559fcd099953a9e9631d2d915a6aa6e134067010000006a47304402206781d5f2db2ff13d2ec7e266f774ea5630cc2dba4019e18e9716131b8b026051022006ebb33857b6d180f13aa6be2fc532f9734abde9d00ae14757e7d7ba3741c08c012102713015d3fa4d30259e90be5f131beb593bf0131f3af2dcdb304e3322d8d52b91ffffffff0228db0b000000000017a91483818667161bf94adda3964a81a231cbf6f5338187b0480c00000000001976a91406ccabfd5f9075ecd5e8d0d31c0e973a54d51e8288ac7cf7325d"},"type":"TakerPaymentReceived"},"timestamp":1563621268320},{"event":{"type":"TakerPaymentWaitConfirmStarted"},"timestamp":1563621268321},{"event":{"type":"TakerPaymentValidatedAndConfirmed"},"timestamp":1563621778471},{"event":{"data":{"error":"lp_swap:2025] utxo:938] rpc_clients:719] JsonRpcError { request: JsonRpcRequest { jsonrpc: \"2.0\", id: \"9\", method: \"blockchain.transaction.broadcast\", params: [String(\"010000000130cab922f27735043d81b9a5788670da7d9bf85136f527ba841e99f3b23e881e00000000b6473044022058a0c1da6bcf8c1418899ff8475f3ab6dddbff918528451c1fe71c2f7dad176302204c2e0bcf8f9b5f09e02ccfeb9256e9b34fb355ea655a5704a8a3fa920079b91501514c6b63048314335db1752102713015d3fa4d30259e90be5f131beb593bf0131f3af2dcdb304e3322d8d52b91ac6782012088a9147ed38daab6085c1a1e4426e61dc87a3c2c081a958821031bb83b58ec130e28e0a6d5d2acf2eb01b0d3f1670e021d47d31db8a858219da8ac68feffffff0188540a00000000001976a91406ccabfd5f9075ecd5e8d0d31c0e973a54d51e8288ac1c2b335d\")] }, error: Response(Object({\"code\": Number(1), \"message\": String(\"the transaction was rejected by network rules.\\n\\nMissing inputs\\n[010000000130cab922f27735043d81b9a5788670da7d9bf85136f527ba841e99f3b23e881e00000000b6473044022058a0c1da6bcf8c1418899ff8475f3ab6dddbff918528451c1fe71c2f7dad176302204c2e0bcf8f9b5f09e02ccfeb9256e9b34fb355ea655a5704a8a3fa920079b91501514c6b63048314335db1752102713015d3fa4d30259e90be5f131beb593bf0131f3af2dcdb304e3322d8d52b91ac6782012088a9147ed38daab6085c1a1e4426e61dc87a3c2c081a958821031bb83b58ec130e28e0a6d5d2acf2eb01b0d3f1670e021d47d31db8a858219da8ac68feffffff0188540a00000000001976a91406ccabfd5f9075ecd5e8d0d31c0e973a54d51e8288ac1c2b335d]\")})) }"},"type":"TakerPaymentSpendFailed"},"timestamp":1563638060583},{"event":{"data":{"error":"lp_swap:2025] utxo:938] rpc_clients:719] JsonRpcError { request: JsonRpcRequest { jsonrpc: \"2.0\", id: \"9\", method: \"blockchain.transaction.broadcast\", params: [String(\"010000000130cab922f27735043d81b9a5788670da7d9bf85136f527ba841e99f3b23e881e00000000b6473044022058a0c1da6bcf8c1418899ff8475f3ab6dddbff918528451c1fe71c2f7dad176302204c2e0bcf8f9b5f09e02ccfeb9256e9b34fb355ea655a5704a8a3fa920079b91501514c6b63048314335db1752102713015d3fa4d30259e90be5f131beb593bf0131f3af2dcdb304e3322d8d52b91ac6782012088a9147ed38daab6085c1a1e4426e61dc87a3c2c081a958821031bb83b58ec130e28e0a6d5d2acf2eb01b0d3f1670e021d47d31db8a858219da8ac68feffffff0188540a00000000001976a91406ccabfd5f9075ecd5e8d0d31c0e973a54d51e8288ac1c2b335d\")] }, error: Response(Object({\"code\": Number(1), \"message\": String(\"the transaction was rejected by network rules.\\n\\nMissing inputs\\n[010000000130cab922f27735043d81b9a5788670da7d9bf85136f527ba841e99f3b23e881e00000000b6473044022058a0c1da6bcf8c1418899ff8475f3ab6dddbff918528451c1fe71c2f7dad176302204c2e0bcf8f9b5f09e02ccfeb9256e9b34fb355ea655a5704a8a3fa920079b91501514c6b63048314335db1752102713015d3fa4d30259e90be5f131beb593bf0131f3af2dcdb304e3322d8d52b91ac6782012088a9147ed38daab6085c1a1e4426e61dc87a3c2c081a958821031bb83b58ec130e28e0a6d5d2acf2eb01b0d3f1670e021d47d31db8a858219da8ac68feffffff0188540a00000000001976a91406ccabfd5f9075ecd5e8d0d31c0e973a54d51e8288ac1c2b335d]\")})) }"},"type":"MakerPaymentRefundFailed"},"timestamp":1563638060583},{"event":{"type":"Finished"},"timestamp":1563621778483}],"success_events":["Started","Negotiated","TakerFeeValidated","MakerPaymentSent","TakerPaymentReceived","TakerPaymentWaitConfirmStarted","TakerPaymentValidatedAndConfirmed","TakerPaymentSpent","Finished"],"uuid":"9db641f5-4300-4527-9fa6-f1c391d42c35"}"#;
        let maker_saved_swap: MakerSavedSwap = unwrap!(json::from_str(maker_saved_json));
        let key_pair = unwrap!(key_pair_from_seed(
            "spice describe gravity federal blast come thank unfair canal monkey style afraid"
        ));
        let ctx = MmCtxBuilder::default().with_secp256k1_key_pair(key_pair).into_mm_arc();

        TestCoin::ticker.mock_safe(|_| MockResult::Return("ticker"));
        TestCoin::search_for_swap_tx_spend_my.mock_safe(|_, _, _, _, _, _| {
            MockResult::Return(Ok(Some(FoundSwapTxSpend::Spent(eth_tx_for_test().into()))))
        });
        let maker_coin = MmCoinEnum::Test(TestCoin {});
        let taker_coin = MmCoinEnum::Test(TestCoin {});
        let (maker_swap, _) = unwrap!(MakerSwap::load_from_saved(
            ctx,
            maker_coin,
            taker_coin,
            maker_saved_swap
        ));
        assert!(maker_swap.recover_funds().is_err());
    }

    #[test]
    fn test_recover_funds_maker_swap_payment_errored_but_too_early_to_refund() {
        // the swap ends up with MakerPaymentTransactionFailed error but the transaction is actually
        // sent, need to find it and refund, prevent refund if payment is not spendable due to locktime restrictions
        let maker_saved_json = r#"{"error_events":["StartFailed","NegotiateFailed","TakerFeeValidateFailed","MakerPaymentTransactionFailed","MakerPaymentDataSendFailed","TakerPaymentValidateFailed","TakerPaymentSpendFailed","MakerPaymentRefunded","MakerPaymentRefundFailed"],"events":[{"event":{"data":{"lock_duration":7800,"maker_amount":"3.54932734","maker_coin":"KMD","maker_coin_start_block":1452970,"maker_payment_confirmations":1,"maker_payment_lock":1563759539,"my_persistent_pub":"031bb83b58ec130e28e0a6d5d2acf2eb01b0d3f1670e021d47d31db8a858219da8","secret":"0000000000000000000000000000000000000000000000000000000000000000","started_at":1563743939,"taker":"101ace6b08605b9424b0582b5cce044b70a3c8d8d10cb2965e039b0967ae92b9","taker_amount":"0.02004833998671660000000000","taker_coin":"ETH","taker_coin_start_block":8196380,"taker_payment_confirmations":1,"uuid":"3447b727-fe93-4357-8e5a-8cf2699b7e86"},"type":"Started"},"timestamp":1563743939211},{"event":{"data":{"taker_payment_locktime":1563751737,"taker_pubkey":"03101ace6b08605b9424b0582b5cce044b70a3c8d8d10cb2965e039b0967ae92b9"},"type":"Negotiated"},"timestamp":1563743979835},{"event":{"data":{"block_height":8196386,"coin":"ETH","fee_details":null,"from":["0x3D6a2f4Dd6085b34EeD6cBc2D3aaABd0D3B697C1"],"internal_id":"00","my_balance_change":0,"received_by_me":0,"spent_by_me":0,"timestamp":1563744052,"to":["0xD8997941Dd1346e9231118D5685d866294f59e5b"],"total_amount":0.0001,"tx_hash":"a59203eb2328827de00bed699a29389792906e4f39fdea145eb40dc6b3821bd6","tx_hex":"f8690284ee6b280082520894d8997941dd1346e9231118d5685d866294f59e5b865af3107a4000801ca0743d2b7c9fad65805d882179062012261be328d7628ae12ee08eff8d7657d993a07eecbd051f49d35279416778faa4664962726d516ce65e18755c9b9406a9c2fd"},"type":"TakerFeeValidated"},"timestamp":1563744052878},{"event":{"data":{"error":"lp_swap:1888] eth:654] RPC error: Error { code: ServerError(-32010), message: \"Transaction with the same hash was already imported.\", data: None }"},"type":"MakerPaymentTransactionFailed"},"timestamp":1563744118577},{"event":{"type":"Finished"},"timestamp":1563763243350}],"success_events":["Started","Negotiated","TakerFeeValidated","MakerPaymentSent","TakerPaymentReceived","TakerPaymentWaitConfirmStarted","TakerPaymentValidatedAndConfirmed","TakerPaymentSpent","Finished"],"uuid":"3447b727-fe93-4357-8e5a-8cf2699b7e86"}"#;
        let maker_saved_swap: MakerSavedSwap = unwrap!(json::from_str(maker_saved_json));
        let key_pair = unwrap!(key_pair_from_seed(
            "spice describe gravity federal blast come thank unfair canal monkey style afraid"
        ));
        let ctx = MmCtxBuilder::default().with_secp256k1_key_pair(key_pair).into_mm_arc();

        TestCoin::ticker.mock_safe(|_| MockResult::Return("ticker"));
        static mut MY_PAYMENT_SENT_CALLED: bool = false;
        TestCoin::check_if_my_payment_sent.mock_safe(|_, _, _, _, _| {
            unsafe { MY_PAYMENT_SENT_CALLED = true };
            MockResult::Return(Box::new(futures01::future::ok(Some(eth_tx_for_test().into()))))
        });
        TestCoin::search_for_swap_tx_spend_my.mock_safe(|_, _, _, _, _, _| MockResult::Return(Ok(None)));
        let maker_coin = MmCoinEnum::Test(TestCoin {});
        let taker_coin = MmCoinEnum::Test(TestCoin {});
        let (maker_swap, _) = unwrap!(MakerSwap::load_from_saved(
            ctx,
            maker_coin,
            taker_coin,
            maker_saved_swap
        ));
        maker_swap.w().data.maker_payment_lock = (now_ms() / 1000) - 3690;
        assert!(maker_swap.recover_funds().is_err());
        assert!(unsafe { MY_PAYMENT_SENT_CALLED });
    }

    #[test]
    fn test_recover_funds_maker_swap_payment_errored_and_not_sent() {
        // the swap ends up with MakerPaymentTransactionFailed error and transaction is not sent,
        // recover must return error in this case
        let maker_saved_json = r#"{"error_events":["StartFailed","NegotiateFailed","TakerFeeValidateFailed","MakerPaymentTransactionFailed","MakerPaymentDataSendFailed","TakerPaymentValidateFailed","TakerPaymentSpendFailed","MakerPaymentRefunded","MakerPaymentRefundFailed"],"events":[{"event":{"data":{"lock_duration":7800,"maker_amount":"3.54932734","maker_coin":"KMD","maker_coin_start_block":1452970,"maker_payment_confirmations":1,"maker_payment_lock":1563759539,"my_persistent_pub":"031bb83b58ec130e28e0a6d5d2acf2eb01b0d3f1670e021d47d31db8a858219da8","secret":"0000000000000000000000000000000000000000000000000000000000000000","started_at":1563743939,"taker":"101ace6b08605b9424b0582b5cce044b70a3c8d8d10cb2965e039b0967ae92b9","taker_amount":"0.02004833998671660000000000","taker_coin":"ETH","taker_coin_start_block":8196380,"taker_payment_confirmations":1,"uuid":"3447b727-fe93-4357-8e5a-8cf2699b7e86"},"type":"Started"},"timestamp":1563743939211},{"event":{"data":{"taker_payment_locktime":1563751737,"taker_pubkey":"03101ace6b08605b9424b0582b5cce044b70a3c8d8d10cb2965e039b0967ae92b9"},"type":"Negotiated"},"timestamp":1563743979835},{"event":{"data":{"block_height":8196386,"coin":"ETH","fee_details":null,"from":["0x3D6a2f4Dd6085b34EeD6cBc2D3aaABd0D3B697C1"],"internal_id":"00","my_balance_change":0,"received_by_me":0,"spent_by_me":0,"timestamp":1563744052,"to":["0xD8997941Dd1346e9231118D5685d866294f59e5b"],"total_amount":0.0001,"tx_hash":"a59203eb2328827de00bed699a29389792906e4f39fdea145eb40dc6b3821bd6","tx_hex":"f8690284ee6b280082520894d8997941dd1346e9231118d5685d866294f59e5b865af3107a4000801ca0743d2b7c9fad65805d882179062012261be328d7628ae12ee08eff8d7657d993a07eecbd051f49d35279416778faa4664962726d516ce65e18755c9b9406a9c2fd"},"type":"TakerFeeValidated"},"timestamp":1563744052878},{"event":{"data":{"error":"lp_swap:1888] eth:654] RPC error: Error { code: ServerError(-32010), message: \"Transaction with the same hash was already imported.\", data: None }"},"type":"MakerPaymentTransactionFailed"},"timestamp":1563744118577},{"event":{"type":"Finished"},"timestamp":1563763243350}],"success_events":["Started","Negotiated","TakerFeeValidated","MakerPaymentSent","TakerPaymentReceived","TakerPaymentWaitConfirmStarted","TakerPaymentValidatedAndConfirmed","TakerPaymentSpent","Finished"],"uuid":"3447b727-fe93-4357-8e5a-8cf2699b7e86"}"#;
        let maker_saved_swap: MakerSavedSwap = unwrap!(json::from_str(maker_saved_json));
        let key_pair = unwrap!(key_pair_from_seed(
            "spice describe gravity federal blast come thank unfair canal monkey style afraid"
        ));
        let ctx = MmCtxBuilder::default().with_secp256k1_key_pair(key_pair).into_mm_arc();

        TestCoin::ticker.mock_safe(|_| MockResult::Return("ticker"));
        static mut MY_PAYMENT_SENT_CALLED: bool = false;
        TestCoin::check_if_my_payment_sent.mock_safe(|_, _, _, _, _| {
            unsafe { MY_PAYMENT_SENT_CALLED = true };
            MockResult::Return(Box::new(futures01::future::ok(None)))
        });
        let maker_coin = MmCoinEnum::Test(TestCoin {});
        let taker_coin = MmCoinEnum::Test(TestCoin {});
        let (maker_swap, _) = unwrap!(MakerSwap::load_from_saved(
            ctx,
            maker_coin,
            taker_coin,
            maker_saved_swap
        ));
        assert!(maker_swap.recover_funds().is_err());
        assert!(unsafe { MY_PAYMENT_SENT_CALLED });
    }

    #[test]
    fn test_recover_funds_maker_swap_not_finished() {
        // return error if swap is not finished
        let maker_saved_json = r#"{"error_events":["StartFailed","NegotiateFailed","TakerFeeValidateFailed","MakerPaymentTransactionFailed","MakerPaymentDataSendFailed","TakerPaymentValidateFailed","TakerPaymentSpendFailed","MakerPaymentRefunded","MakerPaymentRefundFailed"],"events":[{"event":{"data":{"lock_duration":7800,"maker_amount":"3.54932734","maker_coin":"KMD","maker_coin_start_block":1452970,"maker_payment_confirmations":1,"maker_payment_lock":1563759539,"my_persistent_pub":"031bb83b58ec130e28e0a6d5d2acf2eb01b0d3f1670e021d47d31db8a858219da8","secret":"0000000000000000000000000000000000000000000000000000000000000000","started_at":1563743939,"taker":"101ace6b08605b9424b0582b5cce044b70a3c8d8d10cb2965e039b0967ae92b9","taker_amount":"0.02004833998671660000000000","taker_coin":"ETH","taker_coin_start_block":8196380,"taker_payment_confirmations":1,"uuid":"3447b727-fe93-4357-8e5a-8cf2699b7e86"},"type":"Started"},"timestamp":1563743939211},{"event":{"data":{"taker_payment_locktime":1563751737,"taker_pubkey":"03101ace6b08605b9424b0582b5cce044b70a3c8d8d10cb2965e039b0967ae92b9"},"type":"Negotiated"},"timestamp":1563743979835},{"event":{"data":{"block_height":8196386,"coin":"ETH","fee_details":null,"from":["0x3D6a2f4Dd6085b34EeD6cBc2D3aaABd0D3B697C1"],"internal_id":"00","my_balance_change":0,"received_by_me":0,"spent_by_me":0,"timestamp":1563744052,"to":["0xD8997941Dd1346e9231118D5685d866294f59e5b"],"total_amount":0.0001,"tx_hash":"a59203eb2328827de00bed699a29389792906e4f39fdea145eb40dc6b3821bd6","tx_hex":"f8690284ee6b280082520894d8997941dd1346e9231118d5685d866294f59e5b865af3107a4000801ca0743d2b7c9fad65805d882179062012261be328d7628ae12ee08eff8d7657d993a07eecbd051f49d35279416778faa4664962726d516ce65e18755c9b9406a9c2fd"},"type":"TakerFeeValidated"},"timestamp":1563744052878}],"success_events":["Started","Negotiated","TakerFeeValidated","MakerPaymentSent","TakerPaymentReceived","TakerPaymentWaitConfirmStarted","TakerPaymentValidatedAndConfirmed","TakerPaymentSpent","Finished"],"uuid":"3447b727-fe93-4357-8e5a-8cf2699b7e86"}"#;
        let maker_saved_swap: MakerSavedSwap = unwrap!(json::from_str(maker_saved_json));
        let key_pair = unwrap!(key_pair_from_seed(
            "spice describe gravity federal blast come thank unfair canal monkey style afraid"
        ));
        let ctx = MmCtxBuilder::default().with_secp256k1_key_pair(key_pair).into_mm_arc();

        TestCoin::ticker.mock_safe(|_| MockResult::Return("ticker"));
        let maker_coin = MmCoinEnum::Test(TestCoin {});
        let taker_coin = MmCoinEnum::Test(TestCoin {});
        let (maker_swap, _) = unwrap!(MakerSwap::load_from_saved(
            ctx,
            maker_coin,
            taker_coin,
            maker_saved_swap
        ));
        assert!(maker_swap.recover_funds().is_err());
    }

    #[test]
    fn test_recover_funds_maker_swap_taker_payment_spent() {
        // return error if taker payment was spent
        let maker_saved_json = r#"{"error_events":["StartFailed","NegotiateFailed","TakerFeeValidateFailed","MakerPaymentTransactionFailed","MakerPaymentDataSendFailed","TakerPaymentValidateFailed","TakerPaymentSpendFailed","MakerPaymentRefunded","MakerPaymentRefundFailed"],"events":[{"event":{"data":{"lock_duration":7800,"maker_amount":"1","maker_coin":"BEER","maker_coin_start_block":154892,"maker_payment_confirmations":1,"maker_payment_lock":1563444026,"my_persistent_pub":"02631dcf1d4b1b693aa8c2751afc68e4794b1e5996566cfc701a663f8b7bbbe640","secret":"e1c9bd12a83f810813dc078ac398069b63d56bf1e94657def995c43cd1975302","started_at":1563428426,"taker":"031d4256c4bc9f99ac88bf3dba21773132281f65f9bf23a59928bce08961e2f3","taker_amount":"1","taker_coin":"ETOMIC","taker_coin_start_block":150282,"taker_payment_confirmations":1,"uuid":"983ce732-62a8-4a44-b4ac-7e4271adc977"},"type":"Started"},"timestamp":1563428426510},{"event":{"data":{"taker_payment_locktime":1563436226,"taker_pubkey":"02031d4256c4bc9f99ac88bf3dba21773132281f65f9bf23a59928bce08961e2f3"},"type":"Negotiated"},"timestamp":1563428466880},{"event":{"data":{"block_height":150283,"coin":"ETOMIC","fee_details":{"amount":0.00001},"from":["R9o9xTocqr6CeEDGDH6mEYpwLoMz6jNjMW"],"internal_id":"32f5bec2106dd3778dc32e3d856398ed0fa10b71c688672906a4fa0345cc4135","my_balance_change":0.0,"received_by_me":0.0,"spent_by_me":0.0,"timestamp":1563428493,"to":["R9o9xTocqr6CeEDGDH6mEYpwLoMz6jNjMW","RThtXup6Zo7LZAi8kRWgjAyi1s4u6U9Cpf"],"total_amount":71.81977626,"tx_hash":"32f5bec2106dd3778dc32e3d856398ed0fa10b71c688672906a4fa0345cc4135","tx_hex":"0400008085202f89015ba9c8f0aec5b409bc824bcddc1a5a40148d4bd065c10169249e44ec44d62db2010000006a473044022050a213db7486e34871b9e7ef850845d55e0d53431350c16fa14fb60b81b1858302204f1042761f84e5f8d22948358b3c4103861adf5293d1d9e7f58f3b7491470b19012102031d4256c4bc9f99ac88bf3dba21773132281f65f9bf23a59928bce08961e2f3ffffffff02bcf60100000000001976a914ca1e04745e8ca0c60d8c5881531d51bec470743f88ac764d12ac010000001976a91405aab5342166f8594baf17a7d9bef5d56744332788ac8806305d000000000000000000000000000000"},"type":"TakerFeeValidated"},"timestamp":1563428507723},{"event":{"data":{"block_height":0,"coin":"BEER","fee_details":{"amount":0.00001},"from":["RJTYiYeJ8eVvJ53n2YbrVmxWNNMVZjDGLh"],"internal_id":"1619d10a51925d2f3d0ef92d81cb6449b77d5dbe1f3ef5e7ae6c8bc19080cb5a","my_balance_change":-1.00001,"received_by_me":8250.37174399,"spent_by_me":8251.37175399,"timestamp":0,"to":["RJTYiYeJ8eVvJ53n2YbrVmxWNNMVZjDGLh","bEDXdMNnweUgfuvkNyEkM5qLn2zZWrp6y5"],"total_amount":8251.37175399,"tx_hash":"1619d10a51925d2f3d0ef92d81cb6449b77d5dbe1f3ef5e7ae6c8bc19080cb5a","tx_hex":"0400008085202f890176ead03820bc0c4e92dba39b5d7e7a1e176b165f6cfc7a5e2c000ed62e8a8134010000006b48304502210086ca9a6ea5e787f4c3001c4ddb7b2f4732d8bb2642e9e43d0f39df4b736a4aa402206dbd17753f728d70c9631b6c2d1bba125745a5bc9be6112febf0e0c8ada786b1012102631dcf1d4b1b693aa8c2751afc68e4794b1e5996566cfc701a663f8b7bbbe640ffffffff0200e1f5050000000017a91410503cfea67f03f025c5e1eeb18524464adf77ee877f360c18c00000001976a91464ae8510aac9546d5e7704e31ce177451386455588ac9b06305d000000000000000000000000000000"},"type":"MakerPaymentSent"},"timestamp":1563428512925},{"event":{"data":{"block_height":150285,"coin":"ETOMIC","fee_details":{"amount":0.00001},"from":["R9o9xTocqr6CeEDGDH6mEYpwLoMz6jNjMW"],"internal_id":"ee8b904efdee0d3bf0215d14a236489cde0b0efa92f7fa49faaa5fd97ed38ac0","my_balance_change":0.0,"received_by_me":0.0,"spent_by_me":0.0,"timestamp":1563428548,"to":["R9o9xTocqr6CeEDGDH6mEYpwLoMz6jNjMW","bG6qRgxfXGeBjXsKGSAVMJ5qMZ6oGm6UtX"],"total_amount":71.81847926,"tx_hash":"ee8b904efdee0d3bf0215d14a236489cde0b0efa92f7fa49faaa5fd97ed38ac0","tx_hex":"0400008085202f89013541cc4503faa406296788c6710ba10fed9863853d2ec38d77d36d10c2bef532010000006b483045022100a32e290d3a047ad75a512f9fd581c561c5153aa1b6be2b36915a9dd452cd0d4102204d1838b3cd15698ab424d15651d50983f0196e59b0b34abaad9cb792c97b527a012102031d4256c4bc9f99ac88bf3dba21773132281f65f9bf23a59928bce08961e2f3ffffffff0200e1f5050000000017a91424fc6f967eaa2751adbeb42a97c3497fbd9ddcce878e681ca6010000001976a91405aab5342166f8594baf17a7d9bef5d56744332788acbf06305d000000000000000000000000000000"},"type":"TakerPaymentReceived"},"timestamp":1563428664418},{"event":{"type":"TakerPaymentWaitConfirmStarted"},"timestamp":1563428664420},{"event":{"type":"TakerPaymentValidatedAndConfirmed"},"timestamp":1563428664824},{"event":{"data":{"block_height":0,"coin":"ETOMIC","fee_details":{"amount":0.00001},"from":["bG6qRgxfXGeBjXsKGSAVMJ5qMZ6oGm6UtX"],"internal_id":"8b48d7452a2a1c6b1128aa83ab946e5a624037c5327b527b18c3dcadb404f139","my_balance_change":0.99999,"received_by_me":0.99999,"spent_by_me":0.0,"timestamp":0,"to":["RJTYiYeJ8eVvJ53n2YbrVmxWNNMVZjDGLh"],"total_amount":1.0,"tx_hash":"8b48d7452a2a1c6b1128aa83ab946e5a624037c5327b527b18c3dcadb404f139","tx_hex":"0400008085202f8901c08ad37ed95faafa49faf792fa0e0bde9c4836a2145d21f03b0deefd4e908bee00000000d747304402206ac1f2b5b856b86585b4d2147309e3a7ef9dd4c35ffd85a49c409a4acd11602902204be03e2114888fae460eaf99675bae0c834ff80be8531a5bd30ee14baf0a52e30120e1c9bd12a83f810813dc078ac398069b63d56bf1e94657def995c43cd1975302004c6b6304c224305db1752102031d4256c4bc9f99ac88bf3dba21773132281f65f9bf23a59928bce08961e2f3ac6782012088a9143501575fb9a12a689bb94adad33cc78c13b0688c882102631dcf1d4b1b693aa8c2751afc68e4794b1e5996566cfc701a663f8b7bbbe640ac68ffffffff0118ddf505000000001976a91464ae8510aac9546d5e7704e31ce177451386455588ac28f92f5d000000000000000000000000000000"},"type":"TakerPaymentSpent"},"timestamp":1563428666150},{"event":{"type":"Finished"},"timestamp":1563428666152}],"my_info":{"my_amount":"1","my_coin":"BEER","other_amount":"1","other_coin":"ETOMIC","started_at":1563428426},"success_events":["Started","Negotiated","TakerFeeValidated","MakerPaymentSent","TakerPaymentReceived","TakerPaymentWaitConfirmStarted","TakerPaymentValidatedAndConfirmed","TakerPaymentSpent","Finished"],"type":"Maker","uuid":"983ce732-62a8-4a44-b4ac-7e4271adc977"}"#;
        let maker_saved_swap: MakerSavedSwap = unwrap!(json::from_str(maker_saved_json));
        let key_pair = unwrap!(key_pair_from_seed(
            "spice describe gravity federal blast come thank unfair canal monkey style afraid"
        ));
        let ctx = MmCtxBuilder::default().with_secp256k1_key_pair(key_pair).into_mm_arc();

        TestCoin::ticker.mock_safe(|_| MockResult::Return("ticker"));
        let maker_coin = MmCoinEnum::Test(TestCoin {});
        let taker_coin = MmCoinEnum::Test(TestCoin {});
        let (maker_swap, _) = unwrap!(MakerSwap::load_from_saved(
            ctx,
            maker_coin,
            taker_coin,
            maker_saved_swap
        ));
        assert!(maker_swap.recover_funds().is_err());
    }

    #[test]
    fn test_recover_funds_maker_swap_maker_payment_refunded() {
        // return error if maker payment was refunded
        let maker_saved_json = r#"{"error_events":["StartFailed","NegotiateFailed","TakerFeeValidateFailed","MakerPaymentTransactionFailed","MakerPaymentDataSendFailed","TakerPaymentValidateFailed","TakerPaymentSpendFailed","MakerPaymentRefunded","MakerPaymentRefundFailed"],"events":[{"event":{"data":{"lock_duration":7800,"maker_amount":"9.38455187130897","maker_coin":"VRSC","maker_coin_start_block":604407,"maker_payment_confirmations":1,"maker_payment_lock":1564317372,"my_persistent_pub":"03c2e08e48e6541b3265ccd430c5ecec7efc7d0d9fc4e310a9b052f9642673fb0a","secret":"0000000000000000000000000000000000000000000000000000000000000000","started_at":1564301772,"taker":"39c4bcdb1e6bbb29a3b131c2b82eba2552f4f8a804021b2064114ab857f00848","taker_amount":"0.999999999999999880468812552729","taker_coin":"KMD","taker_coin_start_block":1462209,"taker_payment_confirmations":1,"uuid":"8f5b267a-efa8-49d6-a92d-ec0523cca891"},"type":"Started"},"timestamp":1564301773193},{"event":{"data":{"taker_payment_locktime":1564309572,"taker_pubkey":"0339c4bcdb1e6bbb29a3b131c2b82eba2552f4f8a804021b2064114ab857f00848"},"type":"Negotiated"},"timestamp":1564301813664},{"event":{"data":{"block_height":0,"coin":"KMD","fee_details":{"amount":5.68e-05},"from":["RGPTERJVzcNK2n8xrW1yYHp9p715rLWxyn"],"internal_id":"cf54a5f5dfdf2eb404855eaba6a05b41f893a20327d43770c0138bb9ed2cf9eb","my_balance_change":0,"received_by_me":0,"spent_by_me":0,"timestamp":0,"to":["RGPTERJVzcNK2n8xrW1yYHp9p715rLWxyn","RThtXup6Zo7LZAi8kRWgjAyi1s4u6U9Cpf"],"total_amount":14.21857411,"tx_hash":"cf54a5f5dfdf2eb404855eaba6a05b41f893a20327d43770c0138bb9ed2cf9eb","tx_hex":"0400008085202f89018f03a4d46831ec541279d01998be6092a98ee0f103b69ab84697cdc3eea7e93c000000006a473044022046eb76ecf610832ef063a6d210b5d07bc90fd0f3b68550fd2945ce86b317252a02202d3438d2e83df49f1c8ab741553af65a0d97e6edccbb6c4d0c769b05426c637001210339c4bcdb1e6bbb29a3b131c2b82eba2552f4f8a804021b2064114ab857f00848ffffffff0276c40100000000001976a914ca1e04745e8ca0c60d8c5881531d51bec470743f88acddf7bd54000000001976a9144df806990ae0197402aeaa6d9b1ec60078d9eadf88ac01573d5d000000000000000000000000000000"},"type":"TakerFeeValidated"},"timestamp":1564301864738},{"event":{"data":{"block_height":0,"coin":"VRSC","fee_details":{"amount":1e-05},"from":["RXcUjam1KC8mA1hj33vXaX877jf7GgvKzt"],"internal_id":"2252c9929707995aff6dbb03d23b7e7eb786611d26b6ae748ca13007e71d1de6","my_balance_change":-9.38456187,"received_by_me":1243.91076118,"spent_by_me":1253.29532305,"timestamp":0,"to":["RXcUjam1KC8mA1hj33vXaX877jf7GgvKzt","bXAi6mfq2CzC4XvhVUgcTRhS1G5Y2pMf1R"],"total_amount":1253.29532305,"tx_hash":"2252c9929707995aff6dbb03d23b7e7eb786611d26b6ae748ca13007e71d1de6","tx_hex":"0400008085202f8901f63aed15c53b794df1a9446755f452e9fd9db250e1f608636f6172b7d795358c010000006b483045022100b5adb583fbb4b1a628b9c58ec292bb7b1319bb881c2cf018af6fe33b7a182854022020d89a2d6cbf15a117e2e1122046941f95466af7507883c4fa05955f0dfb81f2012103c2e08e48e6541b3265ccd430c5ecec7efc7d0d9fc4e310a9b052f9642673fb0affffffff0293b0ef370000000017a914ca41def369fc07d8aea10ba26cf3e64a12470d4087163149f61c0000001976a914f4f89313803d610fa472a5849d2389ca6df3b90088ac285a3d5d000000000000000000000000000000"},"type":"MakerPaymentSent"},"timestamp":1564301867675},{"event":{"data":{"error":"timeout (2690.6 > 2690.0)"},"type":"TakerPaymentValidateFailed"},"timestamp":1564304558269},{"event":{"data":{"block_height":0,"coin":"VRSC","fee_details":{"amount":1e-05},"from":["bXAi6mfq2CzC4XvhVUgcTRhS1G5Y2pMf1R"],"internal_id":"96d0b50bc2371ab88052bc4d656f1b91b3e3e64eba650eac28ebce9387d234cb","my_balance_change":9.38454187,"received_by_me":9.38454187,"spent_by_me":0,"timestamp":0,"to":["RXcUjam1KC8mA1hj33vXaX877jf7GgvKzt"],"total_amount":9.38455187,"tx_hash":"96d0b50bc2371ab88052bc4d656f1b91b3e3e64eba650eac28ebce9387d234cb","tx_hex":"0400008085202f8901e61d1de70730a18c74aeb6261d6186b77e7e3bd203bb6dff5a99079792c9522200000000b647304402207d36206295eee6c936d0204552cc5a001d4de4bbc0c5ae1c6218cf8548b4f08b02204c2a6470e06a6caf407ea8f2704fdc1b1dee39f89d145f8c0460130cb1875b2b01514c6b6304bc963d5db1752103c2e08e48e6541b3265ccd430c5ecec7efc7d0d9fc4e310a9b052f9642673fb0aac6782012088a9145f5598259da7c0c0beffcc3e9da35e553bac727388210339c4bcdb1e6bbb29a3b131c2b82eba2552f4f8a804021b2064114ab857f00848ac68feffffff01abacef37000000001976a914f4f89313803d610fa472a5849d2389ca6df3b90088ac26973d5d000000000000000000000000000000"},"type":"MakerPaymentRefunded"},"timestamp":1564321080407},{"event":{"type":"Finished"},"timestamp":1564321080409}],"success_events":["Started","Negotiated","TakerFeeValidated","MakerPaymentSent","TakerPaymentReceived","TakerPaymentWaitConfirmStarted","TakerPaymentValidatedAndConfirmed","TakerPaymentSpent","Finished"],"uuid":"8f5b267a-efa8-49d6-a92d-ec0523cca891"}"#;
        let maker_saved_swap: MakerSavedSwap = unwrap!(json::from_str(maker_saved_json));
        let key_pair = unwrap!(key_pair_from_seed(
            "spice describe gravity federal blast come thank unfair canal monkey style afraid"
        ));
        let ctx = MmCtxBuilder::default().with_secp256k1_key_pair(key_pair).into_mm_arc();

        TestCoin::ticker.mock_safe(|_| MockResult::Return("ticker"));
        let maker_coin = MmCoinEnum::Test(TestCoin {});
        let taker_coin = MmCoinEnum::Test(TestCoin {});
        let (maker_swap, _) = unwrap!(MakerSwap::load_from_saved(
            ctx,
            maker_coin,
            taker_coin,
            maker_saved_swap
        ));
        assert!(maker_swap.recover_funds().is_err());
    }

    #[test]
    fn swap_must_not_lock_funds_by_default() {
        use crate::mm2::lp_swap::get_locked_amount;

        let maker_saved_json = r#"{"error_events":["StartFailed","NegotiateFailed","TakerFeeValidateFailed","MakerPaymentTransactionFailed","MakerPaymentDataSendFailed","TakerPaymentValidateFailed","TakerPaymentSpendFailed","MakerPaymentRefunded","MakerPaymentRefundFailed"],"events":[{"event":{"data":{"lock_duration":7800,"maker_amount":"3.54932734","maker_coin":"KMD","maker_coin_start_block":1452970,"maker_payment_confirmations":1,"maker_payment_lock":1563759539,"my_persistent_pub":"031bb83b58ec130e28e0a6d5d2acf2eb01b0d3f1670e021d47d31db8a858219da8","secret":"0000000000000000000000000000000000000000000000000000000000000000","started_at":1563743939,"taker":"101ace6b08605b9424b0582b5cce044b70a3c8d8d10cb2965e039b0967ae92b9","taker_amount":"0.02004833998671660000000000","taker_coin":"ETH","taker_coin_start_block":8196380,"taker_payment_confirmations":1,"uuid":"3447b727-fe93-4357-8e5a-8cf2699b7e86"},"type":"Started"},"timestamp":1563743939211},{"event":{"data":{"taker_payment_locktime":1563751737,"taker_pubkey":"03101ace6b08605b9424b0582b5cce044b70a3c8d8d10cb2965e039b0967ae92b9"},"type":"Negotiated"},"timestamp":1563743979835},{"event":{"data":{"block_height":8196386,"coin":"ETH","fee_details":null,"from":["0x3D6a2f4Dd6085b34EeD6cBc2D3aaABd0D3B697C1"],"internal_id":"00","my_balance_change":0,"received_by_me":0,"spent_by_me":0,"timestamp":1563744052,"to":["0xD8997941Dd1346e9231118D5685d866294f59e5b"],"total_amount":0.0001,"tx_hash":"a59203eb2328827de00bed699a29389792906e4f39fdea145eb40dc6b3821bd6","tx_hex":"f8690284ee6b280082520894d8997941dd1346e9231118d5685d866294f59e5b865af3107a4000801ca0743d2b7c9fad65805d882179062012261be328d7628ae12ee08eff8d7657d993a07eecbd051f49d35279416778faa4664962726d516ce65e18755c9b9406a9c2fd"},"type":"TakerFeeValidated"},"timestamp":1563744052878}],"success_events":["Started","Negotiated","TakerFeeValidated","MakerPaymentSent","TakerPaymentReceived","TakerPaymentWaitConfirmStarted","TakerPaymentValidatedAndConfirmed","TakerPaymentSpent","Finished"],"uuid":"3447b727-fe93-4357-8e5a-8cf2699b7e86"}"#;
        let maker_saved_swap: MakerSavedSwap = unwrap!(json::from_str(maker_saved_json));
        let key_pair = unwrap!(key_pair_from_seed(
            "spice describe gravity federal blast come thank unfair canal monkey style afraid"
        ));
        let ctx = MmCtxBuilder::default().with_secp256k1_key_pair(key_pair).into_mm_arc();

        TestCoin::ticker.mock_safe(|_| MockResult::Return("ticker"));
        let maker_coin = MmCoinEnum::Test(TestCoin {});
        let taker_coin = MmCoinEnum::Test(TestCoin {});
        let (_maker_swap, _) = unwrap!(MakerSwap::load_from_saved(
            ctx.clone(),
            maker_coin,
            taker_coin,
            maker_saved_swap
        ));
        let trade_fee = TradeFee {
            amount: 0.into(),
            coin: "ticker".into(),
        };
        assert_eq!(get_locked_amount(&ctx, "ticker", &trade_fee), BigDecimal::from(0));
    }

    #[test]
    fn test_maker_swap_event_should_ban() {
        let event = MakerSwapEvent::TakerPaymentWaitConfirmFailed("err".into());
        assert!(!event.should_ban_taker());

        let event = MakerSwapEvent::MakerPaymentWaitConfirmFailed("err".into());
        assert!(!event.should_ban_taker());

        let event = MakerSwapEvent::NegotiateFailed("err".into());
        assert!(event.should_ban_taker());

        let event = MakerSwapEvent::TakerFeeValidateFailed("err".into());
        assert!(event.should_ban_taker());

        let event = MakerSwapEvent::TakerPaymentValidateFailed("err".into());
        assert!(event.should_ban_taker());
    }
}<|MERGE_RESOLUTION|>--- conflicted
+++ resolved
@@ -22,15 +22,11 @@
 use serialization::{deserialize, serialize};
 use std::path::PathBuf;
 use std::sync::atomic::Ordering;
-<<<<<<< HEAD
 use super::{ban_pubkey, broadcast_my_swap_status, dex_fee_amount, get_locked_amount, get_locked_amount_by_other_swaps,
             lp_atomic_locktime, my_swaps_dir, my_swap_file_path, recv_swap_msg, swap_topic,
             AtomicSwap, LockedAmount, MySwapInfo, RecoveredSwap, RecoveredSwapAction,
             SavedSwap, SwapConfirmationsSettings, SwapsContext, SwapError, SwapNegotiationData, SwapMsg,
             BASIC_COMM_TIMEOUT, WAIT_CONFIRM_INTERVAL};
-=======
-use std::sync::{Arc, RwLock, RwLockReadGuard, RwLockWriteGuard};
->>>>>>> 8a284f02
 
 pub fn stats_maker_swap_file_path(ctx: &MmArc, uuid: &str) -> PathBuf {
     ctx.dbdir()
@@ -333,35 +329,9 @@
         };
 
         let bytes = serialize(&maker_negotiation_data);
-<<<<<<< HEAD
         let sending_f = send!(self.ctx, "negotiation", swap_topic(&self.uuid), bytes.take());
 
         let data = match recv_swap_msg(self.ctx.clone(), "negotiation-reply", &self.uuid, 90).await {
-=======
-        let sending_f = match send!(
-            self.ctx,
-            self.taker,
-            fomat!(("negotiation") '@' (self.uuid)),
-            30,
-            bytes.as_slice()
-        ) {
-            Ok(f) => f,
-            Err(e) => {
-                return Ok((Some(MakerSwapCommand::Finish), vec![MakerSwapEvent::NegotiateFailed(
-                    ERRL!("{}", e).into(),
-                )]))
-            },
-        };
-
-        let data = match recv!(
-            self,
-            sending_f,
-            "negotiation-reply",
-            90,
-            -2000,
-            FixedValidator::AnythingGoes
-        ) {
->>>>>>> 8a284f02
             Ok(d) => d,
             Err(e) => {
                 return Ok((Some(MakerSwapCommand::Finish), vec![MakerSwapEvent::NegotiateFailed(
@@ -406,24 +376,7 @@
 
     async fn wait_taker_fee(&self) -> Result<(Option<MakerSwapCommand>, Vec<MakerSwapEvent>), String> {
         let negotiated = serialize(&true);
-<<<<<<< HEAD
         let sending_f = send!(self.ctx, "negotiated", swap_topic(&self.uuid), negotiated.take());
-=======
-        let sending_f = match send!(
-            self.ctx,
-            self.taker,
-            fomat!(("negotiated") '@' (self.uuid)),
-            30,
-            negotiated.as_slice()
-        ) {
-            Ok(f) => f,
-            Err(e) => {
-                return Ok((Some(MakerSwapCommand::Finish), vec![MakerSwapEvent::NegotiateFailed(
-                    ERRL!("{}", e).into(),
-                )]))
-            },
-        };
->>>>>>> 8a284f02
 
         let payload = match recv_swap_msg(self.ctx.clone(), "taker-fee", &self.uuid, 180).await {
             Ok(d) => d,
@@ -567,29 +520,8 @@
     }
 
     async fn wait_for_taker_payment(&self) -> Result<(Option<MakerSwapCommand>, Vec<MakerSwapEvent>), String> {
-<<<<<<< HEAD
         let maker_payment_hex = self.r().maker_payment.as_ref().unwrap().tx_hex.0.clone();
         let sending_f = send!(self.ctx, "maker-payment", swap_topic(&self.uuid), maker_payment_hex);
-=======
-        let maker_payment_hex = self.r().maker_payment.as_ref().unwrap().tx_hex.clone();
-        let sending_f = match send!(
-            self.ctx,
-            self.taker,
-            fomat!(("maker-payment") '@' (self.uuid)),
-            60,
-            maker_payment_hex
-        ) {
-            Ok(f) => f,
-            Err(e) => {
-                return Ok((Some(MakerSwapCommand::RefundMakerPayment), vec![
-                    MakerSwapEvent::MakerPaymentDataSendFailed(ERRL!("{}", e).into()),
-                    MakerSwapEvent::MakerPaymentWaitRefundStarted {
-                        wait_until: self.wait_refund_until(),
-                    },
-                ]))
-            },
-        };
->>>>>>> 8a284f02
 
         let maker_payment_wait_confirm = self.r().data.started_at + (self.r().data.lock_duration * 2) / 5;
         let f = self.maker_coin.wait_for_confirmations(
@@ -612,18 +544,7 @@
 
         // wait for 3/5, we need to leave some time space for transaction to be confirmed
         let wait_duration = (self.r().data.lock_duration * 3) / 5;
-<<<<<<< HEAD
         let payload = match recv_swap_msg(self.ctx.clone(), "taker-payment", &self.uuid, wait_duration).await {
-=======
-        let payload = match recv!(
-            self,
-            sending_f,
-            "taker-payment",
-            wait_duration,
-            -2006,
-            FixedValidator::AnythingGoes
-        ) {
->>>>>>> 8a284f02
             Ok(p) => p,
             Err(e) => {
                 return Ok((Some(MakerSwapCommand::RefundMakerPayment), vec![
