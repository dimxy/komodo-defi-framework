--- conflicted
+++ resolved
@@ -62,11 +62,7 @@
             EnableSlpError::UnexpectedDerivationMethod(e) | EnableSlpError::Internal(e) => {
                 EnableTokenError::Internal(e)
             },
-<<<<<<< HEAD
-            EnableSlpError::InvalidTokenProtocol => EnableTokenError::InvalidTokenProtocol,
-=======
             EnableSlpError::PlatformCoinMismatch => EnableTokenError::PlatformCoinMismatch,
->>>>>>> 9a2f74ed
         }
     }
 }
