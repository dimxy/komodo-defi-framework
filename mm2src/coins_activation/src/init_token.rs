--- conflicted
+++ resolved
@@ -307,19 +307,6 @@
 pub enum InitTokenError {
     #[display(fmt = "No such task '{_0}'")]
     NoSuchTask(TaskId),
-<<<<<<< HEAD
-    #[display(fmt = "Initialization task has timed out {:?}", duration)]
-    TaskTimedOut {
-        duration: Duration,
-    },
-    #[display(fmt = "Token {} is activated already", ticker)]
-    TokenIsAlreadyActivated {
-        ticker: String,
-    },
-    #[display(fmt = "Token {} config is not found", _0)]
-    TokenConfigIsNotFound(String),
-    #[display(fmt = "Token {} protocol parsing failed: {}", ticker, error)]
-=======
     #[display(fmt = "Initialization task has timed out {duration:?}")]
     TaskTimedOut {
         duration: Duration,
@@ -331,34 +318,21 @@
     #[display(fmt = "Token {_0} config is not found")]
     TokenConfigIsNotFound(String),
     #[display(fmt = "Token {ticker} protocol parsing failed: {error}")]
->>>>>>> 9a2f74ed
     TokenProtocolParseError {
         ticker: String,
         error: String,
     },
-<<<<<<< HEAD
-    #[display(fmt = "Unexpected platform protocol {} for {}", protocol, ticker)]
-=======
     #[display(fmt = "Unexpected platform protocol {protocol} for {ticker}")]
->>>>>>> 9a2f74ed
     UnexpectedTokenProtocol {
         ticker: String,
         protocol: Json,
     },
-<<<<<<< HEAD
-    #[display(fmt = "Error on platform coin {} creation: {}", ticker, error)]
-=======
     #[display(fmt = "Error on platform coin {ticker} creation: {error}")]
->>>>>>> 9a2f74ed
     TokenCreationError {
         ticker: String,
         error: String,
     },
-<<<<<<< HEAD
-    #[display(fmt = "Could not fetch balance: {}", _0)]
-=======
     #[display(fmt = "Could not fetch balance: {_0}")]
->>>>>>> 9a2f74ed
     CouldNotFetchBalance(String),
     #[display(fmt = "Platform coin {_0} is not activated")]
     PlatformCoinIsNotActivated(String),
@@ -375,11 +349,7 @@
     Transport(String),
     #[display(fmt = "Internal error: {_0}")]
     Internal(String),
-<<<<<<< HEAD
-    InvalidTokenProtocol,
-=======
     PlatformCoinMismatch,
->>>>>>> 9a2f74ed
 }
 
 impl From<CoinConfWithProtocolError> for InitTokenError {
@@ -420,11 +390,7 @@
             | InitTokenError::UnexpectedTokenProtocol { .. }
             | InitTokenError::TokenCreationError { .. }
             | InitTokenError::PlatformCoinIsNotActivated(_)
-<<<<<<< HEAD
-            | InitTokenError::InvalidTokenProtocol
-=======
             | InitTokenError::PlatformCoinMismatch
->>>>>>> 9a2f74ed
             | InitTokenError::CustomTokenError(_) => StatusCode::BAD_REQUEST,
             InitTokenError::TaskTimedOut { .. } => StatusCode::REQUEST_TIMEOUT,
             InitTokenError::HwError(_) => StatusCode::GONE,
