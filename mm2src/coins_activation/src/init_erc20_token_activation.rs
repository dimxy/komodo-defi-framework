--- conflicted
+++ resolved
@@ -29,17 +29,6 @@
 pub enum InitErc20Error {
     #[display(fmt = "{_0}")]
     HwError(HwRpcError),
-<<<<<<< HEAD
-    #[display(fmt = "Initialization task has timed out {:?}", duration)]
-    TaskTimedOut {
-        duration: Duration,
-    },
-    #[display(fmt = "Token {} is activated already", ticker)]
-    TokenIsAlreadyActivated {
-        ticker: String,
-    },
-    #[display(fmt = "Error on  token {} creation: {}", ticker, error)]
-=======
     #[display(fmt = "Initialization task has timed out {duration:?}")]
     TaskTimedOut {
         duration: Duration,
@@ -49,16 +38,11 @@
         ticker: String,
     },
     #[display(fmt = "Error on  token {ticker} creation: {error}")]
->>>>>>> 9a2f74ed
     TokenCreationError {
         ticker: String,
         error: String,
     },
-<<<<<<< HEAD
-    #[display(fmt = "Could not fetch balance: {}", _0)]
-=======
     #[display(fmt = "Could not fetch balance: {_0}")]
->>>>>>> 9a2f74ed
     CouldNotFetchBalance(String),
     #[display(fmt = "Transport error: {_0}")]
     Transport(String),
@@ -66,11 +50,7 @@
     Internal(String),
     #[display(fmt = "Custom token error: {_0}")]
     CustomTokenError(CustomTokenError),
-<<<<<<< HEAD
-    InvalidTokenProtocol,
-=======
     PlatformCoinMismatch,
->>>>>>> 9a2f74ed
 }
 
 impl From<InitErc20Error> for InitTokenError {
@@ -88,11 +68,7 @@
             InitErc20Error::Transport(transport) => InitTokenError::Transport(transport),
             InitErc20Error::Internal(internal) => InitTokenError::Internal(internal),
             InitErc20Error::CustomTokenError(error) => InitTokenError::CustomTokenError(error),
-<<<<<<< HEAD
-            InitErc20Error::InvalidTokenProtocol => InitTokenError::InvalidTokenProtocol,
-=======
             InitErc20Error::PlatformCoinMismatch => InitTokenError::PlatformCoinMismatch,
->>>>>>> 9a2f74ed
         }
     }
 }
@@ -108,11 +84,7 @@
             | EthTokenActivationError::InvalidPayload(_)
             | EthTokenActivationError::Transport(_) => InitErc20Error::Transport(e.to_string()),
             EthTokenActivationError::CustomTokenError(e) => InitErc20Error::CustomTokenError(e),
-<<<<<<< HEAD
-            EthTokenActivationError::InvalidTokenProtocol => InitErc20Error::InvalidTokenProtocol,
-=======
             EthTokenActivationError::PlatformCoinMismatch => InitErc20Error::PlatformCoinMismatch,
->>>>>>> 9a2f74ed
         }
     }
 }
