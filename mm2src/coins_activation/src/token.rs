--- conflicted
+++ resolved
@@ -105,11 +105,7 @@
             BalanceError::Transport(e) | BalanceError::InvalidResponse(e) => EnableTokenError::Transport(e),
             BalanceError::UnexpectedDerivationMethod(e) => EnableTokenError::UnexpectedDerivationMethod(e),
             BalanceError::Internal(e) | BalanceError::WalletStorageError(e) => EnableTokenError::Internal(e),
-<<<<<<< HEAD
             BalanceError::NoSuchCoin { .. } => EnableTokenError::Internal(e.to_string()),
-=======
-            BalanceError::NoSuchCoin { .. } => EnableTokenError::Internal(e.clone().to_string()),
->>>>>>> 3af3863c
         }
     }
 }
