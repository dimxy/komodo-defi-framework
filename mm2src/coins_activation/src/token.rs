--- conflicted
+++ resolved
@@ -71,11 +71,7 @@
     PrivKeyPolicyNotAllowed(PrivKeyPolicyNotAllowed),
     #[display(fmt = "Custom token error: {_0}")]
     CustomTokenError(CustomTokenError),
-<<<<<<< HEAD
-    InvalidTokenProtocol,
-=======
     PlatformCoinMismatch,
->>>>>>> 9a2f74ed
 }
 
 impl From<RegisterCoinError> for EnableTokenError {
@@ -188,11 +184,7 @@
             | EnableTokenError::TokenConfigIsNotFound { .. }
             | EnableTokenError::UnexpectedTokenProtocol { .. }
             | EnableTokenError::InvalidPayload(_)
-<<<<<<< HEAD
-            | EnableTokenError::InvalidTokenProtocol
-=======
             | EnableTokenError::PlatformCoinMismatch
->>>>>>> 9a2f74ed
             | EnableTokenError::CustomTokenError(_) => StatusCode::BAD_REQUEST,
             EnableTokenError::TokenProtocolParseError { .. }
             | EnableTokenError::UnsupportedPlatformCoin { .. }
