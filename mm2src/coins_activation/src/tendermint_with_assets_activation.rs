use crate::context::CoinsActivationContext;
use crate::platform_coin_with_tokens::{
    EnablePlatformCoinWithTokensError, GetPlatformBalance, InitPlatformCoinWithTokensAwaitingStatus,
    InitPlatformCoinWithTokensInProgressStatus, InitPlatformCoinWithTokensTask,
    InitPlatformCoinWithTokensTaskManagerShared, InitPlatformCoinWithTokensUserAction, InitTokensAsMmCoinsError,
    PlatformCoinWithTokensActivationOps, RegisterTokenInfo, TokenActivationParams, TokenActivationRequest,
    TokenAsMmCoinInitializer, TokenInitializer, TokenOf,
};
use crate::prelude::*;
use async_trait::async_trait;
use coins::hd_wallet::HDPathAccountToAddressId;
use coins::my_tx_history_v2::TxHistoryStorage;
use coins::tendermint::tendermint_tx_history_v2::tendermint_history_loop;
use coins::tendermint::{
    cosmos_get_accounts_impl, tendermint_priv_key_policy, CosmosAccountAlgo, RpcNode, TendermintActivationPolicy,
    TendermintCoin, TendermintCommons, TendermintConf, TendermintInitError, TendermintInitErrorKind,
    TendermintProtocolInfo, TendermintPublicKey, TendermintToken, TendermintTokenActivationParams,
    TendermintTokenInitError, TendermintTokenProtocolInfo, TendermintWalletConnectionType,
};
use coins::{CoinBalance, CoinProtocol, MarketCoinOps, MmCoin, MmCoinEnum, PrivKeyBuildPolicy};
use common::executor::{AbortSettings, SpawnAbortable};
use common::{true_f, Future01CompatExt};
use kdf_walletconnect::{WalletConnectCtx, WcTopic};
use mm2_core::mm_ctx::MmArc;
use mm2_err_handle::prelude::*;
use mm2_number::BigDecimal;
use rpc_task::RpcTaskHandleShared;
use serde::{Deserialize, Deserializer, Serialize};
use serde_json::Value as Json;
use std::collections::{HashMap, HashSet};

pub type TendermintCoinTaskManagerShared = InitPlatformCoinWithTokensTaskManagerShared<TendermintCoin>;

impl TokenOf for TendermintToken {
    type PlatformCoin = TendermintCoin;
}

impl RegisterTokenInfo<TendermintToken> for TendermintCoin {
    fn register_token_info(&self, token: &TendermintToken) {
        self.add_activated_token_info(token.ticker.clone(), token.decimals, token.denom.clone())
    }
}

#[derive(Debug, Clone, Deserialize, Serialize)]
#[serde(tag = "type", content = "params")]
pub enum TendermintPubkeyActivationParams {
    /// Activate with public key
    WithPubkey {
        #[serde(deserialize_with = "deserialize_account_public_key")]
        pubkey: TendermintPublicKey,
        is_ledger_connection: bool,
    },
    /// Activate with WalletConnect
    WalletConnect { session_topic: WcTopic },
}

#[derive(Clone, Deserialize)]
pub struct TendermintActivationParams {
    nodes: Vec<RpcNode>,
    pub tokens_params: Vec<TokenActivationRequest<TendermintTokenActivationParams>>,
    #[serde(default)]
    tx_history: bool,
    #[serde(default = "true_f")]
    pub get_balances: bool,
    /// /account'/change/address_index`.
    #[serde(default)]
    pub path_to_address: HDPathAccountToAddressId,
    #[serde(default)]
    pub activation_params: Option<TendermintPubkeyActivationParams>,
}

fn deserialize_account_public_key<'de, D>(deserializer: D) -> Result<TendermintPublicKey, D::Error>
where
    D: Deserializer<'de>,
{
    let value: Json = serde::Deserialize::deserialize(deserializer)?;

    match value {
        Json::Object(mut map) => {
            if let Some(type_) = map.remove("type") {
                if let Some(value) = map.remove("value") {
                    match type_.as_str() {
                        Some("ed25519") => {
                            let value: Vec<u8> = value
                                .as_array()
                                .unwrap()
                                .iter()
                                .map(|i| i.as_u64().unwrap() as u8)
                                .collect();
                            Ok(TendermintPublicKey::from_raw_ed25519(&value).unwrap())
                        },
                        Some("secp256k1") => {
                            let value: Vec<u8> = value
                                .as_array()
                                .unwrap()
                                .iter()
                                .map(|i| i.as_u64().unwrap() as u8)
                                .collect();
                            Ok(TendermintPublicKey::from_raw_secp256k1(&value).unwrap())
                        },
                        _ => Err(serde::de::Error::custom(
                            "Unsupported pubkey algorithm. Use one of ['ed25519', 'secp256k1']",
                        )),
                    }
                } else {
                    Err(serde::de::Error::custom("Missing field 'value'."))
                }
            } else {
                Err(serde::de::Error::custom("Missing field 'type'."))
            }
        },
        _ => Err(serde::de::Error::custom("Invalid data.")),
    }
}

impl TxHistory for TendermintActivationParams {
    fn tx_history(&self) -> bool {
        self.tx_history
    }
}

impl ActivationRequestInfo for TendermintActivationParams {
    fn is_hw_policy(&self) -> bool {
        false
    } // TODO: fix when device policy is added
}

struct TendermintTokenInitializer {
    platform_coin: TendermintCoin,
}

struct TendermintTokenInitializerErr(TendermintTokenInitError);

#[async_trait]
impl TokenInitializer for TendermintTokenInitializer {
    type Token = TendermintToken;
    type TokenActivationRequest = TendermintTokenActivationParams;
    type TokenProtocol = TendermintTokenProtocolInfo;
    type InitTokensError = TendermintTokenInitializerErr;

    fn tokens_requests_from_platform_request(
        platform_request: &TendermintActivationParams,
    ) -> Vec<TokenActivationRequest<Self::TokenActivationRequest>> {
        platform_request.tokens_params.clone()
    }

    async fn enable_tokens(
        &self,
        params: Vec<TokenActivationParams<Self::TokenActivationRequest, Self::TokenProtocol>>,
    ) -> Result<Vec<Self::Token>, MmError<Self::InitTokensError>> {
        params
            .into_iter()
            .map(|param| {
                TendermintToken::new(
                    param.ticker,
                    self.platform_coin.clone(),
                    param.protocol.decimals,
                    param.protocol.denom,
                )
                .mm_err(TendermintTokenInitializerErr)
            })
            .collect()
    }

<<<<<<< HEAD
    fn platform_coin(&self) -> &<Self::Token as TokenOf>::PlatformCoin { &self.platform_coin }

    fn validate_token_params(
        &self,
        _params: &[TokenActivationParams<Self::TokenActivationRequest, Self::TokenProtocol>],
    ) -> MmResult<(), Self::InitTokensError> {
        // there is no platform coin in TendermintTokenProtocolInfo to validate
=======
    fn platform_coin(&self) -> &<Self::Token as TokenOf>::PlatformCoin {
        &self.platform_coin
    }

    fn validate_token_params(
        &self,
        params: &[TokenActivationParams<Self::TokenActivationRequest, Self::TokenProtocol>],
    ) -> MmResult<(), Self::InitTokensError> {
        for token_param in params {
            match &token_param.protocol {
                TendermintTokenProtocolInfo { platform, .. } if platform == self.platform_coin().ticker() => {},
                _ => {
                    return MmError::err(TendermintTokenInitializerErr(
                        TendermintTokenInitError::PlatformCoinMismatch,
                    ))
                },
            }
        }
>>>>>>> 9a2f74ed
        Ok(())
    }
}

impl TryFromCoinProtocol for TendermintProtocolInfo {
    fn try_from_coin_protocol(proto: CoinProtocol) -> Result<Self, MmError<CoinProtocol>> {
        match proto {
            CoinProtocol::TENDERMINT(proto) => Ok(proto),
            other => MmError::err(other),
        }
    }
}

impl TryFromCoinProtocol for TendermintTokenProtocolInfo {
    fn try_from_coin_protocol(proto: CoinProtocol) -> Result<Self, MmError<CoinProtocol>> {
        match proto {
            CoinProtocol::TENDERMINTTOKEN(proto) => Ok(proto),
            other => MmError::err(other),
        }
    }
}

impl From<TendermintTokenInitializerErr> for InitTokensAsMmCoinsError {
    fn from(err: TendermintTokenInitializerErr) -> Self {
        match err.0 {
            TendermintTokenInitError::MyAddressError(error) | TendermintTokenInitError::Internal(error) => {
                InitTokensAsMmCoinsError::Internal(error)
            },
            TendermintTokenInitError::CouldNotFetchBalance(error) => {
                InitTokensAsMmCoinsError::CouldNotFetchBalance(error)
            },
            TendermintTokenInitError::PlatformCoinMismatch => InitTokensAsMmCoinsError::PlatformCoinMismatch,
        }
    }
}

#[derive(Serialize, Clone)]
pub struct TendermintActivationResult {
    ticker: String,
    address: String,
    current_block: u64,
    #[serde(skip_serializing_if = "Option::is_none")]
    balance: Option<CoinBalance>,
    #[serde(skip_serializing_if = "Option::is_none")]
    tokens_balances: Option<HashMap<String, CoinBalance>>,
    #[serde(skip_serializing_if = "Option::is_none")]
    tokens_tickers: Option<HashSet<String>>,
}

impl CurrentBlock for TendermintActivationResult {
    fn current_block(&self) -> u64 {
        self.current_block
    }
}

impl GetPlatformBalance for TendermintActivationResult {
    fn get_platform_balance(&self) -> Option<BigDecimal> {
        self.balance.as_ref().map(|b| b.spendable.clone())
    }
}

impl From<TendermintInitError> for EnablePlatformCoinWithTokensError {
    fn from(err: TendermintInitError) -> Self {
        EnablePlatformCoinWithTokensError::PlatformCoinCreationError {
            ticker: err.ticker,
            error: err.kind.to_string(),
        }
    }
}

async fn activate_with_walletconnect(
    ctx: &MmArc,
    session_topic: WcTopic,
    chain_id: &str,
    ticker: &str,
) -> MmResult<(TendermintActivationPolicy, TendermintWalletConnectionType), TendermintInitError> {
    let wc = WalletConnectCtx::from_ctx(ctx).expect("TODO: handle error when enable kdf initialization without key.");
    let account = cosmos_get_accounts_impl(&wc, &session_topic, chain_id)
        .await
        .mm_err(|err| TendermintInitError {
            ticker: ticker.to_string(),
            kind: TendermintInitErrorKind::UnableToFetchChainAccount(err.to_string()),
        })?;
    let wallet_type = if wc.is_ledger_connection(&session_topic) {
        TendermintWalletConnectionType::WcLedger(session_topic)
    } else {
        TendermintWalletConnectionType::Wc(session_topic)
    };

    let pubkey = match account.algo {
        CosmosAccountAlgo::Secp256k1 | CosmosAccountAlgo::TendermintSecp256k1 => {
            TendermintPublicKey::from_raw_secp256k1(&account.pubkey).ok_or(TendermintInitError {
                ticker: ticker.to_string(),
                kind: TendermintInitErrorKind::Internal("Invalid secp256k1 pubkey".to_owned()),
            })?
        },
    };

    Ok((TendermintActivationPolicy::with_public_key(pubkey), wallet_type))
}

#[async_trait]
impl PlatformCoinWithTokensActivationOps for TendermintCoin {
    type ActivationRequest = TendermintActivationParams;
    type PlatformProtocolInfo = TendermintProtocolInfo;
    type ActivationResult = TendermintActivationResult;
    type ActivationError = TendermintInitError;

    type InProgressStatus = InitPlatformCoinWithTokensInProgressStatus;
    type AwaitingStatus = InitPlatformCoinWithTokensAwaitingStatus;
    type UserAction = InitPlatformCoinWithTokensUserAction;

    async fn enable_platform_coin(
        ctx: MmArc,
        ticker: String,
        coin_conf: &Json,
        activation_request: Self::ActivationRequest,
        protocol_conf: Self::PlatformProtocolInfo,
    ) -> Result<Self, MmError<Self::ActivationError>> {
        if protocol_conf.decimals > 18 {
            return MmError::err(TendermintInitError {
                ticker: ticker.clone(),
                kind: TendermintInitErrorKind::InvalidProtocolData(format!(
                    "'decimals' value is too high; it must be 18 or lower but the current value is {}",
                    protocol_conf.decimals
                )),
            });
        }

        let conf = TendermintConf::try_from_json(&ticker, coin_conf)?;

        let (activation_policy, wallet_connection_type) = if let Some(params) = activation_request.activation_params {
            match params {
                TendermintPubkeyActivationParams::WithPubkey {
                    pubkey,
                    is_ledger_connection,
                } => {
                    let wallet_connection_type = if is_ledger_connection {
                        TendermintWalletConnectionType::KeplrLedger
                    } else {
                        TendermintWalletConnectionType::Keplr
                    };

                    (
                        TendermintActivationPolicy::with_public_key(pubkey),
                        wallet_connection_type,
                    )
                },
                TendermintPubkeyActivationParams::WalletConnect { session_topic } => {
                    activate_with_walletconnect(&ctx, session_topic, protocol_conf.chain_id.as_ref(), &ticker).await?
                },
            }
        } else {
            let private_key_policy =
                PrivKeyBuildPolicy::detect_priv_key_policy(&ctx).mm_err(|e| TendermintInitError {
                    ticker: ticker.clone(),
                    kind: TendermintInitErrorKind::Internal(e.to_string()),
                })?;

            let tendermint_private_key_policy =
                tendermint_priv_key_policy(&conf, &ticker, private_key_policy, activation_request.path_to_address)?;

            (
                TendermintActivationPolicy::with_private_key_policy(tendermint_private_key_policy),
                TendermintWalletConnectionType::Native,
            )
        };

        TendermintCoin::init(
            &ctx,
            ticker,
            conf,
            protocol_conf,
            activation_request.nodes,
            activation_request.tx_history,
            activation_policy,
            wallet_connection_type,
        )
        .await
    }

    async fn enable_global_nft(
        &self,
        _activation_request: &Self::ActivationRequest,
    ) -> Result<Option<MmCoinEnum>, MmError<Self::ActivationError>> {
        Ok(None)
    }

    fn try_from_mm_coin(coin: MmCoinEnum) -> Option<Self>
    where
        Self: Sized,
    {
        match coin {
            MmCoinEnum::Tendermint(coin) => Some(coin),
            _ => None,
        }
    }

    fn token_initializers(
        &self,
    ) -> Vec<Box<dyn TokenAsMmCoinInitializer<PlatformCoin = Self, ActivationRequest = Self::ActivationRequest>>> {
        vec![Box::new(TendermintTokenInitializer {
            platform_coin: self.clone(),
        })]
    }

    async fn get_activation_result(
        &self,
        _task_handle: Option<RpcTaskHandleShared<InitPlatformCoinWithTokensTask<TendermintCoin>>>,
        activation_request: &Self::ActivationRequest,
        _nft_global: &Option<MmCoinEnum>,
    ) -> Result<Self::ActivationResult, MmError<Self::ActivationError>> {
        let current_block = self.current_block().compat().await.map_to_mm(|e| TendermintInitError {
            ticker: self.ticker().to_owned(),
            kind: TendermintInitErrorKind::RpcError(e),
        })?;

        if !activation_request.get_balances {
            return Ok(TendermintActivationResult {
                ticker: self.ticker().to_owned(),
                address: self.account_id.to_string(),
                current_block,
                balance: None,
                tokens_balances: None,
                tokens_tickers: Some(
                    self.tokens_info
                        .lock()
                        .clone()
                        .into_values()
                        .map(|t| t.ticker)
                        .collect(),
                ),
            });
        }

        let balances = self.get_all_balances().await.mm_err(|e| TendermintInitError {
            ticker: self.ticker().to_owned(),
            kind: TendermintInitErrorKind::RpcError(e.to_string()),
        })?;

        Ok(TendermintActivationResult {
            address: self.account_id.to_string(),
            current_block,
            balance: Some(CoinBalance {
                spendable: balances.platform_balance,
                unspendable: BigDecimal::default(),
            }),
            tokens_balances: Some(
                balances
                    .tokens_balances
                    .into_iter()
                    .map(|(ticker, balance)| {
                        (
                            ticker,
                            CoinBalance {
                                spendable: balance,
                                unspendable: BigDecimal::default(),
                            },
                        )
                    })
                    .collect(),
            ),
            ticker: self.ticker().to_owned(),
            tokens_tickers: None,
        })
    }

    fn start_history_background_fetching(
        &self,
        ctx: MmArc,
        storage: impl TxHistoryStorage,
        initial_balance: Option<BigDecimal>,
    ) {
        let fut = tendermint_history_loop(self.clone(), storage, ctx, initial_balance);

        let settings = AbortSettings::info_on_abort(format!("tendermint_history_loop stopped for {}", self.ticker()));
        self.spawner().spawn_with_settings(fut, settings);
    }

    fn rpc_task_manager(activation_ctx: &CoinsActivationContext) -> &TendermintCoinTaskManagerShared {
        &activation_ctx.init_tendermint_coin_task_manager
    }
}<|MERGE_RESOLUTION|>--- conflicted
+++ resolved
@@ -162,15 +162,6 @@
             .collect()
     }
 
-<<<<<<< HEAD
-    fn platform_coin(&self) -> &<Self::Token as TokenOf>::PlatformCoin { &self.platform_coin }
-
-    fn validate_token_params(
-        &self,
-        _params: &[TokenActivationParams<Self::TokenActivationRequest, Self::TokenProtocol>],
-    ) -> MmResult<(), Self::InitTokensError> {
-        // there is no platform coin in TendermintTokenProtocolInfo to validate
-=======
     fn platform_coin(&self) -> &<Self::Token as TokenOf>::PlatformCoin {
         &self.platform_coin
     }
@@ -189,7 +180,6 @@
                 },
             }
         }
->>>>>>> 9a2f74ed
         Ok(())
     }
 }
