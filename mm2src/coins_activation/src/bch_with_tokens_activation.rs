use crate::context::CoinsActivationContext;
use crate::platform_coin_with_tokens::InitPlatformCoinWithTokensTask;
use crate::platform_coin_with_tokens::*;
use crate::prelude::*;
use crate::slp_token_activation::SlpActivationRequest;
use async_trait::async_trait;
use coins::my_tx_history_v2::TxHistoryStorage;
use coins::utxo::bch::{bch_coin_with_policy, BchActivationRequest, BchCoin, CashAddrPrefix};
use coins::utxo::rpc_clients::UtxoRpcError;
use coins::utxo::slp::{EnableSlpError, SlpProtocolConf, SlpToken};
use coins::utxo::utxo_tx_history_v2::bch_and_slp_history_loop;
use coins::utxo::UtxoCommonOps;
use coins::MmCoinEnum;
use coins::{
    CoinBalance, CoinProtocol, MarketCoinOps, MmCoin, PrivKeyBuildPolicy, PrivKeyPolicyNotAllowed,
    UnexpectedDerivationMethod,
};
use common::executor::{AbortSettings, SpawnAbortable};
use common::Future01CompatExt;
use common::{drop_mutability, true_f};
use crypto::CryptoCtxError;
use mm2_core::mm_ctx::MmArc;
use mm2_err_handle::prelude::*;
use mm2_number::BigDecimal;
use rpc_task::RpcTaskHandleShared;
use serde_derive::{Deserialize, Serialize};
use serde_json::Value as Json;
use std::collections::{HashMap, HashSet};
use std::str::FromStr;

impl From<EnableSlpError> for InitTokensAsMmCoinsError {
    fn from(e: EnableSlpError) -> Self {
        match e {
            EnableSlpError::GetBalanceError(balance_err) => {
                InitTokensAsMmCoinsError::CouldNotFetchBalance(balance_err.to_string())
            },
            EnableSlpError::UnexpectedDerivationMethod(internal) | EnableSlpError::Internal(internal) => {
                InitTokensAsMmCoinsError::Internal(internal)
            },
<<<<<<< HEAD
            EnableSlpError::InvalidTokenProtocol => InitTokensAsMmCoinsError::InvalidTokenProtocol,
=======
            EnableSlpError::PlatformCoinMismatch => InitTokensAsMmCoinsError::PlatformCoinMismatch,
>>>>>>> 9a2f74ed
        }
    }
}

pub struct SlpTokenInitializer {
    platform_coin: BchCoin,
}

impl TokenOf for SlpToken {
    type PlatformCoin = BchCoin;
}

#[async_trait]
impl TokenInitializer for SlpTokenInitializer {
    type Token = SlpToken;
    type TokenActivationRequest = SlpActivationRequest;
    type TokenProtocol = SlpProtocolConf;
    type InitTokensError = EnableSlpError;

    fn tokens_requests_from_platform_request(
        platform_params: &BchWithTokensActivationRequest,
    ) -> Vec<TokenActivationRequest<Self::TokenActivationRequest>> {
        platform_params.slp_tokens_requests.clone()
    }

    async fn enable_tokens(
        &self,
        activation_params: Vec<TokenActivationParams<SlpActivationRequest, SlpProtocolConf>>,
    ) -> Result<Vec<SlpToken>, MmError<EnableSlpError>> {
        let tokens = activation_params
            .into_iter()
            .map(|params| {
                // confirmation settings from RPC request have the highest priority
                let required_confirmations = params.activation_request.required_confirmations.unwrap_or_else(|| {
                    params
                        .protocol
                        .required_confirmations
                        .unwrap_or_else(|| self.platform_coin.required_confirmations())
                });

                SlpToken::new(
                    params.protocol.decimals,
                    params.ticker,
                    params.protocol.token_id,
                    self.platform_coin.clone(),
                    required_confirmations,
                )
            })
            .collect::<MmResult<_, EnableSlpError>>()?;

        Ok(tokens)
    }

<<<<<<< HEAD
    fn platform_coin(&self) -> &BchCoin { &self.platform_coin }
=======
    fn platform_coin(&self) -> &BchCoin {
        &self.platform_coin
    }
>>>>>>> 9a2f74ed

    fn validate_token_params(
        &self,
        params: &[TokenActivationParams<Self::TokenActivationRequest, Self::TokenProtocol>],
    ) -> MmResult<(), Self::InitTokensError> {
        for token_param in params {
            match &token_param.protocol {
                SlpProtocolConf {
                    platform_coin_ticker, ..
                } if platform_coin_ticker == self.platform_coin().ticker() => {},
<<<<<<< HEAD
                _ => return MmError::err(EnableSlpError::InvalidTokenProtocol),
=======
                _ => return MmError::err(EnableSlpError::PlatformCoinMismatch),
>>>>>>> 9a2f74ed
            }
        }
        Ok(())
    }
}

impl RegisterTokenInfo<SlpToken> for BchCoin {
    fn register_token_info(&self, token: &SlpToken) {
        self.add_slp_token_info(token.ticker().into(), token.get_info())
    }
}

impl From<BchWithTokensActivationError> for EnablePlatformCoinWithTokensError {
    fn from(err: BchWithTokensActivationError) -> Self {
        match err {
            BchWithTokensActivationError::PlatformCoinCreationError { ticker, error } => {
                EnablePlatformCoinWithTokensError::PlatformCoinCreationError { ticker, error }
            },
            BchWithTokensActivationError::InvalidSlpPrefix { ticker, prefix, error } => {
                EnablePlatformCoinWithTokensError::Internal(format!(
                    "Invalid slp prefix {prefix} configured for {ticker}. Error: {error}"
                ))
            },
            BchWithTokensActivationError::PrivKeyPolicyNotAllowed(e) => {
                EnablePlatformCoinWithTokensError::PrivKeyPolicyNotAllowed(e)
            },
            BchWithTokensActivationError::UnexpectedDerivationMethod(e) => {
                EnablePlatformCoinWithTokensError::UnexpectedDerivationMethod(e)
            },
            BchWithTokensActivationError::Transport(e) => EnablePlatformCoinWithTokensError::Transport(e),
            BchWithTokensActivationError::Internal(e) => EnablePlatformCoinWithTokensError::Internal(e),
        }
    }
}

#[derive(Clone, Debug, Deserialize)]
pub struct BchWithTokensActivationRequest {
    #[serde(flatten)]
    platform_request: BchActivationRequest,
    slp_tokens_requests: Vec<TokenActivationRequest<SlpActivationRequest>>,
    #[serde(default = "true_f")]
    pub get_balances: bool,
}

impl TxHistory for BchWithTokensActivationRequest {
    fn tx_history(&self) -> bool {
        self.platform_request.utxo_params.tx_history
    }
}

impl ActivationRequestInfo for BchWithTokensActivationRequest {
    fn is_hw_policy(&self) -> bool {
        self.platform_request.utxo_params.is_hw_policy()
    }
}

pub struct BchProtocolInfo {
    slp_prefix: String,
}

impl TryFromCoinProtocol for BchProtocolInfo {
    fn try_from_coin_protocol(proto: CoinProtocol) -> Result<Self, MmError<CoinProtocol>>
    where
        Self: Sized,
    {
        match proto {
            CoinProtocol::BCH { slp_prefix } => Ok(BchProtocolInfo { slp_prefix }),
            protocol => MmError::err(protocol),
        }
    }
}

#[derive(Debug, Serialize, Clone)]
pub struct BchWithTokensActivationResult {
    current_block: u64,
    bch_addresses_infos: HashMap<String, CoinAddressInfo<CoinBalance>>,
    slp_addresses_infos: HashMap<String, CoinAddressInfo<TokenBalances>>,
}

impl GetPlatformBalance for BchWithTokensActivationResult {
    fn get_platform_balance(&self) -> Option<BigDecimal> {
        self.bch_addresses_infos
            .iter()
            .try_fold(BigDecimal::from(0), |total, (_, addr_info)| {
                addr_info.balances.as_ref().map(|b| total + b.get_total())
            })
    }
}

impl CurrentBlock for BchWithTokensActivationResult {
    fn current_block(&self) -> u64 {
        self.current_block
    }
}

#[derive(Debug, Clone)]
pub enum BchWithTokensActivationError {
    PlatformCoinCreationError {
        ticker: String,
        error: String,
    },
    InvalidSlpPrefix {
        ticker: String,
        prefix: String,
        error: String,
    },
    PrivKeyPolicyNotAllowed(PrivKeyPolicyNotAllowed),
    UnexpectedDerivationMethod(String),
    Transport(String),
    Internal(String),
}

impl From<UtxoRpcError> for BchWithTokensActivationError {
    fn from(err: UtxoRpcError) -> Self {
        BchWithTokensActivationError::Transport(err.to_string())
    }
}

impl From<UnexpectedDerivationMethod> for BchWithTokensActivationError {
    fn from(e: UnexpectedDerivationMethod) -> Self {
        BchWithTokensActivationError::UnexpectedDerivationMethod(e.to_string())
    }
}

impl From<PrivKeyPolicyNotAllowed> for BchWithTokensActivationError {
    fn from(e: PrivKeyPolicyNotAllowed) -> Self {
        BchWithTokensActivationError::PrivKeyPolicyNotAllowed(e)
    }
}

impl From<CryptoCtxError> for BchWithTokensActivationError {
    fn from(e: CryptoCtxError) -> Self {
        BchWithTokensActivationError::Internal(e.to_string())
    }
}

#[async_trait]
impl PlatformCoinWithTokensActivationOps for BchCoin {
    type ActivationRequest = BchWithTokensActivationRequest;
    type PlatformProtocolInfo = BchProtocolInfo;
    type ActivationResult = BchWithTokensActivationResult;
    type ActivationError = BchWithTokensActivationError;

    type InProgressStatus = InitPlatformCoinWithTokensInProgressStatus;
    type AwaitingStatus = InitPlatformCoinWithTokensAwaitingStatus;
    type UserAction = InitPlatformCoinWithTokensUserAction;

    async fn enable_platform_coin(
        ctx: MmArc,
        ticker: String,
        platform_conf: &Json,
        activation_request: Self::ActivationRequest,
        protocol_conf: Self::PlatformProtocolInfo,
    ) -> Result<Self, MmError<Self::ActivationError>> {
        let priv_key_policy = PrivKeyBuildPolicy::detect_priv_key_policy(&ctx).map_mm_err()?;

        let slp_prefix = CashAddrPrefix::from_str(&protocol_conf.slp_prefix).map_to_mm(|error| {
            BchWithTokensActivationError::InvalidSlpPrefix {
                ticker: ticker.clone(),
                prefix: protocol_conf.slp_prefix,
                error,
            }
        })?;

        let platform_coin = bch_coin_with_policy(
            &ctx,
            &ticker,
            platform_conf,
            activation_request.platform_request,
            slp_prefix,
            priv_key_policy,
        )
        .await
        .map_to_mm(|error| BchWithTokensActivationError::PlatformCoinCreationError { ticker, error })
        .map_mm_err()?;

        Ok(platform_coin)
    }

    async fn enable_global_nft(
        &self,
        _activation_request: &Self::ActivationRequest,
    ) -> Result<Option<MmCoinEnum>, MmError<Self::ActivationError>> {
        Ok(None)
    }

    fn try_from_mm_coin(coin: MmCoinEnum) -> Option<Self>
    where
        Self: Sized,
    {
        match coin {
            MmCoinEnum::Bch(coin) => Some(coin),
            _ => None,
        }
    }

    fn token_initializers(
        &self,
    ) -> Vec<Box<dyn TokenAsMmCoinInitializer<PlatformCoin = Self, ActivationRequest = Self::ActivationRequest>>> {
        vec![Box::new(SlpTokenInitializer {
            platform_coin: self.clone(),
        })]
    }

    async fn get_activation_result(
        &self,
        _task_handle: Option<RpcTaskHandleShared<InitPlatformCoinWithTokensTask<BchCoin>>>,
        activation_request: &Self::ActivationRequest,
        _nft_global: &Option<MmCoinEnum>,
    ) -> Result<BchWithTokensActivationResult, MmError<BchWithTokensActivationError>> {
        let current_block = self.as_ref().rpc_client.get_block_count().compat().await.map_mm_err()?;

        let my_address = self
            .as_ref()
            .derivation_method
            .single_addr_or_err()
            .await
            .map_mm_err()?;
        let my_slp_address = self
            .get_my_slp_address()
            .await
            .map_to_mm(BchWithTokensActivationError::Internal)
            .map_mm_err()?
            .encode()
            .map_to_mm(BchWithTokensActivationError::Internal)
            .map_mm_err()?;

        let pubkey = self.my_public_key().map_mm_err()?.to_string();

        let mut bch_address_info = CoinAddressInfo {
            derivation_method: self.as_ref().derivation_method.to_response().await.map_mm_err()?,
            pubkey: pubkey.clone(),
            balances: None,
            tickers: None,
        };

        let mut slp_address_info = CoinAddressInfo {
            derivation_method: self.as_ref().derivation_method.to_response().await.map_mm_err()?,
            pubkey: pubkey.clone(),
            balances: None,
            tickers: None,
        };

        if !activation_request.get_balances {
            drop_mutability!(bch_address_info);
            let tickers: HashSet<_> = self.get_slp_tokens_infos().keys().cloned().collect();
            slp_address_info.tickers = Some(tickers);
            drop_mutability!(slp_address_info);

            return Ok(BchWithTokensActivationResult {
                current_block,
                bch_addresses_infos: HashMap::from([(my_address.to_string(), bch_address_info)]),
                slp_addresses_infos: HashMap::from([(my_slp_address, slp_address_info)]),
            });
        }

        let bch_unspents = self.bch_unspents_for_display(&my_address).await.map_mm_err()?;
        bch_address_info.balances = Some(bch_unspents.platform_balance(self.decimals()));
        drop_mutability!(bch_address_info);

        let token_balances: HashMap<_, _> = self
            .get_slp_tokens_infos()
            .iter()
            .map(|(token_ticker, info)| {
                let token_balance = bch_unspents.slp_token_balance(&info.token_id, info.decimals);
                (token_ticker.clone(), token_balance)
            })
            .collect();
        slp_address_info.balances = Some(token_balances);
        drop_mutability!(slp_address_info);

        Ok(BchWithTokensActivationResult {
            current_block,
            bch_addresses_infos: HashMap::from([(my_address.to_string(), bch_address_info)]),
            slp_addresses_infos: HashMap::from([(my_slp_address, slp_address_info)]),
        })
    }

    fn start_history_background_fetching(
        &self,
        ctx: MmArc,
        storage: impl TxHistoryStorage + 'static,
        initial_balance: Option<BigDecimal>,
    ) {
        let fut = bch_and_slp_history_loop(
            self.clone(),
            storage,
            ctx.metrics.clone(),
            ctx.event_stream_manager.clone(),
            initial_balance,
        );

        let settings = AbortSettings::info_on_abort(format!("bch_and_slp_history_loop stopped for {}", self.ticker()));
        self.spawner().spawn_with_settings(fut, settings);
    }

    fn rpc_task_manager(
        _activation_ctx: &CoinsActivationContext,
    ) -> &InitPlatformCoinWithTokensTaskManagerShared<BchCoin> {
        unimplemented!()
    }
}<|MERGE_RESOLUTION|>--- conflicted
+++ resolved
@@ -37,11 +37,7 @@
             EnableSlpError::UnexpectedDerivationMethod(internal) | EnableSlpError::Internal(internal) => {
                 InitTokensAsMmCoinsError::Internal(internal)
             },
-<<<<<<< HEAD
-            EnableSlpError::InvalidTokenProtocol => InitTokensAsMmCoinsError::InvalidTokenProtocol,
-=======
             EnableSlpError::PlatformCoinMismatch => InitTokensAsMmCoinsError::PlatformCoinMismatch,
->>>>>>> 9a2f74ed
         }
     }
 }
@@ -95,13 +91,9 @@
         Ok(tokens)
     }
 
-<<<<<<< HEAD
-    fn platform_coin(&self) -> &BchCoin { &self.platform_coin }
-=======
     fn platform_coin(&self) -> &BchCoin {
         &self.platform_coin
     }
->>>>>>> 9a2f74ed
 
     fn validate_token_params(
         &self,
@@ -112,11 +104,7 @@
                 SlpProtocolConf {
                     platform_coin_ticker, ..
                 } if platform_coin_ticker == self.platform_coin().ticker() => {},
-<<<<<<< HEAD
-                _ => return MmError::err(EnableSlpError::InvalidTokenProtocol),
-=======
                 _ => return MmError::err(EnableSlpError::PlatformCoinMismatch),
->>>>>>> 9a2f74ed
             }
         }
         Ok(())
