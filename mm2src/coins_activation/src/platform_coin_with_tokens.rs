use std::time::Duration;

use crate::context::CoinsActivationContext;
use crate::prelude::*;
use async_trait::async_trait;
use coins::my_tx_history_v2::TxHistoryStorage;
use coins::tx_history_storage::{CreateTxHistoryStorageError, TxHistoryStorageBuilder};
use coins::{lp_coinfind, lp_coinfind_any, CoinProtocol, CoinsContext, CustomTokenError, MmCoinEnum,
            PrivKeyPolicyNotAllowed, UnexpectedDerivationMethod};
use common::{log, HttpStatusCode, StatusCode, SuccessResponse};
use crypto::hw_rpc_task::{HwConnectStatuses, HwRpcTaskAwaitingStatus, HwRpcTaskUserAction};
use crypto::CryptoCtxError;
use derive_more::Display;
use mm2_core::mm_ctx::MmArc;
use mm2_err_handle::prelude::*;
use mm2_number::BigDecimal;
use rpc_task::rpc_common::{CancelRpcTaskError, CancelRpcTaskRequest, InitRpcTaskResponse, RpcTaskStatusError,
                           RpcTaskStatusRequest, RpcTaskUserActionError, RpcTaskUserActionRequest};
use rpc_task::{RpcInitReq, RpcTask, RpcTaskError, RpcTaskHandleShared, RpcTaskManager, RpcTaskManagerShared,
               RpcTaskStatus, RpcTaskTypes, TaskId};
use ser_error_derive::SerializeErrorType;
use serde_derive::{Deserialize, Serialize};
use serde_json::Value as Json;

pub type InitPlatformCoinWithTokensStatusError = RpcTaskStatusError;
pub type InitPlatformCoinWithTokensUserActionError = RpcTaskUserActionError;
pub type CancelInitPlatformCoinWithTokensError = CancelRpcTaskError;

pub type InitPlatformCoinWithTokensAwaitingStatus = HwRpcTaskAwaitingStatus;
pub type InitPlatformCoinWithTokensUserAction = HwRpcTaskUserAction;
pub type EnablePlatformCoinWithTokensResponse = InitRpcTaskResponse;
pub type EnablePlatformCoinWithTokensStatusRequest = RpcTaskStatusRequest;
pub type InitPlatformCoinWithTokensUserActionRequest<UserAction> = RpcTaskUserActionRequest<UserAction>;
pub type InitPlatformCoinWithTokensTaskManagerShared<Platform> =
    RpcTaskManagerShared<InitPlatformCoinWithTokensTask<Platform>>;

#[derive(Clone, Debug, Deserialize)]
pub struct TokenActivationRequest<Req> {
    ticker: String,
    protocol: Option<CoinProtocol>,
    #[serde(flatten)]
    request: Req,
}

pub trait TokenOf: Into<MmCoinEnum> {
    type PlatformCoin: TryPlatformCoinFromMmCoinEnum
        + PlatformCoinWithTokensActivationOps
        + RegisterTokenInfo<Self>
        + Clone;
}

pub struct TokenActivationParams<Req, Protocol> {
    pub(crate) ticker: String,
    pub(crate) conf: Json,
    pub(crate) activation_request: Req,
    pub(crate) protocol: Protocol,
    pub(crate) is_custom: bool,
}

#[async_trait]
pub trait TokenInitializer {
    type Token: TokenOf;
    type TokenActivationRequest: Send;
    type TokenProtocol: TryFromCoinProtocol + Send;
    type InitTokensError: NotMmError;

    fn tokens_requests_from_platform_request(
        platform_request: &<<Self::Token as TokenOf>::PlatformCoin as PlatformCoinWithTokensActivationOps>::ActivationRequest,
    ) -> Vec<TokenActivationRequest<Self::TokenActivationRequest>>;

    async fn enable_tokens(
        &self,
        params: Vec<TokenActivationParams<Self::TokenActivationRequest, Self::TokenProtocol>>,
    ) -> Result<Vec<Self::Token>, MmError<Self::InitTokensError>>;

    fn platform_coin(&self) -> &<Self::Token as TokenOf>::PlatformCoin;

    /// Currently ensures platform coin from the token protocol matches the platfrom coin ticker
    fn validate_token_params(
        &self,
        params: &[TokenActivationParams<Self::TokenActivationRequest, Self::TokenProtocol>],
    ) -> MmResult<(), Self::InitTokensError>;
}

#[async_trait]
pub trait TokenAsMmCoinInitializer: Send + Sync {
    type PlatformCoin;
    type ActivationRequest;

    async fn enable_tokens_as_mm_coins(
        &self,
        ctx: &MmArc,
        request: &Self::ActivationRequest,
    ) -> Result<Vec<MmCoinEnum>, MmError<InitTokensAsMmCoinsError>>;
}

pub enum InitTokensAsMmCoinsError {
    TokenConfigIsNotFound(String),
    CouldNotFetchBalance(String),
    UnexpectedDerivationMethod(UnexpectedDerivationMethod),
    Internal(String),
    TokenProtocolParseError { ticker: String, error: String },
    UnexpectedTokenProtocol { ticker: String, protocol: Json },
    Transport(String),
    InvalidPayload(String),
    CustomTokenError(CustomTokenError),
    InvalidTokenProtocol,
}

impl From<CoinConfWithProtocolError> for InitTokensAsMmCoinsError {
    fn from(err: CoinConfWithProtocolError) -> Self {
        match err {
            CoinConfWithProtocolError::ConfigIsNotFound(e) => InitTokensAsMmCoinsError::TokenConfigIsNotFound(e),
            CoinConfWithProtocolError::CoinProtocolParseError { ticker, err } => {
                InitTokensAsMmCoinsError::TokenProtocolParseError {
                    ticker,
                    error: err.to_string(),
                }
            },
            CoinConfWithProtocolError::UnexpectedProtocol { ticker, protocol } => {
                InitTokensAsMmCoinsError::UnexpectedTokenProtocol { ticker, protocol }
            },
            CoinConfWithProtocolError::CustomTokenError(e) => InitTokensAsMmCoinsError::CustomTokenError(e),
        }
    }
}

pub trait RegisterTokenInfo<T: TokenOf> {
    fn register_token_info(&self, token: &T);
}

#[async_trait]
impl<T> TokenAsMmCoinInitializer for T
where
    T: TokenInitializer + Send + Sync,
    InitTokensAsMmCoinsError: From<T::InitTokensError>,
    (T::InitTokensError, InitTokensAsMmCoinsError): NotEqual,
{
    type PlatformCoin = <T::Token as TokenOf>::PlatformCoin;
    type ActivationRequest = <Self::PlatformCoin as PlatformCoinWithTokensActivationOps>::ActivationRequest;

    async fn enable_tokens_as_mm_coins(
        &self,
        ctx: &MmArc,
        request: &Self::ActivationRequest,
    ) -> Result<Vec<MmCoinEnum>, MmError<InitTokensAsMmCoinsError>> {
        let tokens_requests = T::tokens_requests_from_platform_request(request);
        let token_params = tokens_requests
            .into_iter()
            .map(|req| -> Result<_, MmError<CoinConfWithProtocolError>> {
                let (token_conf, protocol) = coin_conf_with_protocol(ctx, &req.ticker, req.protocol.clone())?;
                Ok(TokenActivationParams {
                    ticker: req.ticker,
                    conf: token_conf,
                    activation_request: req.request,
                    protocol,
                    is_custom: req.protocol.is_some(),
                })
            })
            .collect::<Result<Vec<_>, _>>()?;

        self.validate_token_params(&token_params)?;
        let tokens = self.enable_tokens(token_params).await?;
        for token in tokens.iter() {
            self.platform_coin().register_token_info(token);
        }
        Ok(tokens.into_iter().map(Into::into).collect())
    }
}

pub trait GetPlatformBalance {
    fn get_platform_balance(&self) -> Option<BigDecimal>;
}

#[async_trait]
pub trait PlatformCoinWithTokensActivationOps: Into<MmCoinEnum> + Clone + Send + Sync + 'static {
    type ActivationRequest: Clone + Send + Sync + TxHistory + ActivationRequestInfo;
    type PlatformProtocolInfo: TryFromCoinProtocol + Send;
    type ActivationResult: GetPlatformBalance + CurrentBlock + serde::Serialize + Send + Clone + Sync + 'static;
    type ActivationError: NotMmError
        + std::fmt::Debug
        + NotEqual
        + Into<EnablePlatformCoinWithTokensError>
        + Clone
        + Send
        + Sync;

    type InProgressStatus: InitPlatformCoinWithTokensInitialStatus + serde::Serialize + Clone + Send + Sync;
    type AwaitingStatus: serde::Serialize + Clone + Send + Sync;
    type UserAction: NotMmError + Send + Sync;

    /// Initializes the platform coin itself
    async fn enable_platform_coin(
        ctx: MmArc,
        ticker: String,
        coin_conf: &Json,
        activation_request: Self::ActivationRequest,
        protocol_conf: Self::PlatformProtocolInfo,
    ) -> Result<Self, MmError<Self::ActivationError>>;

    async fn enable_global_nft(
        &self,
        activation_request: &Self::ActivationRequest,
    ) -> Result<Option<MmCoinEnum>, MmError<Self::ActivationError>>;

    fn try_from_mm_coin(coin: MmCoinEnum) -> Option<Self>
    where
        Self: Sized;

    fn token_initializers(
        &self,
    ) -> Vec<Box<dyn TokenAsMmCoinInitializer<PlatformCoin = Self, ActivationRequest = Self::ActivationRequest>>>;

    async fn get_activation_result(
        &self,
        task_handle: Option<RpcTaskHandleShared<InitPlatformCoinWithTokensTask<Self>>>,
        activation_request: &Self::ActivationRequest,
        nft_global: &Option<MmCoinEnum>,
    ) -> Result<Self::ActivationResult, MmError<Self::ActivationError>>
    where
        EnablePlatformCoinWithTokensError: From<Self::ActivationError>;

    fn start_history_background_fetching(
        &self,
        ctx: MmArc,
        storage: impl TxHistoryStorage,
        initial_balance: Option<BigDecimal>,
    );

    fn rpc_task_manager(activation_ctx: &CoinsActivationContext) -> &InitPlatformCoinWithTokensTaskManagerShared<Self>
    where
        EnablePlatformCoinWithTokensError: From<Self::ActivationError>;
}

#[derive(Debug, Deserialize, Clone)]
pub struct EnablePlatformCoinWithTokensReq<T: Clone> {
    ticker: String,
    #[serde(flatten)]
    request: T,
}

#[derive(Debug, Display, Serialize, SerializeErrorType, Clone)]
#[serde(tag = "error_type", content = "error_data")]
pub enum EnablePlatformCoinWithTokensError {
    PlatformIsAlreadyActivated(String),
    #[display(fmt = "Platform {} config is not found", _0)]
    PlatformConfigIsNotFound(String),
    #[display(fmt = "Platform coin {} protocol parsing failed: {}", ticker, error)]
    CoinProtocolParseError {
        ticker: String,
        error: String,
    },
    #[display(fmt = "Unexpected platform protocol {} for {}", protocol, ticker)]
    UnexpectedPlatformProtocol {
        ticker: String,
        protocol: Json,
    },
    #[display(fmt = "Token {} config is not found", _0)]
    TokenConfigIsNotFound(String),
    #[display(fmt = "Token {} protocol parsing failed: {}", ticker, error)]
    TokenProtocolParseError {
        ticker: String,
        error: String,
    },
    #[display(fmt = "Unexpected token protocol {} for {}", protocol, ticker)]
    UnexpectedTokenProtocol {
        ticker: String,
        protocol: Json,
    },
    #[display(fmt = "Error on platform coin {} creation: {}", ticker, error)]
    PlatformCoinCreationError {
        ticker: String,
        error: String,
    },
    #[display(fmt = "Private key is not allowed: {}", _0)]
    PrivKeyPolicyNotAllowed(PrivKeyPolicyNotAllowed),
    #[display(fmt = "Unexpected derivation method: {}", _0)]
    UnexpectedDerivationMethod(String),
    Transport(String),
    AtLeastOneNodeRequired(String),
    InvalidPayload(String),
    #[display(fmt = "Failed spawning balance events. Error: {_0}")]
    FailedSpawningBalanceEvents(String),
    Internal(String),
    #[display(fmt = "No such task '{}'", _0)]
    NoSuchTask(TaskId),
    #[display(fmt = "Initialization task has timed out {:?}", duration)]
    TaskTimedOut {
        duration: Duration,
    },
    #[display(fmt = "Hardware policy must be activated within task manager")]
    UnexpectedDeviceActivationPolicy,
    #[display(fmt = "Custom token error: {}", _0)]
    CustomTokenError(CustomTokenError),
<<<<<<< HEAD
    InvalidTokenProtocol,
=======
    #[display(fmt = "WalletConnect Error: {}", _0)]
    WalletConnectError(String),
>>>>>>> 37249cea
}

impl From<CoinConfWithProtocolError> for EnablePlatformCoinWithTokensError {
    fn from(err: CoinConfWithProtocolError) -> Self {
        match err {
            CoinConfWithProtocolError::ConfigIsNotFound(ticker) => {
                EnablePlatformCoinWithTokensError::PlatformConfigIsNotFound(ticker)
            },
            CoinConfWithProtocolError::UnexpectedProtocol { ticker, protocol } => {
                EnablePlatformCoinWithTokensError::UnexpectedPlatformProtocol { ticker, protocol }
            },
            CoinConfWithProtocolError::CoinProtocolParseError { ticker, err } => {
                EnablePlatformCoinWithTokensError::CoinProtocolParseError {
                    ticker,
                    error: err.to_string(),
                }
            },
            CoinConfWithProtocolError::CustomTokenError(e) => EnablePlatformCoinWithTokensError::CustomTokenError(e),
        }
    }
}

impl From<InitTokensAsMmCoinsError> for EnablePlatformCoinWithTokensError {
    fn from(err: InitTokensAsMmCoinsError) -> Self {
        match err {
            InitTokensAsMmCoinsError::TokenConfigIsNotFound(ticker) => {
                EnablePlatformCoinWithTokensError::TokenConfigIsNotFound(ticker)
            },
            InitTokensAsMmCoinsError::TokenProtocolParseError { ticker, error } => {
                EnablePlatformCoinWithTokensError::TokenProtocolParseError { ticker, error }
            },
            InitTokensAsMmCoinsError::UnexpectedTokenProtocol { ticker, protocol } => {
                EnablePlatformCoinWithTokensError::UnexpectedTokenProtocol { ticker, protocol }
            },
            InitTokensAsMmCoinsError::Internal(e) => EnablePlatformCoinWithTokensError::Internal(e),
            InitTokensAsMmCoinsError::CouldNotFetchBalance(e) | InitTokensAsMmCoinsError::Transport(e) => {
                EnablePlatformCoinWithTokensError::Transport(e)
            },
            InitTokensAsMmCoinsError::InvalidPayload(e) => EnablePlatformCoinWithTokensError::InvalidPayload(e),
            InitTokensAsMmCoinsError::UnexpectedDerivationMethod(e) => {
                EnablePlatformCoinWithTokensError::UnexpectedDerivationMethod(e.to_string())
            },
            InitTokensAsMmCoinsError::CustomTokenError(e) => EnablePlatformCoinWithTokensError::CustomTokenError(e),
            InitTokensAsMmCoinsError::InvalidTokenProtocol => EnablePlatformCoinWithTokensError::InvalidTokenProtocol,
        }
    }
}

impl From<CreateTxHistoryStorageError> for EnablePlatformCoinWithTokensError {
    fn from(e: CreateTxHistoryStorageError) -> Self {
        match e {
            CreateTxHistoryStorageError::Internal(internal) => EnablePlatformCoinWithTokensError::Internal(internal),
        }
    }
}

impl From<CryptoCtxError> for EnablePlatformCoinWithTokensError {
    fn from(e: CryptoCtxError) -> Self { EnablePlatformCoinWithTokensError::Internal(e.to_string()) }
}

impl From<RpcTaskError> for EnablePlatformCoinWithTokensError {
    fn from(e: RpcTaskError) -> Self {
        match e {
            RpcTaskError::NoSuchTask(task_id) => EnablePlatformCoinWithTokensError::NoSuchTask(task_id),
            RpcTaskError::Timeout(duration) => EnablePlatformCoinWithTokensError::TaskTimedOut { duration },
            rpc_internal => EnablePlatformCoinWithTokensError::Internal(rpc_internal.to_string()),
        }
    }
}

impl HttpStatusCode for EnablePlatformCoinWithTokensError {
    fn status_code(&self) -> StatusCode {
        match self {
            EnablePlatformCoinWithTokensError::CoinProtocolParseError { .. }
            | EnablePlatformCoinWithTokensError::TokenProtocolParseError { .. }
            | EnablePlatformCoinWithTokensError::PlatformCoinCreationError { .. }
            | EnablePlatformCoinWithTokensError::PrivKeyPolicyNotAllowed(_)
            | EnablePlatformCoinWithTokensError::UnexpectedDerivationMethod(_)
            | EnablePlatformCoinWithTokensError::Internal(_)
            | EnablePlatformCoinWithTokensError::TaskTimedOut { .. }
            | EnablePlatformCoinWithTokensError::CustomTokenError(_) => StatusCode::INTERNAL_SERVER_ERROR,
            EnablePlatformCoinWithTokensError::PlatformIsAlreadyActivated(_)
            | EnablePlatformCoinWithTokensError::PlatformConfigIsNotFound(_)
            | EnablePlatformCoinWithTokensError::TokenConfigIsNotFound(_)
            | EnablePlatformCoinWithTokensError::UnexpectedPlatformProtocol { .. }
            | EnablePlatformCoinWithTokensError::InvalidPayload { .. }
            | EnablePlatformCoinWithTokensError::AtLeastOneNodeRequired(_)
            | EnablePlatformCoinWithTokensError::NoSuchTask(_)
            | EnablePlatformCoinWithTokensError::UnexpectedDeviceActivationPolicy
            | EnablePlatformCoinWithTokensError::FailedSpawningBalanceEvents(_)
<<<<<<< HEAD
            | EnablePlatformCoinWithTokensError::InvalidTokenProtocol
            | EnablePlatformCoinWithTokensError::UnexpectedTokenProtocol { .. } => StatusCode::BAD_REQUEST,
=======
            | EnablePlatformCoinWithTokensError::UnexpectedTokenProtocol { .. }
            | EnablePlatformCoinWithTokensError::WalletConnectError(_) => StatusCode::BAD_REQUEST,
>>>>>>> 37249cea
            EnablePlatformCoinWithTokensError::Transport(_) => StatusCode::BAD_GATEWAY,
        }
    }
}

pub async fn re_enable_passive_platform_coin_with_tokens<Platform>(
    ctx: MmArc,
    platform_coin: Platform,
    task_handle: Option<RpcTaskHandleShared<InitPlatformCoinWithTokensTask<Platform>>>,
    req: EnablePlatformCoinWithTokensReq<Platform::ActivationRequest>,
) -> Result<Platform::ActivationResult, MmError<EnablePlatformCoinWithTokensError>>
where
    Platform: PlatformCoinWithTokensActivationOps + Clone,
    EnablePlatformCoinWithTokensError: From<Platform::ActivationError>,
    (Platform::ActivationError, EnablePlatformCoinWithTokensError): NotEqual,
{
    let mut mm_tokens = Vec::new();
    for initializer in platform_coin.token_initializers() {
        let tokens = initializer.enable_tokens_as_mm_coins(&ctx, &req.request).await?;
        mm_tokens.extend(tokens);
    }

    let nft_global = platform_coin.enable_global_nft(&req.request).await?;

    let activation_result = platform_coin
        .get_activation_result(task_handle, &req.request, &nft_global)
        .await?;
    log::info!("{} current block {}", req.ticker, activation_result.current_block());

    let coins_ctx = CoinsContext::from_ctx(&ctx).unwrap();
    coins_ctx
        .add_platform_with_tokens(platform_coin.clone().into(), mm_tokens, nft_global)
        .await
        .mm_err(|e| EnablePlatformCoinWithTokensError::PlatformIsAlreadyActivated(e.ticker))?;

    Ok(activation_result)
}

pub async fn enable_platform_coin_with_tokens<Platform>(
    ctx: MmArc,
    req: EnablePlatformCoinWithTokensReq<Platform::ActivationRequest>,
) -> Result<Platform::ActivationResult, MmError<EnablePlatformCoinWithTokensError>>
where
    Platform: PlatformCoinWithTokensActivationOps,
    EnablePlatformCoinWithTokensError: From<Platform::ActivationError>,
    (Platform::ActivationError, EnablePlatformCoinWithTokensError): NotEqual,
{
    if req.request.is_hw_policy() {
        return MmError::err(EnablePlatformCoinWithTokensError::UnexpectedDeviceActivationPolicy);
    }
    enable_platform_coin_with_tokens_impl::<Platform>(ctx, None, req).await
}

pub async fn enable_platform_coin_with_tokens_impl<Platform>(
    ctx: MmArc,
    task_handle: Option<RpcTaskHandleShared<InitPlatformCoinWithTokensTask<Platform>>>,
    req: EnablePlatformCoinWithTokensReq<Platform::ActivationRequest>,
) -> Result<Platform::ActivationResult, MmError<EnablePlatformCoinWithTokensError>>
where
    Platform: PlatformCoinWithTokensActivationOps + Clone,
    EnablePlatformCoinWithTokensError: From<Platform::ActivationError>,
    (Platform::ActivationError, EnablePlatformCoinWithTokensError): NotEqual,
{
    if let Ok(Some(coin)) = lp_coinfind_any(&ctx, &req.ticker).await {
        if !coin.is_available() {
            if let Some(platform_coin) = Platform::try_from_mm_coin(coin.inner) {
                return re_enable_passive_platform_coin_with_tokens(ctx, platform_coin, task_handle, req).await;
            }
        }

        return MmError::err(EnablePlatformCoinWithTokensError::PlatformIsAlreadyActivated(
            req.ticker,
        ));
    }

    let (platform_conf, platform_protocol) = coin_conf_with_protocol(&ctx, &req.ticker, None)?;

    let platform_coin = Platform::enable_platform_coin(
        ctx.clone(),
        req.ticker.clone(),
        &platform_conf,
        req.request.clone(),
        platform_protocol,
    )
    .await?;

    let mut mm_tokens = Vec::new();
    for initializer in platform_coin.token_initializers() {
        let tokens = initializer.enable_tokens_as_mm_coins(&ctx, &req.request).await?;
        mm_tokens.extend(tokens);
    }

    let nft_global = platform_coin.enable_global_nft(&req.request).await?;

    let activation_result = platform_coin
        .get_activation_result(task_handle, &req.request, &nft_global)
        .await?;
    log::info!("{} current block {}", req.ticker, activation_result.current_block());

    if req.request.tx_history() {
        platform_coin.start_history_background_fetching(
            ctx.clone(),
            TxHistoryStorageBuilder::new(&ctx).build()?,
            activation_result.get_platform_balance(),
        );
    }

    let coins_ctx = CoinsContext::from_ctx(&ctx).unwrap();
    coins_ctx
        .add_platform_with_tokens(platform_coin.into(), mm_tokens, nft_global)
        .await
        .mm_err(|e| EnablePlatformCoinWithTokensError::PlatformIsAlreadyActivated(e.ticker))?;

    Ok(activation_result)
}

/// A struct that contains the info needed by the task that initializes a platform coin with tokens.
pub struct InitPlatformCoinWithTokensTask<Platform: PlatformCoinWithTokensActivationOps> {
    ctx: MmArc,
    request: EnablePlatformCoinWithTokensReq<Platform::ActivationRequest>,
}

impl<Platform: PlatformCoinWithTokensActivationOps> RpcTaskTypes for InitPlatformCoinWithTokensTask<Platform> {
    type Item = Platform::ActivationResult;
    // Using real type here because enable_platform_coin_with_tokens_impl fn, which implements RpcTask::run common logic, creates such errors
    type Error = EnablePlatformCoinWithTokensError;
    type InProgressStatus = Platform::InProgressStatus;
    type AwaitingStatus = Platform::AwaitingStatus;
    type UserAction = Platform::UserAction;
}

#[async_trait]
impl<Platform> RpcTask for InitPlatformCoinWithTokensTask<Platform>
where
    Platform: PlatformCoinWithTokensActivationOps + Clone,
    EnablePlatformCoinWithTokensError: From<<Platform as PlatformCoinWithTokensActivationOps>::ActivationError>,
{
    fn initial_status(&self) -> Self::InProgressStatus {
        <Platform::InProgressStatus as InitPlatformCoinWithTokensInitialStatus>::initial_status()
    }

    /// Try to disable the coin in case if we managed to register it already.
    async fn cancel(self) {}

    async fn run(&mut self, task_handle: RpcTaskHandleShared<Self>) -> Result<Self::Item, MmError<Self::Error>> {
        enable_platform_coin_with_tokens_impl::<Platform>(self.ctx.clone(), Some(task_handle), self.request.clone())
            .await
    }
}

/// Trait for the initial status of the task that initializes a platform coin with tokens.
pub trait InitPlatformCoinWithTokensInitialStatus {
    fn initial_status() -> Self;
}

/// The status of the task that initializes a platform coin with tokens.
#[derive(Clone, Serialize)]
pub enum InitPlatformCoinWithTokensInProgressStatus {
    ActivatingCoin,
    SyncingBlockHeaders {
        current_scanned_block: u64,
        last_block: u64,
    },
    TemporaryError(String),
    RequestingWalletBalance,
    Finishing,
    /// This status doesn't require the user to send `UserAction`,
    /// but it tells the user that he should confirm/decline an address on his device.
    WaitingForTrezorToConnect,
    FollowHwDeviceInstructions,
}

impl InitPlatformCoinWithTokensInitialStatus for InitPlatformCoinWithTokensInProgressStatus {
    fn initial_status() -> Self { InitPlatformCoinWithTokensInProgressStatus::ActivatingCoin }
}

/// Implementation of the init platform coin with tokens RPC command.
pub async fn init_platform_coin_with_tokens<Platform>(
    ctx: MmArc,
    request: RpcInitReq<EnablePlatformCoinWithTokensReq<Platform::ActivationRequest>>,
) -> MmResult<EnablePlatformCoinWithTokensResponse, EnablePlatformCoinWithTokensError>
where
    Platform: PlatformCoinWithTokensActivationOps + Send + Sync + 'static + Clone,
    Platform::InProgressStatus: InitPlatformCoinWithTokensInitialStatus,
    EnablePlatformCoinWithTokensError: From<Platform::ActivationError>,
    (Platform::ActivationError, EnablePlatformCoinWithTokensError): NotEqual,
{
    let (client_id, request) = (request.client_id, request.inner);
    if let Ok(Some(_)) = lp_coinfind(&ctx, &request.ticker).await {
        return MmError::err(EnablePlatformCoinWithTokensError::PlatformIsAlreadyActivated(
            request.ticker,
        ));
    }

    let coins_act_ctx =
        CoinsActivationContext::from_ctx(&ctx).map_to_mm(EnablePlatformCoinWithTokensError::Internal)?;
    let spawner = ctx.spawner();
    let task = InitPlatformCoinWithTokensTask::<Platform> { ctx, request };
    let task_manager = Platform::rpc_task_manager(&coins_act_ctx);

    let task_id = RpcTaskManager::spawn_rpc_task(task_manager, &spawner, task, client_id)
        .mm_err(|e| EnablePlatformCoinWithTokensError::Internal(e.to_string()))?;

    Ok(EnablePlatformCoinWithTokensResponse { task_id })
}

/// Implementation of the init platform coin with tokens status RPC command.
pub async fn init_platform_coin_with_tokens_status<Platform: PlatformCoinWithTokensActivationOps>(
    ctx: MmArc,
    req: EnablePlatformCoinWithTokensStatusRequest,
) -> MmResult<
    RpcTaskStatus<
        Platform::ActivationResult,
        EnablePlatformCoinWithTokensError,
        Platform::InProgressStatus,
        Platform::AwaitingStatus,
    >,
    InitPlatformCoinWithTokensStatusError,
>
where
    EnablePlatformCoinWithTokensError: From<Platform::ActivationError>,
{
    let coins_act_ctx =
        CoinsActivationContext::from_ctx(&ctx).map_to_mm(InitPlatformCoinWithTokensStatusError::Internal)?;
    let mut task_manager = Platform::rpc_task_manager(&coins_act_ctx)
        .lock()
        .map_to_mm(|poison| InitPlatformCoinWithTokensStatusError::Internal(poison.to_string()))?;
    task_manager
        .task_status(req.task_id, req.forget_if_finished)
        .or_mm_err(|| InitPlatformCoinWithTokensStatusError::NoSuchTask(req.task_id))
        .map(|rpc_task| rpc_task.map_err(|e| e))
}

/// Implementation of the init platform coin with tokens user action RPC command.
pub async fn init_platform_coin_with_tokens_user_action<Platform: PlatformCoinWithTokensActivationOps>(
    ctx: MmArc,
    req: InitPlatformCoinWithTokensUserActionRequest<Platform::UserAction>,
) -> MmResult<SuccessResponse, InitPlatformCoinWithTokensUserActionError>
where
    EnablePlatformCoinWithTokensError: From<Platform::ActivationError>,
{
    let coins_act_ctx =
        CoinsActivationContext::from_ctx(&ctx).map_to_mm(InitPlatformCoinWithTokensUserActionError::Internal)?;
    let mut task_manager = Platform::rpc_task_manager(&coins_act_ctx)
        .lock()
        .map_to_mm(|poison| InitPlatformCoinWithTokensUserActionError::Internal(poison.to_string()))?;
    task_manager.on_user_action(req.task_id, req.user_action)?;
    Ok(SuccessResponse::new())
}

/// Implementation of the cancel init platform coin with tokens RPC command.
pub async fn cancel_init_platform_coin_with_tokens<Platform: PlatformCoinWithTokensActivationOps>(
    ctx: MmArc,
    req: CancelRpcTaskRequest,
) -> MmResult<SuccessResponse, CancelInitPlatformCoinWithTokensError>
where
    EnablePlatformCoinWithTokensError: From<Platform::ActivationError>,
{
    let coins_act_ctx =
        CoinsActivationContext::from_ctx(&ctx).map_to_mm(CancelInitPlatformCoinWithTokensError::Internal)?;
    let mut task_manager = Platform::rpc_task_manager(&coins_act_ctx)
        .lock()
        .map_to_mm(|poison| CancelInitPlatformCoinWithTokensError::Internal(poison.to_string()))?;
    task_manager.cancel_task(req.task_id)?;
    Ok(SuccessResponse::new())
}

pub(crate) fn platform_coin_xpub_extractor_rpc_statuses(
) -> HwConnectStatuses<InitPlatformCoinWithTokensInProgressStatus, InitPlatformCoinWithTokensAwaitingStatus> {
    HwConnectStatuses {
        on_connect: InitPlatformCoinWithTokensInProgressStatus::WaitingForTrezorToConnect,
        on_connected: InitPlatformCoinWithTokensInProgressStatus::ActivatingCoin,
        on_connection_failed: InitPlatformCoinWithTokensInProgressStatus::Finishing,
        on_button_request: InitPlatformCoinWithTokensInProgressStatus::FollowHwDeviceInstructions,
        on_pin_request: InitPlatformCoinWithTokensAwaitingStatus::EnterTrezorPin,
        on_passphrase_request: InitPlatformCoinWithTokensAwaitingStatus::EnterTrezorPassphrase,
        on_ready: InitPlatformCoinWithTokensInProgressStatus::ActivatingCoin,
    }
}

pub mod for_tests {
    use common::{executor::Timer, now_ms, wait_until_ms};
    use mm2_core::mm_ctx::MmArc;
    use mm2_err_handle::prelude::MmResult;
    use rpc_task::{RpcInitReq, RpcTaskStatus};

    use super::{init_platform_coin_with_tokens, init_platform_coin_with_tokens_status,
                EnablePlatformCoinWithTokensError, EnablePlatformCoinWithTokensReq,
                EnablePlatformCoinWithTokensStatusRequest, InitPlatformCoinWithTokensInitialStatus, NotEqual,
                PlatformCoinWithTokensActivationOps};

    /// test helper to activate platform coin with waiting for the result
    pub async fn init_platform_coin_with_tokens_loop<Platform>(
        ctx: MmArc,
        request: EnablePlatformCoinWithTokensReq<Platform::ActivationRequest>,
    ) -> MmResult<Platform::ActivationResult, EnablePlatformCoinWithTokensError>
    where
        Platform: PlatformCoinWithTokensActivationOps + Clone + Send + Sync + 'static,
        Platform::InProgressStatus: InitPlatformCoinWithTokensInitialStatus,
        EnablePlatformCoinWithTokensError: From<Platform::ActivationError>,
        (Platform::ActivationError, EnablePlatformCoinWithTokensError): NotEqual,
    {
        let request = RpcInitReq {
            client_id: 0,
            inner: request,
        };
        let init_result = init_platform_coin_with_tokens::<Platform>(ctx.clone(), request)
            .await
            .unwrap();
        let timeout = wait_until_ms(150000);
        loop {
            if now_ms() > timeout {
                panic!("init_standalone_coin timed out");
            }
            let status_req = EnablePlatformCoinWithTokensStatusRequest {
                task_id: init_result.task_id,
                forget_if_finished: true,
            };
            let status_res = init_platform_coin_with_tokens_status::<Platform>(ctx.clone(), status_req).await;
            if let Ok(status) = status_res {
                match status {
                    RpcTaskStatus::Ok(result) => break Ok(result),
                    RpcTaskStatus::Error(e) => break Err(e),
                    _ => Timer::sleep(1.).await,
                }
            } else {
                panic!("could not get init_standalone_coin status");
            }
        }
    }
}<|MERGE_RESOLUTION|>--- conflicted
+++ resolved
@@ -292,12 +292,9 @@
     UnexpectedDeviceActivationPolicy,
     #[display(fmt = "Custom token error: {}", _0)]
     CustomTokenError(CustomTokenError),
-<<<<<<< HEAD
     InvalidTokenProtocol,
-=======
     #[display(fmt = "WalletConnect Error: {}", _0)]
     WalletConnectError(String),
->>>>>>> 37249cea
 }
 
 impl From<CoinConfWithProtocolError> for EnablePlatformCoinWithTokensError {
@@ -388,13 +385,9 @@
             | EnablePlatformCoinWithTokensError::NoSuchTask(_)
             | EnablePlatformCoinWithTokensError::UnexpectedDeviceActivationPolicy
             | EnablePlatformCoinWithTokensError::FailedSpawningBalanceEvents(_)
-<<<<<<< HEAD
             | EnablePlatformCoinWithTokensError::InvalidTokenProtocol
-            | EnablePlatformCoinWithTokensError::UnexpectedTokenProtocol { .. } => StatusCode::BAD_REQUEST,
-=======
             | EnablePlatformCoinWithTokensError::UnexpectedTokenProtocol { .. }
             | EnablePlatformCoinWithTokensError::WalletConnectError(_) => StatusCode::BAD_REQUEST,
->>>>>>> 37249cea
             EnablePlatformCoinWithTokensError::Transport(_) => StatusCode::BAD_GATEWAY,
         }
     }
