--- conflicted
+++ resolved
@@ -160,12 +160,7 @@
             .collect::<Result<Vec<_>, _>>()
             .map_mm_err()?;
 
-<<<<<<< HEAD
-        self.validate_token_params(&token_params)?;
-        let tokens = self.enable_tokens(token_params).await?;
-=======
         let tokens = self.enable_tokens(token_params).await.map_mm_err()?;
->>>>>>> 3af3863c
         for token in tokens.iter() {
             self.platform_coin().register_token_info(token);
         }
