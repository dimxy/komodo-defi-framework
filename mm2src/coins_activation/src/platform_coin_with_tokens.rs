--- conflicted
+++ resolved
@@ -17,7 +17,7 @@
 use mm2_number::BigDecimal;
 use rpc_task::rpc_common::{CancelRpcTaskError, CancelRpcTaskRequest, InitRpcTaskResponse, RpcTaskStatusError,
                            RpcTaskStatusRequest, RpcTaskUserActionError, RpcTaskUserActionRequest};
-use rpc_task::{RpcTask, RpcTaskError, RpcTaskHandle, RpcTaskManager, RpcTaskManagerShared, RpcTaskStatus,
+use rpc_task::{RpcTask, RpcTaskError, RpcTaskHandleShared, RpcTaskManager, RpcTaskManagerShared, RpcTaskStatus,
                RpcTaskTypes, TaskId};
 use ser_error_derive::SerializeErrorType;
 use serde_derive::{Deserialize, Serialize};
@@ -192,7 +192,7 @@
 
     async fn get_activation_result(
         &self,
-        task_handle: Option<&RpcTaskHandle<InitPlatformCoinWithTokensTask<Self>>>,
+        task_handle: Option<RpcTaskHandleShared<InitPlatformCoinWithTokensTask<Self>>>,
         activation_request: &Self::ActivationRequest,
     ) -> Result<Self::ActivationResult, MmError<Self::ActivationError>>
     where
@@ -354,14 +354,10 @@
             | EnablePlatformCoinWithTokensError::UnexpectedPlatformProtocol { .. }
             | EnablePlatformCoinWithTokensError::InvalidPayload { .. }
             | EnablePlatformCoinWithTokensError::AtLeastOneNodeRequired(_)
-<<<<<<< HEAD
-            | EnablePlatformCoinWithTokensError::UnexpectedTokenProtocol { .. }
             | EnablePlatformCoinWithTokensError::NoSuchTask(_)
-            | EnablePlatformCoinWithTokensError::UnexpectedDeviceActivationPolicy => StatusCode::BAD_REQUEST,
-=======
+            | EnablePlatformCoinWithTokensError::UnexpectedDeviceActivationPolicy
             | EnablePlatformCoinWithTokensError::FailedSpawningBalanceEvents(_)
             | EnablePlatformCoinWithTokensError::UnexpectedTokenProtocol { .. } => StatusCode::BAD_REQUEST,
->>>>>>> 63def736
         }
     }
 }
@@ -411,7 +407,7 @@
 
 pub async fn enable_platform_coin_with_tokens_impl<Platform>(
     ctx: MmArc,
-    task_handle: Option<&RpcTaskHandle<InitPlatformCoinWithTokensTask<Platform>>>,
+    task_handle: Option<RpcTaskHandleShared<InitPlatformCoinWithTokensTask<Platform>>>,
     req: EnablePlatformCoinWithTokensReq<Platform::ActivationRequest>,
 ) -> Result<Platform::ActivationResult, MmError<EnablePlatformCoinWithTokensError>>
 where
@@ -499,7 +495,7 @@
     /// Try to disable the coin in case if we managed to register it already.
     async fn cancel(self) {}
 
-    async fn run(&mut self, task_handle: &RpcTaskHandle<Self>) -> Result<Self::Item, MmError<Self::Error>> {
+    async fn run(&mut self, task_handle: RpcTaskHandleShared<Self>) -> Result<Self::Item, MmError<Self::Error>> {
         enable_platform_coin_with_tokens_impl::<Platform>(self.ctx.clone(), Some(task_handle), self.request.clone())
             .await
     }
