
/******************************************************************************
 * Copyright © 2014-2017 The SuperNET Developers.                             *
 *                                                                            *
 * See the AUTHORS, DEVELOPER-AGREEMENT and LICENSE files at                  *
 * the top-level directory of this distribution for the individual copyright  *
 * holder information and the developer policies on copyright and licensing.  *
 *                                                                            *
 * Unless otherwise agreed in a custom licensing agreement, no part of the    *
 * SuperNET software, including this file may be copied, modified, propagated *
 * or distributed except according to the terms contained in the LICENSE file *
 *                                                                            *
 * Removal or modification of this copyright notice is prohibited.            *
 *                                                                            *
 ******************************************************************************/
//
//  LP_nativeDEX.c
//  marketmaker
//
// portfolio to set prices from historical
// portfolio value based on ask?
// else claim path
//
// WONTFIX:
// dPoW security -> 4: KMD notarized, 5: BTC notarized, after next notary elections
// bigendian architectures need to use little endian for sighash calcs
// improve critical section detection when parallel trades
// use electrum in case of addr change in swap
// locktime claiming on sporadic assetchains
// there is an issue about waiting for notarization for a swap that never starts (expiration ok)

#include <stdio.h>

long LP_cjson_allocated,LP_cjson_total,LP_cjson_count;

struct LP_millistats
{
    double lastmilli,millisum,threshold;
    uint32_t count;
    char name[64];
} LP_psockloop_stats,LP_reserved_msgs_stats,utxosQ_loop_stats,command_rpcloop_stats,queue_loop_stats,prices_loop_stats,LP_coinsloop_stats,LP_coinsloopBTC_stats,LP_coinsloopKMD_stats,LP_pubkeysloop_stats,LP_swapsloop_stats,LP_gcloop_stats,LP_tradesloop_stats;
extern int32_t IAMLP;
char LP_methodstr[64];

void LP_millistats_update(struct LP_millistats *mp)
{
    double elapsed,millis;
    if ( mp == 0 )
    {
        if ( IAMLP != 0 )
        {
            mp = &LP_psockloop_stats, printf("%32s lag %10.2f millis, threshold %10.2f, ave %10.2f millis, count.%u\n",mp->name,OS_milliseconds() - mp->lastmilli,mp->threshold,mp->millisum/(mp->count > 0 ? mp->count: 1),mp->count);
        }
        mp = &LP_reserved_msgs_stats, printf("%32s lag %10.2f millis, threshold %10.2f, ave %10.2f millis, count.%u\n",mp->name,OS_milliseconds() - mp->lastmilli,mp->threshold,mp->millisum/(mp->count > 0 ? mp->count: 1),mp->count);
        mp = &utxosQ_loop_stats, printf("%32s lag %10.2f millis, threshold %10.2f, ave %10.2f millis, count.%u\n",mp->name,OS_milliseconds() - mp->lastmilli,mp->threshold,mp->millisum/(mp->count > 0 ? mp->count: 1),mp->count);
        mp = &command_rpcloop_stats, printf("%32s lag %10.2f millis, threshold %10.2f, ave %10.2f millis, count.%u\n",mp->name,OS_milliseconds() - mp->lastmilli,mp->threshold,mp->millisum/(mp->count > 0 ? mp->count: 1),mp->count);
        mp = &queue_loop_stats, printf("%32s lag %10.2f millis, threshold %10.2f, ave %10.2f millis, count.%u\n",mp->name,OS_milliseconds() - mp->lastmilli,mp->threshold,mp->millisum/(mp->count > 0 ? mp->count: 1),mp->count);
        mp = &prices_loop_stats, printf("%32s lag %10.2f millis, threshold %10.2f, ave %10.2f millis, count.%u\n",mp->name,OS_milliseconds() - mp->lastmilli,mp->threshold,mp->millisum/(mp->count > 0 ? mp->count: 1),mp->count);
        mp = &LP_coinsloop_stats, printf("%32s lag %10.2f millis, threshold %10.2f, ave %10.2f millis, count.%u\n",mp->name,OS_milliseconds() - mp->lastmilli,mp->threshold,mp->millisum/(mp->count > 0 ? mp->count: 1),mp->count);
        mp = &LP_coinsloopBTC_stats, printf("%32s lag %10.2f millis, threshold %10.2f, ave %10.2f millis, count.%u\n",mp->name,OS_milliseconds() - mp->lastmilli,mp->threshold,mp->millisum/(mp->count > 0 ? mp->count: 1),mp->count);
        mp = &LP_coinsloopKMD_stats, printf("%32s lag %10.2f millis, threshold %10.2f, ave %10.2f millis, count.%u\n",mp->name,OS_milliseconds() - mp->lastmilli,mp->threshold,mp->millisum/(mp->count > 0 ? mp->count: 1),mp->count);
        mp = &LP_pubkeysloop_stats, printf("%32s lag %10.2f millis, threshold %10.2f, ave %10.2f millis, count.%u\n",mp->name,OS_milliseconds() - mp->lastmilli,mp->threshold,mp->millisum/(mp->count > 0 ? mp->count: 1),mp->count);
        mp = &LP_tradesloop_stats, printf("%32s lag %10.2f millis, threshold %10.2f, ave %10.2f millis, count.%u\n",mp->name,OS_milliseconds() - mp->lastmilli,mp->threshold,mp->millisum/(mp->count > 0 ? mp->count: 1),mp->count);
        mp = &LP_swapsloop_stats, printf("%32s lag %10.2f millis, threshold %10.2f, ave %10.2f millis, count.%u\n",mp->name,OS_milliseconds() - mp->lastmilli,mp->threshold,mp->millisum/(mp->count > 0 ? mp->count: 1),mp->count);
        mp = &LP_gcloop_stats, printf("%32s lag %10.2f millis, threshold %10.2f, ave %10.2f millis, count.%u\n",mp->name,OS_milliseconds() - mp->lastmilli,mp->threshold,mp->millisum/(mp->count > 0 ? mp->count: 1),mp->count);
    }
    else
    {
        if ( mp->lastmilli == 0. )
            mp->lastmilli = OS_milliseconds();
        else
        {
            mp->count++;
            millis = OS_milliseconds();
            elapsed = (millis - mp->lastmilli);
            mp->millisum += elapsed;
            if ( mp->threshold != 0. && elapsed > mp->threshold )
            {
                //if ( IAMLP == 0 )
                    printf("%32s elapsed %10.2f millis > threshold %10.2f, ave %10.2f millis, count.%u %s\n",mp->name,elapsed,mp->threshold,mp->millisum/mp->count,mp->count,LP_methodstr);
            }
            mp->lastmilli = millis;
        }
    }
}

#include "LP_include.h"
portable_mutex_t LP_peermutex,LP_UTXOmutex,LP_utxomutex,LP_commandmutex,LP_cachemutex,LP_swaplistmutex,LP_forwardmutex,LP_pubkeymutex,LP_networkmutex,LP_psockmutex,LP_coinmutex,LP_messagemutex,LP_portfoliomutex,LP_electrummutex,LP_butxomutex,LP_reservedmutex,LP_nanorecvsmutex,LP_tradebotsmutex,LP_gcmutex,LP_inusemutex,LP_cJSONmutex,LP_logmutex,LP_statslogmutex,LP_tradesmutex,LP_commandQmutex,LP_blockinit_mutex,LP_pendswap_mutex;
int32_t LP_canbind;
char *Broadcaststr,*Reserved_msgs[2][1000];
int32_t num_Reserved_msgs[2],max_Reserved_msgs[2];
struct LP_peerinfo  *LP_peerinfos,*LP_mypeer;
struct LP_forwardinfo *LP_forwardinfos;
struct iguana_info *LP_coins;
struct LP_pubkey_info *LP_pubkeyinfos;
struct rpcrequest_info *LP_garbage_collector;
struct LP_address_utxo *LP_garbage_collector2;
struct LP_trade *LP_trades,*LP_tradesQ;

//uint32_t LP_deadman_switch;
uint16_t LP_fixed_pairport;//,LP_publicport;
uint32_t LP_lastnonce,LP_swap_endcritical,LP_swap_critical,LP_RTcount,LP_swapscount;
int32_t LP_STOP_RECEIVED,LP_numactive_LP;//,LP_mybussock = -1;
int32_t LP_mypubsock = -1;
int32_t LP_cmdcount,LP_mypullsock = -1;
int32_t LP_numfinished,LP_showwif,IAMLP = 0;
double LP_profitratio = 1.;

struct LP_privkey { bits256 privkey; uint8_t rmd160[20]; };

struct LP_globals
{
    //struct LP_utxoinfo  *LP_utxoinfos[2],*LP_utxoinfos2[2];
    bits256 LP_mypub25519,LP_privkey,LP_mypriv25519,LP_passhash;
    uint64_t LP_skipstatus[10000];
    uint16_t netid;
    uint8_t LP_myrmd160[20],LP_pubsecp[33];
    uint32_t LP_sessionid,counter;
    int32_t LP_IAMLP,LP_pendingswaps,USERPASS_COUNTER,LP_numprivkeys,initializing,waiting,LP_numskips;
    char seednode[64],USERPASS[65],USERPASS_WIFSTR[64],LP_myrmd160str[41],gui[65],LP_NXTaddr[64];
    struct LP_privkey LP_privkeys[100];
} G;

uint32_t LP_rand()
{
    uint32_t retval;
    retval = rand();
    retval = (retval << 7) ^ (retval >> 17) ^ rand();
    retval = (retval << 13) ^ (retval >> 13) ^ rand();
    retval = (retval << 17) ^ (retval >> 7) ^ rand();
    return(retval);
}

#include "LP_network.c"

char *activecoins[] = { "BTC", "KMD" };
char GLOBAL_DBDIR[] = { "DB" };
char LP_myipaddr[64],USERHOME[512] = { "/root" };
char LP_gui[65] = { "cli" };

char *default_LPnodes[] = { "5.9.253.195", "173.212.225.176", "136.243.45.140", "23.254.202.142", "45.32.19.196"
    //"24.54.206.138", "107.72.162.127", "72.50.16.86", "51.15.202.191", "173.228.198.88",
    //"51.15.203.171", "51.15.86.136", "51.15.94.249", "51.15.80.18", "51.15.91.40", "51.15.54.2", "51.15.86.31", "51.15.82.29", "51.15.89.155", "173.212.225.176", "136.243.45.140"
};

// stubs

void tradebot_swap_balancingtrade(struct basilisk_swap *swap,int32_t iambob)
{
    
}

void tradebot_pendingadd(cJSON *tradejson,char *base,double basevolume,char *rel,double relvolume)
{
    // add to trades
}

char *LP_getdatadir()
{
    return(USERHOME);
}

char *blocktrail_listtransactions(char *symbol,char *coinaddr,int32_t num,int32_t skip)
{
    return(0);
}

#include "LP_mmjson.c"
#include "LP_socket.c"
#include "LP_secp.c"
#include "LP_bitcoin.c"
#include "LP_coins.c"
#include "LP_rpc.c"
#include "LP_NXT.c"
#include "LP_cache.c"
#include "LP_RTmetrics.c"
#include "LP_utxo.c"
#include "LP_prices.c"
#include "LP_scan.c"
#include "LP_transaction.c"
#include "LP_etomic.c"
#include "LP_stats.c"
#include "LP_remember.c"
#include "LP_instantdex.c"
#include "LP_swap.c"
#include "LP_peers.c"
#include "LP_privkey.c"
#include "LP_forwarding.c"
#include "LP_signatures.c"
#include "LP_ordermatch.c"
#include "LP_tradebots.c"
#include "LP_portfolio.c"
#include "LP_messages.c"
#include "LP_commands.c"

char *LP_command_process(void *ctx,char *myipaddr,int32_t pubsock,cJSON *argjson,uint8_t *data,int32_t datalen,int32_t stats_JSONonly)
{
    char *retstr=0; cJSON *retjson; bits256 zero;
    if ( jobj(argjson,"result") != 0 || jobj(argjson,"error") != 0 )
        return(0);
    if ( stats_JSONonly != 0 || LP_tradecommand(ctx,myipaddr,pubsock,argjson,data,datalen) <= 0 )
    {
        if ( (retstr= stats_JSON(ctx,myipaddr,pubsock,argjson,"127.0.0.1",stats_JSONonly)) != 0 )
        {
            //printf("%s PULL.[%d]-> (%s)\n",myipaddr != 0 ? myipaddr : "127.0.0.1",datalen,retstr);
            //if ( pubsock >= 0 ) //strncmp("{\"error\":",retstr,strlen("{\"error\":")) != 0 &&
                //LP_send(pubsock,retstr,(int32_t)strlen(retstr)+1,0);
        }
    }
    else if ( LP_statslog_parse() > 0 && 0 )
    {
        memset(zero.bytes,0,sizeof(zero));
        if ( (retjson= LP_statslog_disp(2000000000,2000000000,"",zero,0,0))) // pending swaps
            free_json(retjson);
    }
    return(retstr);
}

char *LP_decrypt(uint8_t decoded[LP_ENCRYPTED_MAXSIZE + crypto_box_ZEROBYTES],uint8_t *ptr,int32_t *recvlenp)
{
    uint8_t *nonce,*cipher; int32_t recvlen,cipherlen; char *jsonstr = 0;
    recvlen = *recvlenp;
    nonce = &ptr[2];
    cipher = &ptr[2 + crypto_box_NONCEBYTES];
    cipherlen = recvlen - (2 + crypto_box_NONCEBYTES);
    if ( cipherlen > 0 && cipherlen <= LP_ENCRYPTED_MAXSIZE + crypto_box_ZEROBYTES )
    {
        if ( (jsonstr= (char *)_SuperNET_decipher(nonce,cipher,decoded,cipherlen,GENESIS_PUBKEY,G.LP_mypriv25519)) != 0 )
        {
            recvlen = (cipherlen - crypto_box_ZEROBYTES);
            if ( strlen(jsonstr)+1 != recvlen )
            {
                printf("unexpected len %d vs recvlen.%d\n",(int32_t)strlen(jsonstr)+1,recvlen);
                jsonstr = 0;
            } //else printf("decrypted (%s)\n",jsonstr);
        }
    } else printf("cipher.%d too big for %d\n",cipherlen,LP_ENCRYPTED_MAXSIZE + crypto_box_ZEROBYTES);
    *recvlenp = recvlen;
    return(jsonstr);
}

char *LP_process_message(void *ctx,char *typestr,char *myipaddr,int32_t pubsock,uint8_t *ptr,int32_t recvlen,int32_t recvsock)
{
    static uint32_t dup,uniq;
    uint8_t jdecoded[LP_ENCRYPTED_MAXSIZE + crypto_box_ZEROBYTES]; int32_t i,len,cipherlen,datalen=0,duplicate=0,encrypted=0; char *method,*method2,*tmp,*cipherstr,*retstr=0,*jsonstr=0; cJSON *argjson; uint32_t crc32;
    //double millis = OS_milliseconds();
    crc32 = calc_crc32(0,&ptr[2],recvlen-2);
    if ( (crc32 & 0xff) == ptr[0] && ((crc32>>8) & 0xff) == ptr[1] )
        encrypted = 1;
    i = LP_crc32find(&duplicate,-1,crc32);
    if ( duplicate != 0 )
        dup++;
    else uniq++;
    portable_mutex_lock(&LP_commandmutex);
    if ( (LP_rand() % 100000) == 0 )
        printf("%s dup.%d (%u / %u) %.1f%% encrypted.%d recv.%u [%02x %02x] vs %02x %02x\n",typestr,duplicate,dup,dup+uniq,(double)100*dup/(dup+uniq),encrypted,crc32,ptr[0],ptr[1],crc32&0xff,(crc32>>8)&0xff);
    if ( duplicate == 0 )
    {
        if ( i >= 0 )
            LP_crc32find(&duplicate,i,crc32);
        if ( encrypted != 0 )
            jsonstr = LP_decrypt(jdecoded,ptr,&recvlen);
        else if ( (datalen= is_hexstr((char *)ptr,0)) > 0 )
        {
            datalen >>= 1;
            jsonstr = malloc(datalen + 1);
            decode_hex((void *)jsonstr,datalen,(char *)ptr);
            jsonstr[datalen] = 0;
        } else jsonstr = (char *)ptr;
        if ( jsonstr != 0 && (argjson= cJSON_Parse(jsonstr)) != 0 )
        {
            uint8_t decoded[LP_ENCRYPTED_MAXSIZE + crypto_box_ZEROBYTES];
            //printf("[%s]\n",jsonstr);
            cipherlen = 0;
            if ( (cipherstr= jstr(argjson,"cipher")) != 0 && (cipherlen= is_hexstr(cipherstr,0)) > 32 && cipherlen <= sizeof(decoded)*2 )
            {
                method2 = jstr(argjson,"method2");
                if ( (method= jstr(argjson,"method")) != 0 && (strcmp(method,"encrypted") == 0 ||(method2 != 0 && strcmp(method2,"encrypted") == 0)) )
                {
                    cipherlen >>= 1;
                    decode_hex(decoded,cipherlen,cipherstr);
                    crc32 = calc_crc32(0,&decoded[2],cipherlen-2);
                    if ( (tmp= LP_decrypt(jdecoded,decoded,&cipherlen)) != 0 )
                    {
                        jsonstr = tmp;
                        free_json(argjson);
                        argjson = cJSON_Parse(jsonstr);
                        recvlen = cipherlen;
                        encrypted = 1;
                        if ( (crc32 & 0xff) == decoded[0] && ((crc32>>8) & 0xff) == decoded[1] )
                        {
                            i = LP_crc32find(&duplicate,-1,crc32);
                            if ( duplicate == 0 && i >= 0 )
                                LP_crc32find(&duplicate,i,crc32);
                        }
                        printf("%02x %02x %08x duplicate.%d decrypted.(%s)\n",decoded[0],decoded[1],crc32,duplicate,jsonstr);
                    }
                    else
                    {
                        //printf("packet not for this node %u\n",crc32);
                    }
                } else printf("error (%s) method is %s\n",jsonstr,method);
            }
            if ( jsonstr != 0 && argjson != 0 )
            {
                len = (int32_t)strlen(jsonstr) + 1;
                if ( (method= jstr(argjson,"method")) != 0 && strcmp(method,"gettradestatus") != 0 && strcmp(method,"psock") != 0 && strcmp(method,"broadcast") == 0 )
                {
                    bits256 zero; cJSON *reqjson; char *cipherstr; int32_t cipherlen; uint8_t cipher[LP_ENCRYPTED_MAXSIZE];
                    if ( (reqjson= LP_dereference(argjson,"broadcast")) != 0 )
                    {
                        Broadcaststr = jprint(reqjson,0);
                        if ( (cipherstr= jstr(reqjson,"cipher")) != 0 )
                        {
                            cipherlen = (int32_t)strlen(cipherstr) >> 1;
                            if ( cipherlen <= sizeof(cipher) )
                            {
                                decode_hex(cipher,cipherlen,cipherstr);
                                LP_queuesend(calc_crc32(0,&cipher[2],cipherlen-2),LP_mypubsock,"","",cipher,cipherlen);
                            } else retstr = clonestr("{\"error\":\"cipher too big\"}");
                        }
                        else
                        {
                            memset(zero.bytes,0,sizeof(zero));
                            if ( 0 && (method= jstr(reqjson,"method")) != 0 && (strcmp(method,"tradestatus") == 0) )
                                    printf("broadcast.(%s)\n",Broadcaststr);
                            LP_reserved_msg(0,"","",zero,jprint(reqjson,0));
                        }
                        retstr = clonestr("{\"result\":\"success\"}");
                        free_json(reqjson);
                    } else retstr = clonestr("{\"error\":\"couldnt dereference sendmessage\"}");
                }
                else
                {
                    LP_queuecommand(0,jsonstr,pubsock,0);
                    //if ( (retstr= LP_command_process(ctx,myipaddr,pubsock,argjson,&((uint8_t *)ptr)[len],recvlen - len)) != 0 )
                    //{
                    //}
                }
            }
            if ( argjson != 0 )
                free_json(argjson);
        }
    } //else printf("DUPLICATE.(%s)\n",(char *)ptr);
    portable_mutex_unlock(&LP_commandmutex);
    if ( jsonstr != 0 && (void *)jsonstr != (void *)ptr && encrypted == 0 )
        free(jsonstr);
    return(retstr);
}

int32_t LP_sock_check(char *typestr,void *ctx,char *myipaddr,int32_t pubsock,int32_t sock,char *remoteaddr,int32_t maxdepth)
{
    static char *line;
    int32_t recvlen=1,msglen,nonz = 0; cJSON *recvjson; void *ptr,*msg; char methodstr[64],*decodestr,*retstr,*str; struct nn_pollfd pfd;
    if ( line == 0 )
        line = calloc(1,1024*1024);
    if ( sock >= 0 )
    {
        while ( nonz < maxdepth && recvlen > 0 )
        {
            decodestr = 0;
            nonz++;
            memset(&pfd,0,sizeof(pfd));
            pfd.fd = sock;
            pfd.events = NN_POLLIN;
            if ( nn_poll(&pfd,1,1) != 1 )
                break;
            ptr = 0;
            if ( (recvlen= nn_recv(sock,&ptr,NN_MSG,0)) > 0 )
            {
                //printf("%s nn_recv.%d\n",typestr,recvlen);
                decodestr = 0;
                if ( recvlen > 32768 )
                {
                    printf("unexpectedly large packet\n");
                }
                else
                {
                    msg = ptr;
                    msglen = recvlen;
                    if ( (recvjson= cJSON_Parse((char *)ptr)) == 0 )
                    {
                        if ( (decodestr= MMJSON_decode(ptr,recvlen)) != 0 )
                        {
                            if ( (recvjson= cJSON_Parse(decodestr)) != 0 )
                            {
                                msg = decodestr;
                                msglen = (int32_t)strlen(decodestr) + 1;
                            }
                            //printf("decoded.(%s)\n",decodestr);
                        } else printf("couldnt decode linebuf[%d]\n",recvlen);
                    }
                    methodstr[0] = 0;
                    if ( recvjson != 0 )
                    {
                        safecopy(LP_methodstr,jstr(recvjson,"method"),sizeof(LP_methodstr));
                        free_json(recvjson);
                    }
                    int32_t validreq = 1;
                    /*if ( strlen((char *)ptr)+sizeof(bits256) <= recvlen )
                     {
                     if ( LP_magic_check(ptr,recvlen,remoteaddr) <= 0 )
                     {
                     //printf("magic check error\n");
                     } else validreq = 1;
                     recvlen -= sizeof(bits256);
                     }*/
                    if ( validreq != 0 )
                    {
                        if ( (retstr= LP_process_message(ctx,typestr,myipaddr,pubsock,msg,msglen,sock)) != 0 )
                            free(retstr);
                        
                        if ( Broadcaststr != 0 )
                        {
                            //printf("self broadcast.(%s)\n",Broadcaststr);
                            str = Broadcaststr;
                            Broadcaststr = 0;
                            LP_queuecommand(0,str,pubsock,0);
                            /*if ( (argjson= cJSON_Parse(str)) != 0 )
                            {
                                //portable_mutex_lock(&LP_commandmutex);
                                if ( LP_tradecommand(ctx,myipaddr,pubsock,argjson,0,0) <= 0 )
                                {
                                    if ( (retstr= stats_JSON(ctx,myipaddr,pubsock,argjson,remoteaddr,0)) != 0 )
                                        free(retstr);
                                }
                                //portable_mutex_unlock(&LP_commandmutex);
                                free_json(argjson);
                            }*/
                            free(str);
                        }
                    }
                }
            }
            if ( ptr != 0 )
            {
                nn_freemsg(ptr), ptr = 0;
                //free(buf);
            }
            if ( decodestr != 0 )
                free(decodestr);
        }
    }
    return(nonz);
}

int32_t LP_nanomsg_recvs(void *ctx)
{
    int32_t n=0,nonz = 0; char *origipaddr; struct LP_peerinfo *peer,*tmp;
    if ( (origipaddr= LP_myipaddr) == 0 )
        origipaddr = "127.0.0.1";
    portable_mutex_lock(&LP_nanorecvsmutex);
    HASH_ITER(hh,LP_peerinfos,peer,tmp)
    {
        if ( n++ > 0 && peer->errors >= LP_MAXPEER_ERRORS )
        {
            if ( (LP_rand() % 10000) == 0 )
                peer->errors--;
            else
            {
                //printf("skip %s\n",peer->ipaddr);
                continue;
            }
        }
        nonz += LP_sock_check("SUB",ctx,origipaddr,LP_mypubsock,peer->subsock,peer->ipaddr,1);
    }
    /*HASH_ITER(hh,LP_coins,coin,ctmp) // firstrefht,firstscanht,lastscanht
     {
     if ( coin->inactive != 0 )
     continue;
     if ( coin->bussock >= 0 )
     nonz += LP_sock_check(coin->symbol,ctx,origipaddr,-1,coin->bussock,LP_profitratio - 1.);
     }*/
    if ( LP_mypullsock >= 0 )
    {
        nonz += LP_sock_check("PULL",ctx,origipaddr,-1,LP_mypullsock,"127.0.0.1",1);
    }
    portable_mutex_unlock(&LP_nanorecvsmutex);
    return(nonz);
}

void command_rpcloop(void *ctx)
{
    int32_t nonz = 0;
    strcpy(command_rpcloop_stats.name,"command_rpcloop");
    command_rpcloop_stats.threshold = 2500.;
    while ( LP_STOP_RECEIVED == 0 )
    {
        if ( G.initializing != 0 )
        {
            sleep(1);
            continue;
        }
        LP_millistats_update(&command_rpcloop_stats);
        nonz = LP_nanomsg_recvs(ctx);
        //if ( LP_mybussock >= 0 )
        //    nonz += LP_sock_check("BUS",ctx,origipaddr,-1,LP_mybussock);
        if ( nonz == 0 )
        {
            if ( IAMLP != 0 )
                usleep(10000);
            else usleep(50000);
        }
        else if ( IAMLP == 0 )
            usleep(1000);
    }
}

void LP_coinsloop(void *_coins)
{
    struct LP_address *ap=0; struct LP_transaction *tx; cJSON *retjson; struct LP_address_utxo *up,*tmp; struct iguana_info *coin,*ctmp; char str[65]; struct electrum_info *ep,*backupep=0; bits256 zero; int32_t notarized,oldht,j,nonz; char *coins = _coins;
    if ( strcmp("BTC",coins) == 0 )
    {
        strcpy(LP_coinsloopBTC_stats.name,"BTC coin loop");
        LP_coinsloopBTC_stats.threshold = 20000.;
    }
    else if ( strcmp("KMD",coins) == 0 )
    {
        strcpy(LP_coinsloopKMD_stats.name,"KMD coin loop");
        LP_coinsloopKMD_stats.threshold = 10000.;
    }
    else
    {
        strcpy(LP_coinsloop_stats.name,"other coins loop");
        LP_coinsloop_stats.threshold = 5000.;
    }
    while ( LP_STOP_RECEIVED == 0 )
    {
<<<<<<< HEAD
        if ( G.initializing != 0 )
        {
            sleep(1);
            continue;
        }
        if ( strcmp(G.USERPASS,"1d8b27b21efabcd96571cd56f91a40fb9aa4cc623d273c63bf9223dc6f8cd81f") == 0 )
=======
        /*if ( strcmp(G.USERPASS,"1d8b27b21efabcd96571cd56f91a40fb9aa4cc623d273c63bf9223dc6f8cd81f") == 0 )
>>>>>>> 7c5b5740
        {
            sleep(10);
            continue;
        }*/
        if ( strcmp("BTC",coins) == 0 )
            LP_millistats_update(&LP_coinsloopBTC_stats);
        else if ( strcmp("KMD",coins) == 0 )
            LP_millistats_update(&LP_coinsloopKMD_stats);
        else LP_millistats_update(&LP_coinsloop_stats);
        nonz = 0;
        HASH_ITER(hh,LP_coins,coin,ctmp) // firstrefht,firstscanht,lastscanht
        {
            if ( coins != 0 )
            {
                if ( coins[0] != 0 )
                {
                    if ( strcmp(coins,coin->symbol) != 0 )
                        continue;
                }
                else // avoid hardcode special case LP_coinsloop
                {
                    if ( strcmp("BTC",coin->symbol) == 0 || strcmp("KMD",coin->symbol) == 0 )
                        continue;
                }
            }
            if ( coin->smartaddr[0] == 0 )
            {
                //printf("%s has no smartaddress??\n",coin->symbol);
                continue;
            }
            memset(&zero,0,sizeof(zero));
            if ( coin->inactive != 0 )
                continue;
            if ( coin->did_addrutxo_reset == 0 )
            {
                LP_address_utxo_reset(coin);
                coin->did_addrutxo_reset = 1;
            }
            if ( coin->longestchain == 1 ) // special init value
                coin->longestchain = LP_getheight(&notarized,coin);
            if ( (ep= coin->electrum) != 0 )
            {
                if ( (backupep= ep->prev) == 0 )
                    backupep = ep;
                if ( (retjson= electrum_address_listunspent(coin->symbol,ep,&retjson,coin->smartaddr,1,zero,zero)) != 0 )
                    free_json(retjson);
                if ( (ap= LP_addressfind(coin,coin->smartaddr)) != 0 )
                {
                    DL_FOREACH_SAFE(ap->utxos,up,tmp)
                    {
                        if ( up->U.height > 0 && up->spendheight < 0 )
                        {
                            if ( up->SPV == 0 )
                            {
                                nonz++;
                                up->SPV = LP_merkleproof(coin,coin->smartaddr,backupep,up->U.txid,up->U.height);
                                if ( up->SPV > 0 )
                                {
                                    if ( (tx= LP_transactionfind(coin,up->U.txid)) != 0 && tx->SPV == 0 )
                                    {
                                        tx->SPV = up->SPV;
                                        //printf("%s %s: SPV.%d\n",coin->symbol,bits256_str(str,up->U.txid),up->SPV);
                                    }
                                }
                            }
                            else if ( up->SPV == -1 )
                            {
                                nonz++;
                                printf("SPV failure for %s %s\n",coin->symbol,bits256_str(str,up->U.txid));
                                oldht = up->U.height;
                                LP_txheight_check(coin,ap->coinaddr,up->U.txid);
                                if ( oldht != up->U.height )
                                    up->SPV = LP_merkleproof(coin,coin->smartaddr,backupep,up->U.txid,up->U.height);
                                if ( up->SPV <= 0 )
                                    up->SPV = -2;
                                else printf("%s %s: corrected SPV.%d\n",coin->symbol,bits256_str(str,up->U.txid),up->SPV);
                            }
                        }
                    }
                }
                while ( ep != 0 )
                {
                    if ( time(NULL) > ep->keepalive+LP_ELECTRUM_KEEPALIVE )
                    {
                        //printf("%s electrum.%p needs a keepalive: lag.%d\n",ep->symbol,ep,(int32_t)(time(NULL) - ep->keepalive));
                        if ( (retjson= electrum_banner(coin->symbol,ep,&retjson)) != 0 )
                            free_json(retjson);
                        ep->keepalive = (uint32_t)time(NULL);
                    }
                    ep = ep->prev;
                }
                continue;
            }
            if ( coin->firstrefht == 0 )
                continue;
            else if ( coin->firstscanht == 0 )
                coin->lastscanht = coin->firstscanht = coin->firstrefht;
            else if ( coin->firstrefht < coin->firstscanht )
            {
                printf("detected %s firstrefht.%d < firstscanht.%d\n",coin->symbol,coin->firstrefht,coin->firstscanht);
                coin->lastscanht = coin->firstscanht = coin->firstrefht;
            }
            if ( coin->lastscanht == coin->longestchain+1 )
            {
                //printf("%s lastscanht.%d is longest.%d + 1\n",coin->symbol,coin->lastscanht,coin->longestchain);
                continue;
            }
            else if ( coin->lastscanht > coin->longestchain+1 )
            {
                printf("detected chain rewind lastscanht.%d vs longestchain.%d, first.%d ref.%d\n",coin->lastscanht,coin->longestchain,coin->firstscanht,coin->firstrefht);
                LP_undospends(coin,coin->longestchain-1);
                //LP_mempoolscan(coin->symbol,zero);
                coin->lastscanht = coin->longestchain - 1;
                if ( coin->firstscanht < coin->lastscanht )
                    coin->lastscanht = coin->firstscanht;
                continue;
            }
            //if ( strcmp(coin->symbol,"BTC") != 0 && strcmp(coin->symbol,"KMD") != 0 ) // SPV as backup
            {
                nonz++;
                if ( strcmp("BTC",coins) == 0 )//&& coin->lastscanht < coin->longestchain-3 )
                    printf("[%s]: %s ref.%d scan.%d to %d, longest.%d\n",coins,coin->symbol,coin->firstrefht,coin->firstscanht,coin->lastscanht,coin->longestchain);
                for (j=0; j<1000; j++)
                {
                    if ( LP_blockinit(coin,coin->lastscanht) < 0 )
                    {
                        printf("blockinit.%s %d error\n",coin->symbol,coin->lastscanht);
                        sleep(10);
                        break;
                    }
                    coin->lastscanht++;
                    if ( coin->lastscanht == coin->longestchain+1 || strcmp("BTC",coins) == 0 )
                        break;
                }
                if ( strcmp("BTC",coins) == 0 )
                    printf("done [%s]: %s ref.%d scan.%d to %d, longest.%d\n",coins,coin->symbol,coin->firstrefht,coin->firstscanht,coin->lastscanht,coin->longestchain);
            }
        }
        if ( coins == 0 )
            return;
        //if ( nonz == 0 )
            usleep(100000);
    }
}

int32_t LP_mainloop_iter(void *ctx,char *myipaddr,struct LP_peerinfo *mypeer,int32_t pubsock)
{
    static uint32_t counter;//,didinstantdex;
    struct iguana_info *coin,*ctmp; char *origipaddr; uint32_t now; int32_t notarized,height,nonz = 0;
    if ( (origipaddr= myipaddr) == 0 )
        origipaddr = "127.0.0.1";
    if ( mypeer == 0 )
        myipaddr = "127.0.0.1";
    HASH_ITER(hh,LP_coins,coin,ctmp) // firstrefht,firstscanht,lastscanht
    {
        now = (uint32_t)time(NULL);
#ifdef bruteforce
        if ( IAMLP != 0 && coin->inactive == 0 && coin->electrum == 0 && didinstantdex == 0 && strcmp("KMD",coin->symbol) == 0 )
        {
            LP_instantdex_deposits(coin);
            didinstantdex = now;
        }
#endif
        /*if ( (coin->addr_listunspent_requested != 0 && now > coin->lastpushtime+LP_ORDERBOOK_DURATION*.5) || now > coin->lastpushtime+LP_ORDERBOOK_DURATION*5 )
        {
            //printf("PUSH addr_listunspent_requested %u\n",coin->addr_listunspent_requested);
            coin->lastpushtime = (uint32_t)now;
            LP_smartutxos_push(coin);
            coin->addr_listunspent_requested = 0;
        }*/
        if ( coin->electrum == 0 && coin->inactive == 0 && now > coin->lastgetinfo+LP_GETINFO_INCR )
        {
            nonz++;
            if ( (height= LP_getheight(&notarized,coin)) > coin->longestchain )
            {
                coin->longestchain = height;
                if ( notarized != 0 && notarized > coin->notarized )
                {
                    coin->notarized = notarized;
                    if ( IAMLP != 0 )
                        LP_dPoW_broadcast(coin);
                }
                if ( 0 && coin->firstrefht != 0 )
                    printf(">>>>>>>>>> set %s longestchain %d (ref.%d [%d, %d])\n",coin->symbol,height,coin->firstrefht,coin->firstscanht,coin->lastscanht);
            } //else LP_mempoolscan(coin->symbol,zero);
            coin->lastgetinfo = (uint32_t)now;
        }
    }
    counter++;
    return(nonz);
}

int my_strncasecmp(const char *s1,const char *s2,size_t n)
{
    size_t i = 0;
    while ( i < n )
    {
        char c1 = s1[i];
        char c2 = s2[i];
        if ( c1 >= 'A' && c1 <= 'Z')
            c1 = (c1 - 'A') + 'a';
        if ( c2 >= 'A' && c2 <= 'Z')
            c2 = (c2 - 'A') + 'a';
        if ( c1 < c2 )
            return(-1);
        if ( c1 > c2 )
            return(1);
        if ( c1 == 0 )
            return(0);
        ++i;
    }
    return(0);
}

void bech32_tests()
{
    //char *test = "an83characterlonghumanreadablepartthatcontainsthenumber1andtheexcludedcharactersbio1tt5tgs";
    //char *test = "bitcoincash:qpm2qsznhks23z7629mms6s4cwef74vcwvy22gdx6a";
    //char *test = "bitcoincash:qr95sy3j9xwd2ap32xkykttr4cvcu7as4y0qverfuy";
    //char *test = "prefix:x64nx6hz";
    char *test = "bitcoincash:pq4p38fll9uuh2mzkesqhmgt66du4u0zzy92jchqqa"; // 35Xbnq3kLoNsjN67knFewiRc9fqewrCzMW
    uint8_t data[82],data2[64],rmd160[21],addrtype; char rebuild[92],hrp[84]; int32_t data_len,data_len2; int32_t i;
    if ( bech32_decode(hrp,data,&data_len,test) == 0 )
    {
        printf("bech32_decode fails: '%s'\n",test);
    }
    else
    {
        bitcoin_addr2rmd160("BCH",0,&addrtype,rmd160,"pq4p38fll9uuh2mzkesqhmgt66du4u0zzy92jchqqa");
        bitcoin_address("BTC",rebuild,0,5,rmd160,20);
        for (i=0; i<20; i++)
            printf("%02x",rmd160[i]);
        printf("addr2rmd160 %d -> %s\n",addrtype,rebuild);
        
        data_len2 = 0;
        if ( bech32_convert_bits(data2,&data_len2,8,data,data_len,5,0) == 0 )
            printf("error converting data5\n");
        for (i=0; i<data_len2; i++)
            printf("%02x",data2[i]);
        printf(" compacted 5's -> %d\n",data_len2);
        bitcoin_addr2rmd160("BTC",0,&addrtype,rmd160+1,"35Xbnq3kLoNsjN67knFewiRc9fqewrCzMW");
        for (i=0; i<data_len; i++)
            printf("%02x",data[i]);
        printf(" datalen.%d <- %s (%s) -> ",(int32_t)data_len,test,"35Xbnq3kLoNsjN67knFewiRc9fqewrCzMW");
        for (i=0; i<20; i++)
            printf("%02x",rmd160[i+1]);
        printf("\n");
    }
    data_len2 = 0;
    rmd160[0] = (1 << 3);
    bech32_convert_bits(data2,&data_len2,5,rmd160,21,8,1);
    for (i=0; i<data_len2; i++)
        printf("%02x",data2[i]);
    printf(" converted bits.%d\n",(int32_t)data_len2);
    if ( bech32_encode(rebuild,hrp,data2,data_len2) == 0 )
    {
        for (i=0; i<data_len; i++)
            printf("%02x",data[i]);
        printf(" bech32_encode fails: '%s' -> hrp.(%s) datalen.%d\n",test,hrp,(int32_t)data_len);
    }
    if ( my_strncasecmp(rebuild,test,92))
    {
        printf("bech32_encode produces incorrect result: '%s' vs (%s)\n",test,rebuild);
    }
    printf("end of bech32 tests\n");
}

void LP_initcoins(void *ctx,int32_t pubsock,cJSON *coins)
{
    int32_t i,n,notarized; cJSON *item; char *symbol,*etomic; struct iguana_info *coin;
    for (i=0; i<sizeof(activecoins)/sizeof(*activecoins); i++)
    {
        printf("%s, ",activecoins[i]);
        LP_coinfind(activecoins[i]);
        LP_priceinfoadd(activecoins[i]);
        if ( (coin= LP_coinfind(activecoins[i])) != 0 )
        {
            if ( LP_getheight(&notarized,coin) <= 0 )
                coin->inactive = (uint32_t)time(NULL);
            else
            {
                LP_unspents_load(coin->symbol,coin->smartaddr);
                if ( strcmp(coin->symbol,"KMD") == 0 )
                {
                    LP_importaddress("KMD",BOTS_BONDADDRESS);
                    LP_dPoW_request(coin);
                }
            }
            if ( coin->txfee == 0 && strcmp(coin->symbol,"BTC") != 0 )
                coin->txfee = LP_MIN_TXFEE;
        }
    }
    if ( (n= cJSON_GetArraySize(coins)) > 0 )
    {
        for (i=0; i<n; i++)
        {
            item = jitem(coins,i);
            if ( (symbol= jstr(item,"coin")) != 0 )
            {
                printf("%s, ",jstr(item,"coin"));
                LP_coincreate(item);
                LP_priceinfoadd(jstr(item,"coin"));
                if ( (coin= LP_coinfind(symbol)) != 0 )
                {
                    if ( (etomic= jstr(item,"etomic")) != 0 )
                        safecopy(coin->etomic,etomic,sizeof(coin->etomic));
                    else
                    {
                        if ( LP_getheight(&notarized,coin) <= 0 )
                            coin->inactive = (uint32_t)time(NULL);
                        else LP_unspents_load(coin->symbol,coin->smartaddr);
                    }
                    if ( coin->txfee == 0 && strcmp(coin->symbol,"BTC") != 0 )
                        coin->txfee = LP_MIN_TXFEE;
                    if ( 0 && strcmp(coin->symbol,"BCH") == 0 )
                    {
                        bech32_tests();
                    }
                }
            }
        }
        for (i=0; i<n; i++)
        {
            item = jitem(coins,i);
            printf("\"%s\", ",jstr(item,"coin"));
        }
    }
    printf("privkey updates\n");
}

void LP_initpeers(int32_t pubsock,struct LP_peerinfo *mypeer,char *myipaddr,uint16_t myport,uint16_t netid,char *seednode)
{
    int32_t i,j; uint32_t r; uint16_t pushport,subport,busport; char fixedseed[64];
    LP_ports(&pushport,&subport,&busport,netid);
    if ( IAMLP != 0 )
    {
        LP_mypeer = mypeer = LP_addpeer(mypeer,pubsock,myipaddr,myport,pushport,subport,1,G.LP_sessionid,netid);
        if ( myipaddr == 0 || mypeer == 0 )
        {
            printf("couldnt get myipaddr or null mypeer.%p\n",mypeer);
            exit(-1);
        }
        if ( seednode == 0 || seednode[0] == 0 )
        {
            if ( netid == 0 )
            {
                printf("load default seednodes\n");
                for (i=0; i<sizeof(default_LPnodes)/sizeof(*default_LPnodes); i++)
                {
                    LP_addpeer(mypeer,pubsock,default_LPnodes[i],myport,pushport,subport,0,G.LP_sessionid,netid);
                }
            }
        } else LP_addpeer(mypeer,pubsock,seednode,myport,pushport,subport,1,G.LP_sessionid,netid);
    }
    else
    {
        if ( myipaddr == 0 )
        {
            printf("couldnt get myipaddr\n");
            exit(-1);
        }
        if ( (netid > 0 && netid < 9) && (seednode == 0 || seednode[0] == 0) )
        {
            sprintf(fixedseed,"5.9.253.%d",195 + netid);
            seednode = fixedseed;
        }
        if ( seednode == 0 || seednode[0] == 0 )
        {
            printf("default seed nodes for netid.%d\n",netid);
            OS_randombytes((void *)&r,sizeof(r));
            r = 0;
            for (j=0; j<sizeof(default_LPnodes)/sizeof(*default_LPnodes); j++)
            {
                i = (r + j) % (sizeof(default_LPnodes)/sizeof(*default_LPnodes));
                LP_addpeer(mypeer,pubsock,default_LPnodes[i],myport,pushport,subport,0,G.LP_sessionid,netid);
            }
        } else LP_addpeer(mypeer,pubsock,seednode,myport,pushport,subport,1,G.LP_sessionid,netid);
    }
}

void LP_pubkeysloop(void *ctx)
{
    static uint32_t lasttime;
    strcpy(LP_pubkeysloop_stats.name,"LP_pubkeysloop");
    LP_pubkeysloop_stats.threshold = 15000.;
    sleep(10);
    while ( LP_STOP_RECEIVED == 0 )
    {
<<<<<<< HEAD
        if ( G.initializing != 0 )
        {
            sleep(1);
            continue;
        }
        if ( strcmp(G.USERPASS,"1d8b27b21efabcd96571cd56f91a40fb9aa4cc623d273c63bf9223dc6f8cd81f") != 0 )
=======
        //if ( strcmp(G.USERPASS,"1d8b27b21efabcd96571cd56f91a40fb9aa4cc623d273c63bf9223dc6f8cd81f") != 0 )
>>>>>>> 7c5b5740
        {
            LP_millistats_update(&LP_pubkeysloop_stats);
            if ( time(NULL) > lasttime+100 )
            {
                //printf("LP_pubkeysloop %u\n",(uint32_t)time(NULL));
                LP_notify_pubkeys(ctx,LP_mypubsock);
                lasttime = (uint32_t)time(NULL);
            }
        }
        sleep(3);
    }
}

struct LP_pendswap
{
    struct LP_pendswap *next,*prev;
    uint32_t expiration,requestid,quoteid,finished;
};

struct LP_pendswap *LP_pendingswaps;

void LP_pendswap_add(uint32_t expiration,uint32_t requestid,uint32_t quoteid)
{
    struct LP_pendswap *sp;
    printf("LP_pendswap_add expiration.%u %u-%u\n",expiration,requestid,quoteid);
    portable_mutex_lock(&LP_pendswap_mutex);
    sp = calloc(1,sizeof(*sp));
    sp->expiration = expiration;
    sp->requestid = requestid;
    sp->quoteid = quoteid;
    DL_APPEND(LP_pendingswaps,sp);
    portable_mutex_unlock(&LP_pendswap_mutex);
}

void LP_swapsloop(void *ctx)
{
    char *retstr; cJSON *retjson; uint32_t requestid,quoteid; int32_t nonz; struct LP_pendswap *sp,*tmp;
    strcpy(LP_swapsloop_stats.name,"LP_swapsloop");
    LP_swapsloop_stats.threshold = 605000.;
    if ( (retstr= basilisk_swapentry(0,0,1)) != 0 )
    {
        if ( (retjson= cJSON_Parse(retstr)) != 0 )
        {
            if ( (requestid= juint(retjson,"requestid")) != 0 && (quoteid= juint(retjson,"quoteid")) != 0 && jobj(retjson,"error") == 0 )
                LP_pendswap_add(0,requestid,quoteid);
        }
        free(retstr);
    }
    while ( LP_STOP_RECEIVED == 0 )
    {
<<<<<<< HEAD
        if ( G.initializing != 0 )
        {
            sleep(1);
            continue;
        }
        if ( strcmp(G.USERPASS,"1d8b27b21efabcd96571cd56f91a40fb9aa4cc623d273c63bf9223dc6f8cd81f") != 0 )
=======
        LP_millistats_update(&LP_swapsloop_stats);
        nonz = 0;
        DL_FOREACH_SAFE(LP_pendingswaps,sp,tmp)
>>>>>>> 7c5b5740
        {
            if ( sp->finished == 0 )
            {
                nonz++;
                if ( (sp->finished= LP_swapwait(0,sp->requestid,sp->quoteid,-1,0)) != 0 )
                {
                }
            }
        }
        if ( nonz == 0 )
            sleep(60);
    }
}

void gc_loop(void *ctx)
{
    uint32_t now; struct LP_address_utxo *up,*utmp; struct rpcrequest_info *req,*rtmp; int32_t flag = 0;
    strcpy(LP_gcloop_stats.name,"gc_loop");
    LP_gcloop_stats.threshold = 11000.;
    while ( LP_STOP_RECEIVED == 0 )
    {
        if ( G.initializing != 0 )
        {
            sleep(1);
            continue;
        }
        flag = 0;
        LP_millistats_update(&LP_gcloop_stats);
        portable_mutex_lock(&LP_gcmutex);
        DL_FOREACH_SAFE(LP_garbage_collector,req,rtmp)
        {
            DL_DELETE(LP_garbage_collector,req);
            //printf("garbage collect ipbits.%x\n",req->ipbits);
            free(req);
            flag++;
        }
        now = (uint32_t)time(NULL);
        DL_FOREACH_SAFE(LP_garbage_collector2,up,utmp)
        {
            if ( now > (uint32_t)up->spendheight+120 )
            {
                DL_DELETE(LP_garbage_collector2,up);
                //char str[65]; printf("garbage collect %s/v%d lag.%d\n",bits256_str(str,up->U.txid),up->U.vout,now-up->spendheight);
                free(up);
            }
            flag++;
        }
        portable_mutex_unlock(&LP_gcmutex);
        if ( 0 && flag != 0 )
            printf("gc_loop.%d\n",flag);
        sleep(10);
    }
}

void queue_loop(void *ctx)
{
    struct LP_queue *ptr,*tmp; cJSON *json; uint8_t linebuf[32768]; int32_t k,sentbytes,nonz,flag,duplicate,n=0;
    strcpy(queue_loop_stats.name,"queue_loop");
    queue_loop_stats.threshold = 1000.;
    while ( LP_STOP_RECEIVED == 0 )
    {
        if ( G.initializing != 0 )
        {
            sleep(1);
            continue;
        }
        LP_millistats_update(&queue_loop_stats);
        //printf("LP_Q.%p next.%p prev.%p\n",LP_Q,LP_Q!=0?LP_Q->next:0,LP_Q!=0?LP_Q->prev:0);
        n = nonz = flag = 0;
        DL_FOREACH_SAFE(LP_Q,ptr,tmp)
        {
            n++;
            flag = 0;
            if ( ptr->sock >= 0 )
            {
                if ( ptr->notready == 0 || (LP_rand() % ptr->notready) == 0 )
                {
                    if ( LP_sockcheck(ptr->sock) > 0 )
                    {
                        //bits256 magic;
                        //magic = LP_calc_magic(ptr->msg,(int32_t)(ptr->msglen - sizeof(bits256)));
                        //memcpy(&ptr->msg[ptr->msglen - sizeof(bits256)],&magic,sizeof(magic));
                        if ( 0 )
                        {
                            static FILE *fp;
                            if ( fp == 0 )
                                fp = fopen("packet.log","wb");
                            if ( fp != 0 )
                            {
                                fprintf(fp,"%s\n",(char *)ptr->msg);
                                fflush(fp);
                            }
                        }
                        if ( (json= cJSON_Parse((char *)ptr->msg)) != 0 )
                        {
                            if ( 1 && ptr->msglen < sizeof(linebuf) )
                            {
                                if ( (k= MMJSON_encode(linebuf,(char *)ptr->msg)) > 0 )
                                {
                                    if ( (sentbytes= nn_send(ptr->sock,linebuf,k,0)) != k )
                                        printf("%d LP_send mmjson sent %d instead of %d\n",n,sentbytes,k);
                                    else flag++;
                                }
                                //printf("k.%d SEND.(%s) sock.%d\n",k,(char *)ptr->msg,ptr->sock);
                            }
                            free_json(json);
                        }
                        if ( flag == 0 )
                        {
                            //printf("len.%d SEND.(%s) sock.%d\n",ptr->msglen,(char *)ptr->msg,ptr->sock);
                            if ( (sentbytes= nn_send(ptr->sock,ptr->msg,ptr->msglen,0)) != ptr->msglen )
                                printf("%d LP_send sent %d instead of %d\n",n,sentbytes,ptr->msglen);
                            else flag++;
                        }
                        ptr->sock = -1;
                        if ( ptr->peerind > 0 )
                            ptr->starttime = (uint32_t)time(NULL);
                    }
                    else
                    {
                        if ( ptr->notready++ > 1000 )
                            flag = 1;
                    }
                }
            }
            else if ( 0 && time(NULL) > ptr->starttime+13 )
            {
                LP_crc32find(&duplicate,-1,ptr->crc32);
                if ( duplicate > 0 )
                {
                    LP_Qfound++;
                    if ( (LP_Qfound % 100) == 0 )
                        printf("found.%u Q.%d err.%d match.%d\n",ptr->crc32,LP_Qenqueued,LP_Qerrors,LP_Qfound);
                    flag++;
                }
                else if ( 0 ) // too much beyond duplicate filter when network is busy
                {
                    printf("couldnt find.%u peerind.%d Q.%d err.%d match.%d\n",ptr->crc32,ptr->peerind,LP_Qenqueued,LP_Qerrors,LP_Qfound);
                    ptr->peerind++;
                    if ( (ptr->sock= LP_peerindsock(&ptr->peerind)) < 0 )
                    {
                        printf("%d no more peers to try at peerind.%d %p Q_LP.%p\n",n,ptr->peerind,ptr,LP_Q);
                        flag++;
                        LP_Qerrors++;
                    }
                }
            }
            if ( flag != 0 )
            {
                nonz++;
                portable_mutex_lock(&LP_networkmutex);
                DL_DELETE(LP_Q,ptr);
                portable_mutex_unlock(&LP_networkmutex);
                free(ptr);
                ptr = 0;
                break;
            }
        }
        if ( nonz == 0 )
        {
            if ( IAMLP == 0 )
                usleep(50000);
            else usleep(10000);
        }
    }
}

void LP_reserved_msgs(void *ignore)
{
    bits256 zero; int32_t flag,nonz; struct nn_pollfd pfd;
    memset(zero.bytes,0,sizeof(zero));
    strcpy(LP_reserved_msgs_stats.name,"LP_reserved_msgs");
    LP_reserved_msgs_stats.threshold = 1000.;
    while ( LP_STOP_RECEIVED == 0 )
    {
        if ( G.initializing != 0 )
        {
            sleep(1);
            continue;
        }
        nonz = 0;
        LP_millistats_update(&LP_reserved_msgs_stats);
        if ( num_Reserved_msgs[1] > 0 )
        {
            nonz++;
            portable_mutex_lock(&LP_reservedmutex);
            if ( num_Reserved_msgs[1] > 0 )
            {
                num_Reserved_msgs[1]--;
                //printf("PRIORITY BROADCAST.(%s)\n",Reserved_msgs[1][num_Reserved_msgs[1]]);
                LP_broadcast_message(LP_mypubsock,"","",zero,Reserved_msgs[1][num_Reserved_msgs[1]]);
                Reserved_msgs[1][num_Reserved_msgs[1]] = 0;
            }
            portable_mutex_unlock(&LP_reservedmutex);
        }
        else if ( num_Reserved_msgs[0] > 0 )
        {
            nonz++;
            flag = 0;
            if ( flag == 0 && LP_mypubsock >= 0 )
            {
                memset(&pfd,0,sizeof(pfd));
                pfd.fd = LP_mypubsock;
                pfd.events = NN_POLLOUT;
                if ( nn_poll(&pfd,1,1) == 1 )
                    flag = 1;
            } else flag = 1;
            if ( flag == 1 )
            {
                portable_mutex_lock(&LP_reservedmutex);
                num_Reserved_msgs[0]--;
                //printf("BROADCAST.(%s)\n",Reserved_msgs[0][num_Reserved_msgs[0]]);
                LP_broadcast_message(LP_mypubsock,"","",zero,Reserved_msgs[0][num_Reserved_msgs[0]]);
                Reserved_msgs[0][num_Reserved_msgs[0]] = 0;
                portable_mutex_unlock(&LP_reservedmutex);
            }
        }
        if ( ignore == 0 )
            break;
        if ( nonz == 0 )
            usleep(5000);
    }
}

int32_t LP_reserved_msg(int32_t priority,char *base,char *rel,bits256 pubkey,char *msg)
{
    struct LP_pubkey_info *pubp; uint32_t timestamp; char *method; cJSON *argjson; int32_t skip,sentbytes,n = 0;
    skip = 0;
    if ( (argjson= cJSON_Parse(msg)) != 0 )
    {
        if ( (method= jstr(argjson,"method")) != 0 )
        {
            if ( strcmp(method,"gettradestatus") == 0 || strcmp(method,"wantnotify") == 0 || strcmp(method,"getdPoW") == 0 )
                skip = 1;
        }
        if ( (timestamp= juint(argjson,"timestamp")) != 0 && time(NULL) > timestamp+60 )
            skip = 1;
        free_json(argjson);
    }
    if ( skip != 0 )
        return(-1);
    //if ( strcmp(G.USERPASS,"1d8b27b21efabcd96571cd56f91a40fb9aa4cc623d273c63bf9223dc6f8cd81f") == 0 )
    //    return(-1);
    if ( priority > 0 && bits256_nonz(pubkey) != 0 )
    {
        if ( (pubp= LP_pubkeyfind(pubkey)) != 0 )
        {
            if ( pubp->pairsock >= 0 )
            {
                if ( (sentbytes= nn_send(pubp->pairsock,msg,(int32_t)strlen(msg)+1,0)) < 0 )
                {
                    //pubp->pairsock = -1;
                    //LP_peer_pairsock(pubkey);
                    //printf("mark cmdchannel %d closed sentbytes.%d\n",pubp->pairsock,sentbytes);
                }
                else
                {
                    printf("sent %d bytes to cmdchannel.%d\n",sentbytes,pubp->pairsock);
                    return(sentbytes);
                }
            }
        }
    }
    portable_mutex_lock(&LP_reservedmutex);
    if ( num_Reserved_msgs[priority] < sizeof(Reserved_msgs[priority])/sizeof(*Reserved_msgs[priority]) )
    {
        Reserved_msgs[priority][num_Reserved_msgs[priority]++] = msg;
        n = num_Reserved_msgs[priority];
    } //else LP_broadcast_message(LP_mypubsock,base,rel,pubkey,msg);
    if ( num_Reserved_msgs[priority] > max_Reserved_msgs[priority] )
    {
        max_Reserved_msgs[priority] = num_Reserved_msgs[priority];
        //if ( (max_Reserved_msgs[priority] % 100) == 0 )
            printf("New priority.%d max_Reserved_msgs.%d\n",priority,max_Reserved_msgs[priority]);
    }
    portable_mutex_unlock(&LP_reservedmutex);
    return(n);
}

extern int32_t bitcoind_RPC_inittime;

void LPinit(uint16_t myport,uint16_t mypullport,uint16_t mypubport,uint16_t mybusport,char *passphrase,int32_t amclient,char *userhome,cJSON *argjson)
{
    char *myipaddr=0,version[64]; long filesize,n; int32_t valid,timeout; struct LP_peerinfo *mypeer=0; char pushaddr[128],subaddr[128],bindaddr[128],*coins_str=0; cJSON *coinsjson=0; void *ctx = bitcoin_ctx();
    sprintf(version,"Marketmaker %s.%s %s rsize.%ld",LP_MAJOR_VERSION,LP_MINOR_VERSION,LP_BUILD_NUMBER,sizeof(struct basilisk_request));
    bitcoind_RPC_inittime = 1;
    printf("%s %u\n",version,calc_crc32(0,version,(int32_t)strlen(version)));
    if ( LP_MAXPRICEINFOS > 256 )
    {
        printf("LP_MAXPRICEINFOS %d wont fit in a uint8_t, need to increase the width of the baseind and relind for struct LP_pubkey_quote\n",LP_MAXPRICEINFOS);
        exit(-1);
    }
    LP_showwif = juint(argjson,"wif");
    if ( passphrase == 0 || passphrase[0] == 0 )
    {
        printf("jeezy says we cant use the nullstring as passphrase and I agree\n");
        exit(-1);
    }
    IAMLP = !amclient;
#ifndef __linux__
    if ( IAMLP != 0 )
    {
        printf("must run a unix node for LP node\n");
        exit(-1);
    }
#endif
    OS_randombytes((void *)&n,sizeof(n));
    srand((uint32_t)n);
    if ( jobj(argjson,"gui") != 0 )
        safecopy(LP_gui,jstr(argjson,"gui"),sizeof(LP_gui));
    if ( jobj(argjson,"canbind") == 0 )
    {
#ifndef __linux__
        LP_canbind = IAMLP;
#else
        LP_canbind = IAMLP;
#endif
    }
    else
    {
        LP_canbind = jint(argjson,"canbind");
        printf(">>>>>>>>>>> set LP_canbind.%d\n",LP_canbind);
    }
    if ( LP_canbind > 1000 && LP_canbind < 65536 )
        LP_fixed_pairport = LP_canbind;
    if ( LP_canbind != 0 )
        LP_canbind = 1;
    srand((int32_t)n);
    if ( userhome != 0 && userhome[0] != 0 )
    {
        safecopy(USERHOME,userhome,sizeof(USERHOME));
#ifdef __APPLE__
        strcat(USERHOME,"/Library/Application Support");
#endif
    }
    portable_mutex_init(&LP_peermutex);
    portable_mutex_init(&LP_utxomutex);
    portable_mutex_init(&LP_UTXOmutex);
    portable_mutex_init(&LP_commandmutex);
    portable_mutex_init(&LP_swaplistmutex);
    portable_mutex_init(&LP_cachemutex);
    portable_mutex_init(&LP_networkmutex);
    portable_mutex_init(&LP_gcmutex);
    portable_mutex_init(&LP_forwardmutex);
    portable_mutex_init(&LP_inusemutex);
    portable_mutex_init(&LP_psockmutex);
    portable_mutex_init(&LP_coinmutex);
    portable_mutex_init(&LP_pubkeymutex);
    portable_mutex_init(&LP_electrummutex);
    portable_mutex_init(&LP_messagemutex);
    portable_mutex_init(&LP_portfoliomutex);
    portable_mutex_init(&LP_butxomutex);
    portable_mutex_init(&LP_reservedmutex);
    portable_mutex_init(&LP_nanorecvsmutex);
    portable_mutex_init(&LP_tradebotsmutex);
    portable_mutex_init(&LP_cJSONmutex);
    portable_mutex_init(&LP_logmutex);
    portable_mutex_init(&LP_statslogmutex);
    portable_mutex_init(&LP_tradesmutex);
    portable_mutex_init(&LP_commandQmutex);
    portable_mutex_init(&LP_blockinit_mutex);
    portable_mutex_init(&LP_pendswap_mutex);
    myipaddr = clonestr("127.0.0.1");
#ifndef _WIN32
#ifndef FROM_JS
    if ( system("curl -s4 checkip.amazonaws.com > myipaddr") == 0 )
    {
        char ipfname[64];
        strcpy(ipfname,"myipaddr");
        if ( (myipaddr= OS_filestr(&filesize,ipfname)) != 0 && myipaddr[0] != 0 )
        {
            n = strlen(myipaddr);
            if ( myipaddr[n-1] == '\n' )
                myipaddr[--n] = 0;
            strcpy(LP_myipaddr,myipaddr);
        } else printf("error getting myipaddr\n");
    } else printf("error issuing curl\n");
#else
    IAMLP = 0;
#endif
#endif
    if ( IAMLP != 0 )
    {
        G.netid = juint(argjson,"netid");
        LP_mypubsock = -1;
        nanomsg_transportname(0,subaddr,myipaddr,mypubport);
        nanomsg_transportname(1,bindaddr,myipaddr,mypubport);
        valid = 0;
        if ( (LP_mypubsock= nn_socket(AF_SP,NN_PUB)) >= 0 )
        {
            valid = 0;
            if ( nn_bind(LP_mypubsock,bindaddr) >= 0 )
                valid++;
            if ( valid > 0 )
            {
                timeout = 100;
                nn_setsockopt(LP_mypubsock,NN_SOL_SOCKET,NN_SNDTIMEO,&timeout,sizeof(timeout));
                //timeout = 10;
                //nn_setsockopt(LP_mypubsock,NN_SOL_SOCKET,NN_MAXTTL,&timeout,sizeof(timeout));
            }
            else
            {
                printf("error binding to (%s).%d\n",subaddr,LP_mypubsock);
                if ( LP_mypubsock >= 0 )
                    nn_close(LP_mypubsock), LP_mypubsock = -1;
            }
        } else printf("error getting pubsock %d\n",LP_mypubsock);
        printf(">>>>>>>>> myipaddr.(%s) (%s) valid.%d pubbindaddr.%s pubsock.%d\n",bindaddr,subaddr,valid,bindaddr,LP_mypubsock);
        LP_mypullsock = LP_initpublicaddr(ctx,&mypullport,pushaddr,myipaddr,mypullport,0);
    }
    if ( (coinsjson= jobj(argjson,"coins")) == 0 )
    {
        if ( (coins_str= OS_filestr(&filesize,"coins.json")) != 0 || (coins_str= OS_filestr(&filesize,"exchanges/coins.json")) != 0 )
        {
            unstringify(coins_str);
            printf("UNSTRINGIFIED.(%s)\n",coins_str);
            coinsjson = cJSON_Parse(coins_str);
            free(coins_str);
            // yes I know this coinsjson is not freed, not sure about if it is referenced
        }
    }
    if ( coinsjson == 0 )
    {
        printf("no coins object or coins.json file, must abort\n");
        exit(-1);
    }
    LP_initcoins(ctx,LP_mypubsock,coinsjson);
    RPC_port = myport;
    G.waiting = 1;
        LP_initpeers(LP_mypubsock,LP_mypeer,LP_myipaddr,RPC_port,juint(argjson,"netid"),jstr(argjson,"seednode"));
    //LP_mypullsock = LP_initpublicaddr(ctx,&mypullport,pushaddr,myipaddr,mypullport,0);
    //strcpy(LP_publicaddr,pushaddr);
    //LP_publicport = mypullport;
    //LP_mybussock = LP_coinbus(mybusport);
    printf("got %s, initpeers. LP_mypubsock.%d pullsock.%d RPC_port.%u mypullport.%d mypubport.%d pushaddr.%s\n",myipaddr,LP_mypubsock,LP_mypullsock,RPC_port,mypullport,mypubport,pushaddr);
    LP_passphrase_init(passphrase,jstr(argjson,"gui"),juint(argjson,"netid"),jstr(argjson,"seednode"));
#ifndef FROM_JS
    if ( OS_thread_create(malloc(sizeof(pthread_t)),NULL,(void *)LP_psockloop,(void *)myipaddr) != 0 )
    {
        printf("error launching LP_psockloop for (%s)\n",myipaddr);
        exit(-1);
    }
    if ( OS_thread_create(malloc(sizeof(pthread_t)),NULL,(void *)LP_reserved_msgs,(void *)myipaddr) != 0 )
    {
        printf("error launching LP_reserved_msgs for (%s)\n",myipaddr);
        exit(-1);
    }
    if ( OS_thread_create(malloc(sizeof(pthread_t)),NULL,(void *)stats_rpcloop,(void *)&myport) != 0 )
    {
        printf("error launching stats rpcloop for port.%u\n",myport);
        exit(-1);
    }
    if ( OS_thread_create(malloc(sizeof(pthread_t)),NULL,(void *)command_rpcloop,ctx) != 0 )
    {
        printf("error launching command_rpcloop for ctx.%p\n",ctx);
        exit(-1);
    }
    if ( OS_thread_create(malloc(sizeof(pthread_t)),NULL,(void *)queue_loop,ctx) != 0 )
    {
        printf("error launching queue_loop for ctx.%p\n",ctx);
        exit(-1);
    }
    if ( OS_thread_create(malloc(sizeof(pthread_t)),NULL,(void *)gc_loop,ctx) != 0 )
    {
        printf("error launching gc_loop for port.%p\n",ctx);
        exit(-1);
    }
    if ( OS_thread_create(malloc(sizeof(pthread_t)),NULL,(void *)prices_loop,ctx) != 0 )
    {
        printf("error launching prices_loop for ctx.%p\n",ctx);
        exit(-1);
    }
    if ( OS_thread_create(malloc(sizeof(pthread_t)),NULL,(void *)LP_coinsloop,(void *)"") != 0 )
    {
        printf("error launching LP_coinsloop for (%s)\n","");
        exit(-1);
    }
    if ( OS_thread_create(malloc(sizeof(pthread_t)),NULL,(void *)LP_coinsloop,(void *)"BTC") != 0 )
    {
        printf("error launching LP_coinsloop for (%s)\n","BTC");
        exit(-1);
    }
    if ( OS_thread_create(malloc(sizeof(pthread_t)),NULL,(void *)LP_coinsloop,(void *)"KMD") != 0 )
    {
        printf("error launching LP_coinsloop for (%s)\n","KMD");
        exit(-1);
    }
    if ( OS_thread_create(malloc(sizeof(pthread_t)),NULL,(void *)LP_pubkeysloop,ctx) != 0 )
    {
        printf("error launching LP_pubkeysloop for ctx.%p\n",ctx);
        exit(-1);
    }
    if ( OS_thread_create(malloc(sizeof(pthread_t)),NULL,(void *)LP_tradesloop,ctx) != 0 )
    {
        printf("error launching LP_tradessloop for ctx.%p\n",ctx);
        exit(-1);
    }
    if ( OS_thread_create(malloc(sizeof(pthread_t)),NULL,(void *)LP_commandQ_loop,ctx) != 0 )
    {
        printf("error launching LP_commandQ_loop for ctx.%p\n",ctx);
        exit(-1);
    }
    if ( OS_thread_create(malloc(sizeof(pthread_t)),NULL,(void *)LP_swapsloop,ctx) != 0 )
    {
        printf("error launching LP_swapsloop for ctx.%p\n",ctx);
        exit(-1);
    }
    int32_t nonz,didremote=0;
    LP_statslog_parse();
    bitcoind_RPC_inittime = 0;
    while ( LP_STOP_RECEIVED == 0 )
    {
        nonz = 0;
        G.waiting = 1;
        while ( G.initializing != 0 ) //&& strcmp(G.USERPASS,"1d8b27b21efabcd96571cd56f91a40fb9aa4cc623d273c63bf9223dc6f8cd81f") == 0 )
        {
            //fprintf(stderr,".");
            sleep(3);
        }
        if ( G.initializing != 0 )
        {
            sleep(1);
            continue;
        }
        if ( LP_mainloop_iter(ctx,myipaddr,mypeer,LP_mypubsock) != 0 )
            nonz++;
        if ( IAMLP != 0 && didremote == 0 && LP_cmdcount > 0 )
        {
            didremote = 1;
            uint16_t myport2 = RPC_port-1;
            printf("start remote port\n");
            if ( OS_thread_create(malloc(sizeof(pthread_t)),NULL,(void *)stats_rpcloop,(void *)&myport2) != 0 )
            {
                printf("error launching stats rpcloop for port.%u\n",myport);
                exit(-1);
            }
        }
        if ( nonz == 0 )
            usleep(1000);
        else if ( IAMLP == 0 )
            usleep(1000);
    }
#endif
    printf("marketmaker exiting in 5 seconds\n");
    sleep(5);
    exit(0);
}

#ifdef FROM_JS
extern void *Nanomsg_threadarg;
void *nn_thread_main_routine(void *arg);

void emscripten_usleep(int32_t x)
{
}

char *bitcoind_RPC(char **retstrp,char *debugstr,char *url,char *userpass,char *command,char *params,int32_t timeout)
{
    static uint32_t counter; char fname[512],*retstr; long fsize;
    if ( strncmp("http://",url,strlen("http://")) != 0 )
        return(clonestr("{\"error\":\"only http allowed\"}"));
    sprintf(fname,"bitcoind_RPC/request.%d",counter % 10);
    counter++;
    //printf("issue.(%s)\n",url);
    emscripten_wget(url,fname);
    retstr = OS_filestr(&fsize,fname);
    //printf("bitcoind_RPC(%s) -> fname.(%s) %s\n",url,fname,retstr);
    return(retstr);
}

char *barterDEX(char *argstr)
{
    static void *ctx;
    cJSON *argjson; char *retstr;
    if ( ctx == 0 )
        ctx = bitcoin_ctx();
    printf("barterDEX.(%s)\n",argstr);
    if ( (argjson= cJSON_Parse(argstr)) != 0 )
    {
        LP_queuecommand(&retstr,argstr,LP_mypubsock);
        //retstr = LP_command_process(ctx,LP_myipaddr,LP_mypubsock,argjson,(uint8_t *)argstr,(int32_t)strlen(argstr));
        while ( retstr == 0 )
            usleep(50000);
        free_json(argjson);
    } else retstr = clonestr("{\"error\":\"couldnt parse request\"}");
    return(retstr);
}

void LP_fromjs_iter()
{
    static void *ctx; char *retstr;
    if ( G.initializing != 0 )
    {
        printf("LP_fromjs_iter during G.initializing, skip\n");
        return;
    }
    if ( ctx == 0 )
        ctx = bitcoin_ctx();
    //if ( Nanomsg_threadarg != 0 )
    //    nn_thread_main_routine(Nanomsg_threadarg);
    //LP_pubkeys_query();
    //LP_utxosQ_process();
    //LP_nanomsg_recvs(ctx);
    LP_mainloop_iter(ctx,LP_myipaddr,0,LP_mypubsock);
    //queue_loop(0);
    if ( 0 ) // 10 seconds
    {
        LP_coinsloop(0);
        if ( 0 ) // 100 seconds
        {
            LP_notify_pubkeys(ctx,LP_mypubsock);
            LP_privkey_updates(ctx,LP_mypubsock,0);
            if ( (retstr= basilisk_swapentry(0,0,0)) != 0 )
                free(retstr);
        }
    }
}

#endif

#undef calloc
#undef free
#undef realloc
#undef clonestr

struct LP_memory_list
{
    struct LP_memory_list *next,*prev;
    uint32_t timestamp,len;
    void *ptr;
} *LP_memory_list;
int32_t zeroval() { return(0); }

void *LP_alloc(uint64_t len)
{
//return(calloc(1,len));
    LP_cjson_allocated += len;
    LP_cjson_total += len;
    LP_cjson_count++;
    struct LP_memory_list *mp;
    mp = calloc(1,sizeof(*mp) + len);
    mp->ptr = calloc(1,len);
    //printf(">>>>>>>>>>> LP_alloc mp.%p ptr.%p len.%llu %llu\n",mp,mp->ptr,(long long)len,(long long)LP_cjson_allocated);
    mp->timestamp = (uint32_t)time(NULL);
    mp->len = (uint32_t)len;
    portable_mutex_lock(&LP_cJSONmutex);
    DL_APPEND(LP_memory_list,mp);
    portable_mutex_unlock(&LP_cJSONmutex);
    return(mp->ptr);
}

void LP_free(void *ptr)
{
    static uint32_t lasttime,unknown; static int64_t lasttotal;
//free(ptr); return;
    uint32_t now; char str[65]; int32_t n,lagging; uint64_t total = 0; struct LP_memory_list *mp,*tmp;
    if ( (now= (uint32_t)time(NULL)) > lasttime+1 )
    {
        n = lagging = 0;
        DL_FOREACH_SAFE(LP_memory_list,mp,tmp)
        {
            total += mp->len;
            n++;
            if ( 0 && now > mp->timestamp+120 )
            {
                lagging++;
                if ( now > mp->timestamp+240 )
                {
                    portable_mutex_lock(&LP_cJSONmutex);
                    DL_DELETE(LP_memory_list,mp);
                    portable_mutex_unlock(&LP_cJSONmutex);
                    free(mp->ptr);
                    free(mp);
                }
            }
        }
        printf("[%lld] total %d allocated total %llu/%llu [%llu %llu] %.1f ave %s unknown.%u lagging.%d\n",(long long)(total-lasttotal),n,(long long)total,(long long)LP_cjson_allocated,(long long)LP_cjson_total,(long long)LP_cjson_count,(double)LP_cjson_total/LP_cjson_count,mbstr(str,total),unknown,lagging);
        lasttime = (uint32_t)time(NULL);
        lasttotal = total;
    }
    DL_FOREACH_SAFE(LP_memory_list,mp,tmp)
    {
        if ( mp->ptr == ptr )
            break;
        mp = 0;
    }
    if ( mp != 0 )
    {
        LP_cjson_allocated -= mp->len;
        portable_mutex_lock(&LP_cJSONmutex);
        DL_DELETE(LP_memory_list,mp);
        portable_mutex_unlock(&LP_cJSONmutex);
        //printf(">>>>>>>>>>> LP_free ptr.%p mp.%p len.%u %llu\n",ptr,mp,mp->len,(long long)LP_cjson_allocated);
        free(mp->ptr);
        free(mp);
    } else unknown++; // free from source file with #define redirect for alloc that wasnt
}

/*char *LP_clonestr(char *str)
{
    char *retstr = LP_alloc(strlen(str)+1);
    strcpy(retstr,str);
    return(retstr);
}

void *LP_realloc(void *ptr,uint64_t len)
{
    return(realloc(ptr,len));
}*/

<|MERGE_RESOLUTION|>--- conflicted
+++ resolved
@@ -526,20 +526,11 @@
     }
     while ( LP_STOP_RECEIVED == 0 )
     {
-<<<<<<< HEAD
         if ( G.initializing != 0 )
         {
             sleep(1);
             continue;
         }
-        if ( strcmp(G.USERPASS,"1d8b27b21efabcd96571cd56f91a40fb9aa4cc623d273c63bf9223dc6f8cd81f") == 0 )
-=======
-        /*if ( strcmp(G.USERPASS,"1d8b27b21efabcd96571cd56f91a40fb9aa4cc623d273c63bf9223dc6f8cd81f") == 0 )
->>>>>>> 7c5b5740
-        {
-            sleep(10);
-            continue;
-        }*/
         if ( strcmp("BTC",coins) == 0 )
             LP_millistats_update(&LP_coinsloopBTC_stats);
         else if ( strcmp("KMD",coins) == 0 )
@@ -924,16 +915,11 @@
     sleep(10);
     while ( LP_STOP_RECEIVED == 0 )
     {
-<<<<<<< HEAD
         if ( G.initializing != 0 )
         {
             sleep(1);
             continue;
         }
-        if ( strcmp(G.USERPASS,"1d8b27b21efabcd96571cd56f91a40fb9aa4cc623d273c63bf9223dc6f8cd81f") != 0 )
-=======
-        //if ( strcmp(G.USERPASS,"1d8b27b21efabcd96571cd56f91a40fb9aa4cc623d273c63bf9223dc6f8cd81f") != 0 )
->>>>>>> 7c5b5740
         {
             LP_millistats_update(&LP_pubkeysloop_stats);
             if ( time(NULL) > lasttime+100 )
@@ -984,18 +970,14 @@
     }
     while ( LP_STOP_RECEIVED == 0 )
     {
-<<<<<<< HEAD
         if ( G.initializing != 0 )
         {
             sleep(1);
             continue;
         }
-        if ( strcmp(G.USERPASS,"1d8b27b21efabcd96571cd56f91a40fb9aa4cc623d273c63bf9223dc6f8cd81f") != 0 )
-=======
         LP_millistats_update(&LP_swapsloop_stats);
         nonz = 0;
         DL_FOREACH_SAFE(LP_pendingswaps,sp,tmp)
->>>>>>> 7c5b5740
         {
             if ( sp->finished == 0 )
             {
