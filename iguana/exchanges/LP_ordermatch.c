
/******************************************************************************
 * Copyright © 2014-2017 The SuperNET Developers.                             *
 *                                                                            *
 * See the AUTHORS, DEVELOPER-AGREEMENT and LICENSE files at                  *
 * the top-level directory of this distribution for the individual copyright  *
 * holder information and the developer policies on copyright and licensing.  *
 *                                                                            *
 * Unless otherwise agreed in a custom licensing agreement, no part of the    *
 * SuperNET software, including this file may be copied, modified, propagated *
 * or distributed except according to the terms contained in the LICENSE file *
 *                                                                            *
 * Removal or modification of this copyright notice is prohibited.            *
 *                                                                            *
 ******************************************************************************/

//
//  LP_ordermatch.c
//  marketmaker
//

uint64_t LP_txfeecalc(struct iguana_info *coin,uint64_t txfee)
{
    if ( coin != 0 )
    {
        if ( strcmp(coin->symbol,"BTC") == 0 )
        {
            coin->rate = LP_getestimatedrate(coin);
            if ( (txfee= SATOSHIDEN * coin->rate * LP_AVETXSIZE) <= LP_MIN_TXFEE )
            {
                coin->rate = -1.;
                coin->rate = _LP_getestimatedrate(coin);
                if ( (txfee= SATOSHIDEN * coin->rate * LP_AVETXSIZE) <= LP_MIN_TXFEE )
                    txfee = LP_MIN_TXFEE;
            }
        } else txfee = coin->txfee;
        if ( txfee < LP_MIN_TXFEE )
            txfee = LP_MIN_TXFEE;
    }
    return(txfee);
}

void LP_txfees(uint64_t *txfeep,uint64_t *desttxfeep,char *base,char *rel)
{
    *txfeep = LP_txfeecalc(LP_coinfind(base),0);
    *desttxfeep = LP_txfeecalc(LP_coinfind(rel),0);
    printf("LP_txfees(%.8f %.8f)\n",dstr(*txfeep),dstr(*desttxfeep));
}

double LP_qprice_calc(int64_t *destsatoshisp,int64_t *satoshisp,double price,uint64_t b_satoshis,uint64_t txfee,uint64_t a_value,uint64_t maxdestsatoshis,uint64_t desttxfee)
{
    uint64_t destsatoshis,satoshis;
    a_value -= (desttxfee + 1);
    destsatoshis = ((b_satoshis - txfee) * price);
    if ( destsatoshis > a_value )
        destsatoshis = a_value;
    if ( maxdestsatoshis != 0 && destsatoshis > maxdestsatoshis-desttxfee-1 )
        destsatoshis = maxdestsatoshis-desttxfee-1;
    satoshis = (destsatoshis / price + 0.49) - txfee;
    *destsatoshisp = destsatoshis;
    *satoshisp = satoshis;
    if ( satoshis > 0 )
        return((double)destsatoshis / satoshis);
    else return(0.);
}

struct basilisk_request *LP_requestinit(struct basilisk_request *rp,bits256 srchash,bits256 desthash,char *src,uint64_t srcsatoshis,char *dest,uint64_t destsatoshis,uint32_t timestamp,uint32_t quotetime,int32_t DEXselector)
{
    struct basilisk_request R;
    memset(rp,0,sizeof(*rp));
    rp->srchash = srchash;
    rp->srcamount = srcsatoshis;
    rp->timestamp = timestamp;
    rp->DEXselector = DEXselector;
    safecopy(rp->src,src,sizeof(rp->src));
    safecopy(rp->dest,dest,sizeof(rp->dest));
    R = *rp;
    rp->requestid = basilisk_requestid(rp);
    rp->quotetime = quotetime;
    rp->desthash = desthash;
    rp->destamount = destsatoshis;
    rp->quoteid = basilisk_quoteid(rp);
    printf("r.%u %u, q.%u %u: %s %.8f -> %s %.8f\n",rp->timestamp,rp->requestid,rp->quotetime,rp->quoteid,rp->src,dstr(rp->srcamount),rp->dest,dstr(rp->destamount));
    return(rp);
}

cJSON *LP_quotejson(struct LP_quoteinfo *qp)
{
    double price; cJSON *retjson = cJSON_CreateObject();
    jaddstr(retjson,"base",qp->srccoin);
    jaddstr(retjson,"rel",qp->destcoin);
    if ( qp->coinaddr[0] != 0 )
        jaddstr(retjson,"address",qp->coinaddr);
    if ( qp->timestamp != 0 )
        jaddnum(retjson,"timestamp",qp->timestamp);
    if ( bits256_nonz(qp->txid) != 0 )
    {
        jaddbits256(retjson,"txid",qp->txid);
        jaddnum(retjson,"vout",qp->vout);
    }
    if ( bits256_nonz(qp->srchash) != 0 )
        jaddbits256(retjson,"srchash",qp->srchash);
    if ( qp->txfee != 0 )
        jadd64bits(retjson,"txfee",qp->txfee);
    if ( qp->quotetime != 0 )
        jaddnum(retjson,"quotetime",qp->quotetime);
    if ( qp->satoshis != 0 )
        jadd64bits(retjson,"satoshis",qp->satoshis);
    if ( bits256_nonz(qp->desthash) != 0 )
        jaddbits256(retjson,"desthash",qp->desthash);
    if ( bits256_nonz(qp->txid2) != 0 )
    {
        jaddbits256(retjson,"txid2",qp->txid2);
        jaddnum(retjson,"vout2",qp->vout2);
    }
    if ( bits256_nonz(qp->desttxid) != 0 )
    {
        if ( qp->destaddr[0] != 0 )
            jaddstr(retjson,"destaddr",qp->destaddr);
        jaddbits256(retjson,"desttxid",qp->desttxid);
        jaddnum(retjson,"destvout",qp->destvout);
    }
    if ( bits256_nonz(qp->feetxid) != 0 )
    {
        jaddbits256(retjson,"feetxid",qp->feetxid);
        jaddnum(retjson,"feevout",qp->feevout);
    }
    if ( qp->desttxfee != 0 )
        jadd64bits(retjson,"desttxfee",qp->desttxfee);
    if ( qp->destsatoshis != 0 )
    {
        jadd64bits(retjson,"destsatoshis",qp->destsatoshis);
        if ( qp->satoshis != 0 )
        {
            price = (double)qp->destsatoshis / (qp->satoshis - qp->txfee);
            jaddnum(retjson,"price",price);
        }
    }
    return(retjson);
}

int32_t LP_quoteparse(struct LP_quoteinfo *qp,cJSON *argjson)
{
    safecopy(qp->srccoin,jstr(argjson,"base"),sizeof(qp->srccoin));
    safecopy(qp->coinaddr,jstr(argjson,"address"),sizeof(qp->coinaddr));
    safecopy(qp->destcoin,jstr(argjson,"rel"),sizeof(qp->destcoin));
    safecopy(qp->destaddr,jstr(argjson,"destaddr"),sizeof(qp->destaddr));
    qp->timestamp = juint(argjson,"timestamp");
    qp->quotetime = juint(argjson,"quotetime");
    qp->txid = jbits256(argjson,"txid");
    qp->txid2 = jbits256(argjson,"txid2");
    qp->vout = jint(argjson,"vout");
    qp->vout2 = jint(argjson,"vout2");
    qp->feevout = jint(argjson,"feevout");
    qp->srchash = jbits256(argjson,"srchash");
    qp->desttxid = jbits256(argjson,"desttxid");
    qp->feetxid = jbits256(argjson,"feetxid");
    qp->destvout = jint(argjson,"destvout");
    qp->desthash = jbits256(argjson,"desthash");
    qp->satoshis = j64bits(argjson,"satoshis");
    qp->destsatoshis = j64bits(argjson,"destsatoshis");
    qp->txfee = j64bits(argjson,"txfee");
    qp->desttxfee = j64bits(argjson,"desttxfee");
    return(0);
}

int32_t LP_quoteinfoinit(struct LP_quoteinfo *qp,struct LP_utxoinfo *utxo,char *destcoin,double price,uint64_t satoshis,uint64_t destsatoshis)
{
    memset(qp,0,sizeof(*qp));
    if ( qp->timestamp == 0 )
        qp->timestamp = (uint32_t)time(NULL);
    safecopy(qp->destcoin,destcoin,sizeof(qp->destcoin));
    LP_txfees(&qp->txfee,&qp->desttxfee,utxo->coin,qp->destcoin);
    qp->satoshis = satoshis;//(destsatoshis / price) + 0.49;
    qp->destsatoshis = destsatoshis;
    /*if ( qp->txfee >= qp->satoshis || qp->txfee >= utxo->deposit.value || utxo->deposit.value < LP_DEPOSITSATOSHIS(qp->satoshis) ) //utxo->iambob == 0 ||
    {
        printf("quoteinit error.(%d %d %d %d) %.8f vs %.8f\n",utxo->iambob == 0,qp->txfee >= qp->satoshis,qp->txfee >= utxo->deposit.value,utxo->deposit.value < LP_DEPOSITSATOSHIS(qp->satoshis),dstr(utxo->deposit.value),dstr(LP_DEPOSITSATOSHIS(qp->satoshis)));
        return(-1);
    }*/
    qp->txid = utxo->payment.txid;
    qp->vout = utxo->payment.vout;
    qp->txid2 = utxo->deposit.txid;
    qp->vout2 = utxo->deposit.vout;
    if ( qp->desttxfee >= qp->destsatoshis )
    {
        printf("quoteinit desttxfee %.8f < %.8f destsatoshis\n",dstr(qp->desttxfee),dstr(qp->destsatoshis));
        return(-2);
    }
    safecopy(qp->srccoin,utxo->coin,sizeof(qp->srccoin));
    safecopy(qp->coinaddr,utxo->coinaddr,sizeof(qp->coinaddr));
    qp->srchash = utxo->pubkey;
    return(0);
}

int32_t LP_quotedestinfo(struct LP_quoteinfo *qp,bits256 desttxid,int32_t destvout,bits256 feetxid,int32_t feevout,bits256 desthash,char *destaddr)
{
    qp->desttxid = desttxid;
    qp->destvout = destvout;
    qp->desthash = desthash;
    qp->feetxid = feetxid;
    qp->feevout = feevout;
    safecopy(qp->destaddr,destaddr,sizeof(qp->destaddr));
    return(0);
}

char *LP_quotereceived(cJSON *argjson)
{
    struct LP_cacheinfo *ptr; double price; struct LP_quoteinfo Q;
    LP_quoteparse(&Q,argjson);
    price = (double)Q.destsatoshis / (Q.satoshis - Q.txfee);
    if ( (ptr= LP_cacheadd(Q.srccoin,Q.destcoin,Q.txid,Q.vout,price,&Q)) != 0 )
    {
        ptr->Q = Q;
        printf(">>>>>>>>>> received quote %s/%s %.8f\n",Q.srccoin,Q.destcoin,price);
        return(clonestr("{\"result\":\"updated\"}"));
    } else return(clonestr("{\"error\":\"nullptr\"}"));
}

char *LP_pricepings(void *ctx,char *myipaddr,int32_t pubsock,char *base,char *rel,double price)
{
    bits256 zero; cJSON *reqjson = cJSON_CreateObject();
    memset(zero.bytes,0,sizeof(zero));
    jaddbits256(reqjson,"pubkey",G.LP_mypub25519);
    jaddstr(reqjson,"base",base);
    jaddstr(reqjson,"rel",rel);
    jaddnum(reqjson,"price",price);
    jaddstr(reqjson,"method","postprice");
    LP_reserved_msg(base,rel,zero,jprint(reqjson,1));
    return(clonestr("{\"result\":\"success\"}"));
}

void LP_notify_pubkeys(void *ctx,int32_t pubsock)
{
    bits256 zero; char secpstr[67]; cJSON *reqjson = cJSON_CreateObject();
    memset(zero.bytes,0,sizeof(zero));
    jaddstr(reqjson,"method","notify");
    jaddstr(reqjson,"rmd160",G.LP_myrmd160str);
    jaddbits256(reqjson,"pub",G.LP_mypub25519);
    init_hexbytes_noT(secpstr,G.LP_pubsecp,33);
    jaddstr(reqjson,"pubsecp",secpstr);
    LP_reserved_msg("","",zero,jprint(reqjson,1));
}

void LP_listunspent_query(char *symbol,char *coinaddr)
{
    bits256 zero; cJSON *reqjson = cJSON_CreateObject();
    memset(zero.bytes,0,sizeof(zero));
    jaddstr(reqjson,"method","addr_unspents");
    jaddstr(reqjson,"coin",symbol);
    jaddstr(reqjson,"address",coinaddr);
    LP_reserved_msg("","",zero,jprint(reqjson,1));
}

char *LP_postedprice(cJSON *argjson)
{
    bits256 pubkey; double price; char *base,*rel;
    //printf("PRICE POSTED.(%s)\n",jprint(argjson,0));
    if ( (base= jstr(argjson,"base")) != 0 && (rel= jstr(argjson,"rel")) != 0 && (price= jdouble(argjson,"price")) > SMALLVAL )
    {
        pubkey = jbits256(argjson,"pubkey");
        if ( bits256_nonz(pubkey) != 0 )
        {
            LP_pricefeedupdate(pubkey,base,rel,price);
            return(clonestr("{\"result\":\"success\"}"));
        }
    }
    return(clonestr("{\"error\":\"missing fields in posted price\"}"));
}

int32_t LP_quote_checkmempool(struct LP_quoteinfo *qp,struct LP_utxoinfo *autxo,struct LP_utxoinfo *butxo)
{
    int32_t selector,spendvini; bits256 spendtxid;
    if ( butxo != 0 && (selector= LP_mempool_vinscan(&spendtxid,&spendvini,qp->srccoin,qp->coinaddr,qp->txid,qp->vout,qp->txid2,qp->vout2)) >= 0 )
    {
        char str[65]; printf("LP_tradecommand selector.%d in mempool %s vini.%d",selector,bits256_str(str,spendtxid),spendvini);
        return(-1);
    }
    if ( autxo != 0 && (selector= LP_mempool_vinscan(&spendtxid,&spendvini,qp->destcoin,qp->destaddr,qp->desttxid,qp->destvout,qp->feetxid,qp->feevout)) >= 0 )
    {
        char str[65]; printf("LP_tradecommand dest selector.%d in mempool %s vini.%d",selector,bits256_str(str,spendtxid),spendvini);
        return(-1);
    }
    return(0);
}

double LP_quote_validate(struct LP_utxoinfo *autxo,struct LP_utxoinfo *butxo,struct LP_quoteinfo *qp,int32_t iambob)
{
    double qprice=0.; uint64_t txfee,desttxfee,srcvalue=0,srcvalue2=0,destvalue=0,destvalue2=0;
    printf("quote %s %.8f -> %s %.8f\n",qp->srccoin,dstr(qp->satoshis),qp->destcoin,dstr(qp->destsatoshis));
    if ( butxo != 0 )
    {
        if (LP_iseligible(&srcvalue,&srcvalue2,1,qp->srccoin,qp->txid,qp->vout,qp->satoshis,qp->txid2,qp->vout2) == 0 )
        {
            printf("bob not eligible %s\n",jprint(LP_quotejson(qp),1));
            return(-2);
        }
        if ( bits256_cmp(butxo->deposit.txid,qp->txid2) != 0 || butxo->deposit.vout != qp->vout2 )
        {
            char str[65],str2[65]; printf("%s != %s v%d != %d\n",bits256_str(str,butxo->deposit.txid),bits256_str(str2,qp->txid2),butxo->deposit.vout,qp->vout2);
            return(-6);
        }
        if ( strcmp(butxo->coinaddr,qp->coinaddr) != 0 )
        {
            printf("(%s) != (%s)\n",butxo->coinaddr,qp->coinaddr);
            return(-7);
        }
    }
    if ( autxo != 0 && LP_iseligible(&destvalue,&destvalue2,0,qp->destcoin,qp->desttxid,qp->destvout,qp->destsatoshis,qp->feetxid,qp->feevout) == 0 )
    {
        char str[65]; printf("alice not eligible (%.8f %.8f) %s/v%d\n",dstr(destvalue),dstr(destvalue2),bits256_str(str,qp->feetxid),qp->feevout);
        return(-3);
    }
    if ( LP_quote_checkmempool(qp,autxo,butxo) < 0 )
        return(-4);
    //if ( iambob != 0 && (*butxop= LP_utxofind(1,qp->txid,qp->vout)) == 0 )
    //    return(-5);
    if ( iambob == 0 && autxo != 0 )
    {
        //if ( (*autxop= LP_utxofind(0,qp->desttxid,qp->destvout)) == 0 )
        //    return(-8);
        if ( bits256_cmp(autxo->fee.txid,qp->feetxid) != 0 || autxo->fee.vout != qp->feevout )
            return(-9);
        if ( strcmp(autxo->coinaddr,qp->destaddr) != 0 )
            return(-10);
    }
    if ( autxo != 0 && destvalue < 2*qp->desttxfee+qp->destsatoshis )
    {
        printf("destvalue %.8f  destsatoshis %.8f is too small txfee %.8f?\n",dstr(destvalue),dstr(qp->destsatoshis),dstr(qp->desttxfee));
        return(-11);
    }
    if ( butxo != 0 && srcvalue < 2*qp->txfee+qp->satoshis )
    {
        printf("srcvalue %.8f [%.8f] satoshis %.8f is too small txfee %.8f?\n",dstr(srcvalue),dstr(srcvalue) - dstr(qp->txfee+qp->satoshis),dstr(qp->satoshis),dstr(qp->txfee));
        return(-33);
    }
    if ( qp->satoshis != 0 )
        qprice = ((double)qp->destsatoshis / (qp->satoshis-qp->txfee));
    LP_txfees(&txfee,&desttxfee,qp->srccoin,qp->destcoin);
    if ( txfee < qp->txfee )
        txfee = qp->txfee;
    if ( desttxfee < qp->desttxfee )
        desttxfee = qp->desttxfee;
    printf("qprice %.8f <- %.8f/%.8f txfees.(%.8f %.8f) vs (%.8f %.8f)\n",qprice,dstr(qp->destsatoshis),dstr(qp->satoshis),dstr(qp->txfee),dstr(qp->desttxfee),dstr(txfee),dstr(desttxfee));
    if ( qp->txfee < LP_REQUIRED_TXFEE*txfee || qp->desttxfee < LP_REQUIRED_TXFEE*desttxfee )
        return(-14);
    if ( butxo != 0 )
    {
        //qprice 2259.01692494 <- 10.34279604/0.00457845 txfees.(0.00042631 0.00010000) vs (0.00042791 0.00010000)
        if ( qp->satoshis < (srcvalue / LP_MINVOL) || srcvalue < qp->txfee*LP_MINSIZE_TXFEEMULT )
        {
            printf("utxo payment %.8f is less than %f covered by Q %.8f or <10x txfee %.8f\n",dstr(srcvalue),1./LP_MINVOL,dstr(qp->satoshis),dstr(qp->txfee));
            return(-12);
        }
    }
    if ( autxo != 0 )
    {
        if ( qp->destsatoshis < (destvalue / LP_MINCLIENTVOL) || destvalue < qp->desttxfee*LP_MINSIZE_TXFEEMULT )
        {
            printf("destsatoshis %.8f is less than %f of value %.8f or < 10x txfee %.8f\n",dstr(qp->destsatoshis),1./LP_MINCLIENTVOL,dstr(destvalue),dstr(qp->desttxfee));
            return(-13);
        }
    }
    return(qprice);
}

int32_t LP_arrayfind(cJSON *array,bits256 txid,int32_t vout)
{
    int32_t i,n = cJSON_GetArraySize(array); cJSON *item;
    for (i=0; i<n; i++)
    {
        item = jitem(array,i);
        if ( vout == jint(item,"vout") && bits256_cmp(txid,jbits256(item,"txid")) == 0 )
            return(i);
    }
    return(-1);
}

void LP_query(void *ctx,char *myipaddr,int32_t mypubsock,char *method,struct LP_quoteinfo *qp)
{
    cJSON *reqjson; bits256 zero; char *msg; int32_t flag = 0; struct LP_utxoinfo *utxo;
    if ( strcmp(method,"request") == 0 )
    {
        if ( (utxo= LP_utxofind(0,qp->desttxid,qp->destvout)) != 0 && LP_ismine(utxo) > 0 && LP_isavailable(utxo) > 0 )
            LP_unavailableset(utxo,qp->srchash);
        else
        {
            printf("couldnt find my txid to make request\n");
            return;
        }
    }
    reqjson = LP_quotejson(qp);
    if ( bits256_nonz(qp->desthash) != 0 )
        flag = 1;
    jaddbits256(reqjson,"pubkey",qp->srchash);
    jaddstr(reqjson,"method",method);
    msg = jprint(reqjson,1);
    printf("QUERY.(%s)\n",msg);
    memset(&zero,0,sizeof(zero));
    portable_mutex_lock(&LP_reservedmutex);
    if ( num_Reserved_msgs < sizeof(Reserved_msgs)/sizeof(*Reserved_msgs) )
        Reserved_msgs[num_Reserved_msgs++] = msg;
    else
    {
        //if ( 1 && strcmp(method,"request") == 0 )
            LP_broadcast_message(LP_mypubsock,qp->srccoin,qp->destcoin,zero,msg);
        //else LP_broadcast_message(LP_mypubsock,qp->srccoin,qp->destcoin,qp->srchash,msg);
    }
    portable_mutex_unlock(&LP_reservedmutex);
}

int32_t LP_nanobind(void *ctx,char *pairstr)
{
    int32_t i,r,pairsock = -1; uint16_t mypullport; char bindaddr[128];
    if ( LP_canbind != 0 )
    {
        if ( (pairsock= nn_socket(AF_SP,NN_PAIR)) < 0 )
            printf("error creating utxo->pair\n");
        else
        {
            for (i=0; i<10; i++)
            {
                r = (10000 + (rand() % 50000)) & 0xffff;
                if ( LP_fixed_pairport != 0 )
                    r = LP_fixed_pairport;
                nanomsg_transportname(0,pairstr,LP_myipaddr,r);
                nanomsg_transportname(1,bindaddr,LP_myipaddr,r);
                if ( nn_bind(pairsock,bindaddr) >= 0 )
                {
                    //timeout = 1;
                    //nn_setsockopt(pairsock,NN_SOL_SOCKET,NN_SNDTIMEO,&timeout,sizeof(timeout));
                    //nn_setsockopt(pairsock,NN_SOL_SOCKET,NN_RCVTIMEO,&timeout,sizeof(timeout));
                    printf("nanobind %s to %d\n",pairstr,pairsock);
                    return(pairsock);
                } else printf("error binding to %s for %s\n",bindaddr,pairstr);
                if ( LP_fixed_pairport != 0 )
                    break;
            }
        }
    } else pairsock = LP_initpublicaddr(ctx,&mypullport,pairstr,"127.0.0.1",0,1);
    return(pairsock);
}

int32_t LP_nearest_utxovalue(struct iguana_info *coin,struct LP_address_utxo **utxos,int32_t n,uint64_t targetval)
{
    int32_t i,mini = -1; struct LP_address_utxo *up; struct electrum_info *backupep=0,*ep; char str[65]; int64_t dist; uint64_t mindist = (1LL << 60);
    if ( (ep= coin->electrum) != 0 )
    {
        if ( (backupep= ep->prev) == 0 )
            backupep = ep;
    }
    //printf("LP_nearest_utxovalue %s utxos[%d] target %.8f\n",coin->symbol,n,dstr(targetval));
    for (i=0; i<n; i++)
    {
        if ( (up= utxos[i]) != 0 )
        {
            dist = (up->U.value - targetval);
            //printf("nearest i.%d target %.8f val %.8f dist %.8f mindist %.8f mini.%d spent.%d\n",i,dstr(targetval),dstr(up->U.value),dstr(dist),dstr(mindist),mini,up->spendheight);
            if ( up->spendheight <= 0 )
            {
                if ( coin->electrum != 0 )
                {
                    if (up->SPV == 0 )
                        up->SPV = LP_merkleproof(coin,backupep,up->U.txid,up->U.height);
                    if ( up->SPV < 0 )
                    {
                        printf("SPV failure for %s %s\n",coin->symbol,bits256_str(str,up->U.txid));
                        continue;
                    } else printf("%s %s: SPV.%d\n",coin->symbol,bits256_str(str,up->U.txid),up->SPV);
                }
                if ( dist >= 0 && dist < mindist )
                {
                    //printf("(%.8f %.8f %.8f).%d ",dstr(up->U.value),dstr(dist),dstr(mindist),mini);
                    mini = i;
                    mindist = dist;
                }
            }
        }
    }
    //printf("return mini.%d\n",mini);
    return(mini);
}

uint64_t LP_basesatoshis(double relvolume,double price,uint64_t txfee,uint64_t desttxfee)
{
    //printf("basesatoshis %.8f (rel %.8f / price %.8f)\n",dstr(SATOSHIDEN * ((relvolume) / price) + 2*txfee),relvolume,price);
    if ( relvolume > dstr(desttxfee) && price > SMALLVAL )
        return(SATOSHIDEN * (relvolume / price) + 2*txfee);
    else return(0);
}

struct LP_utxoinfo *LP_address_utxopair(int32_t iambob,struct LP_address_utxo **utxos,int32_t max,struct iguana_info *coin,char *coinaddr,uint64_t txfee,double relvolume,double price,uint64_t desttxfee)
{
    struct LP_address *ap; uint64_t targetval,targetval2; int32_t m,mini; struct LP_address_utxo *up,*up2; struct LP_utxoinfo *utxo = 0;
    if ( coin != 0 && (ap= LP_addressfind(coin,coinaddr)) != 0 )
    {
        if ( (m= LP_address_utxo_ptrs(iambob,utxos,max,ap)) > 1 )
        {
            targetval = LP_basesatoshis(relvolume,price,txfee,desttxfee);
            if ( 0 )
            {
                int32_t i;
                for (i=0; i<m; i++)
                    printf("%.8f ",dstr(utxos[i]->U.value));
                printf("targetval %.8f vol %.8f price %.8f txfee %.8f %s\n",dstr(targetval),relvolume,price,dstr(txfee),coinaddr);
            }
            mini = -1;
            if ( targetval != 0 && (mini= LP_nearest_utxovalue(coin,utxos,m,targetval)) >= 0 )
            {
                up = utxos[mini];
                utxos[mini] = 0;
                targetval2 = (targetval / 8) * 9 + 2*txfee;
<<<<<<< HEAD
                //printf("found mini.%d %.8f for targetval %.8f -> targetval2 %.8f, ratio %.2f\n",mini,dstr(up->U.value),dstr(targetval),dstr(targetval2),(double)up->U.value/targetval);
                if ( (double)up->U.value/targetval < LP_MINVOL-1 )
=======
                if ( (mini= LP_nearest_utxovalue(coin->electrum == 0,utxos,m,targetval2 * 1.01)) >= 0 )
>>>>>>> 6213593e
                {
                    if ( (mini= LP_nearest_utxovalue(coin,utxos,m,targetval2 * 1.01)) >= 0 )
                    {
                        if ( up != 0 && (up2= utxos[mini]) != 0 )
                        {
                            if ( (utxo= LP_utxoadd(1,coin->symbol,up->U.txid,up->U.vout,up->U.value,up2->U.txid,up2->U.vout,up2->U.value,coinaddr,ap->pubkey,G.gui,0)) != 0 )
                            {
                                utxo->S.satoshis = targetval;
                                char str[65],str2[65]; printf("butxo.%p targetval %.8f, found val %.8f %s | targetval2 %.8f val2 %.8f %s\n",utxo,dstr(targetval),dstr(up->U.value),bits256_str(str,utxo->payment.txid),dstr(targetval2),dstr(up2->U.value),bits256_str(str2,utxo->deposit.txid));
                                return(utxo);
                            }
                        }
                    } //else printf("cant find targetval2 %.8f\n",dstr(targetval2));
                } else printf("failed ratio test %.8f\n",(double)up->U.value/targetval);
            } else if ( targetval != 0 && mini >= 0 )
                printf("targetval %.8f mini.%d\n",dstr(targetval),mini);
        } else printf("no utxos pass LP_address_utxo_ptrs filter\n");
    } else printf("couldnt find %s %s\n",coin->symbol,coinaddr);
    return(0);
}

void LP_abutxo_set(struct LP_utxoinfo *autxo,struct LP_utxoinfo *butxo,struct LP_quoteinfo *qp)
{
    if ( butxo != 0 )
    {
        memset(butxo,0,sizeof(*butxo));
        butxo->pubkey = qp->srchash;
        safecopy(butxo->coin,qp->srccoin,sizeof(butxo->coin));
        safecopy(butxo->coinaddr,qp->coinaddr,sizeof(butxo->coinaddr));
        butxo->payment.txid = qp->txid;
        butxo->payment.vout = qp->vout;
        //butxo->payment.value = qp->value;
        butxo->iambob = 1;
        butxo->deposit.txid = qp->txid2;
        butxo->deposit.vout = qp->vout2;
        //butxo->deposit.value = up2->U.value;
        butxo->S.satoshis = qp->satoshis;
    }
    if ( autxo != 0 )
    {
        memset(autxo,0,sizeof(*autxo));
        autxo->pubkey = qp->desthash;
        safecopy(autxo->coin,qp->destcoin,sizeof(autxo->coin));
        safecopy(autxo->coinaddr,qp->destaddr,sizeof(autxo->coinaddr));
        autxo->payment.txid = qp->desttxid;
        autxo->payment.vout = qp->destvout;
        //autxo->payment.value = qp->value;
        autxo->iambob = 0;
        autxo->fee.txid = qp->feetxid;
        autxo->fee.vout = qp->feevout;
        //autxo->deposit.value = up2->U.value;
        autxo->S.satoshis = qp->destsatoshis;
    }
}

int32_t LP_connectstartbob(void *ctx,int32_t pubsock,struct LP_utxoinfo *utxo,cJSON *argjson,char *base,char *rel,double price,struct LP_quoteinfo *qp)
{
    char pairstr[512]; cJSON *retjson; bits256 privkey; int32_t pair=-1,retval = -1,DEXselector = 0; struct basilisk_swap *swap; struct iguana_info *coin;
    printf("LP_connectstartbob.(%s) with.(%s) %s\n",LP_myipaddr,jprint(argjson,0),LP_myipaddr);
    qp->quotetime = (uint32_t)time(NULL);
    if ( (coin= LP_coinfind(utxo->coin)) == 0 )
    {
        printf("cant find coin.%s\n",utxo->coin);
        return(-1);
    }
    privkey = LP_privkey(utxo->coinaddr,coin->taddr);
    if ( bits256_nonz(privkey) != 0 && bits256_cmp(G.LP_mypub25519,qp->srchash) == 0 ) //qp->quotetime >= qp->timestamp-3 && qp->quotetime <= utxo->T.swappending &&
    {
        if ( (pair= LP_nanobind(ctx,pairstr)) >= 0 )
        {
            LP_requestinit(&qp->R,qp->srchash,qp->desthash,base,qp->satoshis-2*qp->txfee,rel,qp->destsatoshis-2*qp->desttxfee,qp->timestamp,qp->quotetime,DEXselector);
            swap = LP_swapinit(1,0,privkey,&qp->R,qp);
            swap->N.pair = pair;
            utxo->S.swap = swap;
            swap->utxo = utxo;
            if ( OS_thread_create(malloc(sizeof(pthread_t)),NULL,(void *)LP_bobloop,(void *)swap) == 0 )
            {
                retjson = LP_quotejson(qp);
                jaddstr(retjson,"method","connected");
                jaddstr(retjson,"pair",pairstr);
                jaddnum(retjson,"requestid",qp->R.requestid);
                jaddnum(retjson,"quoteid",qp->R.quoteid);
                char str[65]; printf("BOB pubsock.%d binds to %d (%s)\n",pubsock,pair,bits256_str(str,utxo->S.otherpubkey));
                LP_reserved_msg(base,rel,utxo->S.otherpubkey,jprint(retjson,1));
                retval = 0;
            } else printf("error launching swaploop\n");
        } else printf("couldnt bind to any port %s\n",pairstr);
    }
    else
    {
        printf("dest %.8f vs required %.8f (%d %d %d %d %d)\n",dstr(qp->destsatoshis),dstr(price*(utxo->S.satoshis-qp->txfee)),bits256_nonz(privkey) != 0 ,qp->timestamp == utxo->T.swappending-LP_RESERVETIME,qp->quotetime >= qp->timestamp-3,qp->quotetime < utxo->T.swappending,bits256_cmp(G.LP_mypub25519,qp->srchash) == 0);
    }
    if ( retval < 0 )
    {
        if ( pair >= 0 )
            nn_close(pair);
        LP_availableset(utxo);
    } else LP_unavailableset(utxo,utxo->S.otherpubkey);
    //LP_butxo_swapfields(utxo);
    return(retval);
}

char *LP_connectedalice(cJSON *argjson) // alice
{
    cJSON *retjson; double bid,ask,price,qprice; int32_t pairsock = -1; char *pairstr; int32_t DEXselector = 0; struct LP_utxoinfo *autxo,B,*butxo; struct LP_quoteinfo Q; struct basilisk_swap *swap; struct iguana_info *coin; //uint64_t value,value2;
    if ( LP_quoteparse(&Q,argjson) < 0 )
        clonestr("{\"error\":\"cant parse quote\"}");
    if ( bits256_cmp(Q.desthash,G.LP_mypub25519) != 0 )
        return(clonestr("{\"result\",\"update stats\"}"));
    printf("CONNECTED.(%s) numpending.%d\n",jprint(argjson,0),G.LP_pendingswaps);
    /*if ( G.LP_pendingswaps > 0 )
    {
        printf("swap already pending\n");
        return(clonestr("{\"error\":\"swap already pending\"}"));
    }*/
    if ( (autxo= LP_utxopairfind(0,Q.desttxid,Q.destvout,Q.feetxid,Q.feevout)) == 0 )
    {
        printf("cant find autxo\n");
        return(clonestr("{\"error\":\"cant find autxo\"}"));
    }
    if ( autxo->S.swap != 0 )
        return(clonestr("{\"error\":\"ignore duplicate swap\"}"));
    butxo = &B;
    memset(butxo,0,sizeof(*butxo));
    LP_abutxo_set(0,butxo,&Q);
    /*if ( (butxo= LP_utxopairfind(1,Q.txid,Q.vout,Q.txid2,Q.vout2)) == 0 )
    {
        value = LP_txvalue(Q.coinaddr,Q.srccoin,Q.txid,Q.vout);
        value2 = LP_txvalue(Q.coinaddr,Q.srccoin,Q.txid2,Q.vout2);
        if ( value == 0 || value2 == 0 )
        {
            printf("zero value %.8f or value2 %.8f\n",dstr(value),dstr(value2));
            return(clonestr("{\"error\":\"spent txid or txid2 for bob?\"}"));
        }
        if ( (butxo= LP_utxoadd(1,Q.srccoin,Q.txid,Q.vout,value,Q.txid2,Q.vout2,value2,Q.coinaddr,Q.srchash,LP_gui,0)) == 0 )
        {
            printf("cant find or create butxo\n");
            return(clonestr("{\"error\":\"cant find or create butxo\"}"));
        }
        if ( value < Q.satoshis )
        {
            printf("butxo value %.8f less satoshis %.8f\n",dstr(value),dstr(Q.satoshis));
            return(clonestr("{\"error\":\"butxo value less than satoshis\"}"));
        }
    }*/
    if ( (qprice= LP_quote_validate(autxo,butxo,&Q,0)) <= SMALLVAL )
    {
        LP_availableset(autxo);
        //G.LP_pendingswaps--;
        printf("quote validate error %.0f\n",qprice);
        return(clonestr("{\"error\":\"quote validation error\"}"));
    }
    if ( LP_myprice(&bid,&ask,Q.srccoin,Q.destcoin) <= SMALLVAL || bid <= SMALLVAL )
    {
        printf("this node has no price for %s/%s (%.8f %.8f)\n",Q.destcoin,Q.srccoin,bid,ask);
        LP_availableset(autxo);
        //G.LP_pendingswaps--;
        return(clonestr("{\"error\":\"no price set\"}"));
    }
    printf("%s/%s bid %.8f ask %.8f values %.8f %.8f\n",Q.srccoin,Q.destcoin,bid,ask,dstr(butxo->payment.value),dstr(butxo->deposit.value));
    price = bid;
    if ( (coin= LP_coinfind(Q.destcoin)) == 0 )
    {
        //G.LP_pendingswaps--;
        return(clonestr("{\"error\":\"cant get alicecoin\"}"));
    }
    Q.privkey = LP_privkey(Q.destaddr,coin->taddr);
    if ( bits256_nonz(Q.privkey) != 0 )//&& Q.quotetime >= Q.timestamp-3 )
    {
        retjson = cJSON_CreateObject();
        if ( (pairstr= jstr(argjson,"pair")) == 0 || (pairsock= nn_socket(AF_SP,NN_PAIR)) < 0 )
            jaddstr(retjson,"error","couldnt create pairsock");
        else if ( nn_connect(pairsock,pairstr) >= 0 )
        {
            //timeout = 1;
            //nn_setsockopt(pairsock,NN_SOL_SOCKET,NN_SNDTIMEO,&timeout,sizeof(timeout));
            //nn_setsockopt(pairsock,NN_SOL_SOCKET,NN_RCVTIMEO,&timeout,sizeof(timeout));
            LP_requestinit(&Q.R,Q.srchash,Q.desthash,Q.srccoin,Q.satoshis-2*Q.txfee,Q.destcoin,Q.destsatoshis-2*Q.desttxfee,Q.timestamp,Q.quotetime,DEXselector);
            swap = LP_swapinit(0,0,Q.privkey,&Q.R,&Q);
            swap->N.pair = pairsock;
            autxo->S.swap = swap;
            swap->utxo = autxo;
            printf("alice pairstr.(%s) pairsock.%d\n",pairstr,pairsock);
            if ( OS_thread_create(malloc(sizeof(pthread_t)),NULL,(void *)LP_aliceloop,(void *)swap) == 0 )
            {
                jaddstr(retjson,"result","success");
                jadd(retjson,"trade",LP_quotejson(&Q));
                jaddnum(retjson,"requestid",Q.R.requestid);
                jaddnum(retjson,"quoteid",Q.R.quoteid);
            } else jaddstr(retjson,"error","couldnt aliceloop");
        } else printf("connect error %s\n",nn_strerror(nn_errno()));
        printf("connected result.(%s)\n",jprint(retjson,0));
        if ( jobj(retjson,"error") != 0 )
            LP_availableset(autxo);
        else G.LP_pendingswaps++;
        return(jprint(retjson,1));
    }
    else
    {
        LP_availableset(autxo);
        printf("no privkey found coin.%s %s taddr.%u\n",Q.destcoin,Q.destaddr,coin->taddr);
        return(clonestr("{\"error\",\"no privkey\"}"));
    }
}

int32_t LP_listunspent_both(char *symbol,char *coinaddr,int32_t fullflag)
{
    int32_t i,v,height,n=0; uint64_t value; bits256 txid; char buf[512]; cJSON *array,*item; struct iguana_info *coin = LP_coinfind(symbol);
    if ( coin != 0 )//&& (IAMLP != 0 || coin->inactive == 0) )
    {
        if ( coin->electrum != 0 || LP_address_ismine(symbol,coinaddr) <= 0 )
        {
            //printf("issue path electrum.%p\n",coin->electrum);
            //if ( coin->electrum != 0 && (array= electrum_address_gethistory(symbol,coin->electrum,&array,coinaddr)) != 0 )
            //    free_json(array);
            n = LP_listunspent_issue(symbol,coinaddr,fullflag);
        }
        else
        {
            //printf("my coin electrum.%p\n",coin->electrum);
            sprintf(buf,"[1, 99999999, [\"%s\"]]",coinaddr);
            if ( (array= bitcoin_json(coin,"listunspent",buf)) != 0 )
            {
                if ( (n= cJSON_GetArraySize(array)) > 0 )
                {
                    for (i=0; i<n; i++)
                    {
                        item = jitem(array,i);
                        txid = jbits256(item,"txid");
                        v = jint(item,"vout");
                        value = LP_value_extract(item,0);
                        height = LP_txheight(coin,txid);
                        //char str[65]; printf("LP_listunspent_both: %s/v%d ht.%d %.8f\n",bits256_str(str,txid),v,height,dstr(value));
                        LP_address_utxoadd(coin,coinaddr,txid,v,value,height,-1);
                    }
                }
            }
        }
    } //else printf("%s coin.%p inactive.%d\n",symbol,coin,coin!=0?coin->inactive:-1);
    return(n);
}

char *LP_bestfit(char *rel,double relvolume)
{
    struct LP_utxoinfo *autxo;
    if ( relvolume <= 0. || LP_priceinfofind(rel) == 0 )
        return(clonestr("{\"error\":\"invalid parameter\"}"));
    if ( (autxo= LP_utxo_bestfit(rel,SATOSHIDEN * relvolume)) == 0 )
        return(clonestr("{\"error\":\"cant find utxo that is big enough\"}"));
    return(jprint(LP_utxojson(autxo),1));
}

struct LP_quoteinfo LP_Alicequery;
double LP_Alicemaxprice;
char *LP_trade(void *ctx,char *myipaddr,int32_t mypubsock,struct LP_quoteinfo *qp,double maxprice,int32_t timeout,int32_t duration)
{
    struct LP_utxoinfo *aliceutxo; double price; //cJSON *bestitem=0; int32_t DEXselector=0; uint32_t expiration; double price; struct LP_pubkeyinfo *pubp; struct basilisk_swap *swap;
    if ( (aliceutxo= LP_utxopairfind(0,qp->desttxid,qp->destvout,qp->feetxid,qp->feevout)) == 0 )
    {
        char str[65],str2[65]; printf("dest.(%s)/v%d fee.(%s)/v%d\n",bits256_str(str,qp->desttxid),qp->destvout,bits256_str(str2,qp->feetxid),qp->feevout);
        return(clonestr("{\"error\":\"cant find alice utxopair\"}"));
    }
    price = 0.;
    LP_query(ctx,myipaddr,mypubsock,"request",qp);
    LP_Alicequery = *qp, LP_Alicemaxprice = maxprice;
    return(clonestr("{\"result\":\"success\"}"));
}

int32_t LP_quotecmp(struct LP_quoteinfo *qp,struct LP_quoteinfo *qp2)
{
    if ( bits256_cmp(qp->srchash,qp2->srchash) == 0 && bits256_cmp(qp->desthash,qp2->desthash) == 0 && strcmp(qp->srccoin,qp2->srccoin) == 0 && strcmp(qp->destcoin,qp2->destcoin) == 0 && bits256_cmp(qp->desttxid,qp2->desttxid) == 0 && qp->destvout == qp2->destvout && bits256_cmp(qp->feetxid,qp2->feetxid) == 0 && qp->feevout == qp2->feevout && qp->destsatoshis == qp2->destsatoshis && qp->txfee >= qp2->txfee && qp->desttxfee == qp2->desttxfee )
        return(0);
    else return(-1);
}

void LP_reserved(void *ctx,char *myipaddr,int32_t mypubsock,struct LP_quoteinfo *qp)
{
    double price,maxprice = LP_Alicemaxprice;
    if ( LP_quotecmp(qp,&LP_Alicequery) == 0 )
    {
        price = LP_pricecache(qp,qp->srccoin,qp->destcoin,qp->txid,qp->vout);
        if ( LP_pricevalid(price) > 0 && maxprice > SMALLVAL && price <= maxprice )
        {
            memset(&LP_Alicequery,0,sizeof(LP_Alicequery));
            LP_Alicemaxprice = 0.;
            LP_query(ctx,myipaddr,mypubsock,"connect",qp);
        }
    }
}

int32_t LP_tradecommand(void *ctx,char *myipaddr,int32_t pubsock,cJSON *argjson,uint8_t *data,int32_t datalen)
{
    char *method,*msg,*retstr,str[65]; int32_t DEXselector = 0; uint64_t value,value2; cJSON *retjson; double qprice,price,bid,ask; struct LP_utxoinfo A,B,*autxo,*butxo; struct iguana_info *coin; struct LP_address_utxo *utxos[1000]; struct LP_quoteinfo Q; int32_t retval = -1,max=(int32_t)(sizeof(utxos)/sizeof(*utxos));
    if ( (method= jstr(argjson,"method")) != 0 && (strcmp(method,"reserved") == 0 ||strcmp(method,"connected") == 0 || strcmp(method,"request") == 0 || strcmp(method,"connect") == 0) )
    {
        LP_quoteparse(&Q,argjson);
        LP_requestinit(&Q.R,Q.srchash,Q.desthash,Q.srccoin,Q.satoshis-2*Q.txfee,Q.destcoin,Q.destsatoshis-2*Q.desttxfee,Q.timestamp,Q.quotetime,DEXselector);
        printf("LP_tradecommand: check received method %s\n",method);
        retval = 1;
        if ( strcmp(method,"reserved") == 0 )
        {
            if ( bits256_cmp(G.LP_mypub25519,Q.desthash) == 0 && bits256_cmp(G.LP_mypub25519,Q.srchash) != 0 )
            {
                printf("alice %s received RESERVED.(%s)\n",bits256_str(str,G.LP_mypub25519),jprint(argjson,0));
                if ( (retstr= LP_quotereceived(argjson)) != 0 )
                    free(retstr);
                LP_reserved(ctx,myipaddr,pubsock,&Q);
            }
            return(1);
        }
        else if ( strcmp(method,"connected") == 0 )
        {
            if ( bits256_cmp(G.LP_mypub25519,Q.desthash) == 0 && bits256_cmp(G.LP_mypub25519,Q.srchash) != 0 )
            {
                printf("alice %s received CONNECTED.(%s)\n",bits256_str(str,G.LP_mypub25519),jprint(argjson,0));
                if ( (retstr= LP_connectedalice(argjson)) != 0 )
                    free(retstr);
            }
            return(1);
        }
        if ( bits256_cmp(G.LP_mypub25519,Q.srchash) == 0 && bits256_cmp(G.LP_mypub25519,Q.desthash) != 0 )
        {
            if ( (coin= LP_coinfind(Q.srccoin)) == 0 || (price= LP_myprice(&bid,&ask,Q.srccoin,Q.destcoin)) <= SMALLVAL || ask <= SMALLVAL )
            {
                printf("this node has no price for %s/%s\n",Q.srccoin,Q.destcoin);
                return(-3);
            }
            price = ask;
            autxo = &A;
            butxo = &B;
            memset(autxo,0,sizeof(*autxo));
            memset(butxo,0,sizeof(*butxo));
            LP_abutxo_set(autxo,butxo,&Q);
            if ( (butxo= LP_utxopairfind(1,Q.txid,Q.vout,Q.txid2,Q.vout2)) == 0 )
                butxo = &B;
            //LP_butxo_swapfields(butxo);
            if ( strcmp(method,"request") == 0 )
            {
                char str[65],str2[65];
                if ( LP_allocated(butxo->payment.txid,butxo->payment.vout) != 0 || LP_allocated(butxo->deposit.txid,butxo->deposit.vout) != 0 || (qprice= LP_quote_validate(autxo,butxo,&Q,1)) <= SMALLVAL )
                {
                    printf("butxo.%p replace path %p %s, %p %s, %.8f\n",butxo,LP_allocated(butxo->payment.txid,butxo->payment.vout),bits256_str(str,butxo->payment.txid),LP_allocated(butxo->deposit.txid,butxo->deposit.vout),bits256_str(str2,butxo->deposit.txid),LP_quote_validate(autxo,butxo,&Q,1));
                    LP_listunspent_both(Q.srccoin,Q.coinaddr,0);
                    if ( (butxo= LP_address_utxopair(1,utxos,max,LP_coinfind(Q.srccoin),Q.coinaddr,Q.txfee,dstr(Q.destsatoshis),price,Q.desttxfee)) != 0 )
                    {
                        Q.txid = butxo->payment.txid;
                        Q.vout = butxo->payment.vout;
                        Q.txid2 = butxo->deposit.txid;
                        Q.vout2 = butxo->deposit.vout;
                        printf("set butxo.%p %s/v%d %s/v%d %.8f %.8f -> bsat %.8f asat %.8f\n",butxo,bits256_str(str,butxo->payment.txid),butxo->payment.vout,bits256_str(str2,butxo->deposit.txid),butxo->deposit.vout,dstr(butxo->payment.value),dstr(butxo->deposit.value),dstr(butxo->S.satoshis),dstr(autxo->S.satoshis));
                    } else printf("cant find utxopair\n");
                    //LP_abutxo_set(0,butxo,&Q);
                    //LP_butxo_swapfields(butxo);
                }
                else
                {
                    printf("other path %p %p %.8f\n",LP_allocated(butxo->payment.txid,butxo->payment.vout),LP_allocated(butxo->deposit.txid,butxo->deposit.vout), LP_quote_validate(autxo,butxo,&Q,1));
                }
            }
            if ( butxo == 0 || butxo == &B )
                butxo = LP_utxopairfind(1,Q.txid,Q.vout,Q.txid2,Q.vout2);
            if ( butxo == 0 )
            {
                value = LP_txvalue(Q.coinaddr,Q.srccoin,Q.txid,Q.vout);
                value2 = LP_txvalue(Q.coinaddr,Q.srccoin,Q.txid2,Q.vout2);
                butxo = LP_utxoadd(1,Q.srccoin,Q.txid,Q.vout,value,Q.txid2,Q.vout2,value2,Q.coinaddr,Q.srchash,LP_gui,0);
            }
            char str[65],str2[65]; printf("butxo.%p (%s %s) TRADECOMMAND.(%s)\n",butxo,butxo!=0?bits256_str(str,butxo->payment.txid):"",butxo!=0?bits256_str(str2,butxo->deposit.txid):"",jprint(argjson,0));
            if ( butxo == 0 || bits256_nonz(butxo->payment.txid) == 0 || bits256_nonz(butxo->deposit.txid) == 0 || butxo->payment.vout < 0 || butxo->deposit.vout < 0 )
            {
                char str[65],str2[65]; printf("couldnt find bob utxos for autxo %s/v%d %s/v%d %.8f -> %.8f\n",bits256_str(str,Q.txid),Q.vout,bits256_str(str2,Q.txid2),Q.vout2,dstr(Q.satoshis),dstr(Q.destsatoshis));
                return(1);
            }
            if ( (qprice= LP_quote_validate(autxo,butxo,&Q,1)) <= SMALLVAL )
            {
                printf("quote validate error %.0f\n",qprice);
                return(-4);
            }
            if ( qprice < (price - 0.00000001) * 0.9999 )
            {
                printf("(%.8f %.8f) quote price %.8f too low vs %.8f for %s/%s\n",bid,ask,qprice,price,Q.srccoin,Q.destcoin);
                return(-5);
            }
            if ( butxo->S.swap == 0 && time(NULL) > butxo->T.swappending )
                butxo->T.swappending = 0;
            if ( strcmp(method,"request") == 0 ) // bob needs apayment + fee tx's
            {
                if ( LP_isavailable(butxo) > 0 )
                {
                    butxo->T.swappending = Q.timestamp + LP_RESERVETIME;
                    retjson = LP_quotejson(&Q);
                    butxo->S.otherpubkey = jbits256(argjson,"desthash");
                    LP_unavailableset(butxo,butxo->S.otherpubkey);
                    jaddnum(retjson,"quotetime",juint(argjson,"quotetime"));
                    jaddnum(retjson,"pending",butxo->T.swappending);
                    jaddbits256(retjson,"desthash",butxo->S.otherpubkey);
                    jaddbits256(retjson,"pubkey",butxo->S.otherpubkey);
                    jaddstr(retjson,"method","reserved");
                    msg = jprint(retjson,1);
                    butxo->T.lasttime = (uint32_t)time(NULL);
                    printf("return after queued RESERVED: set swappending.%u accept qprice %.8f, min %.8f\n(%s)\n",butxo->T.swappending,qprice,price,msg);
                    LP_reserved_msg(Q.srccoin,Q.destcoin,butxo->S.otherpubkey,msg);
                    return(2);
                } else printf("warning swappending.%u swap.%p\n",butxo->T.swappending,butxo->S.swap);
            }
            else if ( strcmp(method,"connect") == 0 ) // bob
            {
                retval = 4;
                if ( butxo->S.swap == 0 && butxo->T.swappending != 0 )
                {
                    // validate SPV alice
                    LP_connectstartbob(ctx,pubsock,butxo,argjson,Q.srccoin,Q.destcoin,qprice,&Q);
                    //LP_butxo_swapfields_set(butxo);
                    return(3);
                }
                else printf("pend.%u swap %p when connect came in (%s)\n",butxo->T.swappending,butxo->S.swap,jprint(argjson,0));
            }
            //LP_butxo_swapfields_set(butxo);
        }
    }
    return(retval);
}

struct LP_utxoinfo *LP_ordermatch_iter(struct LP_address_utxo **utxos,int32_t max,double *ordermatchpricep,int64_t *bestsatoshisp,int64_t *bestdestsatoshisp,struct iguana_info *basecoin,char *coinaddr,uint64_t asatoshis,double price,uint64_t txfee,uint64_t desttxfee,bits256 pubkey,char *gui)
{
    uint64_t basesatoshis; struct LP_utxoinfo *bestutxo;
    basesatoshis = LP_basesatoshis(dstr(asatoshis),price,txfee,desttxfee);
    if ( basesatoshis != 0 && (bestutxo= LP_address_utxopair(0,utxos,max,basecoin,coinaddr,txfee,dstr(basesatoshis)*price,price,desttxfee)) != 0 )
    {
        bestutxo->pubkey = pubkey;
        safecopy(bestutxo->gui,gui,sizeof(bestutxo->gui));
        *bestsatoshisp = basesatoshis;
        *ordermatchpricep = price;
        *bestdestsatoshisp = asatoshis;
        return(bestutxo);
    }
    return(0);
}

struct LP_utxoinfo *LP_buyutxo(double *ordermatchpricep,int64_t *bestsatoshisp,int64_t *bestdestsatoshisp,struct LP_utxoinfo *autxo,char *base,double maxprice,int32_t duration,uint64_t txfee,uint64_t desttxfee,char *gui,bits256 *avoids,int32_t numavoids)
{
    bits256 pubkey; char *obookstr,coinaddr[64]; cJSON *orderbook,*asks,*item; int32_t maxiters,i,j,numasks,max = 10000; struct LP_address_utxo **utxos; double price; struct LP_pubkeyinfo *pubp; uint64_t asatoshis; struct iguana_info *basecoin; struct LP_utxoinfo *bestutxo = 0;
    maxiters = 100;
    *ordermatchpricep = 0.;
    *bestsatoshisp = *bestdestsatoshisp = 0;
    basecoin = LP_coinfind(base);
    if ( duration <= 0 )
        duration = LP_ORDERBOOK_DURATION;
    if ( maxprice <= 0. || LP_priceinfofind(base) == 0 || basecoin == 0 )
        return(0);
    utxos = calloc(max,sizeof(*utxos));
    LP_txfees(&txfee,&desttxfee,base,autxo->coin);
    printf("LP_buyutxo maxprice %.8f relvol %.8f %s/%s %.8f %.8f\n",maxprice,dstr(autxo->S.satoshis),base,autxo->coin,dstr(txfee),dstr(desttxfee));
    if ( (obookstr= LP_orderbook(base,autxo->coin,duration)) != 0 )
    {
        if ( (orderbook= cJSON_Parse(obookstr)) != 0 )
        {
            if ( (asks= jarray(&numasks,orderbook,"asks")) != 0 )
            {
                for (i=0; i<numasks; i++)
                {
                    item = jitem(asks,i);
                    price = jdouble(item,"price");
                    pubkey = jbits256(item,"pubkey");
                    //printf("[%d/%d] %s pubcmp %d price %.8f vs maxprice %.8f\n",i,numasks,jprint(item,0),bits256_cmp(pubkey,G.LP_mypub25519),price,maxprice);
                    if ( LP_pricevalid(price) > 0 && price <= maxprice )
                    {
                        for (j=0; j<numavoids; j++)
                            if ( bits256_cmp(pubkey,avoids[j]) == 0 )
                                break;
                        if ( j != numavoids )
                            continue;
                        if ( bits256_cmp(pubkey,G.LP_mypub25519) != 0 && (pubp= LP_pubkeyadd(pubkey)) != 0 )
                        {
                            bitcoin_address(coinaddr,basecoin->taddr,basecoin->pubtype,pubp->rmd160,sizeof(pubp->rmd160));
                            LP_listunspent_query(base,coinaddr);
                            LP_listunspent_both(base,coinaddr,1);
                            asatoshis = autxo->S.satoshis;
                            for (j=0; j<maxiters; j++)
                            {
                                if ( (bestutxo= LP_ordermatch_iter(utxos,max,ordermatchpricep,bestsatoshisp,bestdestsatoshisp,basecoin,coinaddr,asatoshis,price,txfee,desttxfee,pubp->pubkey,gui)) != 0 )
                                {
                                    printf("j.%d/%d ordermatch %.8f best satoshis %.8f destsatoshis %.8f txfees (%.8f %.8f)\n",j,maxiters,price,dstr(*bestsatoshisp),dstr(*bestdestsatoshisp),dstr(txfee),dstr(desttxfee));
                                    break;
                                }
                                asatoshis = (asatoshis / 64) * 63;
                            }
                            if ( j < maxiters )
                                break;
                        } else printf("self trading or blacklisted peer\n");
                    }
                    else
                    {
                        if ( i == 0 )
                            printf("too expensive maxprice %.8f vs %.8f\n",maxprice,price);
                        break;
                    }
                }
            }
            free_json(orderbook);
        }
        free(obookstr);
    }
    free(utxos);
    if ( *ordermatchpricep == 0. || *bestdestsatoshisp == 0 )
        return(0);
    int32_t changed;
    LP_mypriceset(&changed,autxo->coin,base,1. / *ordermatchpricep);
    return(bestutxo);
}

char *LP_autobuy(void *ctx,char *myipaddr,int32_t mypubsock,char *base,char *rel,double maxprice,double relvolume,int32_t timeout,int32_t duration,char *gui)
{
    uint64_t desttxfee,txfee; int32_t numpubs = 0; int64_t bestsatoshis=0,destsatoshis,bestdestsatoshis=0; struct LP_utxoinfo *autxo,*bestutxo = 0; double qprice,ordermatchprice=0.; struct LP_quoteinfo Q; bits256 pubkeys[100];
    printf("LP_autobuy %s/%s price %.8f vol %.8f\n",base,rel,maxprice,relvolume);
    if ( duration <= 0 )
        duration = LP_ORDERBOOK_DURATION;
    if ( timeout <= 0 )
        timeout = LP_AUTOTRADE_TIMEOUT;
    if ( maxprice <= 0. || relvolume <= 0. || LP_priceinfofind(base) == 0 || LP_priceinfofind(rel) == 0 )
        return(clonestr("{\"error\":\"invalid parameter\"}"));
    if ( strcmp("BTC",rel) == 0 )
        maxprice *= 1.01;
    else maxprice *= 1.001;
    memset(pubkeys,0,sizeof(pubkeys));
    LP_txfees(&txfee,&desttxfee,base,rel);
    destsatoshis = SATOSHIDEN * relvolume + 2*desttxfee;
    if ( (autxo= LP_utxo_bestfit(rel,destsatoshis)) == 0 )
        return(clonestr("{\"error\":\"cant find utxo that is big enough\"}"));
    if ( destsatoshis < autxo->S.satoshis )
        autxo->S.satoshis = destsatoshis;
    while ( 1 )
    {
        if ( (bestutxo= LP_buyutxo(&ordermatchprice,&bestsatoshis,&bestdestsatoshis,autxo,base,maxprice,duration,txfee,desttxfee,gui,pubkeys,numpubs)) == 0 || ordermatchprice == 0. || bestdestsatoshis == 0 )
        {
            printf("bestutxo.%p ordermatchprice %.8f bestdestsatoshis %.8f\n",bestutxo,ordermatchprice,dstr(bestdestsatoshis));
            return(clonestr("{\"error\":\"cant find ordermatch utxo\"}"));
        }
        pubkeys[numpubs++] = bestutxo->pubkey;
        if ( LP_quoteinfoinit(&Q,bestutxo,rel,ordermatchprice,bestsatoshis,bestdestsatoshis) < 0 )
            return(clonestr("{\"error\":\"cant set ordermatch quote\"}"));
        if ( LP_quotedestinfo(&Q,autxo->payment.txid,autxo->payment.vout,autxo->fee.txid,autxo->fee.vout,G.LP_mypub25519,autxo->coinaddr) < 0 )
            return(clonestr("{\"error\":\"cant set ordermatch quote info\"}"));
        if ( (qprice= LP_quote_validate(autxo,0,&Q,0)) <= SMALLVAL )
        {
            printf("continue searching, quote validate error %.0f\n",qprice);
            continue;
        }
        break;
    }
    //printf("do quote.(%s)\n",jprint(LP_quotejson(&Q),1));
    return(LP_trade(ctx,myipaddr,mypubsock,&Q,maxprice,timeout,duration));
}

<|MERGE_RESOLUTION|>--- conflicted
+++ resolved
@@ -510,12 +510,9 @@
                 up = utxos[mini];
                 utxos[mini] = 0;
                 targetval2 = (targetval / 8) * 9 + 2*txfee;
-<<<<<<< HEAD
                 //printf("found mini.%d %.8f for targetval %.8f -> targetval2 %.8f, ratio %.2f\n",mini,dstr(up->U.value),dstr(targetval),dstr(targetval2),(double)up->U.value/targetval);
                 if ( (double)up->U.value/targetval < LP_MINVOL-1 )
-=======
-                if ( (mini= LP_nearest_utxovalue(coin->electrum == 0,utxos,m,targetval2 * 1.01)) >= 0 )
->>>>>>> 6213593e
+
                 {
                     if ( (mini= LP_nearest_utxovalue(coin,utxos,m,targetval2 * 1.01)) >= 0 )
                     {
